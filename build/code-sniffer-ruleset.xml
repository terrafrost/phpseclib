--- conflicted
+++ resolved
@@ -5,18 +5,14 @@
 
  <!-- We are using the PSR2 standard as a base -->
  <rule ref="PSR2">
-  <!-- Exceptions for PHP4 compatibility -->
-  <exclude name="PSR1.Classes.ClassDeclaration.MissingNamespace" />
+  <!-- Exceptions due to legacy code with PHP4 compatibility -->
   <exclude name="PSR2.Classes.PropertyDeclaration.ScopeMissing" />
   <exclude name="PSR2.Classes.PropertyDeclaration.VarUsed" />
   <exclude name="Squiz.Scope.MethodScope.Missing" />
 
   <!-- Exceptions for backward compatibility -->
-  <exclude name="PSR1.Classes.ClassDeclaration.MultipleClasses" />
-  <exclude name="PSR1.Files.SideEffects.FoundWithSymbols" />
   <exclude name="PSR1.Methods.CamelCapsMethodName.NotCamelCaps" />
   <exclude name="PSR2.Methods.MethodDeclaration.Underscore" />
-  <exclude name="Squiz.Classes.ValidClassName.NotCamelCaps" />
 
   <!-- Exceptions for whitespacing -->
   <exclude name="Generic.Functions.FunctionCallArgumentSpacing.TooMuchSpaceAfterComma" />
@@ -36,49 +32,4 @@
  <!-- A method MUST not only call its parent -->
  <rule ref="Generic.CodeAnalysis.UselessOverridingMethod" />
 
-<<<<<<< HEAD
- <!-- All code files MUST use only UTF-8 without BOM. -->
- <rule ref="Generic.Files.ByteOrderMark" />
-
- <!-- Constructors MUST be called __construct() instead of after the class. -->
- <rule ref="Generic.NamingConventions.ConstructorName" />
-
- <!-- Classes etc. MUST be namespaced -->
- <rule ref="PSR1.Classes.ClassDeclaration.MissingNamespace" />
-
- <!-- A file MUST not contain more than one class/interface -->
- <rule ref="PSR1.Classes.ClassDeclaration.MultipleClasses" />
-
- <!-- Files containing classes MUST not have any side-effects -->
- <rule ref="PSR1.Files.SideEffects.FoundWithSymbols" />
-
- <!-- Each file MUST end with exactly one newline character -->
- <rule ref="PSR2.Files.EndFileNewline" />
-
- <!-- In the argument list, there MUST NOT be a space before each comma,
-      and there MUST be one space after each comma. -->
- <rule ref="Squiz.Functions.FunctionDeclarationArgumentSpacing">
-  <properties>
-   <property name="equalsSpacing" value="1"/>
-  </properties>
- </rule>
- <rule ref="Squiz.Functions.FunctionDeclarationArgumentSpacing.SpacingAfterHint" />
-
- <!-- There MUST NOT be trailing whitespace at the end of lines. -->
- <rule ref="Squiz.WhiteSpace.SuperfluousWhitespace" />
-
- <!-- There MUST NOT be whitespace before the first content of a file -->
- <rule ref="Squiz.WhiteSpace.SuperfluousWhitespace.StartFile" />
-
- <!-- There MUST NOT be whitespace after the last content of a file -->
- <rule ref="Squiz.WhiteSpace.SuperfluousWhitespace.EndFile" />
-
- <!-- Functions MUST NOT contain multiple empty lines in a row -->
- <rule ref="Squiz.WhiteSpace.SuperfluousWhitespace.EmptyLines" />
-
- <!-- The ?> closing tag MUST be omitted from files containing only PHP. -->
- <rule ref="Zend.Files.ClosingTag" />
-
-=======
->>>>>>> 847082ac
 </ruleset>