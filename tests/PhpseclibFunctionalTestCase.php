--- conflicted
+++ resolved
@@ -15,11 +15,7 @@
     /**
      * @return null
      */
-<<<<<<< HEAD
-    protected function requireEnv(string $variable, string $message = null)
-=======
     protected function requireEnv(string $variable, ?string $message = null)
->>>>>>> d2c96631
     {
         if ($this->_getEnv($variable) === false) {
             $msg = $message ? $message : sprintf(
