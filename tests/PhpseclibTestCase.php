<?php

/**
 * @author    Andreas Fischer <bantu@phpbb.com>
 * @copyright 2013 Andreas Fischer
 * @license   http://www.opensource.org/licenses/mit-license.html  MIT License
 */

declare(strict_types=1);

namespace phpseclib3\Tests;

use PHPUnit\Framework\TestCase;

abstract class PhpseclibTestCase extends TestCase
{
    protected $tempFilesToUnlinkOnTearDown = [];

    public function tearDown(): void
    {
        foreach ($this->tempFilesToUnlinkOnTearDown as $filename) {
            if (!file_exists($filename) || unlink($filename)) {
                unset($this->tempFilesToUnlinkOnTearDown[$filename]);
            }
        }
        parent::tearDown();
    }

    /**
     * Creates a temporary file on the local filesystem and returns its path.
     * The $number_of_writes and $bytes_per_write parameters can be used to
     * write $number_of_writes * $bytes_per_write times the character 'a' to the
     * temporary file. All files created using this method will be deleted from
     * the filesystem on tearDown(), i.e. after each test method was run.
     */
    protected function createTempFile(int $number_of_writes = 0, int $bytes_per_write = 0): string
    {
        $filename = tempnam(sys_get_temp_dir(), 'phpseclib-test-');
        $this->assertTrue(file_exists($filename));
        $this->tempFilesToUnlinkOnTearDown[] = $filename;
        if ($number_of_writes > 0 && $bytes_per_write > 0) {
            $fp = fopen($filename, 'wb');
            for ($i = 0; $i < $number_of_writes; ++$i) {
                fwrite($fp, str_repeat('a', $bytes_per_write));
            }
            fclose($fp);
            $this->assertSame($number_of_writes * $bytes_per_write, filesize($filename));
        }
        return $filename;
    }

    /**
     * @return null
     */
    protected static function ensureConstant(string $constant, $expected)
    {
        if (defined($constant)) {
            $value = constant($constant);

            if ($value !== $expected) {
                if (extension_loaded('runkit')) {
                    if (!runkit_constant_redefine($constant, $expected)) {
                        self::markTestSkipped(sprintf(
                            "Failed to redefine constant %s to %s",
                            $constant,
                            $expected
                        ));
                    }
                } else {
                    self::markTestSkipped(sprintf(
                        "Skipping test because constant %s is %s instead of %s",
                        $constant,
                        $value,
                        $expected
                    ));
                }
            }
        } else {
            define($constant, $expected);
        }
    }

    protected static function getVar($obj, $var)
    {
<<<<<<< HEAD
        $reflection = new \ReflectionClass($obj::class);
        $prop = $reflection->getProperty($var);
=======
        $reflection = new \ReflectionClass(get_class($obj));
        // private variables are not inherited, climb hierarchy until located
        while (true) {
            try {
                $prop = $reflection->getProperty($var);
                break;
            } catch (\ReflectionException $e) {
                $reflection = $reflection->getParentClass();
                if (!$reflection) {
                    throw $e;
                }
            }
        }
>>>>>>> d8e34485
        $prop->setAccessible(true);
        return $prop->getValue($obj);
    }

    protected static function setVar($obj, $var, $value)
    {
        $reflection = new \ReflectionClass(get_class($obj));
        // private variables are not inherited, climb hierarchy until located
        while (true) {
            try {
                $prop = $reflection->getProperty($var);
                break;
            } catch (\ReflectionException $e) {
                $reflection = $reflection->getParentClass();
                if (!$reflection) {
                    throw $e;
                }
            }
        }
        $prop->setAccessible(true);
        $prop->setValue($obj, $value);
    }

    public static function callFunc($obj, $func, $params = [])
    {
        $reflection = new \ReflectionClass($obj::class);
        $method = $reflection->getMethod($func);
        $method->setAccessible(true);
        return $method->invokeArgs($obj, $params);
    }
}<|MERGE_RESOLUTION|>--- conflicted
+++ resolved
@@ -82,11 +82,7 @@
 
     protected static function getVar($obj, $var)
     {
-<<<<<<< HEAD
         $reflection = new \ReflectionClass($obj::class);
-        $prop = $reflection->getProperty($var);
-=======
-        $reflection = new \ReflectionClass(get_class($obj));
         // private variables are not inherited, climb hierarchy until located
         while (true) {
             try {
@@ -99,7 +95,6 @@
                 }
             }
         }
->>>>>>> d8e34485
         $prop->setAccessible(true);
         return $prop->getValue($obj);
     }
