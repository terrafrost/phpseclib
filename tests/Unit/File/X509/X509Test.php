--- conflicted
+++ resolved
@@ -8,6 +8,7 @@
 use phpseclib\File\ASN1;
 use phpseclib\File\ASN1\Element;
 use phpseclib\File\X509;
+use phpseclib\Crypt\RSA;
 
 class Unit_File_X509_X509Test extends PhpseclibTestCase
 {
@@ -85,13 +86,8 @@
 
         $asn1 = new ASN1();
 
-<<<<<<< HEAD
-        $value = $this->encodeOID('1.2.3.4');
+        $value = $this->_encodeOID('1.2.3.4');
         $ext = chr(ASN1::TYPE_OBJECT_IDENTIFIER) . $asn1->_encodeLength(strlen($value)) . $value;
-=======
-        $value = $this->_encodeOID('1.2.3.4');
-        $ext = chr(FILE_ASN1_TYPE_OBJECT_IDENTIFIER) . $asn1->_encodeLength(strlen($value)) . $value;
->>>>>>> 2c8cb0b4
         $value = 'zzzzzzzzz';
         $ext.= chr(ASN1::TYPE_OCTET_STRING) . $asn1->_encodeLength(strlen($value)) . $value;
         $ext = chr(ASN1::TYPE_SEQUENCE | 0x20) . $asn1->_encodeLength(strlen($ext)) . $ext;
@@ -108,7 +104,7 @@
      */
     public function testSaveNullRSAParam()
     {
-        $privKey = new Crypt_RSA();
+        $privKey = new RSA();
         $privKey->loadKey('-----BEGIN RSA PRIVATE KEY-----
 MIICXQIBAAKBgQDMswfEpAgnUDWA74zZw5XcPsWh1ly1Vk99tsqwoFDkLF7jvXy1
 dDLHYfuquvfxCgcp8k/4fQhx4ubR8bbGgEq9B05YRnViK0R0iBB5Ui4IaxWYYhKE
@@ -125,19 +121,19 @@
 4vca9v/F2hGVJuHIMJ8mguwYlNYzh2NqoIDJTtgOkBmt
 -----END RSA PRIVATE KEY-----');
 
-        $pubKey = new Crypt_RSA();
+        $pubKey = new RSA();
         $pubKey->loadKey($privKey->getPublicKey());
         $pubKey->setPublicKey();
 
-        $subject = new File_X509();
+        $subject = new X509();
         $subject->setDNProp('id-at-organizationName', 'phpseclib demo cert');
         $subject->setPublicKey($pubKey);
 
-        $issuer = new File_X509();
+        $issuer = new X509();
         $issuer->setPrivateKey($privKey);
         $issuer->setDN($subject->getDN());
 
-        $x509 = new File_X509();
+        $x509 = new X509();
 
         $result = $x509->sign($issuer, $subject);
         $cert = $x509->saveX509($result);
