<?php
/**
 * @author    Jim Wigginton <terrafrost@php.net>
 * @copyright 2013 Jim Wigginton
 * @license   http://www.opensource.org/licenses/mit-license.html  MIT License
 */

use phpseclib\Crypt\RSA;

class Unit_Crypt_RSA_LoadKeyTest extends PhpseclibTestCase
{
    public function testBadKey()
    {
        $rsa = new RSA();

        $key = 'zzzzzzzzzzzzzz';

        $this->assertFalse($rsa->loadKey($key));
    }

    public function testPKCS1Key()
    {
        $rsa = new RSA();

        $key = '-----BEGIN RSA PRIVATE KEY-----
MIICXAIBAAKBgQCqGKukO1De7zhZj6+H0qtjTkVxwTCpvKe4eCZ0FPqri0cb2JZfXJ/DgYSF6vUp
wmJG8wVQZKjeGcjDOL5UlsuusFncCzWBQ7RKNUSesmQRMSGkVb1/3j+skZ6UtW+5u09lHNsj6tQ5
1s1SPrCBkedbNf0Tp0GbMJDyR4e9T04ZZwIDAQABAoGAFijko56+qGyN8M0RVyaRAXz++xTqHBLh
3tx4VgMtrQ+WEgCjhoTwo23KMBAuJGSYnRmoBZM3lMfTKevIkAidPExvYCdm5dYq3XToLkkLv5L2
pIIVOFMDG+KESnAFV7l2c+cnzRMW0+b6f8mR1CJzZuxVLL6Q02fvLi55/mbSYxECQQDeAw6fiIQX
GukBI4eMZZt4nscy2o12KyYner3VpoeE+Np2q+Z3pvAMd/aNzQ/W9WaI+NRfcxUJrmfPwIGm63il
AkEAxCL5HQb2bQr4ByorcMWm/hEP2MZzROV73yF41hPsRC9m66KrheO9HPTJuo3/9s5p+sqGxOlF
L0NDt4SkosjgGwJAFklyR1uZ/wPJjj611cdBcztlPdqoxssQGnh85BzCj/u3WqBpE2vjvyyvyI5k
X6zk7S0ljKtt2jny2+00VsBerQJBAJGC1Mg5Oydo5NwD6BiROrPxGo2bpTbu/fhrT8ebHkTz2epl
U9VQQSQzY1oZMVX8i1m5WUTLPz2yLJIBQVdXqhMCQBGoiuSoSjafUhV7i1cEGpb88h5NBYZzWXGZ
37sJ5QsW+sJyoNde3xH8vdXhzU7eT82D6X/scw9RZz+/6rCJ4p0=
-----END RSA PRIVATE KEY-----';

        $this->assertTrue($rsa->loadKey($key));
        $this->assertInternalType('string', $rsa->getPrivateKey());
    }

    public function testPKCS1SpacesKey()
    {
        $rsa = new RSA();

        $key = '-----BEGIN RSA PRIVATE KEY-----
MIICXAIBAAKBgQCqGKukO1De7zhZj6+H0qtjTkVxwTCpvKe4eCZ0FPqri0cb2JZfXJ/DgYSF6vUp
wmJG8wVQZKjeGcjDOL5UlsuusFncCzWBQ7RKNUSesmQRMSGkVb1/3j+skZ6UtW+5u09lHNsj6tQ5
1s1SPrCBkedbNf0Tp0GbMJDyR4e9T04ZZwIDAQABAoGAFijko56+qGyN8M0RVyaRAXz++xTqHBLh
3tx4VgMtrQ+WEgCjhoTwo23KMBAuJGSYnRmoBZM3lMfTKevIkAidPExvYCdm5dYq3XToLkkLv5L2
pIIVOFMDG+KESnAFV7l2c+cnzRMW0+b6f8mR1CJzZuxVLL6Q02fvLi55/mbSYxECQQDeAw6fiIQX
GukBI4eMZZt4nscy2o12KyYner3VpoeE+Np2q+Z3pvAMd/aNzQ/W9WaI+NRfcxUJrmfPwIGm63il
AkEAxCL5HQb2bQr4ByorcMWm/hEP2MZzROV73yF41hPsRC9m66KrheO9HPTJuo3/9s5p+sqGxOlF
L0NDt4SkosjgGwJAFklyR1uZ/wPJjj611cdBcztlPdqoxssQGnh85BzCj/u3WqBpE2vjvyyvyI5k
X6zk7S0ljKtt2jny2+00VsBerQJBAJGC1Mg5Oydo5NwD6BiROrPxGo2bpTbu/fhrT8ebHkTz2epl
U9VQQSQzY1oZMVX8i1m5WUTLPz2yLJIBQVdXqhMCQBGoiuSoSjafUhV7i1cEGpb88h5NBYZzWXGZ
37sJ5QsW+sJyoNde3xH8vdXhzU7eT82D6X/scw9RZz+/6rCJ4p0=
-----END RSA PRIVATE KEY-----';
        $key = str_replace(array("\r", "\n", "\r\n"), ' ', $key);

        $this->assertTrue($rsa->loadKey($key));
        $this->assertInternalType('string', $rsa->getPrivateKey());
    }

    public function testPKCS1NoHeaderKey()
    {
        $rsa = new RSA();

        $key = 'MIICXAIBAAKBgQCqGKukO1De7zhZj6+H0qtjTkVxwTCpvKe4eCZ0FPqri0cb2JZfXJ/DgYSF6vUp
wmJG8wVQZKjeGcjDOL5UlsuusFncCzWBQ7RKNUSesmQRMSGkVb1/3j+skZ6UtW+5u09lHNsj6tQ5
1s1SPrCBkedbNf0Tp0GbMJDyR4e9T04ZZwIDAQABAoGAFijko56+qGyN8M0RVyaRAXz++xTqHBLh
3tx4VgMtrQ+WEgCjhoTwo23KMBAuJGSYnRmoBZM3lMfTKevIkAidPExvYCdm5dYq3XToLkkLv5L2
pIIVOFMDG+KESnAFV7l2c+cnzRMW0+b6f8mR1CJzZuxVLL6Q02fvLi55/mbSYxECQQDeAw6fiIQX
GukBI4eMZZt4nscy2o12KyYner3VpoeE+Np2q+Z3pvAMd/aNzQ/W9WaI+NRfcxUJrmfPwIGm63il
AkEAxCL5HQb2bQr4ByorcMWm/hEP2MZzROV73yF41hPsRC9m66KrheO9HPTJuo3/9s5p+sqGxOlF
L0NDt4SkosjgGwJAFklyR1uZ/wPJjj611cdBcztlPdqoxssQGnh85BzCj/u3WqBpE2vjvyyvyI5k
X6zk7S0ljKtt2jny2+00VsBerQJBAJGC1Mg5Oydo5NwD6BiROrPxGo2bpTbu/fhrT8ebHkTz2epl
U9VQQSQzY1oZMVX8i1m5WUTLPz2yLJIBQVdXqhMCQBGoiuSoSjafUhV7i1cEGpb88h5NBYZzWXGZ
37sJ5QsW+sJyoNde3xH8vdXhzU7eT82D6X/scw9RZz+/6rCJ4p0=';

        $this->assertTrue($rsa->loadKey($key));
        $this->assertInternalType('string', $rsa->getPrivateKey());
    }

    public function testPKCS1NoWhitespaceNoHeaderKey()
    {
        $rsa = new RSA();

        $key = 'MIICXAIBAAKBgQCqGKukO1De7zhZj6+H0qtjTkVxwTCpvKe4eCZ0FPqri0cb2JZfXJ/DgYSF6vUp' .
               'wmJG8wVQZKjeGcjDOL5UlsuusFncCzWBQ7RKNUSesmQRMSGkVb1/3j+skZ6UtW+5u09lHNsj6tQ5' .
               '1s1SPrCBkedbNf0Tp0GbMJDyR4e9T04ZZwIDAQABAoGAFijko56+qGyN8M0RVyaRAXz++xTqHBLh' .
               '3tx4VgMtrQ+WEgCjhoTwo23KMBAuJGSYnRmoBZM3lMfTKevIkAidPExvYCdm5dYq3XToLkkLv5L2' .
               'pIIVOFMDG+KESnAFV7l2c+cnzRMW0+b6f8mR1CJzZuxVLL6Q02fvLi55/mbSYxECQQDeAw6fiIQX' .
               'GukBI4eMZZt4nscy2o12KyYner3VpoeE+Np2q+Z3pvAMd/aNzQ/W9WaI+NRfcxUJrmfPwIGm63il' .
               'AkEAxCL5HQb2bQr4ByorcMWm/hEP2MZzROV73yF41hPsRC9m66KrheO9HPTJuo3/9s5p+sqGxOlF' .
               'L0NDt4SkosjgGwJAFklyR1uZ/wPJjj611cdBcztlPdqoxssQGnh85BzCj/u3WqBpE2vjvyyvyI5k' .
               'X6zk7S0ljKtt2jny2+00VsBerQJBAJGC1Mg5Oydo5NwD6BiROrPxGo2bpTbu/fhrT8ebHkTz2epl' .
               'U9VQQSQzY1oZMVX8i1m5WUTLPz2yLJIBQVdXqhMCQBGoiuSoSjafUhV7i1cEGpb88h5NBYZzWXGZ' .
               '37sJ5QsW+sJyoNde3xH8vdXhzU7eT82D6X/scw9RZz+/6rCJ4p0=';

        $this->assertTrue($rsa->loadKey($key));
        $this->assertInternalType('string', $rsa->getPrivateKey());
    }

    public function testRawPKCS1Key()
    {
        $rsa = new RSA();

        $key = 'MIICXAIBAAKBgQCqGKukO1De7zhZj6+H0qtjTkVxwTCpvKe4eCZ0FPqri0cb2JZfXJ/DgYSF6vUp' .
               'wmJG8wVQZKjeGcjDOL5UlsuusFncCzWBQ7RKNUSesmQRMSGkVb1/3j+skZ6UtW+5u09lHNsj6tQ5' .
               '1s1SPrCBkedbNf0Tp0GbMJDyR4e9T04ZZwIDAQABAoGAFijko56+qGyN8M0RVyaRAXz++xTqHBLh' .
               '3tx4VgMtrQ+WEgCjhoTwo23KMBAuJGSYnRmoBZM3lMfTKevIkAidPExvYCdm5dYq3XToLkkLv5L2' .
               'pIIVOFMDG+KESnAFV7l2c+cnzRMW0+b6f8mR1CJzZuxVLL6Q02fvLi55/mbSYxECQQDeAw6fiIQX' .
               'GukBI4eMZZt4nscy2o12KyYner3VpoeE+Np2q+Z3pvAMd/aNzQ/W9WaI+NRfcxUJrmfPwIGm63il' .
               'AkEAxCL5HQb2bQr4ByorcMWm/hEP2MZzROV73yF41hPsRC9m66KrheO9HPTJuo3/9s5p+sqGxOlF' .
               'L0NDt4SkosjgGwJAFklyR1uZ/wPJjj611cdBcztlPdqoxssQGnh85BzCj/u3WqBpE2vjvyyvyI5k' .
               'X6zk7S0ljKtt2jny2+00VsBerQJBAJGC1Mg5Oydo5NwD6BiROrPxGo2bpTbu/fhrT8ebHkTz2epl' .
               'U9VQQSQzY1oZMVX8i1m5WUTLPz2yLJIBQVdXqhMCQBGoiuSoSjafUhV7i1cEGpb88h5NBYZzWXGZ' .
               '37sJ5QsW+sJyoNde3xH8vdXhzU7eT82D6X/scw9RZz+/6rCJ4p0=';
        $key = base64_decode($key);

        $this->assertTrue($rsa->loadKey($key));
        $this->assertInternalType('string', $rsa->getPrivateKey());
    }

    public function testLoadPKCS8PrivateKey()
    {
        $rsa = new RSA();
        $rsa->setPassword('password');

        $key = '-----BEGIN ENCRYPTED PRIVATE KEY-----
MIIE6TAbBgkqhkiG9w0BBQMwDgQIcWWgZeQYPTcCAggABIIEyLoa5b3ktcPmy4VB
hHkpHzVSEsKJPmQTUaQvUwIp6+hYZeuOk78EPehrYJ/QezwJRdyBoD51oOxqWCE2
fZ5Wf6Mi/9NIuPyqQccP2ouErcMAcDLaAx9C0Ot37yoG0S6hOZgaxqwnCdGYKHgS
7cYUv40kLOJmTOJlHJbatfXHocrHcHkCBJ1q8wApA1KVQIZsqmyBUBuwbrfFwpC9
d/R674XxCWJpXvU63VNZRFYUvd7YEWCrdSeleb99p0Vn1kxI5463PXurgs/7GPiO
SLSdX44DESP9l7lXenC4gbuT8P0xQRDzGrB5l9HHoV3KMXFODWTMnLcp1nuhA0OT
fPS2yzT9zJgqHiVKWgcUUJ5uDelVfnsmDhnh428p0GBFbniH07qREC9kq78UqQNI
Kybp4jQ4sPs64zdYm/VyLWtAYz8QNAKHLcnPwmTPr/XlJmox8rlQhuSQTK8E+lDr
TOKpydrijN3lF+pgyUuUj6Ha8TLMcOOwqcrpBig4SGYoB56gjAO0yTE9uCPdBakj
yxi3ksn51ErigGM2pGMNcVdwkpJ/x+DEBBO0auy3t9xqM6LK8pwNcOT1EWO+16zY
79LVSavc49t+XxMc3Xasz/G5xQgD1FBp6pEnsg5JhTTG/ih6Y/DQD8z3prjC3qKc
rpL4NA9KBI/IF1iIXlrfmN/zCKbBuEOEGqwcHBDHPySZbhL2XLSpGcK/NBl1bo1Z
G+2nUTauoC67Qb0+fnzTcvOiMNAbHMiqkirs4anHX33MKL2gR/3dp8ca9hhWWXZz
Mkk2FK9sC/ord9F6mTtvTiOSDzpiEhb94uTxXqBhIbsrGXCUUd0QQN5s2dmW2MfS
M35KeSv2rwDGzC1+Qf3MhHGIZDqoQwuZEzM5yHHafCatAbZd2sjaFWegg0r2ca7a
eZkZFj3ZuDYXJFnL82guOASh7rElWO2Ys7ncXAKnaV3WkkF+JDv/CUHr+Q/h6Ae5
qEvgubTCVSYHzRP37XJItlcdywTIcTY+t6jymmyEBJ66LmUoD47gt/vDUSbhT6Oa
GlcZ+MZGlUnPOSq4YknOgwKH8izboY4UgVCrmXvlaZYQhZemNDkVbpYVDf+s6cPf
tJwVoZf+qf2SsRTUsI10isoIzCyGw2ie8kmipdP434Z/99uVU3zxD6raNDlyp33q
FWMgpr2JU6NVAla7N51g7Jk8VjIIn7SvCYyWkmvv4kLB1UHl3NFqYb9YuIZUaDyt
j/NMcKMLLOaEorRZ2N2mDNoihMxMf8J3J9APnzUigAtaalGKNOrd2Fom5OVADePv
Tb5sg1uVQzfcpFrjIlLVh+2cekX0JM84phbMpHmm5vCjjfYvUvcMy0clCf0x3jz6
LZf5Fzc8xbZmpse5OnOrsDLCNh+SlcYOzsagSZq4TgvSeI9Tr4lv48dLJHCCcYKL
eymS9nhlCFuuHbi7zI7edcI49wKUW1Sj+kvKq3LMIEkMlgzqGKA6JqSVxHP51VH5
FqV4aKq70H6dNJ43bLVRPhtF5Bip5P7k/6KIsGTPUd54PHey+DuWRjitfheL0G2w
GF/qoZyC1mbqdtyyeWgHtVbJVUORmpbNnXOII9duEqBUNDiO9VSZNn/8h/VsYeAB
xryZaRDVmtMuf/OZBQ==
-----END ENCRYPTED PRIVATE KEY-----';

        $this->assertTrue($rsa->loadKey($key));
        $this->assertInternalType('string', $rsa->getPrivateKey());
    }

    public function testSavePKCS8PrivateKey()
    {
        $rsa = new RSA();

        $key = '-----BEGIN RSA PRIVATE KEY-----
MIICXAIBAAKBgQCqGKukO1De7zhZj6+H0qtjTkVxwTCpvKe4eCZ0FPqri0cb2JZfXJ/DgYSF6vUp
wmJG8wVQZKjeGcjDOL5UlsuusFncCzWBQ7RKNUSesmQRMSGkVb1/3j+skZ6UtW+5u09lHNsj6tQ5
1s1SPrCBkedbNf0Tp0GbMJDyR4e9T04ZZwIDAQABAoGAFijko56+qGyN8M0RVyaRAXz++xTqHBLh
3tx4VgMtrQ+WEgCjhoTwo23KMBAuJGSYnRmoBZM3lMfTKevIkAidPExvYCdm5dYq3XToLkkLv5L2
pIIVOFMDG+KESnAFV7l2c+cnzRMW0+b6f8mR1CJzZuxVLL6Q02fvLi55/mbSYxECQQDeAw6fiIQX
GukBI4eMZZt4nscy2o12KyYner3VpoeE+Np2q+Z3pvAMd/aNzQ/W9WaI+NRfcxUJrmfPwIGm63il
AkEAxCL5HQb2bQr4ByorcMWm/hEP2MZzROV73yF41hPsRC9m66KrheO9HPTJuo3/9s5p+sqGxOlF
L0NDt4SkosjgGwJAFklyR1uZ/wPJjj611cdBcztlPdqoxssQGnh85BzCj/u3WqBpE2vjvyyvyI5k
X6zk7S0ljKtt2jny2+00VsBerQJBAJGC1Mg5Oydo5NwD6BiROrPxGo2bpTbu/fhrT8ebHkTz2epl
U9VQQSQzY1oZMVX8i1m5WUTLPz2yLJIBQVdXqhMCQBGoiuSoSjafUhV7i1cEGpb88h5NBYZzWXGZ
37sJ5QsW+sJyoNde3xH8vdXhzU7eT82D6X/scw9RZz+/6rCJ4p0=
-----END RSA PRIVATE KEY-----';
        $rsa->setPassword('password');

        $this->assertTrue($rsa->loadKey($key));

        $key = $rsa->getPrivateKey(RSA::PRIVATE_FORMAT_PKCS8);
        $this->assertInternalType('string', $key);

        $this->assertTrue($rsa->loadKey($key));
    }

    public function testPubKey1()
    {
        $rsa = new RSA();

        $key = '-----BEGIN RSA PUBLIC KEY-----
MIIBCgKCAQEA61BjmfXGEvWmegnBGSuS+rU9soUg2FnODva32D1AqhwdziwHINFa
D1MVlcrYG6XRKfkcxnaXGfFDWHLEvNBSEVCgJjtHAGZIm5GL/KA86KDp/CwDFMSw
luowcXwDwoyinmeOY9eKyh6aY72xJh7noLBBq1N0bWi1e2i+83txOCg4yV2oVXhB
o8pYEJ8LT3el6Smxol3C1oFMVdwPgc0vTl25XucMcG/ALE/KNY6pqC2AQ6R2ERlV
gPiUWOPatVkt7+Bs3h5Ramxh7XjBOXeulmCpGSynXNcpZ/06+vofGi/2MlpQZNhH
Ao8eayMp6FcvNucIpUndo1X8dKMv3Y26ZQIDAQAB
-----END RSA PUBLIC KEY-----';

        $this->assertTrue($rsa->loadKey($key));
        $this->assertInternalType('string', $rsa->getPublicKey());
        $this->assertFalse($rsa->getPrivateKey());
    }

    public function testPubKey2()
    {
        $rsa = new RSA();

        $key = '-----BEGIN PUBLIC KEY-----
MIIBIjANBgkqhkiG9w0BAQEFAAOCAQ8AMIIBCgKCAQEA61BjmfXGEvWmegnBGSuS
+rU9soUg2FnODva32D1AqhwdziwHINFaD1MVlcrYG6XRKfkcxnaXGfFDWHLEvNBS
EVCgJjtHAGZIm5GL/KA86KDp/CwDFMSwluowcXwDwoyinmeOY9eKyh6aY72xJh7n
oLBBq1N0bWi1e2i+83txOCg4yV2oVXhBo8pYEJ8LT3el6Smxol3C1oFMVdwPgc0v
Tl25XucMcG/ALE/KNY6pqC2AQ6R2ERlVgPiUWOPatVkt7+Bs3h5Ramxh7XjBOXeu
lmCpGSynXNcpZ/06+vofGi/2MlpQZNhHAo8eayMp6FcvNucIpUndo1X8dKMv3Y26
ZQIDAQAB
-----END PUBLIC KEY-----';

        $this->assertTrue($rsa->loadKey($key));
        $this->assertInternalType('string', $rsa->getPublicKey());
        $this->assertFalse($rsa->getPrivateKey());
    }

    public function testSSHPubKey()
    {
        $rsa = new RSA();

        $key = 'ssh-rsa AAAAB3NzaC1yc2EAAAADAQABAAAAgQCqGKukO1De7zhZj6+H0qtjTkVxwTCpvKe4e' .
               'CZ0FPqri0cb2JZfXJ/DgYSF6vUpwmJG8wVQZKjeGcjDOL5UlsuusFncCzWBQ7RKNUSesmQRMS' .
               'GkVb1/3j+skZ6UtW+5u09lHNsj6tQ51s1SPrCBkedbNf0Tp0GbMJDyR4e9T04ZZw== ' .
               'phpseclib-generated-key';

        $this->assertTrue($rsa->loadKey($key));
        $this->assertInternalType('string', $rsa->getPublicKey());
        $this->assertFalse($rsa->getPrivateKey());
    }

<<<<<<< HEAD

    public function testSSHPubKeyFingerprint()
    {
        $rsa = new Crypt_RSA();
=======
    public function testSSHPubKeyFingerprint()
    {
        $rsa = new RSA();

>>>>>>> 10d88c9c
        $key = 'ssh-rsa AAAAB3NzaC1yc2EAAAADAQABAAABAQD9K+ebJRMN10kGanhi6kDz6EYFqZttZWZh0'.
              'YoEbIbbere9N2Yvfc7oIoCTHYowhXND9WSJaIs1E4bx0085CZnofWaqf4NbZTzAh18iZup08ec'.
              'COB5gJVS1efpgVSviDF2L7jxMsBVoOBfqsmA8m0RwDDVezyWvw4y+STSuVzu2jI8EfwN7ZFGC6'.
              'Yo8m/Z94qIGzqPYGKJLuCeidB0TnUE0ZtzOJTiOc/WoTm/NOpCdfQZEJggd1MOTi+QUnqRu4Wu'.
              'b6wYtY/q/WtUFr3nK+x0lgOtokhnJfRR/6fnmC1CztPnIT4BWK81VGKWONAxuhMyQ5XChyu6S9'.
              'mWG5tUlUI/5';
<<<<<<< HEAD
=======

>>>>>>> 10d88c9c
        $this->assertTrue($rsa->loadKey($key));
        $this->assertSame($rsa->getPublicKeyFingerprint('md5'), 'bd:2c:2f:31:b9:ef:b8:f8:ad:fc:40:a6:94:4f:28:82');
        $this->assertSame($rsa->getPublicKeyFingerprint('sha256'), 'N9sV2uSNZEe8TITODku0pRI27l+Zk0IY0TrRTw3ozwM');
    }

    public function testSetPrivate()
    {
        $rsa = new RSA();

        $key = '-----BEGIN RSA PUBLIC KEY-----
MIIBCgKCAQEA61BjmfXGEvWmegnBGSuS+rU9soUg2FnODva32D1AqhwdziwHINFa
D1MVlcrYG6XRKfkcxnaXGfFDWHLEvNBSEVCgJjtHAGZIm5GL/KA86KDp/CwDFMSw
luowcXwDwoyinmeOY9eKyh6aY72xJh7noLBBq1N0bWi1e2i+83txOCg4yV2oVXhB
o8pYEJ8LT3el6Smxol3C1oFMVdwPgc0vTl25XucMcG/ALE/KNY6pqC2AQ6R2ERlV
gPiUWOPatVkt7+Bs3h5Ramxh7XjBOXeulmCpGSynXNcpZ/06+vofGi/2MlpQZNhH
Ao8eayMp6FcvNucIpUndo1X8dKMv3Y26ZQIDAQAB
-----END RSA PUBLIC KEY-----';

        $this->assertTrue($rsa->loadKey($key));
        $this->assertTrue($rsa->setPrivateKey());
        $this->assertGreaterThanOrEqual(1, strlen("$rsa"));
        $this->assertFalse($rsa->getPublicKey());
    }

    /**
     * make phpseclib generated XML keys be unsigned. this may need to be reverted
     * if it is later learned that XML keys are, in fact, supposed to be signed
     * @group github468
     */
    public function testUnsignedXML()
    {
        $rsa = new RSA();

        $key = '<RSAKeyValue>
  <Modulus>v5OxcEgxPUfa701NpxnScCmlRkbwSGBiTWobHkIWZEB+AlRTHaVoZg/D8l6YzR7VdQidG6gF+nuUMjY75dBXgY/XcyVq0Hccf1jTfgARuNuq4GGG3hnCJVi2QsOgcf9R7TeXn+p1RKIhjQoWCiEQeEBTotNbJhcabNcPGSEJw+s=</Modulus>
  <Exponent>AQAB</Exponent>
</RSAKeyValue>';

        $rsa->loadKey($key);
        $rsa->setPublicKey();
        $newkey = $rsa->getPublicKey(RSA::PUBLIC_FORMAT_XML);

        $this->assertSame(preg_replace('#\s#', '', $key), preg_replace('#\s#', '', $newkey));
    }

    /**
     * @group github468
     */
    public function testSignedPKCS1()
    {
        $rsa = new RSA();

        $key = '-----BEGIN PUBLIC KEY-----
MIGfMA0GCSqGSIb3DQEBAQUAA4GNADCBiQKBgQC/k7FwSDE9R9rvTU2nGdJwKaVG
RvBIYGJNahseQhZkQH4CVFMdpWhmD8PyXpjNHtV1CJ0bqAX6e5QyNjvl0FeBj9dz
JWrQdxx/WNN+ABG426rgYYbeGcIlWLZCw6Bx/1HtN5ef6nVEoiGNChYKIRB4QFOi
01smFxps1w8ZIQnD6wIDAQAB
-----END PUBLIC KEY-----';

        $rsa->loadKey($key);
        $rsa->setPublicKey();
        $newkey = $rsa->getPublicKey();

        $this->assertSame(preg_replace('#\s#', '', $key), preg_replace('#\s#', '', $newkey));
    }
}<|MERGE_RESOLUTION|>--- conflicted
+++ resolved
@@ -241,27 +241,17 @@
         $this->assertFalse($rsa->getPrivateKey());
     }
 
-<<<<<<< HEAD
-
     public function testSSHPubKeyFingerprint()
     {
-        $rsa = new Crypt_RSA();
-=======
-    public function testSSHPubKeyFingerprint()
-    {
-        $rsa = new RSA();
-
->>>>>>> 10d88c9c
+        $rsa = new RSA();
+
         $key = 'ssh-rsa AAAAB3NzaC1yc2EAAAADAQABAAABAQD9K+ebJRMN10kGanhi6kDz6EYFqZttZWZh0'.
               'YoEbIbbere9N2Yvfc7oIoCTHYowhXND9WSJaIs1E4bx0085CZnofWaqf4NbZTzAh18iZup08ec'.
               'COB5gJVS1efpgVSviDF2L7jxMsBVoOBfqsmA8m0RwDDVezyWvw4y+STSuVzu2jI8EfwN7ZFGC6'.
               'Yo8m/Z94qIGzqPYGKJLuCeidB0TnUE0ZtzOJTiOc/WoTm/NOpCdfQZEJggd1MOTi+QUnqRu4Wu'.
               'b6wYtY/q/WtUFr3nK+x0lgOtokhnJfRR/6fnmC1CztPnIT4BWK81VGKWONAxuhMyQ5XChyu6S9'.
               'mWG5tUlUI/5';
-<<<<<<< HEAD
-=======
-
->>>>>>> 10d88c9c
+
         $this->assertTrue($rsa->loadKey($key));
         $this->assertSame($rsa->getPublicKeyFingerprint('md5'), 'bd:2c:2f:31:b9:ef:b8:f8:ad:fc:40:a6:94:4f:28:82');
         $this->assertSame($rsa->getPublicKeyFingerprint('sha256'), 'N9sV2uSNZEe8TITODku0pRI27l+Zk0IY0TrRTw3ozwM');
