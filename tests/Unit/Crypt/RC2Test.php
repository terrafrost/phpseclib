--- conflicted
+++ resolved
@@ -21,11 +21,7 @@
         'OpenSSL',
     ];
 
-<<<<<<< HEAD
-    public function engineVectors(): array
-=======
-    public static function engineVectors()
->>>>>>> 89f0d3c9
+    public static function engineVectors(): array
     {
         // tests from https://tools.ietf.org/html/rfc2268#page-8
         $tests = [
