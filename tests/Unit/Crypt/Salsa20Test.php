<?php

/**
 * @author    Jim Wigginton <terrafrost@php.net>
 * @copyright 2014 Jim Wigginton
 * @license   http://www.opensource.org/licenses/mit-license.html  MIT License
 */

declare(strict_types=1);

namespace phpseclib3\Tests\Unit\Crypt;

use phpseclib3\Crypt\Salsa20;
use phpseclib3\Tests\PhpseclibTestCase;

class Salsa20Test extends PhpseclibTestCase
{
<<<<<<< HEAD
    public function engineVectors(): array
=======
    public static function engineVectors()
>>>>>>> 89f0d3c9
    {
        $engines = [
            'PHP',
        ];
        // tests from http://www.ecrypt.eu.org/stream/svn/viewcvs.cgi/ecrypt/trunk/submissions/salsa20/full/verified.test-vectors?logsort=rev&rev=210&view=markup
        // more specifically, it's vector # 0 in each set
        $tests = [
            // key size: 128 bits
            // set 1
            [
                'key' => '80000000000000000000000000000000',
                'iv' => '0000000000000000',
                'result' => '4DFA5E481DA23EA09A31022050859936' .
                            'DA52FCEE218005164F267CB65F5CFD7F' .
                            '2B4F97E0FF16924A52DF269515110A07' .
                            'F9E460BC65EF95DA58F740B7D1DBB0AA',
            ],
            // set 2
            [
                'key' => '00000000000000000000000000000000',
                'iv' => '0000000000000000',
                'result' => '6513ADAECFEB124C1CBE6BDAEF690B4F' .
                            'FB00B0FCACE33CE806792BB414801998' .
                            '34BFB1CFDD095802C6E95E251002989A' .
                            'C22AE588D32AE79320D9BD7732E00338',
            ],
            // set 3
            [
                'key' => '000102030405060708090A0B0C0D0E0F',
                'iv' => '0000000000000000',
                'result' => '2DD5C3F7BA2B20F76802410C68868889' .
                            '5AD8C1BD4EA6C9B140FB9B90E21049BF' .
                            '583F527970EBC1A4C4C5AF117A5940D9' .
                            '2B98895B1902F02BF6E9BEF8D6B4CCBE',
            ],
            // set 4
            [
                'key' => '0053A6F94C9FF24598EB3E91E4378ADD',
                'iv' => '0000000000000000',
                'result' => 'BE4EF3D2FAC6C4C3D822CE67436A407C' .
                            'C237981D31A65190B51053D13A19C89F' .
                            'C90ACB45C8684058733EDD259869C58E' .
                            'EF760862BEFBBCA0F6E675FD1FA25C27',
            ],
            // set 5
            [
                'key' => '00000000000000000000000000000000',
                'iv' => '8000000000000000',
                'result' => 'B66C1E4446DD9557E578E223B0B76801' .
                            '7B23B267BB0234AE4626BF443F219776' .
                            '436FB19FD0E8866FCD0DE9A9538F4A09' .
                            'CA9AC0732E30BCF98E4F13E4B9E201D9',
            ],
            // set 6
            [
                'key' => '0053A6F94C9FF24598EB3E91E4378ADD',
                'iv' => '0D74DB42A91077DE',
                'result' => '05E1E7BEB697D999656BF37C1B978806' .
                            '735D0B903A6007BD329927EFBE1B0E2A' .
                            '8137C1AE291493AA83A821755BEE0B06' .
                            'CD14855A67E46703EBF8F3114B584CBA',
            ],
            // key size: 256 bits
            // set 1
            [
                'key' => '8000000000000000000000000000000000000000000000000000000000000000',
                'iv' => '0000000000000000',
                'result' => 'E3BE8FDD8BECA2E3EA8EF9475B29A6E7' .
                            '003951E1097A5C38D23B7A5FAD9F6844' .
                            'B22C97559E2723C7CBBD3FE4FC8D9A07' .
                            '44652A83E72A9C461876AF4D7EF1A117',
            ],
            // set 2
            [
                'key' => '0000000000000000000000000000000000000000000000000000000000000000',
                'iv' => '0000000000000000',
                'result' => '9A97F65B9B4C721B960A672145FCA8D4' .
                            'E32E67F9111EA979CE9C4826806AEEE6' .
                            '3DE9C0DA2BD7F91EBCB2639BF989C625' .
                            '1B29BF38D39A9BDCE7C55F4B2AC12A39',
            ],
            // set 3
            [
                'key' => '000102030405060708090A0B0C0D0E0F101112131415161718191A1B1C1D1E1F',
                'iv' => '0000000000000000',
                'result' => 'B580F7671C76E5F7441AF87C146D6B51' .
                            '3910DC8B4146EF1B3211CF12AF4A4B49' .
                            'E5C874B3EF4F85E7D7ED539FFEBA73EB' .
                            '73E0CCA74FBD306D8AA716C7783E89AF',
            ],
            // set 4
            [
                'key' => '0053A6F94C9FF24598EB3E91E4378ADD3083D6297CCF2275C81B6EC11467BA0D',
                'iv' => '0000000000000000',
                'result' => 'F9D2DC274BB55AEFC2A0D9F8A982830F' .
                            '6916122BC0A6870F991C6ED8D00D2F85' .
                            '94E3151DE4C5A19A9A06FBC191C87BF0' .
                            '39ADF971314BAF6D02337080F2DAE5CE',
            ],
            // set 5
            [
                'key' => '0000000000000000000000000000000000000000000000000000000000000000',
                'iv' => '8000000000000000',
                'result' => '2ABA3DC45B4947007B14C851CD694456' .
                            'B303AD59A465662803006705673D6C3E' .
                            '29F1D3510DFC0405463C03414E0E07E3' .
                            '59F1F1816C68B2434A19D3EEE0464873',
            ],
            // set 6
            [
                'key' => '0053A6F94C9FF24598EB3E91E4378ADD3083D6297CCF2275C81B6EC11467BA0D',
                'iv' => '0D74DB42A91077DE',
                'result' => 'F5FAD53F79F9DF58C4AEA0D0ED9A9601' .
                            'F278112CA7180D565B420A48019670EA' .
                            'F24CE493A86263F677B46ACE1924773D' .
                            '2BB25571E1AA8593758FC382B1280B71',
            ],
        ];

        $result = [];

        foreach ($engines as $engine) {
            foreach ($tests as $test) {
                $result[] = [$engine, $test['key'], $test['iv'], $test['result']];
            }
        }

        return $result;
    }

    /**
     * @dataProvider engineVectors
     */
    public function testVectors($engine, $key, $iv, $expected): void
    {
        $cipher = new Salsa20();
        $cipher->setPreferredEngine($engine);
        $cipher->setKey(pack('H*', $key));
        $cipher->setNonce(pack('H*', $iv));
        if ($cipher->getEngine() != $engine) {
            self::markTestSkipped('Unable to initialize ' . $engine . ' engine for ' . (strlen($key) * 8) . '-bit key');
        }
        $result = $cipher->encrypt(str_repeat("\0", 64));
        $this->assertEquals(strtoupper(bin2hex($result)), $expected, "Failed asserting that key $key / $iv yielded expected output in $engine engine");
    }
}<|MERGE_RESOLUTION|>--- conflicted
+++ resolved
@@ -15,11 +15,7 @@
 
 class Salsa20Test extends PhpseclibTestCase
 {
-<<<<<<< HEAD
-    public function engineVectors(): array
-=======
-    public static function engineVectors()
->>>>>>> 89f0d3c9
+    public static function engineVectors(): array
     {
         $engines = [
             'PHP',
