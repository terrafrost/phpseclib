--- conflicted
+++ resolved
@@ -526,7 +526,6 @@
     }
 
     /**
-<<<<<<< HEAD
      * @group github2086
      */
     public function testModPowNegativeBase()
@@ -542,13 +541,14 @@
         $d = $a->modPow($b, $c);
 
         $this->assertSame('9', (string) $d);
-=======
+    }
+
+    /**
      * @group github2113
      */
     public function testPHP85ChrDeprecation()
     {
         $a = $this->getInstance('999999999');
         $this->assertSame('3b9ac9ff', $a->toHex());
->>>>>>> 725046ce
     }
 }