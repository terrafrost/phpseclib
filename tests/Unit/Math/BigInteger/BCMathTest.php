<?php

/**
 * @author    Andreas Fischer <bantu@phpbb.com>
 * @copyright 2013 Andreas Fischer
 * @license   http://www.opensource.org/licenses/mit-license.html  MIT License
 */

declare(strict_types=1);

namespace phpseclib3\Tests\Unit\Math\BigInteger;

use phpseclib3\Math\BigInteger\Engines\BCMath;

class BCMathTest extends TestCase
{
    public static function setUpBeforeClass(): void
    {
        if (!BCMath::isValidEngine()) {
            self::markTestSkipped('BCMath extension is not available.');
        }
        BCMath::setModExpEngine('DefaultEngine');
    }

    public function getInstance($x = 0, $base = 10): BCMath
    {
        return new BCMath($x, $base);
    }

<<<<<<< HEAD
    public static function getStaticClass(): string
=======
    /**
     * @group github2089
     */
    public function testBCSscale()
    {
        bcscale(1);
        $number = new BCMath('115792089210356248762697446949407573530086143415290314195533631308867097853951', 10);
        $this->assertTrue($number->isPrime());
        bcscale(0);
    }

    public static function getStaticClass()
>>>>>>> 56483a7d
    {
        return 'phpseclib3\Math\BigInteger\Engines\BCMath';
    }
}<|MERGE_RESOLUTION|>--- conflicted
+++ resolved
@@ -27,13 +27,10 @@
         return new BCMath($x, $base);
     }
 
-<<<<<<< HEAD
-    public static function getStaticClass(): string
-=======
     /**
      * @group github2089
      */
-    public function testBCSscale()
+    public function testBCSscale(): void
     {
         bcscale(1);
         $number = new BCMath('115792089210356248762697446949407573530086143415290314195533631308867097853951', 10);
@@ -41,8 +38,7 @@
         bcscale(0);
     }
 
-    public static function getStaticClass()
->>>>>>> 56483a7d
+    public static function getStaticClass(): string
     {
         return 'phpseclib3\Math\BigInteger\Engines\BCMath';
     }
