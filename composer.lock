{
    "_readme": [
        "This file locks the dependencies of your project to a known state",
        "Read more about it at https://getcomposer.org/doc/01-basic-usage.md#composer-lock-the-lock-file",
        "This file is @generated automatically"
    ],
<<<<<<< HEAD
    "hash": "8599992bf6058a9da82372eb8bcae2c2",
    "content-hash": "fde47c84178c55c06de858a2128e3d07",
=======
    "hash": "92f2d575c7c73944654901500de6d5b1",
    "content-hash": "e51a99fa4e783555c1b05c9958d6469c",
>>>>>>> 703f7840
    "packages": [],
    "packages-dev": [
        {
            "name": "doctrine/instantiator",
            "version": "1.0.5",
            "source": {
                "type": "git",
                "url": "https://github.com/doctrine/instantiator.git",
                "reference": "8e884e78f9f0eb1329e445619e04456e64d8051d"
            },
            "dist": {
                "type": "zip",
                "url": "https://api.github.com/repos/doctrine/instantiator/zipball/8e884e78f9f0eb1329e445619e04456e64d8051d",
                "reference": "8e884e78f9f0eb1329e445619e04456e64d8051d",
                "shasum": ""
            },
            "require": {
                "php": ">=5.3,<8.0-DEV"
            },
            "require-dev": {
                "athletic/athletic": "~0.1.8",
                "ext-pdo": "*",
                "ext-phar": "*",
                "phpunit/phpunit": "~4.0",
                "squizlabs/php_codesniffer": "~2.0"
            },
            "type": "library",
            "extra": {
                "branch-alias": {
                    "dev-master": "1.0.x-dev"
                }
            },
            "autoload": {
                "psr-4": {
                    "Doctrine\\Instantiator\\": "src/Doctrine/Instantiator/"
                }
            },
            "notification-url": "https://packagist.org/downloads/",
            "license": [
                "MIT"
            ],
            "authors": [
                {
                    "name": "Marco Pivetta",
                    "email": "ocramius@gmail.com",
                    "homepage": "http://ocramius.github.com/"
                }
            ],
            "description": "A small, lightweight utility to instantiate objects in PHP without invoking their constructors",
            "homepage": "https://github.com/doctrine/instantiator",
            "keywords": [
                "constructor",
                "instantiate"
            ],
            "time": "2015-06-14 21:17:01"
        },
        {
            "name": "michelf/php-markdown",
            "version": "1.7.0",
            "source": {
                "type": "git",
                "url": "https://github.com/michelf/php-markdown.git",
                "reference": "1f51cc520948f66cd2af8cbc45a5ee175e774220"
            },
            "dist": {
                "type": "zip",
                "url": "https://api.github.com/repos/michelf/php-markdown/zipball/1f51cc520948f66cd2af8cbc45a5ee175e774220",
                "reference": "1f51cc520948f66cd2af8cbc45a5ee175e774220",
                "shasum": ""
            },
            "require": {
                "php": ">=5.3.0"
            },
            "type": "library",
            "extra": {
                "branch-alias": {
                    "dev-lib": "1.4.x-dev"
                }
            },
            "autoload": {
                "psr-0": {
                    "Michelf": ""
                }
            },
            "notification-url": "https://packagist.org/downloads/",
            "license": [
                "BSD-3-Clause"
            ],
            "authors": [
                {
                    "name": "Michel Fortin",
                    "email": "michel.fortin@michelf.ca",
                    "homepage": "https://michelf.ca/",
                    "role": "Developer"
                },
                {
                    "name": "John Gruber",
                    "homepage": "https://daringfireball.net/"
                }
            ],
            "description": "PHP Markdown",
            "homepage": "https://michelf.ca/projects/php-markdown/",
            "keywords": [
                "markdown"
            ],
            "time": "2016-10-29 18:58:20"
        },
        {
            "name": "myclabs/deep-copy",
            "version": "1.7.0",
            "source": {
                "type": "git",
                "url": "https://github.com/myclabs/DeepCopy.git",
                "reference": "3b8a3a99ba1f6a3952ac2747d989303cbd6b7a3e"
            },
            "dist": {
                "type": "zip",
                "url": "https://api.github.com/repos/myclabs/DeepCopy/zipball/3b8a3a99ba1f6a3952ac2747d989303cbd6b7a3e",
                "reference": "3b8a3a99ba1f6a3952ac2747d989303cbd6b7a3e",
                "shasum": ""
            },
            "require": {
                "php": "^5.6 || ^7.0"
            },
            "require-dev": {
                "doctrine/collections": "^1.0",
                "doctrine/common": "^2.6",
                "phpunit/phpunit": "^4.1"
            },
            "type": "library",
            "autoload": {
                "psr-4": {
                    "DeepCopy\\": "src/DeepCopy/"
                },
                "files": [
                    "src/DeepCopy/deep_copy.php"
                ]
            },
            "notification-url": "https://packagist.org/downloads/",
            "license": [
                "MIT"
            ],
            "description": "Create deep copies (clones) of your objects",
            "keywords": [
                "clone",
                "copy",
                "duplicate",
                "object",
                "object graph"
            ],
            "time": "2017-10-19 19:58:43"
        },
        {
            "name": "nikic/php-parser",
            "version": "v0.9.5",
            "source": {
                "type": "git",
                "url": "https://github.com/nikic/PHP-Parser.git",
                "reference": "ef70767475434bdb3615b43c327e2cae17ef12eb"
            },
            "dist": {
                "type": "zip",
                "url": "https://api.github.com/repos/nikic/PHP-Parser/zipball/ef70767475434bdb3615b43c327e2cae17ef12eb",
                "reference": "ef70767475434bdb3615b43c327e2cae17ef12eb",
                "shasum": ""
            },
            "require": {
                "ext-tokenizer": "*",
                "php": ">=5.2"
            },
            "type": "library",
            "extra": {
                "branch-alias": {
                    "dev-master": "0.9-dev"
                }
            },
            "autoload": {
                "psr-0": {
                    "PHPParser": "lib/"
                }
            },
            "notification-url": "https://packagist.org/downloads/",
            "license": [
                "BSD-3-Clause"
            ],
            "authors": [
                {
                    "name": "Nikita Popov"
                }
            ],
            "description": "A PHP parser written in PHP",
            "keywords": [
                "parser",
                "php"
            ],
            "time": "2014-07-23 18:24:17"
        },
        {
            "name": "phar-io/manifest",
            "version": "1.0.1",
            "source": {
                "type": "git",
                "url": "https://github.com/phar-io/manifest.git",
                "reference": "2df402786ab5368a0169091f61a7c1e0eb6852d0"
            },
            "dist": {
                "type": "zip",
                "url": "https://api.github.com/repos/phar-io/manifest/zipball/2df402786ab5368a0169091f61a7c1e0eb6852d0",
                "reference": "2df402786ab5368a0169091f61a7c1e0eb6852d0",
                "shasum": ""
            },
            "require": {
                "ext-dom": "*",
                "ext-phar": "*",
                "phar-io/version": "^1.0.1",
                "php": "^5.6 || ^7.0"
            },
            "type": "library",
            "extra": {
                "branch-alias": {
                    "dev-master": "1.0.x-dev"
                }
            },
            "autoload": {
                "classmap": [
                    "src/"
                ]
            },
            "notification-url": "https://packagist.org/downloads/",
            "license": [
                "BSD-3-Clause"
            ],
            "authors": [
                {
                    "name": "Arne Blankerts",
                    "email": "arne@blankerts.de",
                    "role": "Developer"
                },
                {
                    "name": "Sebastian Heuer",
                    "email": "sebastian@phpeople.de",
                    "role": "Developer"
                },
                {
                    "name": "Sebastian Bergmann",
                    "email": "sebastian@phpunit.de",
                    "role": "Developer"
                }
            ],
            "description": "Component for reading phar.io manifest information from a PHP Archive (PHAR)",
            "time": "2017-03-05 18:14:27"
        },
        {
            "name": "phar-io/version",
            "version": "1.0.1",
            "source": {
                "type": "git",
                "url": "https://github.com/phar-io/version.git",
                "reference": "a70c0ced4be299a63d32fa96d9281d03e94041df"
            },
            "dist": {
                "type": "zip",
                "url": "https://api.github.com/repos/phar-io/version/zipball/a70c0ced4be299a63d32fa96d9281d03e94041df",
                "reference": "a70c0ced4be299a63d32fa96d9281d03e94041df",
                "shasum": ""
            },
            "require": {
                "php": "^5.6 || ^7.0"
            },
            "type": "library",
            "autoload": {
                "classmap": [
                    "src/"
                ]
            },
            "notification-url": "https://packagist.org/downloads/",
            "license": [
                "BSD-3-Clause"
            ],
            "authors": [
                {
                    "name": "Arne Blankerts",
                    "email": "arne@blankerts.de",
                    "role": "Developer"
                },
                {
                    "name": "Sebastian Heuer",
                    "email": "sebastian@phpeople.de",
                    "role": "Developer"
                },
                {
                    "name": "Sebastian Bergmann",
                    "email": "sebastian@phpunit.de",
                    "role": "Developer"
                }
            ],
            "description": "Library for handling version information and constraints",
            "time": "2017-03-05 17:38:23"
        },
        {
            "name": "phing/phing",
            "version": "2.15.2",
            "source": {
                "type": "git",
                "url": "https://github.com/phingofficial/phing.git",
                "reference": "0999ab4e94e609dc00998e3d1b88df843054db7c"
            },
            "dist": {
                "type": "zip",
                "url": "https://api.github.com/repos/phingofficial/phing/zipball/0999ab4e94e609dc00998e3d1b88df843054db7c",
                "reference": "0999ab4e94e609dc00998e3d1b88df843054db7c",
                "shasum": ""
            },
            "require": {
                "php": ">=5.2.0"
            },
            "require-dev": {
                "ext-pdo_sqlite": "*",
                "lastcraft/simpletest": "@dev",
                "mikey179/vfsstream": "^1.6",
                "pdepend/pdepend": "2.x",
                "pear/archive_tar": "1.4.x",
                "pear/http_request2": "dev-trunk",
                "pear/net_growl": "dev-trunk",
                "pear/pear-core-minimal": "1.10.1",
                "pear/versioncontrol_git": "@dev",
                "pear/versioncontrol_svn": "~0.5",
                "phpdocumentor/phpdocumentor": "2.x",
                "phploc/phploc": "~2.0.6",
                "phpmd/phpmd": "~2.2",
                "phpunit/phpunit": ">=3.7",
                "sebastian/git": "~1.0",
                "sebastian/phpcpd": "2.x",
                "siad007/versioncontrol_hg": "^1.0",
                "squizlabs/php_codesniffer": "~2.2",
                "symfony/yaml": "~2.7"
            },
            "suggest": {
                "pdepend/pdepend": "PHP version of JDepend",
                "pear/archive_tar": "Tar file management class",
                "pear/versioncontrol_git": "A library that provides OO interface to handle Git repository",
                "pear/versioncontrol_svn": "A simple OO-style interface for Subversion, the free/open-source version control system",
                "phpdocumentor/phpdocumentor": "Documentation Generator for PHP",
                "phploc/phploc": "A tool for quickly measuring the size of a PHP project",
                "phpmd/phpmd": "PHP version of PMD tool",
                "phpunit/php-code-coverage": "Library that provides collection, processing, and rendering functionality for PHP code coverage information",
                "phpunit/phpunit": "The PHP Unit Testing Framework",
                "sebastian/phpcpd": "Copy/Paste Detector (CPD) for PHP code",
                "siad007/versioncontrol_hg": "A library for interfacing with Mercurial repositories.",
                "tedivm/jshrink": "Javascript Minifier built in PHP"
            },
            "bin": [
                "bin/phing"
            ],
            "type": "library",
            "extra": {
                "branch-alias": {
                    "dev-master": "2.15.x-dev"
                }
            },
            "autoload": {
                "classmap": [
                    "classes/phing/"
                ]
            },
            "notification-url": "https://packagist.org/downloads/",
            "include-path": [
                "classes"
            ],
            "license": [
                "LGPL-3.0"
            ],
            "authors": [
                {
                    "name": "Michiel Rook",
                    "email": "mrook@php.net"
                },
                {
                    "name": "Phing Community",
                    "homepage": "https://www.phing.info/trac/wiki/Development/Contributors"
                }
            ],
            "description": "PHing Is Not GNU make; it's a PHP project build system or build tool based on Apache Ant.",
            "homepage": "https://www.phing.info/",
            "keywords": [
                "build",
                "phing",
                "task",
                "tool"
            ],
            "time": "2016-10-13 09:01:45"
        },
        {
            "name": "phpdocumentor/reflection-common",
            "version": "1.0.1",
            "source": {
                "type": "git",
                "url": "https://github.com/phpDocumentor/ReflectionCommon.git",
                "reference": "21bdeb5f65d7ebf9f43b1b25d404f87deab5bfb6"
            },
            "dist": {
                "type": "zip",
                "url": "https://api.github.com/repos/phpDocumentor/ReflectionCommon/zipball/21bdeb5f65d7ebf9f43b1b25d404f87deab5bfb6",
                "reference": "21bdeb5f65d7ebf9f43b1b25d404f87deab5bfb6",
                "shasum": ""
            },
            "require": {
                "php": ">=5.5"
            },
            "require-dev": {
                "phpunit/phpunit": "^4.6"
            },
            "type": "library",
            "extra": {
                "branch-alias": {
                    "dev-master": "1.0.x-dev"
                }
            },
            "autoload": {
                "psr-4": {
                    "phpDocumentor\\Reflection\\": [
                        "src"
                    ]
                }
            },
            "notification-url": "https://packagist.org/downloads/",
            "license": [
                "MIT"
            ],
            "authors": [
                {
                    "name": "Jaap van Otterdijk",
                    "email": "opensource@ijaap.nl"
                }
            ],
            "description": "Common reflection classes used by phpdocumentor to reflect the code structure",
            "homepage": "http://www.phpdoc.org",
            "keywords": [
                "FQSEN",
                "phpDocumentor",
                "phpdoc",
                "reflection",
                "static analysis"
            ],
            "time": "2017-09-11 18:02:19"
        },
        {
            "name": "phpdocumentor/reflection-common",
            "version": "1.0",
            "source": {
                "type": "git",
                "url": "https://github.com/phpDocumentor/ReflectionCommon.git",
                "reference": "144c307535e82c8fdcaacbcfc1d6d8eeb896687c"
            },
            "dist": {
                "type": "zip",
                "url": "https://api.github.com/repos/phpDocumentor/ReflectionCommon/zipball/144c307535e82c8fdcaacbcfc1d6d8eeb896687c",
                "reference": "144c307535e82c8fdcaacbcfc1d6d8eeb896687c",
                "shasum": ""
            },
            "require": {
                "php": ">=5.5"
            },
            "require-dev": {
                "phpunit/phpunit": "^4.6"
            },
            "type": "library",
            "extra": {
                "branch-alias": {
                    "dev-master": "1.0.x-dev"
                }
            },
            "autoload": {
                "psr-4": {
                    "phpDocumentor\\Reflection\\": [
                        "src"
                    ]
                }
            },
            "notification-url": "https://packagist.org/downloads/",
            "license": [
                "MIT"
            ],
            "authors": [
                {
                    "name": "Jaap van Otterdijk",
                    "email": "opensource@ijaap.nl"
                }
            ],
            "description": "Common reflection classes used by phpdocumentor to reflect the code structure",
            "homepage": "http://www.phpdoc.org",
            "keywords": [
                "FQSEN",
                "phpDocumentor",
                "phpdoc",
                "reflection",
                "static analysis"
            ],
            "time": "2015-12-27 11:43:31"
        },
        {
            "name": "phpdocumentor/reflection-docblock",
<<<<<<< HEAD
            "version": "3.1.0",
            "source": {
                "type": "git",
                "url": "https://github.com/phpDocumentor/ReflectionDocBlock.git",
                "reference": "9270140b940ff02e58ec577c237274e92cd40cdd"
            },
            "dist": {
                "type": "zip",
                "url": "https://api.github.com/repos/phpDocumentor/ReflectionDocBlock/zipball/9270140b940ff02e58ec577c237274e92cd40cdd",
                "reference": "9270140b940ff02e58ec577c237274e92cd40cdd",
                "shasum": ""
            },
            "require": {
                "php": ">=5.5",
                "phpdocumentor/reflection-common": "^1.0@dev",
                "phpdocumentor/type-resolver": "^0.2.0",
                "webmozart/assert": "^1.0"
            },
            "require-dev": {
                "mockery/mockery": "^0.9.4",
                "phpunit/phpunit": "^4.4"
            },
            "type": "library",
=======
            "version": "4.2.0",
            "source": {
                "type": "git",
                "url": "https://github.com/phpDocumentor/ReflectionDocBlock.git",
                "reference": "66465776cfc249844bde6d117abff1d22e06c2da"
            },
            "dist": {
                "type": "zip",
                "url": "https://api.github.com/repos/phpDocumentor/ReflectionDocBlock/zipball/66465776cfc249844bde6d117abff1d22e06c2da",
                "reference": "66465776cfc249844bde6d117abff1d22e06c2da",
                "shasum": ""
            },
            "require": {
                "php": "^7.0",
                "phpdocumentor/reflection-common": "^1.0.0",
                "phpdocumentor/type-resolver": "^0.4.0",
                "webmozart/assert": "^1.0"
            },
            "require-dev": {
                "doctrine/instantiator": "~1.0.5",
                "mockery/mockery": "^1.0",
                "phpunit/phpunit": "^6.4"
            },
            "type": "library",
            "extra": {
                "branch-alias": {
                    "dev-master": "4.x-dev"
                }
            },
>>>>>>> 703f7840
            "autoload": {
                "psr-4": {
                    "phpDocumentor\\Reflection\\": [
                        "src/"
                    ]
                }
            },
            "notification-url": "https://packagist.org/downloads/",
            "license": [
                "MIT"
            ],
            "authors": [
                {
                    "name": "Mike van Riel",
                    "email": "me@mikevanriel.com"
                }
            ],
            "description": "With this component, a library can provide support for annotations via DocBlocks or otherwise retrieve information that is embedded in a DocBlock.",
<<<<<<< HEAD
            "time": "2016-06-10 09:48:41"
        },
        {
            "name": "phpdocumentor/type-resolver",
            "version": "0.2",
            "source": {
                "type": "git",
                "url": "https://github.com/phpDocumentor/TypeResolver.git",
                "reference": "b39c7a5b194f9ed7bd0dd345c751007a41862443"
            },
            "dist": {
                "type": "zip",
                "url": "https://api.github.com/repos/phpDocumentor/TypeResolver/zipball/b39c7a5b194f9ed7bd0dd345c751007a41862443",
                "reference": "b39c7a5b194f9ed7bd0dd345c751007a41862443",
                "shasum": ""
            },
            "require": {
                "php": ">=5.5",
=======
            "time": "2017-11-27 17:38:31"
        },
        {
            "name": "phpdocumentor/type-resolver",
            "version": "0.4.0",
            "source": {
                "type": "git",
                "url": "https://github.com/phpDocumentor/TypeResolver.git",
                "reference": "9c977708995954784726e25d0cd1dddf4e65b0f7"
            },
            "dist": {
                "type": "zip",
                "url": "https://api.github.com/repos/phpDocumentor/TypeResolver/zipball/9c977708995954784726e25d0cd1dddf4e65b0f7",
                "reference": "9c977708995954784726e25d0cd1dddf4e65b0f7",
                "shasum": ""
            },
            "require": {
                "php": "^5.5 || ^7.0",
>>>>>>> 703f7840
                "phpdocumentor/reflection-common": "^1.0"
            },
            "require-dev": {
                "mockery/mockery": "^0.9.4",
                "phpunit/phpunit": "^5.2||^4.8.24"
            },
            "type": "library",
            "extra": {
                "branch-alias": {
                    "dev-master": "1.0.x-dev"
                }
            },
            "autoload": {
                "psr-4": {
                    "phpDocumentor\\Reflection\\": [
                        "src/"
                    ]
                }
            },
            "notification-url": "https://packagist.org/downloads/",
            "license": [
                "MIT"
            ],
            "authors": [
                {
                    "name": "Mike van Riel",
                    "email": "me@mikevanriel.com"
                }
            ],
<<<<<<< HEAD
            "time": "2016-06-10 07:14:17"
        },
        {
            "name": "phpspec/prophecy",
            "version": "v1.6.1",
            "source": {
                "type": "git",
                "url": "https://github.com/phpspec/prophecy.git",
                "reference": "58a8137754bc24b25740d4281399a4a3596058e0"
            },
            "dist": {
                "type": "zip",
                "url": "https://api.github.com/repos/phpspec/prophecy/zipball/58a8137754bc24b25740d4281399a4a3596058e0",
                "reference": "58a8137754bc24b25740d4281399a4a3596058e0",
=======
            "time": "2017-07-14 14:27:02"
        },
        {
            "name": "phpspec/prophecy",
            "version": "1.7.3",
            "source": {
                "type": "git",
                "url": "https://github.com/phpspec/prophecy.git",
                "reference": "e4ed002c67da8eceb0eb8ddb8b3847bb53c5c2bf"
            },
            "dist": {
                "type": "zip",
                "url": "https://api.github.com/repos/phpspec/prophecy/zipball/e4ed002c67da8eceb0eb8ddb8b3847bb53c5c2bf",
                "reference": "e4ed002c67da8eceb0eb8ddb8b3847bb53c5c2bf",
>>>>>>> 703f7840
                "shasum": ""
            },
            "require": {
                "doctrine/instantiator": "^1.0.2",
                "php": "^5.3|^7.0",
<<<<<<< HEAD
                "phpdocumentor/reflection-docblock": "^2.0|^3.0.2",
                "sebastian/comparator": "^1.1",
                "sebastian/recursion-context": "^1.0"
            },
            "require-dev": {
                "phpspec/phpspec": "^2.0"
=======
                "phpdocumentor/reflection-docblock": "^2.0|^3.0.2|^4.0",
                "sebastian/comparator": "^1.1|^2.0",
                "sebastian/recursion-context": "^1.0|^2.0|^3.0"
            },
            "require-dev": {
                "phpspec/phpspec": "^2.5|^3.2",
                "phpunit/phpunit": "^4.8.35 || ^5.7"
>>>>>>> 703f7840
            },
            "type": "library",
            "extra": {
                "branch-alias": {
<<<<<<< HEAD
                    "dev-master": "1.6.x-dev"
=======
                    "dev-master": "1.7.x-dev"
>>>>>>> 703f7840
                }
            },
            "autoload": {
                "psr-0": {
                    "Prophecy\\": "src/"
                }
            },
            "notification-url": "https://packagist.org/downloads/",
            "license": [
                "MIT"
            ],
            "authors": [
                {
                    "name": "Konstantin Kudryashov",
                    "email": "ever.zet@gmail.com",
                    "homepage": "http://everzet.com"
                },
                {
                    "name": "Marcello Duarte",
                    "email": "marcello.duarte@gmail.com"
                }
            ],
            "description": "Highly opinionated mocking framework for PHP 5.3+",
            "homepage": "https://github.com/phpspec/prophecy",
            "keywords": [
                "Double",
                "Dummy",
                "fake",
                "mock",
                "spy",
                "stub"
            ],
<<<<<<< HEAD
            "time": "2016-06-07 08:13:47"
=======
            "time": "2017-11-24 13:59:53"
>>>>>>> 703f7840
        },
        {
            "name": "phpunit/php-code-coverage",
            "version": "5.2.4",
            "source": {
                "type": "git",
                "url": "https://github.com/sebastianbergmann/php-code-coverage.git",
                "reference": "033ec97498cf530cc1be4199264cad568b19be26"
            },
            "dist": {
                "type": "zip",
                "url": "https://api.github.com/repos/sebastianbergmann/php-code-coverage/zipball/033ec97498cf530cc1be4199264cad568b19be26",
                "reference": "033ec97498cf530cc1be4199264cad568b19be26",
                "shasum": ""
            },
            "require": {
                "ext-dom": "*",
                "ext-xmlwriter": "*",
                "php": "^7.0",
                "phpunit/php-file-iterator": "^1.4.2",
                "phpunit/php-text-template": "^1.2.1",
                "phpunit/php-token-stream": "^2.0.1",
                "sebastian/code-unit-reverse-lookup": "^1.0.1",
                "sebastian/environment": "^3.0",
                "sebastian/version": "^2.0.1",
                "theseer/tokenizer": "^1.1"
            },
            "require-dev": {
                "ext-xdebug": "^2.5",
                "phpunit/phpunit": "^6.0"
            },
            "suggest": {
                "ext-xdebug": "^2.5.5"
            },
            "type": "library",
            "extra": {
                "branch-alias": {
                    "dev-master": "5.2.x-dev"
                }
            },
            "autoload": {
                "classmap": [
                    "src/"
                ]
            },
            "notification-url": "https://packagist.org/downloads/",
            "license": [
                "BSD-3-Clause"
            ],
            "authors": [
                {
                    "name": "Sebastian Bergmann",
                    "email": "sb@sebastian-bergmann.de",
                    "role": "lead"
                }
            ],
            "description": "Library that provides collection, processing, and rendering functionality for PHP code coverage information.",
            "homepage": "https://github.com/sebastianbergmann/php-code-coverage",
            "keywords": [
                "coverage",
                "testing",
                "xunit"
            ],
            "time": "2017-11-27 09:00:30"
        },
        {
            "name": "phpunit/php-file-iterator",
            "version": "1.4.5",
            "source": {
                "type": "git",
                "url": "https://github.com/sebastianbergmann/php-file-iterator.git",
                "reference": "730b01bc3e867237eaac355e06a36b85dd93a8b4"
            },
            "dist": {
                "type": "zip",
                "url": "https://api.github.com/repos/sebastianbergmann/php-file-iterator/zipball/730b01bc3e867237eaac355e06a36b85dd93a8b4",
                "reference": "730b01bc3e867237eaac355e06a36b85dd93a8b4",
                "shasum": ""
            },
            "require": {
                "php": ">=5.3.3"
            },
            "type": "library",
            "extra": {
                "branch-alias": {
                    "dev-master": "1.4.x-dev"
                }
            },
            "autoload": {
                "classmap": [
                    "src/"
                ]
            },
            "notification-url": "https://packagist.org/downloads/",
            "license": [
                "BSD-3-Clause"
            ],
            "authors": [
                {
                    "name": "Sebastian Bergmann",
                    "email": "sb@sebastian-bergmann.de",
                    "role": "lead"
                }
            ],
            "description": "FilterIterator implementation that filters files based on a list of suffixes.",
            "homepage": "https://github.com/sebastianbergmann/php-file-iterator/",
            "keywords": [
                "filesystem",
                "iterator"
            ],
            "time": "2017-11-27 13:52:08"
        },
        {
            "name": "phpunit/php-text-template",
            "version": "1.2.1",
            "source": {
                "type": "git",
                "url": "https://github.com/sebastianbergmann/php-text-template.git",
                "reference": "31f8b717e51d9a2afca6c9f046f5d69fc27c8686"
            },
            "dist": {
                "type": "zip",
                "url": "https://api.github.com/repos/sebastianbergmann/php-text-template/zipball/31f8b717e51d9a2afca6c9f046f5d69fc27c8686",
                "reference": "31f8b717e51d9a2afca6c9f046f5d69fc27c8686",
                "shasum": ""
            },
            "require": {
                "php": ">=5.3.3"
            },
            "type": "library",
            "autoload": {
                "classmap": [
                    "src/"
                ]
            },
            "notification-url": "https://packagist.org/downloads/",
            "license": [
                "BSD-3-Clause"
            ],
            "authors": [
                {
                    "name": "Sebastian Bergmann",
                    "email": "sebastian@phpunit.de",
                    "role": "lead"
                }
            ],
            "description": "Simple template engine.",
            "homepage": "https://github.com/sebastianbergmann/php-text-template/",
            "keywords": [
                "template"
            ],
            "time": "2015-06-21 13:50:34"
        },
        {
            "name": "phpunit/php-timer",
<<<<<<< HEAD
            "version": "1.0.8",
            "source": {
                "type": "git",
                "url": "https://github.com/sebastianbergmann/php-timer.git",
                "reference": "38e9124049cf1a164f1e4537caf19c99bf1eb260"
            },
            "dist": {
                "type": "zip",
                "url": "https://api.github.com/repos/sebastianbergmann/php-timer/zipball/38e9124049cf1a164f1e4537caf19c99bf1eb260",
                "reference": "38e9124049cf1a164f1e4537caf19c99bf1eb260",
=======
            "version": "1.0.9",
            "source": {
                "type": "git",
                "url": "https://github.com/sebastianbergmann/php-timer.git",
                "reference": "3dcf38ca72b158baf0bc245e9184d3fdffa9c46f"
            },
            "dist": {
                "type": "zip",
                "url": "https://api.github.com/repos/sebastianbergmann/php-timer/zipball/3dcf38ca72b158baf0bc245e9184d3fdffa9c46f",
                "reference": "3dcf38ca72b158baf0bc245e9184d3fdffa9c46f",
>>>>>>> 703f7840
                "shasum": ""
            },
            "require": {
                "php": "^5.3.3 || ^7.0"
            },
            "require-dev": {
                "phpunit/phpunit": "^4.8.35 || ^5.7 || ^6.0"
            },
            "require-dev": {
                "phpunit/phpunit": "~4|~5"
            },
            "type": "library",
            "extra": {
                "branch-alias": {
                    "dev-master": "1.0-dev"
                }
            },
            "autoload": {
                "classmap": [
                    "src/"
                ]
            },
            "notification-url": "https://packagist.org/downloads/",
            "license": [
                "BSD-3-Clause"
            ],
            "authors": [
                {
                    "name": "Sebastian Bergmann",
                    "email": "sb@sebastian-bergmann.de",
                    "role": "lead"
                }
            ],
            "description": "Utility class for timing",
            "homepage": "https://github.com/sebastianbergmann/php-timer/",
            "keywords": [
                "timer"
            ],
<<<<<<< HEAD
            "time": "2016-05-12 18:03:57"
=======
            "time": "2017-02-26 11:10:40"
>>>>>>> 703f7840
        },
        {
            "name": "phpunit/php-token-stream",
            "version": "2.0.2",
            "source": {
                "type": "git",
                "url": "https://github.com/sebastianbergmann/php-token-stream.git",
                "reference": "791198a2c6254db10131eecfe8c06670700904db"
            },
            "dist": {
                "type": "zip",
                "url": "https://api.github.com/repos/sebastianbergmann/php-token-stream/zipball/791198a2c6254db10131eecfe8c06670700904db",
                "reference": "791198a2c6254db10131eecfe8c06670700904db",
                "shasum": ""
            },
            "require": {
                "ext-tokenizer": "*",
                "php": "^7.0"
            },
            "require-dev": {
                "phpunit/phpunit": "^6.2.4"
            },
            "type": "library",
            "extra": {
                "branch-alias": {
                    "dev-master": "2.0-dev"
                }
            },
            "autoload": {
                "classmap": [
                    "src/"
                ]
            },
            "notification-url": "https://packagist.org/downloads/",
            "license": [
                "BSD-3-Clause"
            ],
            "authors": [
                {
                    "name": "Sebastian Bergmann",
                    "email": "sebastian@phpunit.de"
                }
            ],
            "description": "Wrapper around PHP's tokenizer extension.",
            "homepage": "https://github.com/sebastianbergmann/php-token-stream/",
            "keywords": [
                "tokenizer"
            ],
            "time": "2017-11-27 05:48:46"
        },
        {
            "name": "phpunit/phpunit",
<<<<<<< HEAD
            "version": "4.8.26",
            "source": {
                "type": "git",
                "url": "https://github.com/sebastianbergmann/phpunit.git",
                "reference": "fc1d8cd5b5de11625979125c5639347896ac2c74"
            },
            "dist": {
                "type": "zip",
                "url": "https://api.github.com/repos/sebastianbergmann/phpunit/zipball/fc1d8cd5b5de11625979125c5639347896ac2c74",
                "reference": "fc1d8cd5b5de11625979125c5639347896ac2c74",
=======
            "version": "6.5.2",
            "source": {
                "type": "git",
                "url": "https://github.com/sebastianbergmann/phpunit.git",
                "reference": "24b708f2fd725bcef1c8153b366043381aa324f2"
            },
            "dist": {
                "type": "zip",
                "url": "https://api.github.com/repos/sebastianbergmann/phpunit/zipball/24b708f2fd725bcef1c8153b366043381aa324f2",
                "reference": "24b708f2fd725bcef1c8153b366043381aa324f2",
>>>>>>> 703f7840
                "shasum": ""
            },
            "require": {
                "ext-dom": "*",
                "ext-json": "*",
<<<<<<< HEAD
                "ext-pcre": "*",
                "ext-reflection": "*",
                "ext-spl": "*",
                "php": ">=5.3.3",
                "phpspec/prophecy": "^1.3.1",
                "phpunit/php-code-coverage": "~2.1",
                "phpunit/php-file-iterator": "~1.4",
                "phpunit/php-text-template": "~1.2",
                "phpunit/php-timer": "^1.0.6",
                "phpunit/phpunit-mock-objects": "~2.3",
                "sebastian/comparator": "~1.1",
                "sebastian/diff": "~1.2",
                "sebastian/environment": "~1.3",
                "sebastian/exporter": "~1.2",
                "sebastian/global-state": "~1.0",
                "sebastian/version": "~1.0",
                "symfony/yaml": "~2.1|~3.0"
=======
                "ext-libxml": "*",
                "ext-mbstring": "*",
                "ext-xml": "*",
                "myclabs/deep-copy": "^1.6.1",
                "phar-io/manifest": "^1.0.1",
                "phar-io/version": "^1.0",
                "php": "^7.0",
                "phpspec/prophecy": "^1.7",
                "phpunit/php-code-coverage": "^5.2.3",
                "phpunit/php-file-iterator": "^1.4.3",
                "phpunit/php-text-template": "^1.2.1",
                "phpunit/php-timer": "^1.0.9",
                "phpunit/phpunit-mock-objects": "^5.0.4",
                "sebastian/comparator": "^2.1",
                "sebastian/diff": "^2.0",
                "sebastian/environment": "^3.1",
                "sebastian/exporter": "^3.1",
                "sebastian/global-state": "^2.0",
                "sebastian/object-enumerator": "^3.0.3",
                "sebastian/resource-operations": "^1.0",
                "sebastian/version": "^2.0.1"
            },
            "conflict": {
                "phpdocumentor/reflection-docblock": "3.0.2",
                "phpunit/dbunit": "<3.0"
            },
            "require-dev": {
                "ext-pdo": "*"
>>>>>>> 703f7840
            },
            "suggest": {
                "ext-xdebug": "*",
                "phpunit/php-invoker": "^1.1"
            },
            "bin": [
                "phpunit"
            ],
            "type": "library",
            "extra": {
                "branch-alias": {
                    "dev-master": "6.5.x-dev"
                }
            },
            "autoload": {
                "classmap": [
                    "src/"
                ]
            },
            "notification-url": "https://packagist.org/downloads/",
            "license": [
                "BSD-3-Clause"
            ],
            "authors": [
                {
                    "name": "Sebastian Bergmann",
                    "email": "sebastian@phpunit.de",
                    "role": "lead"
                }
            ],
            "description": "The PHP Unit Testing framework.",
            "homepage": "https://phpunit.de/",
            "keywords": [
                "phpunit",
                "testing",
                "xunit"
            ],
<<<<<<< HEAD
            "time": "2016-05-17 03:09:28"
=======
            "time": "2017-12-02 05:36:24"
>>>>>>> 703f7840
        },
        {
            "name": "phpunit/phpunit-mock-objects",
            "version": "5.0.4",
            "source": {
                "type": "git",
                "url": "https://github.com/sebastianbergmann/phpunit-mock-objects.git",
                "reference": "16b50f4167e5e85e81ca8a3dd105d0a5fd32009a"
            },
            "dist": {
                "type": "zip",
                "url": "https://api.github.com/repos/sebastianbergmann/phpunit-mock-objects/zipball/16b50f4167e5e85e81ca8a3dd105d0a5fd32009a",
                "reference": "16b50f4167e5e85e81ca8a3dd105d0a5fd32009a",
                "shasum": ""
            },
            "require": {
                "doctrine/instantiator": "^1.0.5",
                "php": "^7.0",
                "phpunit/php-text-template": "^1.2.1",
                "sebastian/exporter": "^3.0"
            },
            "conflict": {
                "phpunit/phpunit": "<6.0"
            },
            "require-dev": {
                "phpunit/phpunit": "^6.5"
            },
            "suggest": {
                "ext-soap": "*"
            },
            "type": "library",
            "extra": {
                "branch-alias": {
                    "dev-master": "5.0.x-dev"
                }
            },
            "autoload": {
                "classmap": [
                    "src/"
                ]
            },
            "notification-url": "https://packagist.org/downloads/",
            "license": [
                "BSD-3-Clause"
            ],
            "authors": [
                {
                    "name": "Sebastian Bergmann",
                    "email": "sebastian@phpunit.de",
                    "role": "lead"
                }
            ],
            "description": "Mock Object library for PHPUnit",
            "homepage": "https://github.com/sebastianbergmann/phpunit-mock-objects/",
            "keywords": [
                "mock",
                "xunit"
            ],
            "time": "2017-12-02 05:31:19"
        },
        {
            "name": "pimple/pimple",
            "version": "v2.1.1",
            "source": {
                "type": "git",
                "url": "https://github.com/silexphp/Pimple.git",
                "reference": "ea22fb2880faf7b7b0e17c9809c6fe25b071fd76"
            },
            "dist": {
                "type": "zip",
                "url": "https://api.github.com/repos/silexphp/Pimple/zipball/ea22fb2880faf7b7b0e17c9809c6fe25b071fd76",
                "reference": "ea22fb2880faf7b7b0e17c9809c6fe25b071fd76",
                "shasum": ""
            },
            "require": {
                "php": ">=5.3.0"
            },
            "type": "library",
            "extra": {
                "branch-alias": {
                    "dev-master": "2.1.x-dev"
                }
            },
            "autoload": {
                "psr-0": {
                    "Pimple": "src/"
                }
            },
            "notification-url": "https://packagist.org/downloads/",
            "license": [
                "MIT"
            ],
            "authors": [
                {
                    "name": "Fabien Potencier",
                    "email": "fabien@symfony.com"
                }
            ],
            "description": "Pimple is a simple Dependency Injection Container for PHP 5.3",
            "homepage": "http://pimple.sensiolabs.org",
            "keywords": [
                "container",
                "dependency injection"
            ],
            "time": "2014-07-24 07:10:08"
        },
        {
            "name": "psr/log",
            "version": "1.0.2",
            "source": {
                "type": "git",
                "url": "https://github.com/php-fig/log.git",
                "reference": "4ebe3a8bf773a19edfe0a84b6585ba3d401b724d"
            },
            "dist": {
                "type": "zip",
                "url": "https://api.github.com/repos/php-fig/log/zipball/4ebe3a8bf773a19edfe0a84b6585ba3d401b724d",
                "reference": "4ebe3a8bf773a19edfe0a84b6585ba3d401b724d",
                "shasum": ""
            },
            "require": {
                "php": ">=5.3.0"
            },
            "type": "library",
            "extra": {
                "branch-alias": {
                    "dev-master": "1.0.x-dev"
                }
            },
            "autoload": {
                "psr-4": {
                    "Psr\\Log\\": "Psr/Log/"
                }
            },
            "notification-url": "https://packagist.org/downloads/",
            "license": [
                "MIT"
            ],
            "authors": [
                {
                    "name": "PHP-FIG",
                    "homepage": "http://www.php-fig.org/"
                }
            ],
            "description": "Common interface for logging libraries",
            "homepage": "https://github.com/php-fig/log",
            "keywords": [
                "log",
                "psr",
                "psr-3"
            ],
            "time": "2016-10-10 12:19:37"
        },
        {
            "name": "sami/sami",
            "version": "v2.0.0",
            "source": {
                "type": "git",
                "url": "https://github.com/FriendsOfPHP/Sami.git",
                "reference": "fa58b324f41aa2aefe21dac4f22d8c98965fc012"
            },
            "dist": {
                "type": "zip",
                "url": "https://api.github.com/repos/FriendsOfPHP/Sami/zipball/fa58b324f41aa2aefe21dac4f22d8c98965fc012",
                "reference": "fa58b324f41aa2aefe21dac4f22d8c98965fc012",
                "shasum": ""
            },
            "require": {
                "michelf/php-markdown": "~1.3",
                "nikic/php-parser": "0.9.*",
                "php": ">=5.3.0",
                "pimple/pimple": "2.*",
                "symfony/console": "~2.1",
                "symfony/filesystem": "~2.1",
                "symfony/finder": "~2.1",
                "symfony/process": "~2.1",
                "symfony/yaml": "~2.1",
                "twig/twig": "1.*"
            },
            "bin": [
                "sami.php"
            ],
            "type": "application",
            "extra": {
                "branch-alias": {
                    "dev-master": "2.0-dev"
                }
            },
            "autoload": {
                "psr-0": {
                    "Sami": "."
                }
            },
            "notification-url": "https://packagist.org/downloads/",
            "license": [
                "MIT"
            ],
            "authors": [
                {
                    "name": "Fabien Potencier",
                    "email": "fabien@symfony.com"
                }
            ],
            "description": "Sami, an API documentation generator",
            "homepage": "http://sami.sensiolabs.org",
            "keywords": [
                "phpdoc"
            ],
            "time": "2014-06-25 12:05:18"
        },
        {
            "name": "sebastian/code-unit-reverse-lookup",
            "version": "1.0.1",
            "source": {
                "type": "git",
                "url": "https://github.com/sebastianbergmann/code-unit-reverse-lookup.git",
                "reference": "4419fcdb5eabb9caa61a27c7a1db532a6b55dd18"
            },
            "dist": {
                "type": "zip",
                "url": "https://api.github.com/repos/sebastianbergmann/code-unit-reverse-lookup/zipball/4419fcdb5eabb9caa61a27c7a1db532a6b55dd18",
                "reference": "4419fcdb5eabb9caa61a27c7a1db532a6b55dd18",
                "shasum": ""
            },
            "require": {
                "php": "^5.6 || ^7.0"
            },
            "require-dev": {
                "phpunit/phpunit": "^5.7 || ^6.0"
            },
            "type": "library",
            "extra": {
                "branch-alias": {
                    "dev-master": "1.0.x-dev"
                }
            },
            "autoload": {
                "classmap": [
                    "src/"
                ]
            },
            "notification-url": "https://packagist.org/downloads/",
            "license": [
                "BSD-3-Clause"
            ],
            "authors": [
                {
                    "name": "Sebastian Bergmann",
                    "email": "sebastian@phpunit.de"
                }
            ],
            "description": "Looks up which function or method a line of code belongs to",
            "homepage": "https://github.com/sebastianbergmann/code-unit-reverse-lookup/",
            "time": "2017-03-04 06:30:41"
        },
        {
            "name": "sebastian/comparator",
            "version": "2.1.0",
            "source": {
                "type": "git",
                "url": "https://github.com/sebastianbergmann/comparator.git",
                "reference": "1174d9018191e93cb9d719edec01257fc05f8158"
            },
            "dist": {
                "type": "zip",
                "url": "https://api.github.com/repos/sebastianbergmann/comparator/zipball/1174d9018191e93cb9d719edec01257fc05f8158",
                "reference": "1174d9018191e93cb9d719edec01257fc05f8158",
                "shasum": ""
            },
            "require": {
                "php": "^7.0",
                "sebastian/diff": "^2.0",
                "sebastian/exporter": "^3.1"
            },
            "require-dev": {
                "phpunit/phpunit": "^6.4"
            },
            "type": "library",
            "extra": {
                "branch-alias": {
                    "dev-master": "2.1.x-dev"
                }
            },
            "autoload": {
                "classmap": [
                    "src/"
                ]
            },
            "notification-url": "https://packagist.org/downloads/",
            "license": [
                "BSD-3-Clause"
            ],
            "authors": [
                {
                    "name": "Jeff Welch",
                    "email": "whatthejeff@gmail.com"
                },
                {
                    "name": "Volker Dusch",
                    "email": "github@wallbash.com"
                },
                {
                    "name": "Bernhard Schussek",
                    "email": "bschussek@2bepublished.at"
                },
                {
                    "name": "Sebastian Bergmann",
                    "email": "sebastian@phpunit.de"
                }
            ],
            "description": "Provides the functionality to compare PHP values for equality",
            "homepage": "https://github.com/sebastianbergmann/comparator",
            "keywords": [
                "comparator",
                "compare",
                "equality"
            ],
            "time": "2017-11-03 07:16:52"
        },
        {
            "name": "sebastian/diff",
            "version": "2.0.1",
            "source": {
                "type": "git",
                "url": "https://github.com/sebastianbergmann/diff.git",
                "reference": "347c1d8b49c5c3ee30c7040ea6fc446790e6bddd"
            },
            "dist": {
                "type": "zip",
                "url": "https://api.github.com/repos/sebastianbergmann/diff/zipball/347c1d8b49c5c3ee30c7040ea6fc446790e6bddd",
                "reference": "347c1d8b49c5c3ee30c7040ea6fc446790e6bddd",
                "shasum": ""
            },
            "require": {
                "php": "^7.0"
            },
            "require-dev": {
                "phpunit/phpunit": "^6.2"
            },
            "type": "library",
            "extra": {
                "branch-alias": {
                    "dev-master": "2.0-dev"
                }
            },
            "autoload": {
                "classmap": [
                    "src/"
                ]
            },
            "notification-url": "https://packagist.org/downloads/",
            "license": [
                "BSD-3-Clause"
            ],
            "authors": [
                {
                    "name": "Kore Nordmann",
                    "email": "mail@kore-nordmann.de"
                },
                {
                    "name": "Sebastian Bergmann",
                    "email": "sebastian@phpunit.de"
                }
            ],
            "description": "Diff implementation",
            "homepage": "https://github.com/sebastianbergmann/diff",
            "keywords": [
                "diff"
            ],
            "time": "2017-08-03 08:09:46"
        },
        {
            "name": "sebastian/environment",
<<<<<<< HEAD
            "version": "1.3.7",
            "source": {
                "type": "git",
                "url": "https://github.com/sebastianbergmann/environment.git",
                "reference": "4e8f0da10ac5802913afc151413bc8c53b6c2716"
            },
            "dist": {
                "type": "zip",
                "url": "https://api.github.com/repos/sebastianbergmann/environment/zipball/4e8f0da10ac5802913afc151413bc8c53b6c2716",
                "reference": "4e8f0da10ac5802913afc151413bc8c53b6c2716",
=======
            "version": "3.1.0",
            "source": {
                "type": "git",
                "url": "https://github.com/sebastianbergmann/environment.git",
                "reference": "cd0871b3975fb7fc44d11314fd1ee20925fce4f5"
            },
            "dist": {
                "type": "zip",
                "url": "https://api.github.com/repos/sebastianbergmann/environment/zipball/cd0871b3975fb7fc44d11314fd1ee20925fce4f5",
                "reference": "cd0871b3975fb7fc44d11314fd1ee20925fce4f5",
>>>>>>> 703f7840
                "shasum": ""
            },
            "require": {
                "php": "^7.0"
            },
            "require-dev": {
                "phpunit/phpunit": "^6.1"
            },
            "type": "library",
            "extra": {
                "branch-alias": {
                    "dev-master": "3.1.x-dev"
                }
            },
            "autoload": {
                "classmap": [
                    "src/"
                ]
            },
            "notification-url": "https://packagist.org/downloads/",
            "license": [
                "BSD-3-Clause"
            ],
            "authors": [
                {
                    "name": "Sebastian Bergmann",
                    "email": "sebastian@phpunit.de"
                }
            ],
            "description": "Provides functionality to handle HHVM/PHP environments",
            "homepage": "http://www.github.com/sebastianbergmann/environment",
            "keywords": [
                "Xdebug",
                "environment",
                "hhvm"
            ],
<<<<<<< HEAD
            "time": "2016-05-17 03:18:57"
        },
        {
            "name": "sebastian/exporter",
            "version": "1.2.2",
            "source": {
                "type": "git",
                "url": "https://github.com/sebastianbergmann/exporter.git",
                "reference": "42c4c2eec485ee3e159ec9884f95b431287edde4"
            },
            "dist": {
                "type": "zip",
                "url": "https://api.github.com/repos/sebastianbergmann/exporter/zipball/42c4c2eec485ee3e159ec9884f95b431287edde4",
                "reference": "42c4c2eec485ee3e159ec9884f95b431287edde4",
=======
            "time": "2017-07-01 08:51:00"
        },
        {
            "name": "sebastian/exporter",
            "version": "3.1.0",
            "source": {
                "type": "git",
                "url": "https://github.com/sebastianbergmann/exporter.git",
                "reference": "234199f4528de6d12aaa58b612e98f7d36adb937"
            },
            "dist": {
                "type": "zip",
                "url": "https://api.github.com/repos/sebastianbergmann/exporter/zipball/234199f4528de6d12aaa58b612e98f7d36adb937",
                "reference": "234199f4528de6d12aaa58b612e98f7d36adb937",
>>>>>>> 703f7840
                "shasum": ""
            },
            "require": {
                "php": "^7.0",
                "sebastian/recursion-context": "^3.0"
            },
            "require-dev": {
                "ext-mbstring": "*",
<<<<<<< HEAD
                "phpunit/phpunit": "~4.4"
=======
                "phpunit/phpunit": "^6.0"
>>>>>>> 703f7840
            },
            "type": "library",
            "extra": {
                "branch-alias": {
<<<<<<< HEAD
                    "dev-master": "1.3.x-dev"
=======
                    "dev-master": "3.1.x-dev"
>>>>>>> 703f7840
                }
            },
            "autoload": {
                "classmap": [
                    "src/"
                ]
            },
            "notification-url": "https://packagist.org/downloads/",
            "license": [
                "BSD-3-Clause"
            ],
            "authors": [
                {
                    "name": "Jeff Welch",
                    "email": "whatthejeff@gmail.com"
                },
                {
                    "name": "Volker Dusch",
                    "email": "github@wallbash.com"
                },
                {
                    "name": "Bernhard Schussek",
                    "email": "bschussek@2bepublished.at"
                },
                {
                    "name": "Sebastian Bergmann",
                    "email": "sebastian@phpunit.de"
                },
                {
                    "name": "Adam Harvey",
                    "email": "aharvey@php.net"
                }
            ],
            "description": "Provides the functionality to export PHP variables for visualization",
            "homepage": "http://www.github.com/sebastianbergmann/exporter",
            "keywords": [
                "export",
                "exporter"
            ],
<<<<<<< HEAD
            "time": "2016-06-17 09:04:28"
=======
            "time": "2017-04-03 13:19:02"
>>>>>>> 703f7840
        },
        {
            "name": "sebastian/global-state",
            "version": "2.0.0",
            "source": {
                "type": "git",
                "url": "https://github.com/sebastianbergmann/global-state.git",
                "reference": "e8ba02eed7bbbb9e59e43dedd3dddeff4a56b0c4"
            },
            "dist": {
                "type": "zip",
                "url": "https://api.github.com/repos/sebastianbergmann/global-state/zipball/e8ba02eed7bbbb9e59e43dedd3dddeff4a56b0c4",
                "reference": "e8ba02eed7bbbb9e59e43dedd3dddeff4a56b0c4",
                "shasum": ""
            },
            "require": {
                "php": "^7.0"
            },
            "require-dev": {
                "phpunit/phpunit": "^6.0"
            },
            "suggest": {
                "ext-uopz": "*"
            },
            "type": "library",
            "extra": {
                "branch-alias": {
                    "dev-master": "2.0-dev"
                }
            },
            "autoload": {
                "classmap": [
                    "src/"
                ]
            },
            "notification-url": "https://packagist.org/downloads/",
            "license": [
                "BSD-3-Clause"
            ],
            "authors": [
                {
                    "name": "Sebastian Bergmann",
                    "email": "sebastian@phpunit.de"
                }
            ],
            "description": "Snapshotting of global state",
            "homepage": "http://www.github.com/sebastianbergmann/global-state",
            "keywords": [
                "global state"
            ],
            "time": "2017-04-27 15:39:26"
        },
        {
            "name": "sebastian/object-enumerator",
            "version": "3.0.3",
            "source": {
                "type": "git",
                "url": "https://github.com/sebastianbergmann/object-enumerator.git",
                "reference": "7cfd9e65d11ffb5af41198476395774d4c8a84c5"
            },
            "dist": {
                "type": "zip",
                "url": "https://api.github.com/repos/sebastianbergmann/object-enumerator/zipball/7cfd9e65d11ffb5af41198476395774d4c8a84c5",
                "reference": "7cfd9e65d11ffb5af41198476395774d4c8a84c5",
                "shasum": ""
            },
            "require": {
                "php": "^7.0",
                "sebastian/object-reflector": "^1.1.1",
                "sebastian/recursion-context": "^3.0"
            },
            "require-dev": {
                "phpunit/phpunit": "^6.0"
            },
            "type": "library",
            "extra": {
                "branch-alias": {
                    "dev-master": "3.0.x-dev"
                }
            },
            "autoload": {
                "classmap": [
                    "src/"
                ]
            },
            "notification-url": "https://packagist.org/downloads/",
            "license": [
                "BSD-3-Clause"
            ],
            "authors": [
                {
                    "name": "Sebastian Bergmann",
                    "email": "sebastian@phpunit.de"
                }
            ],
            "description": "Traverses array structures and object graphs to enumerate all referenced objects",
            "homepage": "https://github.com/sebastianbergmann/object-enumerator/",
            "time": "2017-08-03 12:35:26"
        },
        {
            "name": "sebastian/object-reflector",
            "version": "1.1.1",
            "source": {
                "type": "git",
                "url": "https://github.com/sebastianbergmann/object-reflector.git",
                "reference": "773f97c67f28de00d397be301821b06708fca0be"
            },
            "dist": {
                "type": "zip",
                "url": "https://api.github.com/repos/sebastianbergmann/object-reflector/zipball/773f97c67f28de00d397be301821b06708fca0be",
                "reference": "773f97c67f28de00d397be301821b06708fca0be",
                "shasum": ""
            },
            "require": {
                "php": "^7.0"
            },
            "require-dev": {
                "phpunit/phpunit": "^6.0"
            },
            "type": "library",
            "extra": {
                "branch-alias": {
                    "dev-master": "1.1-dev"
                }
            },
            "autoload": {
                "classmap": [
                    "src/"
                ]
            },
            "notification-url": "https://packagist.org/downloads/",
            "license": [
                "BSD-3-Clause"
            ],
            "authors": [
                {
                    "name": "Sebastian Bergmann",
                    "email": "sebastian@phpunit.de"
                }
            ],
            "description": "Allows reflection of object attributes, including inherited and non-public ones",
            "homepage": "https://github.com/sebastianbergmann/object-reflector/",
            "time": "2017-03-29 09:07:27"
        },
        {
            "name": "sebastian/recursion-context",
            "version": "3.0.0",
            "source": {
                "type": "git",
                "url": "https://github.com/sebastianbergmann/recursion-context.git",
                "reference": "5b0cd723502bac3b006cbf3dbf7a1e3fcefe4fa8"
            },
            "dist": {
                "type": "zip",
                "url": "https://api.github.com/repos/sebastianbergmann/recursion-context/zipball/5b0cd723502bac3b006cbf3dbf7a1e3fcefe4fa8",
                "reference": "5b0cd723502bac3b006cbf3dbf7a1e3fcefe4fa8",
                "shasum": ""
            },
            "require": {
                "php": "^7.0"
            },
            "require-dev": {
                "phpunit/phpunit": "^6.0"
            },
            "type": "library",
            "extra": {
                "branch-alias": {
                    "dev-master": "3.0.x-dev"
                }
            },
            "autoload": {
                "classmap": [
                    "src/"
                ]
            },
            "notification-url": "https://packagist.org/downloads/",
            "license": [
                "BSD-3-Clause"
            ],
            "authors": [
                {
                    "name": "Jeff Welch",
                    "email": "whatthejeff@gmail.com"
                },
                {
                    "name": "Sebastian Bergmann",
                    "email": "sebastian@phpunit.de"
                },
                {
                    "name": "Adam Harvey",
                    "email": "aharvey@php.net"
                }
            ],
            "description": "Provides functionality to recursively process PHP variables",
            "homepage": "http://www.github.com/sebastianbergmann/recursion-context",
            "time": "2017-03-03 06:23:57"
        },
        {
            "name": "sebastian/resource-operations",
            "version": "1.0.0",
            "source": {
                "type": "git",
                "url": "https://github.com/sebastianbergmann/resource-operations.git",
                "reference": "ce990bb21759f94aeafd30209e8cfcdfa8bc3f52"
            },
            "dist": {
                "type": "zip",
                "url": "https://api.github.com/repos/sebastianbergmann/resource-operations/zipball/ce990bb21759f94aeafd30209e8cfcdfa8bc3f52",
                "reference": "ce990bb21759f94aeafd30209e8cfcdfa8bc3f52",
                "shasum": ""
            },
            "require": {
                "php": ">=5.6.0"
            },
            "type": "library",
            "extra": {
                "branch-alias": {
                    "dev-master": "1.0.x-dev"
                }
            },
            "autoload": {
                "classmap": [
                    "src/"
                ]
            },
            "notification-url": "https://packagist.org/downloads/",
            "license": [
                "BSD-3-Clause"
            ],
            "authors": [
                {
                    "name": "Sebastian Bergmann",
                    "email": "sebastian@phpunit.de"
                }
            ],
            "description": "Provides a list of PHP built-in functions that operate on resources",
            "homepage": "https://www.github.com/sebastianbergmann/resource-operations",
            "time": "2015-07-28 20:34:47"
        },
        {
            "name": "sebastian/version",
            "version": "2.0.1",
            "source": {
                "type": "git",
                "url": "https://github.com/sebastianbergmann/version.git",
                "reference": "99732be0ddb3361e16ad77b68ba41efc8e979019"
            },
            "dist": {
                "type": "zip",
                "url": "https://api.github.com/repos/sebastianbergmann/version/zipball/99732be0ddb3361e16ad77b68ba41efc8e979019",
                "reference": "99732be0ddb3361e16ad77b68ba41efc8e979019",
                "shasum": ""
            },
            "require": {
                "php": ">=5.6"
            },
            "type": "library",
            "extra": {
                "branch-alias": {
                    "dev-master": "2.0.x-dev"
                }
            },
            "autoload": {
                "classmap": [
                    "src/"
                ]
            },
            "notification-url": "https://packagist.org/downloads/",
            "license": [
                "BSD-3-Clause"
            ],
            "authors": [
                {
                    "name": "Sebastian Bergmann",
                    "email": "sebastian@phpunit.de",
                    "role": "lead"
                }
            ],
            "description": "Library that helps with managing the version number of Git-hosted PHP projects",
            "homepage": "https://github.com/sebastianbergmann/version",
            "time": "2016-10-03 07:35:21"
        },
        {
            "name": "squizlabs/php_codesniffer",
<<<<<<< HEAD
            "version": "2.6.1",
            "source": {
                "type": "git",
                "url": "https://github.com/squizlabs/PHP_CodeSniffer.git",
                "reference": "fb72ed32f8418db5e7770be1653e62e0d6f5dd3d"
            },
            "dist": {
                "type": "zip",
                "url": "https://api.github.com/repos/squizlabs/PHP_CodeSniffer/zipball/fb72ed32f8418db5e7770be1653e62e0d6f5dd3d",
                "reference": "fb72ed32f8418db5e7770be1653e62e0d6f5dd3d",
=======
            "version": "2.9.1",
            "source": {
                "type": "git",
                "url": "https://github.com/squizlabs/PHP_CodeSniffer.git",
                "reference": "dcbed1074f8244661eecddfc2a675430d8d33f62"
            },
            "dist": {
                "type": "zip",
                "url": "https://api.github.com/repos/squizlabs/PHP_CodeSniffer/zipball/dcbed1074f8244661eecddfc2a675430d8d33f62",
                "reference": "dcbed1074f8244661eecddfc2a675430d8d33f62",
>>>>>>> 703f7840
                "shasum": ""
            },
            "require": {
                "ext-simplexml": "*",
                "ext-tokenizer": "*",
                "ext-xmlwriter": "*",
                "php": ">=5.1.2"
            },
            "require-dev": {
                "phpunit/phpunit": "~4.0"
            },
            "bin": [
                "scripts/phpcs",
                "scripts/phpcbf"
            ],
            "type": "library",
            "extra": {
                "branch-alias": {
                    "dev-master": "2.x-dev"
                }
            },
            "autoload": {
                "classmap": [
                    "CodeSniffer.php",
                    "CodeSniffer/CLI.php",
                    "CodeSniffer/Exception.php",
                    "CodeSniffer/File.php",
                    "CodeSniffer/Fixer.php",
                    "CodeSniffer/Report.php",
                    "CodeSniffer/Reporting.php",
                    "CodeSniffer/Sniff.php",
                    "CodeSniffer/Tokens.php",
                    "CodeSniffer/Reports/",
                    "CodeSniffer/Tokenizers/",
                    "CodeSniffer/DocGenerators/",
                    "CodeSniffer/Standards/AbstractPatternSniff.php",
                    "CodeSniffer/Standards/AbstractScopeSniff.php",
                    "CodeSniffer/Standards/AbstractVariableSniff.php",
                    "CodeSniffer/Standards/IncorrectPatternException.php",
                    "CodeSniffer/Standards/Generic/Sniffs/",
                    "CodeSniffer/Standards/MySource/Sniffs/",
                    "CodeSniffer/Standards/PEAR/Sniffs/",
                    "CodeSniffer/Standards/PSR1/Sniffs/",
                    "CodeSniffer/Standards/PSR2/Sniffs/",
                    "CodeSniffer/Standards/Squiz/Sniffs/",
                    "CodeSniffer/Standards/Zend/Sniffs/"
                ]
            },
            "notification-url": "https://packagist.org/downloads/",
            "license": [
                "BSD-3-Clause"
            ],
            "authors": [
                {
                    "name": "Greg Sherwood",
                    "role": "lead"
                }
            ],
            "description": "PHP_CodeSniffer tokenizes PHP, JavaScript and CSS files and detects violations of a defined set of coding standards.",
            "homepage": "http://www.squizlabs.com/php-codesniffer",
            "keywords": [
                "phpcs",
                "standards"
            ],
<<<<<<< HEAD
            "time": "2016-05-30 22:24:32"
        },
        {
            "name": "symfony/console",
            "version": "v2.8.7",
            "source": {
                "type": "git",
                "url": "https://github.com/symfony/console.git",
                "reference": "5ac8bc9aa77bb2edf06af3a1bb6bc1020d23acd3"
            },
            "dist": {
                "type": "zip",
                "url": "https://api.github.com/repos/symfony/console/zipball/5ac8bc9aa77bb2edf06af3a1bb6bc1020d23acd3",
                "reference": "5ac8bc9aa77bb2edf06af3a1bb6bc1020d23acd3",
=======
            "time": "2017-05-22 02:43:20"
        },
        {
            "name": "symfony/console",
            "version": "v2.8.31",
            "source": {
                "type": "git",
                "url": "https://github.com/symfony/console.git",
                "reference": "7cad097cf081c0ab3d0322cc38d34ee80484d86f"
            },
            "dist": {
                "type": "zip",
                "url": "https://api.github.com/repos/symfony/console/zipball/7cad097cf081c0ab3d0322cc38d34ee80484d86f",
                "reference": "7cad097cf081c0ab3d0322cc38d34ee80484d86f",
>>>>>>> 703f7840
                "shasum": ""
            },
            "require": {
                "php": ">=5.3.9",
                "symfony/debug": "^2.7.2|~3.0.0",
                "symfony/polyfill-mbstring": "~1.0"
            },
            "require-dev": {
                "psr/log": "~1.0",
                "symfony/event-dispatcher": "~2.1|~3.0.0",
                "symfony/process": "~2.1|~3.0.0"
            },
            "suggest": {
                "psr/log": "For using the console logger",
                "symfony/event-dispatcher": "",
                "symfony/process": ""
            },
            "type": "library",
            "extra": {
                "branch-alias": {
                    "dev-master": "2.8-dev"
                }
            },
            "autoload": {
                "psr-4": {
                    "Symfony\\Component\\Console\\": ""
                },
                "exclude-from-classmap": [
                    "/Tests/"
                ]
            },
            "notification-url": "https://packagist.org/downloads/",
            "license": [
                "MIT"
            ],
            "authors": [
                {
                    "name": "Fabien Potencier",
                    "email": "fabien@symfony.com"
                },
                {
                    "name": "Symfony Community",
                    "homepage": "https://symfony.com/contributors"
                }
            ],
            "description": "Symfony Console Component",
            "homepage": "https://symfony.com",
<<<<<<< HEAD
            "time": "2016-06-06 15:06:25"
        },
        {
            "name": "symfony/filesystem",
            "version": "v2.8.7",
            "source": {
                "type": "git",
                "url": "https://github.com/symfony/filesystem.git",
                "reference": "dee379131dceed90a429e951546b33edfe7dccbb"
            },
            "dist": {
                "type": "zip",
                "url": "https://api.github.com/repos/symfony/filesystem/zipball/dee379131dceed90a429e951546b33edfe7dccbb",
                "reference": "dee379131dceed90a429e951546b33edfe7dccbb",
=======
            "time": "2017-11-16 15:20:19"
        },
        {
            "name": "symfony/debug",
            "version": "v3.0.9",
            "source": {
                "type": "git",
                "url": "https://github.com/symfony/debug.git",
                "reference": "697c527acd9ea1b2d3efac34d9806bf255278b0a"
            },
            "dist": {
                "type": "zip",
                "url": "https://api.github.com/repos/symfony/debug/zipball/697c527acd9ea1b2d3efac34d9806bf255278b0a",
                "reference": "697c527acd9ea1b2d3efac34d9806bf255278b0a",
                "shasum": ""
            },
            "require": {
                "php": ">=5.5.9",
                "psr/log": "~1.0"
            },
            "conflict": {
                "symfony/http-kernel": ">=2.3,<2.3.24|~2.4.0|>=2.5,<2.5.9|>=2.6,<2.6.2"
            },
            "require-dev": {
                "symfony/class-loader": "~2.8|~3.0",
                "symfony/http-kernel": "~2.8|~3.0"
            },
            "type": "library",
            "extra": {
                "branch-alias": {
                    "dev-master": "3.0-dev"
                }
            },
            "autoload": {
                "psr-4": {
                    "Symfony\\Component\\Debug\\": ""
                },
                "exclude-from-classmap": [
                    "/Tests/"
                ]
            },
            "notification-url": "https://packagist.org/downloads/",
            "license": [
                "MIT"
            ],
            "authors": [
                {
                    "name": "Fabien Potencier",
                    "email": "fabien@symfony.com"
                },
                {
                    "name": "Symfony Community",
                    "homepage": "https://symfony.com/contributors"
                }
            ],
            "description": "Symfony Debug Component",
            "homepage": "https://symfony.com",
            "time": "2016-07-30 07:22:48"
        },
        {
            "name": "symfony/filesystem",
            "version": "v2.8.31",
            "source": {
                "type": "git",
                "url": "https://github.com/symfony/filesystem.git",
                "reference": "10507c5f24577b0ad971b0d22097c823b2b45dd3"
            },
            "dist": {
                "type": "zip",
                "url": "https://api.github.com/repos/symfony/filesystem/zipball/10507c5f24577b0ad971b0d22097c823b2b45dd3",
                "reference": "10507c5f24577b0ad971b0d22097c823b2b45dd3",
>>>>>>> 703f7840
                "shasum": ""
            },
            "require": {
                "php": ">=5.3.9"
            },
            "type": "library",
            "extra": {
                "branch-alias": {
                    "dev-master": "2.8-dev"
                }
            },
            "autoload": {
                "psr-4": {
                    "Symfony\\Component\\Filesystem\\": ""
                },
                "exclude-from-classmap": [
                    "/Tests/"
                ]
            },
            "notification-url": "https://packagist.org/downloads/",
            "license": [
                "MIT"
            ],
            "authors": [
                {
                    "name": "Fabien Potencier",
                    "email": "fabien@symfony.com"
                },
                {
                    "name": "Symfony Community",
                    "homepage": "https://symfony.com/contributors"
                }
            ],
            "description": "Symfony Filesystem Component",
            "homepage": "https://symfony.com",
<<<<<<< HEAD
            "time": "2016-04-12 18:01:21"
        },
        {
            "name": "symfony/finder",
            "version": "v2.8.7",
            "source": {
                "type": "git",
                "url": "https://github.com/symfony/finder.git",
                "reference": "3ec095fab1800222732ca522a95dce8fa124007b"
            },
            "dist": {
                "type": "zip",
                "url": "https://api.github.com/repos/symfony/finder/zipball/3ec095fab1800222732ca522a95dce8fa124007b",
                "reference": "3ec095fab1800222732ca522a95dce8fa124007b",
=======
            "time": "2017-11-07 14:08:47"
        },
        {
            "name": "symfony/finder",
            "version": "v2.8.31",
            "source": {
                "type": "git",
                "url": "https://github.com/symfony/finder.git",
                "reference": "efeceae6a05a9b2fcb3391333f1d4a828ff44ab8"
            },
            "dist": {
                "type": "zip",
                "url": "https://api.github.com/repos/symfony/finder/zipball/efeceae6a05a9b2fcb3391333f1d4a828ff44ab8",
                "reference": "efeceae6a05a9b2fcb3391333f1d4a828ff44ab8",
>>>>>>> 703f7840
                "shasum": ""
            },
            "require": {
                "php": ">=5.3.9"
            },
            "type": "library",
            "extra": {
                "branch-alias": {
                    "dev-master": "2.8-dev"
                }
            },
            "autoload": {
                "psr-4": {
                    "Symfony\\Component\\Finder\\": ""
                },
                "exclude-from-classmap": [
                    "/Tests/"
                ]
            },
            "notification-url": "https://packagist.org/downloads/",
            "license": [
                "MIT"
            ],
            "authors": [
                {
                    "name": "Fabien Potencier",
                    "email": "fabien@symfony.com"
                },
                {
                    "name": "Symfony Community",
                    "homepage": "https://symfony.com/contributors"
                }
            ],
            "description": "Symfony Finder Component",
            "homepage": "https://symfony.com",
<<<<<<< HEAD
            "time": "2016-06-06 11:11:27"
        },
        {
            "name": "symfony/polyfill-mbstring",
            "version": "v1.2.0",
            "source": {
                "type": "git",
                "url": "https://github.com/symfony/polyfill-mbstring.git",
                "reference": "dff51f72b0706335131b00a7f49606168c582594"
            },
            "dist": {
                "type": "zip",
                "url": "https://api.github.com/repos/symfony/polyfill-mbstring/zipball/dff51f72b0706335131b00a7f49606168c582594",
                "reference": "dff51f72b0706335131b00a7f49606168c582594",
=======
            "time": "2017-11-05 15:25:56"
        },
        {
            "name": "symfony/polyfill-mbstring",
            "version": "v1.6.0",
            "source": {
                "type": "git",
                "url": "https://github.com/symfony/polyfill-mbstring.git",
                "reference": "2ec8b39c38cb16674bbf3fea2b6ce5bf117e1296"
            },
            "dist": {
                "type": "zip",
                "url": "https://api.github.com/repos/symfony/polyfill-mbstring/zipball/2ec8b39c38cb16674bbf3fea2b6ce5bf117e1296",
                "reference": "2ec8b39c38cb16674bbf3fea2b6ce5bf117e1296",
>>>>>>> 703f7840
                "shasum": ""
            },
            "require": {
                "php": ">=5.3.3"
            },
            "suggest": {
                "ext-mbstring": "For best performance"
            },
            "type": "library",
            "extra": {
                "branch-alias": {
<<<<<<< HEAD
                    "dev-master": "1.2-dev"
=======
                    "dev-master": "1.6-dev"
>>>>>>> 703f7840
                }
            },
            "autoload": {
                "psr-4": {
                    "Symfony\\Polyfill\\Mbstring\\": ""
                },
                "files": [
                    "bootstrap.php"
                ]
            },
            "notification-url": "https://packagist.org/downloads/",
            "license": [
                "MIT"
            ],
            "authors": [
                {
                    "name": "Nicolas Grekas",
                    "email": "p@tchwork.com"
                },
                {
                    "name": "Symfony Community",
                    "homepage": "https://symfony.com/contributors"
                }
            ],
            "description": "Symfony polyfill for the Mbstring extension",
            "homepage": "https://symfony.com",
            "keywords": [
                "compatibility",
                "mbstring",
                "polyfill",
                "portable",
                "shim"
            ],
<<<<<<< HEAD
            "time": "2016-05-18 14:26:46"
        },
        {
            "name": "symfony/process",
            "version": "v2.8.7",
            "source": {
                "type": "git",
                "url": "https://github.com/symfony/process.git",
                "reference": "115347d00c342198cdc52a7bd8bc15b5ab43500c"
            },
            "dist": {
                "type": "zip",
                "url": "https://api.github.com/repos/symfony/process/zipball/115347d00c342198cdc52a7bd8bc15b5ab43500c",
                "reference": "115347d00c342198cdc52a7bd8bc15b5ab43500c",
=======
            "time": "2017-10-11 12:05:26"
        },
        {
            "name": "symfony/process",
            "version": "v2.8.31",
            "source": {
                "type": "git",
                "url": "https://github.com/symfony/process.git",
                "reference": "d25449e031f600807949aab7cadbf267712f4eee"
            },
            "dist": {
                "type": "zip",
                "url": "https://api.github.com/repos/symfony/process/zipball/d25449e031f600807949aab7cadbf267712f4eee",
                "reference": "d25449e031f600807949aab7cadbf267712f4eee",
>>>>>>> 703f7840
                "shasum": ""
            },
            "require": {
                "php": ">=5.3.9"
            },
            "type": "library",
            "extra": {
                "branch-alias": {
                    "dev-master": "2.8-dev"
                }
            },
            "autoload": {
                "psr-4": {
                    "Symfony\\Component\\Process\\": ""
                },
                "exclude-from-classmap": [
                    "/Tests/"
                ]
            },
            "notification-url": "https://packagist.org/downloads/",
            "license": [
                "MIT"
            ],
            "authors": [
                {
                    "name": "Fabien Potencier",
                    "email": "fabien@symfony.com"
                },
                {
                    "name": "Symfony Community",
                    "homepage": "https://symfony.com/contributors"
                }
            ],
            "description": "Symfony Process Component",
            "homepage": "https://symfony.com",
<<<<<<< HEAD
            "time": "2016-06-06 11:11:27"
        },
        {
            "name": "symfony/yaml",
            "version": "v2.8.7",
            "source": {
                "type": "git",
                "url": "https://github.com/symfony/yaml.git",
                "reference": "815fabf3f48c7d1df345a69d1ad1a88f59757b34"
            },
            "dist": {
                "type": "zip",
                "url": "https://api.github.com/repos/symfony/yaml/zipball/815fabf3f48c7d1df345a69d1ad1a88f59757b34",
                "reference": "815fabf3f48c7d1df345a69d1ad1a88f59757b34",
=======
            "time": "2017-11-05 15:25:56"
        },
        {
            "name": "symfony/yaml",
            "version": "v2.8.31",
            "source": {
                "type": "git",
                "url": "https://github.com/symfony/yaml.git",
                "reference": "d819bf267e901727141fe828ae888486fd21236e"
            },
            "dist": {
                "type": "zip",
                "url": "https://api.github.com/repos/symfony/yaml/zipball/d819bf267e901727141fe828ae888486fd21236e",
                "reference": "d819bf267e901727141fe828ae888486fd21236e",
>>>>>>> 703f7840
                "shasum": ""
            },
            "require": {
                "php": ">=5.3.9"
            },
            "type": "library",
            "extra": {
                "branch-alias": {
                    "dev-master": "2.8-dev"
                }
            },
            "autoload": {
                "psr-4": {
                    "Symfony\\Component\\Yaml\\": ""
                },
                "exclude-from-classmap": [
                    "/Tests/"
                ]
            },
            "notification-url": "https://packagist.org/downloads/",
            "license": [
                "MIT"
            ],
            "authors": [
                {
                    "name": "Fabien Potencier",
                    "email": "fabien@symfony.com"
                },
                {
                    "name": "Symfony Community",
                    "homepage": "https://symfony.com/contributors"
                }
            ],
            "description": "Symfony Yaml Component",
            "homepage": "https://symfony.com",
<<<<<<< HEAD
            "time": "2016-06-06 11:11:27"
        },
        {
            "name": "twig/twig",
            "version": "v1.24.1",
            "source": {
                "type": "git",
                "url": "https://github.com/twigphp/Twig.git",
                "reference": "3566d311a92aae4deec6e48682dc5a4528c4a512"
            },
            "dist": {
                "type": "zip",
                "url": "https://api.github.com/repos/twigphp/Twig/zipball/3566d311a92aae4deec6e48682dc5a4528c4a512",
                "reference": "3566d311a92aae4deec6e48682dc5a4528c4a512",
=======
            "time": "2017-11-05 15:25:56"
        },
        {
            "name": "theseer/tokenizer",
            "version": "1.1.0",
            "source": {
                "type": "git",
                "url": "https://github.com/theseer/tokenizer.git",
                "reference": "cb2f008f3f05af2893a87208fe6a6c4985483f8b"
            },
            "dist": {
                "type": "zip",
                "url": "https://api.github.com/repos/theseer/tokenizer/zipball/cb2f008f3f05af2893a87208fe6a6c4985483f8b",
                "reference": "cb2f008f3f05af2893a87208fe6a6c4985483f8b",
                "shasum": ""
            },
            "require": {
                "ext-dom": "*",
                "ext-tokenizer": "*",
                "ext-xmlwriter": "*",
                "php": "^7.0"
            },
            "type": "library",
            "autoload": {
                "classmap": [
                    "src/"
                ]
            },
            "notification-url": "https://packagist.org/downloads/",
            "license": [
                "BSD-3-Clause"
            ],
            "authors": [
                {
                    "name": "Arne Blankerts",
                    "email": "arne@blankerts.de",
                    "role": "Developer"
                }
            ],
            "description": "A small library for converting tokenized PHP source code into XML and potentially other formats",
            "time": "2017-04-07 12:08:54"
        },
        {
            "name": "twig/twig",
            "version": "v1.35.0",
            "source": {
                "type": "git",
                "url": "https://github.com/twigphp/Twig.git",
                "reference": "daa657073e55b0a78cce8fdd22682fddecc6385f"
            },
            "dist": {
                "type": "zip",
                "url": "https://api.github.com/repos/twigphp/Twig/zipball/daa657073e55b0a78cce8fdd22682fddecc6385f",
                "reference": "daa657073e55b0a78cce8fdd22682fddecc6385f",
>>>>>>> 703f7840
                "shasum": ""
            },
            "require": {
                "php": ">=5.3.3"
            },
            "require-dev": {
                "psr/container": "^1.0",
                "symfony/debug": "~2.7",
                "symfony/phpunit-bridge": "~3.3@dev"
            },
            "type": "library",
            "extra": {
                "branch-alias": {
                    "dev-master": "1.35-dev"
                }
            },
            "autoload": {
                "psr-0": {
                    "Twig_": "lib/"
                },
                "psr-4": {
                    "Twig\\": "src/"
                }
            },
            "notification-url": "https://packagist.org/downloads/",
            "license": [
                "BSD-3-Clause"
            ],
            "authors": [
                {
                    "name": "Fabien Potencier",
                    "email": "fabien@symfony.com",
                    "homepage": "http://fabien.potencier.org",
                    "role": "Lead Developer"
                },
                {
                    "name": "Armin Ronacher",
                    "email": "armin.ronacher@active-4.com",
                    "role": "Project Founder"
                },
                {
                    "name": "Twig Team",
                    "homepage": "http://twig.sensiolabs.org/contributors",
                    "role": "Contributors"
                }
            ],
            "description": "Twig, the flexible, fast, and secure template language for PHP",
            "homepage": "http://twig.sensiolabs.org",
            "keywords": [
                "templating"
            ],
<<<<<<< HEAD
            "time": "2016-05-30 09:11:59"
        },
        {
            "name": "webmozart/assert",
            "version": "1.0.2",
            "source": {
                "type": "git",
                "url": "https://github.com/webmozart/assert.git",
                "reference": "30eed06dd6bc88410a4ff7f77b6d22f3ce13dbde"
            },
            "dist": {
                "type": "zip",
                "url": "https://api.github.com/repos/webmozart/assert/zipball/30eed06dd6bc88410a4ff7f77b6d22f3ce13dbde",
                "reference": "30eed06dd6bc88410a4ff7f77b6d22f3ce13dbde",
                "shasum": ""
            },
            "require": {
                "php": ">=5.3.3"
            },
            "require-dev": {
                "phpunit/phpunit": "^4.6"
=======
            "time": "2017-09-27 18:06:46"
        },
        {
            "name": "webmozart/assert",
            "version": "1.2.0",
            "source": {
                "type": "git",
                "url": "https://github.com/webmozart/assert.git",
                "reference": "2db61e59ff05fe5126d152bd0655c9ea113e550f"
            },
            "dist": {
                "type": "zip",
                "url": "https://api.github.com/repos/webmozart/assert/zipball/2db61e59ff05fe5126d152bd0655c9ea113e550f",
                "reference": "2db61e59ff05fe5126d152bd0655c9ea113e550f",
                "shasum": ""
            },
            "require": {
                "php": "^5.3.3 || ^7.0"
            },
            "require-dev": {
                "phpunit/phpunit": "^4.6",
                "sebastian/version": "^1.0.1"
>>>>>>> 703f7840
            },
            "type": "library",
            "extra": {
                "branch-alias": {
<<<<<<< HEAD
                    "dev-master": "1.0-dev"
=======
                    "dev-master": "1.3-dev"
>>>>>>> 703f7840
                }
            },
            "autoload": {
                "psr-4": {
                    "Webmozart\\Assert\\": "src/"
                }
            },
            "notification-url": "https://packagist.org/downloads/",
            "license": [
                "MIT"
            ],
            "authors": [
                {
                    "name": "Bernhard Schussek",
                    "email": "bschussek@gmail.com"
                }
            ],
            "description": "Assertions to validate method input/output with nice error messages.",
            "keywords": [
                "assert",
                "check",
                "validate"
            ],
<<<<<<< HEAD
            "time": "2015-08-24 13:29:44"
=======
            "time": "2016-11-23 20:04:58"
>>>>>>> 703f7840
        }
    ],
    "aliases": [],
    "minimum-stability": "stable",
    "stability-flags": [],
    "prefer-stable": false,
    "prefer-lowest": false,
    "platform": {
        "php": ">=5.3.3"
    },
    "platform-dev": []
}<|MERGE_RESOLUTION|>--- conflicted
+++ resolved
@@ -4,13 +4,8 @@
         "Read more about it at https://getcomposer.org/doc/01-basic-usage.md#composer-lock-the-lock-file",
         "This file is @generated automatically"
     ],
-<<<<<<< HEAD
-    "hash": "8599992bf6058a9da82372eb8bcae2c2",
-    "content-hash": "fde47c84178c55c06de858a2128e3d07",
-=======
-    "hash": "92f2d575c7c73944654901500de6d5b1",
-    "content-hash": "e51a99fa4e783555c1b05c9958d6469c",
->>>>>>> 703f7840
+    "hash": "b77254e363af70f8feccdbab35bb7dfc",
+    "content-hash": "1dbbb16c733f4afb3644bf2b5d71909e",
     "packages": [],
     "packages-dev": [
         {
@@ -458,86 +453,7 @@
             "time": "2017-09-11 18:02:19"
         },
         {
-            "name": "phpdocumentor/reflection-common",
-            "version": "1.0",
-            "source": {
-                "type": "git",
-                "url": "https://github.com/phpDocumentor/ReflectionCommon.git",
-                "reference": "144c307535e82c8fdcaacbcfc1d6d8eeb896687c"
-            },
-            "dist": {
-                "type": "zip",
-                "url": "https://api.github.com/repos/phpDocumentor/ReflectionCommon/zipball/144c307535e82c8fdcaacbcfc1d6d8eeb896687c",
-                "reference": "144c307535e82c8fdcaacbcfc1d6d8eeb896687c",
-                "shasum": ""
-            },
-            "require": {
-                "php": ">=5.5"
-            },
-            "require-dev": {
-                "phpunit/phpunit": "^4.6"
-            },
-            "type": "library",
-            "extra": {
-                "branch-alias": {
-                    "dev-master": "1.0.x-dev"
-                }
-            },
-            "autoload": {
-                "psr-4": {
-                    "phpDocumentor\\Reflection\\": [
-                        "src"
-                    ]
-                }
-            },
-            "notification-url": "https://packagist.org/downloads/",
-            "license": [
-                "MIT"
-            ],
-            "authors": [
-                {
-                    "name": "Jaap van Otterdijk",
-                    "email": "opensource@ijaap.nl"
-                }
-            ],
-            "description": "Common reflection classes used by phpdocumentor to reflect the code structure",
-            "homepage": "http://www.phpdoc.org",
-            "keywords": [
-                "FQSEN",
-                "phpDocumentor",
-                "phpdoc",
-                "reflection",
-                "static analysis"
-            ],
-            "time": "2015-12-27 11:43:31"
-        },
-        {
             "name": "phpdocumentor/reflection-docblock",
-<<<<<<< HEAD
-            "version": "3.1.0",
-            "source": {
-                "type": "git",
-                "url": "https://github.com/phpDocumentor/ReflectionDocBlock.git",
-                "reference": "9270140b940ff02e58ec577c237274e92cd40cdd"
-            },
-            "dist": {
-                "type": "zip",
-                "url": "https://api.github.com/repos/phpDocumentor/ReflectionDocBlock/zipball/9270140b940ff02e58ec577c237274e92cd40cdd",
-                "reference": "9270140b940ff02e58ec577c237274e92cd40cdd",
-                "shasum": ""
-            },
-            "require": {
-                "php": ">=5.5",
-                "phpdocumentor/reflection-common": "^1.0@dev",
-                "phpdocumentor/type-resolver": "^0.2.0",
-                "webmozart/assert": "^1.0"
-            },
-            "require-dev": {
-                "mockery/mockery": "^0.9.4",
-                "phpunit/phpunit": "^4.4"
-            },
-            "type": "library",
-=======
             "version": "4.2.0",
             "source": {
                 "type": "git",
@@ -567,7 +483,6 @@
                     "dev-master": "4.x-dev"
                 }
             },
->>>>>>> 703f7840
             "autoload": {
                 "psr-4": {
                     "phpDocumentor\\Reflection\\": [
@@ -586,26 +501,6 @@
                 }
             ],
             "description": "With this component, a library can provide support for annotations via DocBlocks or otherwise retrieve information that is embedded in a DocBlock.",
-<<<<<<< HEAD
-            "time": "2016-06-10 09:48:41"
-        },
-        {
-            "name": "phpdocumentor/type-resolver",
-            "version": "0.2",
-            "source": {
-                "type": "git",
-                "url": "https://github.com/phpDocumentor/TypeResolver.git",
-                "reference": "b39c7a5b194f9ed7bd0dd345c751007a41862443"
-            },
-            "dist": {
-                "type": "zip",
-                "url": "https://api.github.com/repos/phpDocumentor/TypeResolver/zipball/b39c7a5b194f9ed7bd0dd345c751007a41862443",
-                "reference": "b39c7a5b194f9ed7bd0dd345c751007a41862443",
-                "shasum": ""
-            },
-            "require": {
-                "php": ">=5.5",
-=======
             "time": "2017-11-27 17:38:31"
         },
         {
@@ -624,7 +519,6 @@
             },
             "require": {
                 "php": "^5.5 || ^7.0",
->>>>>>> 703f7840
                 "phpdocumentor/reflection-common": "^1.0"
             },
             "require-dev": {
@@ -654,22 +548,6 @@
                     "email": "me@mikevanriel.com"
                 }
             ],
-<<<<<<< HEAD
-            "time": "2016-06-10 07:14:17"
-        },
-        {
-            "name": "phpspec/prophecy",
-            "version": "v1.6.1",
-            "source": {
-                "type": "git",
-                "url": "https://github.com/phpspec/prophecy.git",
-                "reference": "58a8137754bc24b25740d4281399a4a3596058e0"
-            },
-            "dist": {
-                "type": "zip",
-                "url": "https://api.github.com/repos/phpspec/prophecy/zipball/58a8137754bc24b25740d4281399a4a3596058e0",
-                "reference": "58a8137754bc24b25740d4281399a4a3596058e0",
-=======
             "time": "2017-07-14 14:27:02"
         },
         {
@@ -684,20 +562,11 @@
                 "type": "zip",
                 "url": "https://api.github.com/repos/phpspec/prophecy/zipball/e4ed002c67da8eceb0eb8ddb8b3847bb53c5c2bf",
                 "reference": "e4ed002c67da8eceb0eb8ddb8b3847bb53c5c2bf",
->>>>>>> 703f7840
                 "shasum": ""
             },
             "require": {
                 "doctrine/instantiator": "^1.0.2",
                 "php": "^5.3|^7.0",
-<<<<<<< HEAD
-                "phpdocumentor/reflection-docblock": "^2.0|^3.0.2",
-                "sebastian/comparator": "^1.1",
-                "sebastian/recursion-context": "^1.0"
-            },
-            "require-dev": {
-                "phpspec/phpspec": "^2.0"
-=======
                 "phpdocumentor/reflection-docblock": "^2.0|^3.0.2|^4.0",
                 "sebastian/comparator": "^1.1|^2.0",
                 "sebastian/recursion-context": "^1.0|^2.0|^3.0"
@@ -705,16 +574,11 @@
             "require-dev": {
                 "phpspec/phpspec": "^2.5|^3.2",
                 "phpunit/phpunit": "^4.8.35 || ^5.7"
->>>>>>> 703f7840
-            },
-            "type": "library",
-            "extra": {
-                "branch-alias": {
-<<<<<<< HEAD
-                    "dev-master": "1.6.x-dev"
-=======
+            },
+            "type": "library",
+            "extra": {
+                "branch-alias": {
                     "dev-master": "1.7.x-dev"
->>>>>>> 703f7840
                 }
             },
             "autoload": {
@@ -747,11 +611,7 @@
                 "spy",
                 "stub"
             ],
-<<<<<<< HEAD
-            "time": "2016-06-07 08:13:47"
-=======
             "time": "2017-11-24 13:59:53"
->>>>>>> 703f7840
         },
         {
             "name": "phpunit/php-code-coverage",
@@ -907,18 +767,6 @@
         },
         {
             "name": "phpunit/php-timer",
-<<<<<<< HEAD
-            "version": "1.0.8",
-            "source": {
-                "type": "git",
-                "url": "https://github.com/sebastianbergmann/php-timer.git",
-                "reference": "38e9124049cf1a164f1e4537caf19c99bf1eb260"
-            },
-            "dist": {
-                "type": "zip",
-                "url": "https://api.github.com/repos/sebastianbergmann/php-timer/zipball/38e9124049cf1a164f1e4537caf19c99bf1eb260",
-                "reference": "38e9124049cf1a164f1e4537caf19c99bf1eb260",
-=======
             "version": "1.0.9",
             "source": {
                 "type": "git",
@@ -929,7 +777,6 @@
                 "type": "zip",
                 "url": "https://api.github.com/repos/sebastianbergmann/php-timer/zipball/3dcf38ca72b158baf0bc245e9184d3fdffa9c46f",
                 "reference": "3dcf38ca72b158baf0bc245e9184d3fdffa9c46f",
->>>>>>> 703f7840
                 "shasum": ""
             },
             "require": {
@@ -937,9 +784,6 @@
             },
             "require-dev": {
                 "phpunit/phpunit": "^4.8.35 || ^5.7 || ^6.0"
-            },
-            "require-dev": {
-                "phpunit/phpunit": "~4|~5"
             },
             "type": "library",
             "extra": {
@@ -968,11 +812,7 @@
             "keywords": [
                 "timer"
             ],
-<<<<<<< HEAD
-            "time": "2016-05-12 18:03:57"
-=======
             "time": "2017-02-26 11:10:40"
->>>>>>> 703f7840
         },
         {
             "name": "phpunit/php-token-stream",
@@ -1025,18 +865,6 @@
         },
         {
             "name": "phpunit/phpunit",
-<<<<<<< HEAD
-            "version": "4.8.26",
-            "source": {
-                "type": "git",
-                "url": "https://github.com/sebastianbergmann/phpunit.git",
-                "reference": "fc1d8cd5b5de11625979125c5639347896ac2c74"
-            },
-            "dist": {
-                "type": "zip",
-                "url": "https://api.github.com/repos/sebastianbergmann/phpunit/zipball/fc1d8cd5b5de11625979125c5639347896ac2c74",
-                "reference": "fc1d8cd5b5de11625979125c5639347896ac2c74",
-=======
             "version": "6.5.2",
             "source": {
                 "type": "git",
@@ -1047,31 +875,11 @@
                 "type": "zip",
                 "url": "https://api.github.com/repos/sebastianbergmann/phpunit/zipball/24b708f2fd725bcef1c8153b366043381aa324f2",
                 "reference": "24b708f2fd725bcef1c8153b366043381aa324f2",
->>>>>>> 703f7840
                 "shasum": ""
             },
             "require": {
                 "ext-dom": "*",
                 "ext-json": "*",
-<<<<<<< HEAD
-                "ext-pcre": "*",
-                "ext-reflection": "*",
-                "ext-spl": "*",
-                "php": ">=5.3.3",
-                "phpspec/prophecy": "^1.3.1",
-                "phpunit/php-code-coverage": "~2.1",
-                "phpunit/php-file-iterator": "~1.4",
-                "phpunit/php-text-template": "~1.2",
-                "phpunit/php-timer": "^1.0.6",
-                "phpunit/phpunit-mock-objects": "~2.3",
-                "sebastian/comparator": "~1.1",
-                "sebastian/diff": "~1.2",
-                "sebastian/environment": "~1.3",
-                "sebastian/exporter": "~1.2",
-                "sebastian/global-state": "~1.0",
-                "sebastian/version": "~1.0",
-                "symfony/yaml": "~2.1|~3.0"
-=======
                 "ext-libxml": "*",
                 "ext-mbstring": "*",
                 "ext-xml": "*",
@@ -1100,7 +908,6 @@
             },
             "require-dev": {
                 "ext-pdo": "*"
->>>>>>> 703f7840
             },
             "suggest": {
                 "ext-xdebug": "*",
@@ -1138,11 +945,7 @@
                 "testing",
                 "xunit"
             ],
-<<<<<<< HEAD
-            "time": "2016-05-17 03:09:28"
-=======
             "time": "2017-12-02 05:36:24"
->>>>>>> 703f7840
         },
         {
             "name": "phpunit/phpunit-mock-objects",
@@ -1516,18 +1319,6 @@
         },
         {
             "name": "sebastian/environment",
-<<<<<<< HEAD
-            "version": "1.3.7",
-            "source": {
-                "type": "git",
-                "url": "https://github.com/sebastianbergmann/environment.git",
-                "reference": "4e8f0da10ac5802913afc151413bc8c53b6c2716"
-            },
-            "dist": {
-                "type": "zip",
-                "url": "https://api.github.com/repos/sebastianbergmann/environment/zipball/4e8f0da10ac5802913afc151413bc8c53b6c2716",
-                "reference": "4e8f0da10ac5802913afc151413bc8c53b6c2716",
-=======
             "version": "3.1.0",
             "source": {
                 "type": "git",
@@ -1538,7 +1329,6 @@
                 "type": "zip",
                 "url": "https://api.github.com/repos/sebastianbergmann/environment/zipball/cd0871b3975fb7fc44d11314fd1ee20925fce4f5",
                 "reference": "cd0871b3975fb7fc44d11314fd1ee20925fce4f5",
->>>>>>> 703f7840
                 "shasum": ""
             },
             "require": {
@@ -1575,22 +1365,6 @@
                 "environment",
                 "hhvm"
             ],
-<<<<<<< HEAD
-            "time": "2016-05-17 03:18:57"
-        },
-        {
-            "name": "sebastian/exporter",
-            "version": "1.2.2",
-            "source": {
-                "type": "git",
-                "url": "https://github.com/sebastianbergmann/exporter.git",
-                "reference": "42c4c2eec485ee3e159ec9884f95b431287edde4"
-            },
-            "dist": {
-                "type": "zip",
-                "url": "https://api.github.com/repos/sebastianbergmann/exporter/zipball/42c4c2eec485ee3e159ec9884f95b431287edde4",
-                "reference": "42c4c2eec485ee3e159ec9884f95b431287edde4",
-=======
             "time": "2017-07-01 08:51:00"
         },
         {
@@ -1605,7 +1379,6 @@
                 "type": "zip",
                 "url": "https://api.github.com/repos/sebastianbergmann/exporter/zipball/234199f4528de6d12aaa58b612e98f7d36adb937",
                 "reference": "234199f4528de6d12aaa58b612e98f7d36adb937",
->>>>>>> 703f7840
                 "shasum": ""
             },
             "require": {
@@ -1614,20 +1387,12 @@
             },
             "require-dev": {
                 "ext-mbstring": "*",
-<<<<<<< HEAD
-                "phpunit/phpunit": "~4.4"
-=======
                 "phpunit/phpunit": "^6.0"
->>>>>>> 703f7840
-            },
-            "type": "library",
-            "extra": {
-                "branch-alias": {
-<<<<<<< HEAD
-                    "dev-master": "1.3.x-dev"
-=======
+            },
+            "type": "library",
+            "extra": {
+                "branch-alias": {
                     "dev-master": "3.1.x-dev"
->>>>>>> 703f7840
                 }
             },
             "autoload": {
@@ -1667,11 +1432,7 @@
                 "export",
                 "exporter"
             ],
-<<<<<<< HEAD
-            "time": "2016-06-17 09:04:28"
-=======
             "time": "2017-04-03 13:19:02"
->>>>>>> 703f7840
         },
         {
             "name": "sebastian/global-state",
@@ -1956,18 +1717,6 @@
         },
         {
             "name": "squizlabs/php_codesniffer",
-<<<<<<< HEAD
-            "version": "2.6.1",
-            "source": {
-                "type": "git",
-                "url": "https://github.com/squizlabs/PHP_CodeSniffer.git",
-                "reference": "fb72ed32f8418db5e7770be1653e62e0d6f5dd3d"
-            },
-            "dist": {
-                "type": "zip",
-                "url": "https://api.github.com/repos/squizlabs/PHP_CodeSniffer/zipball/fb72ed32f8418db5e7770be1653e62e0d6f5dd3d",
-                "reference": "fb72ed32f8418db5e7770be1653e62e0d6f5dd3d",
-=======
             "version": "2.9.1",
             "source": {
                 "type": "git",
@@ -1978,7 +1727,6 @@
                 "type": "zip",
                 "url": "https://api.github.com/repos/squizlabs/PHP_CodeSniffer/zipball/dcbed1074f8244661eecddfc2a675430d8d33f62",
                 "reference": "dcbed1074f8244661eecddfc2a675430d8d33f62",
->>>>>>> 703f7840
                 "shasum": ""
             },
             "require": {
@@ -2043,22 +1791,6 @@
                 "phpcs",
                 "standards"
             ],
-<<<<<<< HEAD
-            "time": "2016-05-30 22:24:32"
-        },
-        {
-            "name": "symfony/console",
-            "version": "v2.8.7",
-            "source": {
-                "type": "git",
-                "url": "https://github.com/symfony/console.git",
-                "reference": "5ac8bc9aa77bb2edf06af3a1bb6bc1020d23acd3"
-            },
-            "dist": {
-                "type": "zip",
-                "url": "https://api.github.com/repos/symfony/console/zipball/5ac8bc9aa77bb2edf06af3a1bb6bc1020d23acd3",
-                "reference": "5ac8bc9aa77bb2edf06af3a1bb6bc1020d23acd3",
-=======
             "time": "2017-05-22 02:43:20"
         },
         {
@@ -2073,7 +1805,6 @@
                 "type": "zip",
                 "url": "https://api.github.com/repos/symfony/console/zipball/7cad097cf081c0ab3d0322cc38d34ee80484d86f",
                 "reference": "7cad097cf081c0ab3d0322cc38d34ee80484d86f",
->>>>>>> 703f7840
                 "shasum": ""
             },
             "require": {
@@ -2121,22 +1852,6 @@
             ],
             "description": "Symfony Console Component",
             "homepage": "https://symfony.com",
-<<<<<<< HEAD
-            "time": "2016-06-06 15:06:25"
-        },
-        {
-            "name": "symfony/filesystem",
-            "version": "v2.8.7",
-            "source": {
-                "type": "git",
-                "url": "https://github.com/symfony/filesystem.git",
-                "reference": "dee379131dceed90a429e951546b33edfe7dccbb"
-            },
-            "dist": {
-                "type": "zip",
-                "url": "https://api.github.com/repos/symfony/filesystem/zipball/dee379131dceed90a429e951546b33edfe7dccbb",
-                "reference": "dee379131dceed90a429e951546b33edfe7dccbb",
-=======
             "time": "2017-11-16 15:20:19"
         },
         {
@@ -2208,7 +1923,6 @@
                 "type": "zip",
                 "url": "https://api.github.com/repos/symfony/filesystem/zipball/10507c5f24577b0ad971b0d22097c823b2b45dd3",
                 "reference": "10507c5f24577b0ad971b0d22097c823b2b45dd3",
->>>>>>> 703f7840
                 "shasum": ""
             },
             "require": {
@@ -2244,22 +1958,6 @@
             ],
             "description": "Symfony Filesystem Component",
             "homepage": "https://symfony.com",
-<<<<<<< HEAD
-            "time": "2016-04-12 18:01:21"
-        },
-        {
-            "name": "symfony/finder",
-            "version": "v2.8.7",
-            "source": {
-                "type": "git",
-                "url": "https://github.com/symfony/finder.git",
-                "reference": "3ec095fab1800222732ca522a95dce8fa124007b"
-            },
-            "dist": {
-                "type": "zip",
-                "url": "https://api.github.com/repos/symfony/finder/zipball/3ec095fab1800222732ca522a95dce8fa124007b",
-                "reference": "3ec095fab1800222732ca522a95dce8fa124007b",
-=======
             "time": "2017-11-07 14:08:47"
         },
         {
@@ -2274,7 +1972,6 @@
                 "type": "zip",
                 "url": "https://api.github.com/repos/symfony/finder/zipball/efeceae6a05a9b2fcb3391333f1d4a828ff44ab8",
                 "reference": "efeceae6a05a9b2fcb3391333f1d4a828ff44ab8",
->>>>>>> 703f7840
                 "shasum": ""
             },
             "require": {
@@ -2310,22 +2007,6 @@
             ],
             "description": "Symfony Finder Component",
             "homepage": "https://symfony.com",
-<<<<<<< HEAD
-            "time": "2016-06-06 11:11:27"
-        },
-        {
-            "name": "symfony/polyfill-mbstring",
-            "version": "v1.2.0",
-            "source": {
-                "type": "git",
-                "url": "https://github.com/symfony/polyfill-mbstring.git",
-                "reference": "dff51f72b0706335131b00a7f49606168c582594"
-            },
-            "dist": {
-                "type": "zip",
-                "url": "https://api.github.com/repos/symfony/polyfill-mbstring/zipball/dff51f72b0706335131b00a7f49606168c582594",
-                "reference": "dff51f72b0706335131b00a7f49606168c582594",
-=======
             "time": "2017-11-05 15:25:56"
         },
         {
@@ -2340,7 +2021,6 @@
                 "type": "zip",
                 "url": "https://api.github.com/repos/symfony/polyfill-mbstring/zipball/2ec8b39c38cb16674bbf3fea2b6ce5bf117e1296",
                 "reference": "2ec8b39c38cb16674bbf3fea2b6ce5bf117e1296",
->>>>>>> 703f7840
                 "shasum": ""
             },
             "require": {
@@ -2352,11 +2032,7 @@
             "type": "library",
             "extra": {
                 "branch-alias": {
-<<<<<<< HEAD
-                    "dev-master": "1.2-dev"
-=======
                     "dev-master": "1.6-dev"
->>>>>>> 703f7840
                 }
             },
             "autoload": {
@@ -2390,22 +2066,6 @@
                 "portable",
                 "shim"
             ],
-<<<<<<< HEAD
-            "time": "2016-05-18 14:26:46"
-        },
-        {
-            "name": "symfony/process",
-            "version": "v2.8.7",
-            "source": {
-                "type": "git",
-                "url": "https://github.com/symfony/process.git",
-                "reference": "115347d00c342198cdc52a7bd8bc15b5ab43500c"
-            },
-            "dist": {
-                "type": "zip",
-                "url": "https://api.github.com/repos/symfony/process/zipball/115347d00c342198cdc52a7bd8bc15b5ab43500c",
-                "reference": "115347d00c342198cdc52a7bd8bc15b5ab43500c",
-=======
             "time": "2017-10-11 12:05:26"
         },
         {
@@ -2420,7 +2080,6 @@
                 "type": "zip",
                 "url": "https://api.github.com/repos/symfony/process/zipball/d25449e031f600807949aab7cadbf267712f4eee",
                 "reference": "d25449e031f600807949aab7cadbf267712f4eee",
->>>>>>> 703f7840
                 "shasum": ""
             },
             "require": {
@@ -2456,22 +2115,6 @@
             ],
             "description": "Symfony Process Component",
             "homepage": "https://symfony.com",
-<<<<<<< HEAD
-            "time": "2016-06-06 11:11:27"
-        },
-        {
-            "name": "symfony/yaml",
-            "version": "v2.8.7",
-            "source": {
-                "type": "git",
-                "url": "https://github.com/symfony/yaml.git",
-                "reference": "815fabf3f48c7d1df345a69d1ad1a88f59757b34"
-            },
-            "dist": {
-                "type": "zip",
-                "url": "https://api.github.com/repos/symfony/yaml/zipball/815fabf3f48c7d1df345a69d1ad1a88f59757b34",
-                "reference": "815fabf3f48c7d1df345a69d1ad1a88f59757b34",
-=======
             "time": "2017-11-05 15:25:56"
         },
         {
@@ -2486,7 +2129,6 @@
                 "type": "zip",
                 "url": "https://api.github.com/repos/symfony/yaml/zipball/d819bf267e901727141fe828ae888486fd21236e",
                 "reference": "d819bf267e901727141fe828ae888486fd21236e",
->>>>>>> 703f7840
                 "shasum": ""
             },
             "require": {
@@ -2522,22 +2164,6 @@
             ],
             "description": "Symfony Yaml Component",
             "homepage": "https://symfony.com",
-<<<<<<< HEAD
-            "time": "2016-06-06 11:11:27"
-        },
-        {
-            "name": "twig/twig",
-            "version": "v1.24.1",
-            "source": {
-                "type": "git",
-                "url": "https://github.com/twigphp/Twig.git",
-                "reference": "3566d311a92aae4deec6e48682dc5a4528c4a512"
-            },
-            "dist": {
-                "type": "zip",
-                "url": "https://api.github.com/repos/twigphp/Twig/zipball/3566d311a92aae4deec6e48682dc5a4528c4a512",
-                "reference": "3566d311a92aae4deec6e48682dc5a4528c4a512",
-=======
             "time": "2017-11-05 15:25:56"
         },
         {
@@ -2592,7 +2218,6 @@
                 "type": "zip",
                 "url": "https://api.github.com/repos/twigphp/Twig/zipball/daa657073e55b0a78cce8fdd22682fddecc6385f",
                 "reference": "daa657073e55b0a78cce8fdd22682fddecc6385f",
->>>>>>> 703f7840
                 "shasum": ""
             },
             "require": {
@@ -2644,29 +2269,6 @@
             "keywords": [
                 "templating"
             ],
-<<<<<<< HEAD
-            "time": "2016-05-30 09:11:59"
-        },
-        {
-            "name": "webmozart/assert",
-            "version": "1.0.2",
-            "source": {
-                "type": "git",
-                "url": "https://github.com/webmozart/assert.git",
-                "reference": "30eed06dd6bc88410a4ff7f77b6d22f3ce13dbde"
-            },
-            "dist": {
-                "type": "zip",
-                "url": "https://api.github.com/repos/webmozart/assert/zipball/30eed06dd6bc88410a4ff7f77b6d22f3ce13dbde",
-                "reference": "30eed06dd6bc88410a4ff7f77b6d22f3ce13dbde",
-                "shasum": ""
-            },
-            "require": {
-                "php": ">=5.3.3"
-            },
-            "require-dev": {
-                "phpunit/phpunit": "^4.6"
-=======
             "time": "2017-09-27 18:06:46"
         },
         {
@@ -2689,16 +2291,11 @@
             "require-dev": {
                 "phpunit/phpunit": "^4.6",
                 "sebastian/version": "^1.0.1"
->>>>>>> 703f7840
-            },
-            "type": "library",
-            "extra": {
-                "branch-alias": {
-<<<<<<< HEAD
-                    "dev-master": "1.0-dev"
-=======
+            },
+            "type": "library",
+            "extra": {
+                "branch-alias": {
                     "dev-master": "1.3-dev"
->>>>>>> 703f7840
                 }
             },
             "autoload": {
@@ -2722,11 +2319,7 @@
                 "check",
                 "validate"
             ],
-<<<<<<< HEAD
-            "time": "2015-08-24 13:29:44"
-=======
             "time": "2016-11-23 20:04:58"
->>>>>>> 703f7840
         }
     ],
     "aliases": [],
