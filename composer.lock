{
    "_readme": [
        "This file locks the dependencies of your project to a known state",
        "Read more about it at http://getcomposer.org/doc/01-basic-usage.md#composer-lock-the-lock-file"
    ],
<<<<<<< HEAD
    "hash": "47815ecdbeb5586e01973e3e961c4b14",
=======
    "hash": "5aa15d99ad03d53bff56d47fdbd53211",
>>>>>>> 1a7e3746
    "packages": [

    ],
    "packages-dev": [
        {
            "name": "phing/phing",
            "version": "2.7.0",
            "source": {
                "type": "git",
                "url": "https://github.com/phingofficial/phing.git",
                "reference": "bd2689790c620ac745b3ad29765c641a0dd5d007"
            },
            "dist": {
                "type": "zip",
                "url": "https://api.github.com/repos/phingofficial/phing/zipball/bd2689790c620ac745b3ad29765c641a0dd5d007",
                "reference": "bd2689790c620ac745b3ad29765c641a0dd5d007",
                "shasum": ""
            },
            "require": {
                "php": ">=5.2.0"
            },
            "bin": [
                "bin/phing"
            ],
            "type": "library",
            "autoload": {
                "classmap": [
                    "classes/phing/"
                ]
            },
            "notification-url": "https://packagist.org/downloads/",
            "include-path": [
                "classes"
            ],
            "license": [
                "LGPL3"
            ],
            "authors": [
                {
                    "name": "Michiel Rook",
                    "email": "mrook@php.net"
                },
                {
                    "name": "Phing Community",
                    "homepage": "http://www.phing.info/trac/wiki/Development/Contributors"
                }
            ],
            "description": "PHing Is Not GNU make; it's a PHP project build system or build tool based on Apache Ant.",
            "homepage": "http://www.phing.info/",
            "keywords": [
                "build",
                "task",
                "tool"
            ],
            "time": "2014-02-13 13:17:59"
        },
        {
            "name": "phpunit/php-code-coverage",
            "version": "2.0.5",
            "source": {
                "type": "git",
                "url": "https://github.com/sebastianbergmann/php-code-coverage.git",
                "reference": "3dcca2120451b98a98fe60221ca279a184ee64db"
            },
            "dist": {
                "type": "zip",
                "url": "https://api.github.com/repos/sebastianbergmann/php-code-coverage/zipball/3dcca2120451b98a98fe60221ca279a184ee64db",
                "reference": "3dcca2120451b98a98fe60221ca279a184ee64db",
                "shasum": ""
            },
            "require": {
                "php": ">=5.3.3",
                "phpunit/php-file-iterator": "~1.3.1",
                "phpunit/php-text-template": "~1.2",
                "phpunit/php-token-stream": "~1.2.2",
                "sebastian/environment": "~1.0",
                "sebastian/version": "~1.0.3"
            },
            "require-dev": {
                "ext-xdebug": ">=2.1.4",
                "phpunit/phpunit": ">=4.0.0,<4.1.0"
            },
            "suggest": {
                "ext-dom": "*",
                "ext-xdebug": ">=2.2.1"
            },
            "type": "library",
            "extra": {
                "branch-alias": {
                    "dev-master": "2.0.x-dev"
                }
            },
            "autoload": {
                "classmap": [
                    "src/"
                ]
            },
            "notification-url": "https://packagist.org/downloads/",
            "include-path": [
                ""
            ],
            "license": [
                "BSD-3-Clause"
            ],
            "authors": [
                {
                    "name": "Sebastian Bergmann",
                    "email": "sb@sebastian-bergmann.de",
                    "role": "lead"
                }
            ],
            "description": "Library that provides collection, processing, and rendering functionality for PHP code coverage information.",
            "homepage": "https://github.com/sebastianbergmann/php-code-coverage",
            "keywords": [
                "coverage",
                "testing",
                "xunit"
            ],
            "time": "2014-03-28 10:54:55"
        },
        {
            "name": "phpunit/php-file-iterator",
            "version": "1.3.4",
            "source": {
                "type": "git",
                "url": "https://github.com/sebastianbergmann/php-file-iterator.git",
                "reference": "acd690379117b042d1c8af1fafd61bde001bf6bb"
            },
            "dist": {
                "type": "zip",
                "url": "https://api.github.com/repos/sebastianbergmann/php-file-iterator/zipball/acd690379117b042d1c8af1fafd61bde001bf6bb",
                "reference": "acd690379117b042d1c8af1fafd61bde001bf6bb",
                "shasum": ""
            },
            "require": {
                "php": ">=5.3.3"
            },
            "type": "library",
            "autoload": {
                "classmap": [
                    "File/"
                ]
            },
            "notification-url": "https://packagist.org/downloads/",
            "include-path": [
                ""
            ],
            "license": [
                "BSD-3-Clause"
            ],
            "authors": [
                {
                    "name": "Sebastian Bergmann",
                    "email": "sb@sebastian-bergmann.de",
                    "role": "lead"
                }
            ],
            "description": "FilterIterator implementation that filters files based on a list of suffixes.",
            "homepage": "https://github.com/sebastianbergmann/php-file-iterator/",
            "keywords": [
                "filesystem",
                "iterator"
            ],
            "time": "2013-10-10 15:34:57"
        },
        {
            "name": "phpunit/php-text-template",
            "version": "1.2.0",
            "source": {
                "type": "git",
                "url": "https://github.com/sebastianbergmann/php-text-template.git",
                "reference": "206dfefc0ffe9cebf65c413e3d0e809c82fbf00a"
            },
            "dist": {
                "type": "zip",
                "url": "https://api.github.com/repos/sebastianbergmann/php-text-template/zipball/206dfefc0ffe9cebf65c413e3d0e809c82fbf00a",
                "reference": "206dfefc0ffe9cebf65c413e3d0e809c82fbf00a",
                "shasum": ""
            },
            "require": {
                "php": ">=5.3.3"
            },
            "type": "library",
            "autoload": {
                "classmap": [
                    "Text/"
                ]
            },
            "notification-url": "https://packagist.org/downloads/",
            "include-path": [
                ""
            ],
            "license": [
                "BSD-3-Clause"
            ],
            "authors": [
                {
                    "name": "Sebastian Bergmann",
                    "email": "sb@sebastian-bergmann.de",
                    "role": "lead"
                }
            ],
            "description": "Simple template engine.",
            "homepage": "https://github.com/sebastianbergmann/php-text-template/",
            "keywords": [
                "template"
            ],
            "time": "2014-01-30 17:20:04"
        },
        {
            "name": "phpunit/php-timer",
            "version": "1.0.5",
            "source": {
                "type": "git",
                "url": "https://github.com/sebastianbergmann/php-timer.git",
                "reference": "19689d4354b295ee3d8c54b4f42c3efb69cbc17c"
            },
            "dist": {
                "type": "zip",
                "url": "https://api.github.com/repos/sebastianbergmann/php-timer/zipball/19689d4354b295ee3d8c54b4f42c3efb69cbc17c",
                "reference": "19689d4354b295ee3d8c54b4f42c3efb69cbc17c",
                "shasum": ""
            },
            "require": {
                "php": ">=5.3.3"
            },
            "type": "library",
            "autoload": {
                "classmap": [
                    "PHP/"
                ]
            },
            "notification-url": "https://packagist.org/downloads/",
            "include-path": [
                ""
            ],
            "license": [
                "BSD-3-Clause"
            ],
            "authors": [
                {
                    "name": "Sebastian Bergmann",
                    "email": "sb@sebastian-bergmann.de",
                    "role": "lead"
                }
            ],
            "description": "Utility class for timing",
            "homepage": "https://github.com/sebastianbergmann/php-timer/",
            "keywords": [
                "timer"
            ],
            "time": "2013-08-02 07:42:54"
        },
        {
            "name": "phpunit/php-token-stream",
            "version": "1.2.2",
            "source": {
                "type": "git",
                "url": "https://github.com/sebastianbergmann/php-token-stream.git",
                "reference": "ad4e1e23ae01b483c16f600ff1bebec184588e32"
            },
            "dist": {
                "type": "zip",
                "url": "https://api.github.com/repos/sebastianbergmann/php-token-stream/zipball/ad4e1e23ae01b483c16f600ff1bebec184588e32",
                "reference": "ad4e1e23ae01b483c16f600ff1bebec184588e32",
                "shasum": ""
            },
            "require": {
                "ext-tokenizer": "*",
                "php": ">=5.3.3"
            },
            "type": "library",
            "extra": {
                "branch-alias": {
                    "dev-master": "1.2-dev"
                }
            },
            "autoload": {
                "classmap": [
                    "PHP/"
                ]
            },
            "notification-url": "https://packagist.org/downloads/",
            "include-path": [
                ""
            ],
            "license": [
                "BSD-3-Clause"
            ],
            "authors": [
                {
                    "name": "Sebastian Bergmann",
                    "email": "sb@sebastian-bergmann.de",
                    "role": "lead"
                }
            ],
            "description": "Wrapper around PHP's tokenizer extension.",
            "homepage": "https://github.com/sebastianbergmann/php-token-stream/",
            "keywords": [
                "tokenizer"
            ],
            "time": "2014-03-03 05:10:30"
        },
        {
            "name": "phpunit/phpunit",
            "version": "4.0.14",
            "source": {
                "type": "git",
                "url": "https://github.com/sebastianbergmann/phpunit.git",
                "reference": "a80b77d92a6c7723d77c6728b4ae37e92a65ac1d"
            },
            "dist": {
                "type": "zip",
                "url": "https://api.github.com/repos/sebastianbergmann/phpunit/zipball/a80b77d92a6c7723d77c6728b4ae37e92a65ac1d",
                "reference": "a80b77d92a6c7723d77c6728b4ae37e92a65ac1d",
                "shasum": ""
            },
            "require": {
                "ext-dom": "*",
                "ext-pcre": "*",
                "ext-reflection": "*",
                "ext-spl": "*",
                "php": ">=5.3.3",
                "phpunit/php-code-coverage": ">=2.0.0,<2.1.0",
                "phpunit/php-file-iterator": "~1.3.1",
                "phpunit/php-text-template": "~1.2",
                "phpunit/php-timer": "~1.0.2",
                "phpunit/phpunit-mock-objects": ">=2.0.0,<2.1.0",
                "sebastian/diff": "~1.1",
                "sebastian/environment": "~1.0",
                "sebastian/exporter": "~1.0.1",
                "sebastian/version": "~1.0.3",
                "symfony/yaml": "~2.0"
            },
            "suggest": {
                "ext-json": "*",
                "ext-simplexml": "*",
                "ext-tokenizer": "*",
                "phpunit/php-invoker": "~1.1"
            },
            "bin": [
                "phpunit"
            ],
            "type": "library",
            "extra": {
                "branch-alias": {
                    "dev-master": "4.0.x-dev"
                }
            },
            "autoload": {
                "classmap": [
                    "src/"
                ]
            },
            "notification-url": "https://packagist.org/downloads/",
            "include-path": [
                "",
                "../../symfony/yaml/"
            ],
            "license": [
                "BSD-3-Clause"
            ],
            "authors": [
                {
                    "name": "Sebastian Bergmann",
                    "email": "sebastian@phpunit.de",
                    "role": "lead"
                }
            ],
            "description": "The PHP Unit Testing framework.",
            "homepage": "http://www.phpunit.de/",
            "keywords": [
                "phpunit",
                "testing",
                "xunit"
            ],
            "time": "2014-03-28 11:10:03"
        },
        {
            "name": "phpunit/phpunit-mock-objects",
            "version": "2.0.4",
            "source": {
                "type": "git",
                "url": "https://github.com/sebastianbergmann/phpunit-mock-objects.git",
                "reference": "c5e6274b8f2bf983cf883bb375cf44f99aff200e"
            },
            "dist": {
                "type": "zip",
                "url": "https://api.github.com/repos/sebastianbergmann/phpunit-mock-objects/zipball/c5e6274b8f2bf983cf883bb375cf44f99aff200e",
                "reference": "c5e6274b8f2bf983cf883bb375cf44f99aff200e",
                "shasum": ""
            },
            "require": {
                "php": ">=5.3.3",
                "phpunit/php-text-template": "~1.2"
            },
            "require-dev": {
                "phpunit/phpunit": ">=4.0.0,<4.1.0"
            },
            "suggest": {
                "ext-soap": "*"
            },
            "type": "library",
            "extra": {
                "branch-alias": {
                    "dev-master": "2.0.x-dev"
                }
            },
            "autoload": {
                "classmap": [
                    "src/"
                ]
            },
            "notification-url": "https://packagist.org/downloads/",
            "include-path": [
                ""
            ],
            "license": [
                "BSD-3-Clause"
            ],
            "authors": [
                {
                    "name": "Sebastian Bergmann",
                    "email": "sb@sebastian-bergmann.de",
                    "role": "lead"
                }
            ],
            "description": "Mock Object library for PHPUnit",
            "homepage": "https://github.com/sebastianbergmann/phpunit-mock-objects/",
            "keywords": [
                "mock",
                "xunit"
            ],
            "time": "2014-03-18 08:56:48"
        },
        {
            "name": "sebastian/diff",
            "version": "1.1.0",
            "source": {
                "type": "git",
                "url": "https://github.com/sebastianbergmann/diff.git",
                "reference": "1e091702a5a38e6b4c1ba9ca816e3dd343df2e2d"
            },
            "dist": {
                "type": "zip",
                "url": "https://api.github.com/repos/sebastianbergmann/diff/zipball/1e091702a5a38e6b4c1ba9ca816e3dd343df2e2d",
                "reference": "1e091702a5a38e6b4c1ba9ca816e3dd343df2e2d",
                "shasum": ""
            },
            "require": {
                "php": ">=5.3.3"
            },
            "type": "library",
            "extra": {
                "branch-alias": {
                    "dev-master": "1.1-dev"
                }
            },
            "autoload": {
                "classmap": [
                    "src/"
                ]
            },
            "notification-url": "https://packagist.org/downloads/",
            "license": [
                "BSD-3-Clause"
            ],
            "authors": [
                {
                    "name": "Sebastian Bergmann",
                    "email": "sebastian@phpunit.de",
                    "role": "lead"
                },
                {
                    "name": "Kore Nordmann",
                    "email": "mail@kore-nordmann.de"
                }
            ],
            "description": "Diff implementation",
            "homepage": "http://www.github.com/sebastianbergmann/diff",
            "keywords": [
                "diff"
            ],
            "time": "2013-08-03 16:46:33"
        },
        {
            "name": "sebastian/environment",
            "version": "1.0.0",
            "source": {
                "type": "git",
                "url": "https://github.com/sebastianbergmann/environment.git",
                "reference": "79517609ec01139cd7e9fded0dd7ce08c952ef6a"
            },
            "dist": {
                "type": "zip",
                "url": "https://api.github.com/repos/sebastianbergmann/environment/zipball/79517609ec01139cd7e9fded0dd7ce08c952ef6a",
                "reference": "79517609ec01139cd7e9fded0dd7ce08c952ef6a",
                "shasum": ""
            },
            "require": {
                "php": ">=5.3.3"
            },
            "require-dev": {
                "phpunit/phpunit": "4.0.*@dev"
            },
            "type": "library",
            "extra": {
                "branch-alias": {
                    "dev-master": "1.0.x-dev"
                }
            },
            "autoload": {
                "classmap": [
                    "src/"
                ]
            },
            "notification-url": "https://packagist.org/downloads/",
            "license": [
                "BSD-3-Clause"
            ],
            "authors": [
                {
                    "name": "Sebastian Bergmann",
                    "email": "sebastian@phpunit.de",
                    "role": "lead"
                }
            ],
            "description": "Provides functionality to handle HHVM/PHP environments",
            "homepage": "http://www.github.com/sebastianbergmann/environment",
            "keywords": [
                "Xdebug",
                "environment",
                "hhvm"
            ],
            "time": "2014-02-18 16:17:19"
        },
        {
            "name": "sebastian/exporter",
            "version": "1.0.1",
            "source": {
                "type": "git",
                "url": "https://github.com/sebastianbergmann/exporter.git",
                "reference": "1f9a98e6f5dfe0524cb8c6166f7c82f3e9ae1529"
            },
            "dist": {
                "type": "zip",
                "url": "https://api.github.com/repos/sebastianbergmann/exporter/zipball/1f9a98e6f5dfe0524cb8c6166f7c82f3e9ae1529",
                "reference": "1f9a98e6f5dfe0524cb8c6166f7c82f3e9ae1529",
                "shasum": ""
            },
            "require": {
                "php": ">=5.3.3"
            },
            "require-dev": {
                "phpunit/phpunit": "4.0.*@dev"
            },
            "type": "library",
            "extra": {
                "branch-alias": {
                    "dev-master": "1.0.x-dev"
                }
            },
            "autoload": {
                "classmap": [
                    "src/"
                ]
            },
            "notification-url": "https://packagist.org/downloads/",
            "license": [
                "BSD-3-Clause"
            ],
            "authors": [
                {
                    "name": "Sebastian Bergmann",
                    "email": "sebastian@phpunit.de",
                    "role": "lead"
                },
                {
                    "name": "Jeff Welch",
                    "email": "whatthejeff@gmail.com"
                },
                {
                    "name": "Volker Dusch",
                    "email": "github@wallbash.com"
                },
                {
                    "name": "Adam Harvey",
                    "email": "aharvey@php.net"
                },
                {
                    "name": "Bernhard Schussek",
                    "email": "bschussek@2bepublished.at"
                }
            ],
            "description": "Provides the functionality to export PHP variables for visualization",
            "homepage": "http://www.github.com/sebastianbergmann/exporter",
            "keywords": [
                "export",
                "exporter"
            ],
            "time": "2014-02-16 08:26:31"
        },
        {
            "name": "sebastian/version",
            "version": "1.0.3",
            "source": {
                "type": "git",
                "url": "https://github.com/sebastianbergmann/version.git",
                "reference": "b6e1f0cf6b9e1ec409a0d3e2f2a5fb0998e36b43"
            },
            "dist": {
                "type": "zip",
                "url": "https://api.github.com/repos/sebastianbergmann/version/zipball/b6e1f0cf6b9e1ec409a0d3e2f2a5fb0998e36b43",
                "reference": "b6e1f0cf6b9e1ec409a0d3e2f2a5fb0998e36b43",
                "shasum": ""
            },
            "type": "library",
            "autoload": {
                "classmap": [
                    "src/"
                ]
            },
            "notification-url": "https://packagist.org/downloads/",
            "license": [
                "BSD-3-Clause"
            ],
            "authors": [
                {
                    "name": "Sebastian Bergmann",
                    "email": "sebastian@phpunit.de",
                    "role": "lead"
                }
            ],
            "description": "Library that helps with managing the version number of Git-hosted PHP projects",
            "homepage": "https://github.com/sebastianbergmann/version",
            "time": "2014-03-07 15:35:33"
        },
        {
            "name": "squizlabs/php_codesniffer",
            "version": "1.5.2",
            "source": {
                "type": "git",
                "url": "https://github.com/squizlabs/PHP_CodeSniffer.git",
                "reference": "a76a39b317ce8106abe6264daa505e24e1731860"
            },
            "dist": {
                "type": "zip",
                "url": "https://api.github.com/repos/squizlabs/PHP_CodeSniffer/zipball/a76a39b317ce8106abe6264daa505e24e1731860",
                "reference": "a76a39b317ce8106abe6264daa505e24e1731860",
                "shasum": ""
            },
            "require": {
                "ext-tokenizer": "*",
                "php": ">=5.1.2"
            },
            "suggest": {
                "phpunit/php-timer": "dev-master"
            },
            "bin": [
                "scripts/phpcs"
            ],
            "type": "library",
            "autoload": {
                "classmap": [
                    "CodeSniffer.php",
                    "CodeSniffer/CLI.php",
                    "CodeSniffer/Exception.php",
                    "CodeSniffer/File.php",
                    "CodeSniffer/Report.php",
                    "CodeSniffer/Reporting.php",
                    "CodeSniffer/Sniff.php",
                    "CodeSniffer/Tokens.php",
                    "CodeSniffer/Reports/",
                    "CodeSniffer/CommentParser/",
                    "CodeSniffer/Tokenizers/",
                    "CodeSniffer/DocGenerators/",
                    "CodeSniffer/Standards/AbstractPatternSniff.php",
                    "CodeSniffer/Standards/AbstractScopeSniff.php",
                    "CodeSniffer/Standards/AbstractVariableSniff.php",
                    "CodeSniffer/Standards/IncorrectPatternException.php",
                    "CodeSniffer/Standards/Generic/Sniffs/",
                    "CodeSniffer/Standards/MySource/Sniffs/",
                    "CodeSniffer/Standards/PEAR/Sniffs/",
                    "CodeSniffer/Standards/PSR1/Sniffs/",
                    "CodeSniffer/Standards/PSR2/Sniffs/",
                    "CodeSniffer/Standards/Squiz/Sniffs/",
                    "CodeSniffer/Standards/Zend/Sniffs/"
                ]
            },
            "notification-url": "https://packagist.org/downloads/",
            "license": [
                "BSD-3-Clause"
            ],
            "authors": [
                {
                    "name": "Greg Sherwood",
                    "role": "lead"
                }
            ],
            "description": "PHP_CodeSniffer tokenises PHP, JavaScript and CSS files and detects violations of a defined set of coding standards.",
            "homepage": "http://www.squizlabs.com/php-codesniffer",
            "keywords": [
                "phpcs",
                "standards"
            ],
            "time": "2014-02-04 23:49:58"
        },
        {
            "name": "symfony/yaml",
            "version": "v2.4.3",
            "target-dir": "Symfony/Component/Yaml",
            "source": {
                "type": "git",
                "url": "https://github.com/symfony/Yaml.git",
                "reference": "77a41c2835ab7cfe8bf6d15e25d3af8f3eb3bacd"
            },
            "dist": {
                "type": "zip",
                "url": "https://api.github.com/repos/symfony/Yaml/zipball/77a41c2835ab7cfe8bf6d15e25d3af8f3eb3bacd",
                "reference": "77a41c2835ab7cfe8bf6d15e25d3af8f3eb3bacd",
                "shasum": ""
            },
            "require": {
                "php": ">=5.3.3"
            },
            "type": "library",
            "extra": {
                "branch-alias": {
                    "dev-master": "2.4-dev"
                }
            },
            "autoload": {
                "psr-0": {
                    "Symfony\\Component\\Yaml\\": ""
                }
            },
            "notification-url": "https://packagist.org/downloads/",
            "license": [
                "MIT"
            ],
            "authors": [
                {
                    "name": "Fabien Potencier",
                    "email": "fabien@symfony.com",
                    "homepage": "http://fabien.potencier.org",
                    "role": "Lead Developer"
                },
                {
                    "name": "Symfony Community",
                    "homepage": "http://symfony.com/contributors"
                }
            ],
            "description": "Symfony Yaml Component",
            "homepage": "http://symfony.com",
            "time": "2014-03-12 18:29:58"
        }
    ],
    "aliases": [

    ],
    "minimum-stability": "stable",
    "stability-flags": [

    ],
    "platform": {
        "php": ">=5.3.0"
    },
    "platform-dev": [

    ]
}<|MERGE_RESOLUTION|>--- conflicted
+++ resolved
@@ -3,11 +3,7 @@
         "This file locks the dependencies of your project to a known state",
         "Read more about it at http://getcomposer.org/doc/01-basic-usage.md#composer-lock-the-lock-file"
     ],
-<<<<<<< HEAD
-    "hash": "47815ecdbeb5586e01973e3e961c4b14",
-=======
-    "hash": "5aa15d99ad03d53bff56d47fdbd53211",
->>>>>>> 1a7e3746
+    "hash": "9550e007a60e2baceebf1185d508dd00",
     "packages": [
 
     ],
