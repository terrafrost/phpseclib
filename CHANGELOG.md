--- conflicted
+++ resolved
@@ -1,6 +1,11 @@
 # Changelog
 
-<<<<<<< HEAD
+## 3.0.46 - 2025-10-05
+
+- fix PHP 8.5 deprecations
+- SFTP: check if realpath succeeded when changing SFTP directory (#2098)
+- SFTP: add copy() method (only usable if copy-data ext is available) (#2101)
+
 ## 3.0.45 - 2025-06-22
 
 - BigInteger: modPow() calls with negative base gave incorrect result (#2086)
@@ -318,13 +323,12 @@
   - GCM / Poly1305
   - Salsa20 / ChaCha20
 - namespace changed from `phpseclib\` to `\phpseclib3` to facilitate phpseclib 2 shim (phpseclib2_compat)
-=======
-## 2.0.49 - 2025-10-05
+
+## 2.0.49 - 2025-10-04
 
 - fix PHP 8.5 deprecations
 - SFTP: check if realpath succeeded when changing SFTP directory (#2098)
 - SSH2: server identification string handling enhancements (#2082, #2083)
->>>>>>> a812ace2
 
 ## 2.0.48 - 2024-12-14
 
