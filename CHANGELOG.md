# Changelog

<<<<<<< HEAD
## 3.0.19 - 2023-03-05

- AsymmetricKey: error out on unsupported operations (#1879)
- Blowfish: fix issues on 32-bit PHP installs
- BigInteger: fix for hex numbers with new lines in them
- SFTP: fix "Creating default object from empty value" error (#1876)
- SSH2: add getTimeout() method (#1889)
- PrimeField: prevent infinite loop with composite primefields (CVE-2023-27560)

## 3.0.18 - 2022-12-17

- fix for PHP 8.2 deprecations (#1869, #1873)
- SSH2: if logging in with rsa-sha2-256/512 fails, try ssh-rsa (#1865)
- SSH/Agent: add support for named pipes on windows (for pageant) (#1866)
- Crypt/Base: add a function to check continuous buffer status (#1870)
- OpenSSL 3.0.1+ deprecated some algorithms (RC2, RC4, DES, Blowfish)

## 3.0.17 - 2022-10-24

- X509: make it so CRLs, CSRs and SPKACs can support PSS keys (#1837)
- X509: make it so PKCS1 X509 certs can create PSS sigs (#1837)
- SFTP: fix deprecated implicit float to int on 32-bit PHP 8.1 (#1841)
- SFTP: restore orig behavior when deleting non-existant folder (#1847)
- Random: fix fallback on PHP 8.1+

## 3.0.16 - 2022-09-05

- SSH2: fix type hinting for keyboard_interactive_process (#1836)

## 3.0.15 - 2022-09-02

- PublicKeyLoader: add support for OpenSSH encrypted keys (#1737, #1733, #1531, #1490)
- PublicKeyLoader: add support for JSON Web Keys (#1817)
- SSH2: make login method return false under rare situation (#1790)
- SSH2: fix possibly undefined variable error (#1802)
- SFTP: fix enableDatePreservation bug w.r.t. mtime (#1670)
- SFTP: try to delete dir even if it can't be opened (#1791)
- SFTP: try without path canonicalization if initial realpath() fails (#1796)
- SFTP: detect if stream metadata has wrapper_type set for put() method (#1792)
- BigInteger: tweak to the phpinfo checks (#1726)
- BigInteger: fix behavior on 32-bit PHP installs (#1820)
- EC/PKCS8: OpenSSL didn't like phpseclib formed Ed25519 public keys (#1819)
- don't use dynamic properties, which are deprecated in PHP 8.2 (#1808, #1822)
- fix deprecated implicit float to int on 32-bit PHP 8.1

## 3.0.14 - 2022-04-04

- RSA: add support for loading PuTTY v3 keys
- Crypt/Base: fix CTR mode with continuous buffer with non-eval PHP
- Crypt/Base: use sodium_increment in _increment_str
- Crypt/Base: fix deprecation notice (#1770)
- SSH2/Agent: rm unused parameter (#1757)
- BigInteger: add precision to __debugInfo
- BigInteger: fix random engine issues
- call useBestEngine() when getEngine() is called

## 3.0.13 - 2022-01-30

- SSH2: make login() return false if no valid auth methods are found (#1744)
- SSH2: show a more helpful error message when logging in with pubkey (#1718)
- SSH2: rsa-sha2-256 and rsa-sha2-512 sigs weren't verifying (#1743)
- SFTP: fix chgrp() for version < 4 (#1730)
- Crypt/Base: add OFB8 as a new mode (phpseclib/mcrypt_compat#33)
- Crypt/Salsa20: fix PHP 5.6 error (#1717)
- RSA & BigInteger: check phpinfo() available before using it (#1726)
- Fixed psalm level 6 errors in phpseclib/Net/ (#1746)

## 3.0.12 - 2021-11-28

- SSH2: add "smart multi factor" login mode (enabled by default) (#1648)
- SSH2: error out when no data is received from the server (#1647)
- SFTP: don't attempt to parse unsupported attributes (#1708)
- SFTP: getSupportedVersions() call didn't work
- EC: error out when scalar is out of range (#1712)
- RSA: add support for raw private keys (#1711)
- SymmetricKey: add getMode()

## 3.0.11 - 2021-10-26

- SSH2: add support for zlib and zlib@openssh.com compression
- SFTP: add support for SFTPv4/5/6
- SFTP: add option to allow arbitrary length packets (#1691)
- SFTP: errors weren't being logged (#1702)
- RSA: ssh-keygen -yf private.key fails if \r is present (#1698)

## 3.0.10 - 2021-08-15

- SFTP: don't check SFTP packet size after SFTP initialization (#1606)
- SFTP: timeout during SFTP init should return false (#1684)
- SFTP: return false if get_channel_packet returns false (#1678)
- ASN1: return false when not enough bytes are available (#1676)
- BigInteger: Serializable is being deprecated in PHP 8.1 (#1680)
- explicitly define methods as being static (#1689)
- plug memory leaks (#1672)

## 3.0.9 - 2021-06-13

- SSH2: add getAuthMethodsToContinue() method (#1648)
- SSH2: timeout would occasionally infinitely loop
- SSH2: fix PHP7.4 errors about accessing bool as string (#1656)
- SSH2: fix issue with key re-exchange (#1644)
- SFTP: reopen channel on channel closure (#1654)
- X509: extra characters before cert weren't being removed (#1659)
- X509: signing with pw protected PSS keys yielded errors (#1657)
- ASN1: fix timezone issue when non-utc time is given (#1562)
- ASN1: change how default values are processed for ints and enums (#1665)
- RSA: OAEP decryption didn't check labels correctly (#1669)

## 3.0.8 - 2021-04-20

- AsymetrticKey: add getComment() method (#1638)
- SymmetricKey: cipher_name_openssl_ecb shouldn't be static because of AES (#1636)
- X509: don't filter basicConstraints on unique values (#1639)
- X509: make it so extensions can be set as critical (#1640)

## 3.0.7 - 2021-04-06

- X509: always parse the first cert of a bundle (#1568)
- SSH2: behave like putty with broken publickey auth (#1572)
- SSH2: don't close channel on unexpected response to channel request (#1631)
- RSA: cleanup RSA PKCS#1 v1.5 signature verification (CVE-2021-30130)
- Crypt: use a custom error handler for mcrypt to avoid deprecation errors

## 3.0.6 - 2021-03-13

- SFTP/Stream: make it so you can write past the end of a file (#1618)
- SFTP/Stream: fix undefined index notice in stream touch() (#1615)
- SFTP/Stream: mkdir didn't work (#1617)
- BigInteger: fix issue with toBits on 32-bit PHP 8 installs
- SFTP: digit only filenames were converted to integers by php (#1623)

## 3.0.5 - 2021-02-12

- X509: add getCurrentCert method (since $currentCert is now private) (#1602)
- PublicKeyLoader: add loadPrivateKey() and loadPublicKey() methods (#1603)
- Rijndael: calling setIV() after setBlockLength() can result in err (#1599)
- RSA: use OpenSSL for generating private keys (#1596)
- BigInteger: big speedups for when OpenSSL is used (#1596)

## 3.0.4 - 2021-01-25

- Random: use v9.99.99 of random_compat if appropriate (#1585, #1571)
- SSH/Agent: EC keys didn't work with agent (#1593)
- X509: fix niche issue with computeKeyIdentifier (#1586)

## 3.0.3 - 2021-01-16

- X509: passing DateTime objects to setEndDate produced errors (#1578)
- X509: always parse the first cert of a bundle (#1568)
- X509: streamline the management of custom extensions (#1573)
- EC: fix case sensitivity errors when using Symfony autoloader (#1570)
- RSA: improve identification of public / private PKCS1 / PKCS8 keys (#1579)
- RSA: add support for PSS keys that don't have parameters present (#1583)
- RSA: tweaks to how the salt length works
- RSA: throw exceptions instead of returning false
- SSH2: behave like putty with broken publickey auth (#1572)

## 3.0.2 - 2020-12-24

- EC/PKCS1: throw exception when trying to load non-strings (#1559)
- X509: make date methods accept DateTimeInterface instead of DateTime (#1562)
- SSH2: suppress errors on stream_select calls (#1560)

## 3.0.1 - 2020-12-19

- PKCS8: fix E_WARNING (#1551)
- SSH2/Stream: stream_select needs to be able to access $fsock (#1552)
- SFTP: resuming uploads didn't work (#1553)

## 3.0.0 - 2020-12-16

- drop SSH1 and SCP support
- add support for the following crypto algorithms:
  - Ed25519 / Ed449 / Curve25519 / Curve449
  - ECDSA / ECDH (66 curves)
  - DSA / DH
  - GCM / Poly1305
  - Salsa20 / ChaCha20
- namespace changed from `phpseclib\` to `\phpseclib3` to facilitate phpseclib 2 shim (phpseclib2_compat)
=======
## 2.0.43 - 2023-06-13

- SFTP: fix NET_SFTP_ATTR_EXTENDED (#1907)
- SSH2: fix PHP 8.2 E_DEPRECATED errors (#1917)
- X509: add support for EV DN's (#1916)
>>>>>>> 87b6bb4b

## 2.0.42 - 2023-03-06

- Blowfish: fix issues on 32-bit PHP installs
- BigInteger: fix for hex numbers with new lines in them
- SSH2: add getTimeout() method (#1889)

## 2.0.41 - 2022-12-23

- fix for more PHP 8.2 deprecations (#1875)

## 2.0.40 - 2022-12-17

- fix for PHP 8.2 deprecations (#1869)
- SSH2: if logging in with rsa-sha2-256/512 fails, try ssh-rsa (#1865)
- SSH/Agent: add support for named pipes on windows (for pageant) (#1866)
- Crypt/Base: add a function to check continuous buffer status (#1870)
- OpenSSL 3.0.1+ deprecated some algorithms (RC2, RC4, DES, Blowfish)

## 2.0.39 - 2022-10-24

- SFTP: fix deprecated implicit float to int on 32-bit PHP 8.1 (#1841)
- SFTP: restore orig behavior when deleting non-existant folder (#1847)
- Random: fix fallback on PHP 8.1+

## 2.0.38 - 2022-09-02

- RSA: add support for OpenSSH encrypted keys (#1737, #1733, #1531, #1490)
- SSH2: fix possibly undefined variable error (#1802)
- SFTP: try to delete dir even if it can't be opened (#1791)
- SFTP: try without path canonicalization if initial realpath() fails (#1796)
- SFTP: detect if stream metadata has wrapper_type set for put() method (#1792)
- BigInteger: fix behavior on 32-bit PHP installs (#1820)
- don't use dynamic properties, which are deprecated in PHP 8.2 (#1808, #1822)
- fix deprecated implicit float to int on 32-bit PHP 8.1

## 2.0.37 - 2022-04-04

- RSA: add support for loading PuTTY v3 keys
- Crypt/Base: fix CTR mode with continuous buffer with non-eval PHP
- Crypt/Base: use sodium_increment in _increment_str
- Crypt/Base: fix deprecation notice (#1770)
- SSH2/Agent: rm unused parameter (#1757)

## 2.0.36 - 2022-01-30

- SSH2: make login() return false if no valid auth methods are found (#1744)
- SFTP: fix chgrp() for version < 4 (#1730)
- Crypt/Base: add OFB8 as a new mode (phpseclib/mcrypt_compat#33)
- RSA & BigInteger: check phpinfo() available before using it (#1726)

## 2.0.35 - 2021-11-28

- SSH2: add "smart multi factor" login mode (enabled by default) (#1648)
- SSH2: error out when no data is received from the server (#1647)
- SFTP: don't attempt to parse unsupported attributes (#1708)
- SFTP: getSupportedVersions() call didn't work

## 2.0.34 - 2021-10-26

- SSH2: add support for zlib and zlib@openssh.com compression
- SFTP: add support for SFTPv4/5/6
- SFTP: add option to allow arbitrary length packets (#1691)
- RSA: ssh-keygen -yf private.key fails if \r is present (#1698)

## 2.0.33 - 2021-08-15

- SFTP: don't check SFTP packet size after SFTP initialization (#1606)
- SFTP: timeout during SFTP init should return false (#1684)
- SFTP: return false if get_channel_packet returns false (#1678)
- ASN1: return false when not enough bytes are available (#1676)

## 2.0.32 - 2021-06-13

- SSH2: add getAuthMethodsToContinue() method (#1648)
- SSH2: timeout would occasionally infinitely loop
- SSH2: fix PHP7.4 errors about accessing bool as string (#1656)
- SSH2: fix issue with key re-exchange (#1644)
- SFTP: reopen channel on channel closure (#1654)
- X509: extra characters before cert weren't being removed (#1659)
- ASN1: fix timezone issue when non-utc time is given (#1562)
- RSA: OAEP decryption didn't check labels correctly (#1669)

## 2.0.31 - 2021-04-06

- X509: always parse the first cert of a bundle (#1568)
- SSH2: behave like putty with broken publickey auth (#1572)
- SSH2: don't close channel on unexpected response to channel request (#1631)
- RSA: support keys with PSS algorithm identifier (#1584)
- RSA: cleanup RSA PKCS#1 v1.5 signature verification (CVE-2021-30130)
- SFTP/Stream: make it so you can write past the end of a file (#1618)
- SFTP: fix undefined index notice in stream touch() (#1615)
- SFTP: digit only filenames were converted to integers by php (#1623)
- BigInteger: fix issue with toBits on 32-bit PHP 8 installs
- Crypt: use a custom error handler for mcrypt to avoid deprecation errors

## 2.0.30 - 2020-12-16

- X509: don't attempt to parse multi-cert PEMs (#1542)
- SFTP: add stream to get method (#1546)
- SFTP: progress callback should report actual downloaded bytes (#1543)
- SSH2: end connection faster for algorithm mismatch
- SSH2: add setKeepAlive() method (#1529)
- ANSI: fix PHP8 compatibility issues

## 2.0.29 - 2020-09-07

- SFTP: add enableDatePreservation() / disableDatePreservation() (#1496)
- SFTP: uploads on low speed networks could get in infinite loop (#1507)
- SSH2: when building algo list look at if crypto engine is set (#1500)
- X509: really looong base64 encoded strings broke extractBER() (#1486)

## 2.0.28 - 2020-07-08

- SFTP: realpath('') produced an error (#1474)
- SFTP: if /path/to/file is a file then /path/to/file/whatever errors (#1475)
- SFTP: speed up uploads (by changing SFTP upload packet size from 4KB to 32KB)
- ANSI: fix "Number of elements can't be negative" error

## 2.0.27 - 2020-05-22

- SFTP: another attempt at speeding up uploads (#1455)
- SSH2: try logging in with none as an auth method first (#1454)
- ASN1: fix for malformed ASN1 strings (#1456)

## 2.0.26 - 2020-03-22

- SFTP: another attempt at speeding up uploads (#1455)
- SSH2: try logging in with none as an auth method first (#1454)
- ASN1: fix for malformed ASN1 strings (#1456)

## 2.0.25 - 2020-02-25

- SFTP: re-add buffering (#1455)

## 2.0.24 - 2020-02-22

- X509: fix PHP 5.3 compatability issue
- SSH2: arcfour128 / arcfour256 were being included twice
- SSH2: make window resizing behave more consistently with PuTTY (#1421)
- SSH2: sodium_compat doesn't support memzero (#1432)
- SSH2: logging enhancements
- SFTP: don't buffer up download requests (PuTTY doesn't) (#1425)
- RSA: make PSS verification work for key length that aren't a power of 2 (#1423)

## 2.0.23 - 2019-09-16

- SSH2: fix regression for connecting to servers with bad hostnames (#1405)

## 2.0.22 - 2019-09-15

- SSH2: backport setPreferredAlgorithms() / getAlgorithmsNegotiated (#1156)
- SSH2 / SFTP: fix issues with ping() (#1402)
- X509: IPs in nameconstraints extension include netmask (#1387)
- X509: fix issue with explicit time tags whose maps expect implicit (#1388)
- BigInteger: fix bug with toBytes() with fixed precision negative numbers
- fix PHP 7.4 deprecations

## 2.0.21 - 2019-07-14

- SSH2: only auto close the channel for exec() timeouts (#1384)

## 2.0.20 - 2019-06-23

- BigInteger: lower PHP req back down to PHP 5.3.3 (#1382)

## 2.0.19 - 2019-06-19

- BigInteger: fix issues with divide method in pure-PHP mode

## 2.0.18 - 2019-06-13

- SSH2: close channel when a timeout occurs (#1378)
- SFTP: improve handling of malformed packets (#1371)
- RSA: add support for OpenSSH private keys (#1372)

## 2.0.17 - 2019-05-26

- BigInteger: new BigInteger('-0') caused issues with GMP

## 2.0.16 - 2019-05-26

- BigInteger: new BigInteger('00') caused issues with GMP
- BigInteger: GMP engine didn't always return 1 or -1
- ASN1: revamp how OIDs are handled (#1367)
- ASN1: correctly handle long tags
- SSH2: fix issue with reconnecting via ping() (#1353)
- RSA: use hash_equals if available

## 2.0.15 - 2019-03-10

- SFTP: make it so get() can correctly handle out of order responses (#1343)
- Crypt: avoid bogus IV errors in ECB mode with OpenSSL (#1087)
- RSA: protect against possible timing attack during OAEP decryption
- RSA: fix possible memory leak with XML keys (#1346)
- Hash: fix issue with undefined constants (#1347)
- Hash: fix issues with the mode
- SCP: issue error if remote_file is empty in put() call (#1335)
- X509: whitelist OID 1.3.6.1.4.1.11129.2.4.2 (#1341)

## 2.0.14 - 2019-01-27

- SSH2: ssh-rsa is sometimes incorrectly used instead of rsa-sha2-256 (#1331)
- SSH2: more strictly adhere to RFC8332 for rsa-sha2-256/512 (#1332)

## 2.0.13 - 2018-12-16

- SSH2: fix order of user_error() / bitmap reset (#1314)
- SSH2: setTimeout(0) didn't work as intended (#1116)
- Agent: add support for rsa-sha2-256 / rsa-sha2-512 (#1319)
- Agent: add parameter to constructor (#1319)
- X509: fix errors with validateDate (#1318)

## 2.0.12 - 2018-11-04

- SSH2: fixes relating to delayed global requests (#1271)
- SSH2: setEngine -> setPreferredEngine (#1294)
- SSH2: reset $this->bitmap when the connection fails (#1298)
- SSH2: add ping() method (#1298)
- SSH2: add support for rsa-sha2-256 / rsa-sha2-512 (RFC8332)
- SFTP: make rawlist give same result regardless of stat cache (#1287)
- Hash: save hashed keys for re-use

## 2.0.11 - 2018-04-15

- X509: auto download intermediate certs
- BigInteger: fix for (new BigInteger(48))->toString(true)) (#1264)
- ASN1: class is never set as key in _decode_ber
- check if phpinfo() is available before using (#1256)
- backport CFB8 support from master to 2.0 (#1257)

## 2.0.10 - 2018-02-08

- BigInteger: fix issue with bitwise_xor (#1245)
- Crypt: some of the minimum lengths were off
- SFTP: update stat cache accordingly when file becomes a directory (#1235)
- SFTP: fix issue with extended attributes on 64-bit PHP installs (#1248)
- SSH2: more channel handling updates (#1200)
- X509: use anonymous functions in PHP >= 5.3.0
- X509: revise logic for validateSignature (#1213)
- X509: fix 7.2 error when extensions were removed and new ones added (#1243)
- fix float to int conversions on ARM CPU's (#1220)

## 2.0.9 - 2017-11-29

- 2.0.8 tag was done off of master branch - not 2.0 branch

## 2.0.8 - 2017-11-29

- SSH2: fix issue with key re-exchange
- SSH2: updates to dealing with extraneous channel packets
- X509: URL validation didn't work (#1203)

## 2.0.7 - 2017-10-22

- SSH2:
  - add new READ_NEXT mode (#1140)
  - add sendIdentificationStringFirst()
  - add sendKEXINITFirst()
  - add sendIdentificationStringLast()
  - add sendKEXINITLast() (#1162)
  - assume any SSH server >= 1.99 supports SSH2 (#1170)
  - workaround for bad arcfour256 implementations (#1171)
  - don't choke when getting response from diff channel in exec() (#1167)
- SFTP:
  - add enablePathCanonicalization()
  - add disablePathCanonicalization() (#1137)
  - fix put() with remote file stream resource (#1177)
- ANSI: misc fixes (#1150, #1161)
- X509: use DateTime instead of unix time (#1166)
- Ciphers: use eval() instead of create_function() for >= 5.3

## 2.0.6 - 2017-06-05

- Crypt: fix OpenSSL engine on <= PHP 5.3.6 (#1122)
- Random: suppress possible E_DEPRECATED errors
- RSA: reset variables if bad key was loaded

## 2.0.5 - 2017-05-07

- SSH2: don't use timeout value of 0 for fsockopen (#775)
- SSH2: make it so disabling PTY closes exec() channel if it's open (#1009)
- SSH2: include `<pre>` tags in getLog result when SAPI isn't CLI
- SFTP: don't assume current directory when $path parameter for delete is null (#1059)
- SFTP: fix put() with php://input as source (#1119)
- ASN1: fix UTCTime parsing (#1110)
- X509: ignore certificate transparency extension (#1073)
- Crypt: OpenSSL apparently supports variable size keys (#1085)

## 2.0.4 - 2016-10-03

- fix E_DEPRECATED errors on PHP 7.1 (#1041)
- SFTP: speed up downloads (#945)
- SFTP: fix infinite loop when uploading empty file (#995)
- ASN1: fix possible infinite loop in decode (#1027)

## 2.0.3 - 2016-08-18

- BigInteger/RSA: don't compare openssl versions > 1.0 (#946)
- RSA: don't attempt to use the CRT when zero value components exist (#980)
- RSA: zero salt length RSA signatures don't work (#1002)
- ASN1: fix PHP Warning on PHP 7.1 (#1013)
- X509: set parameter fields to null for CSR's / RSA (#914)
- CRL optimizations (#1000)
- SSH2: fix "Expected SSH_FXP_STATUS or ..." error (#999)
- SSH2: use stream_get_* instead of fread() / fgets() (#967)
- SFTP: make symlinks support relative target's (#1004)
- SFTP: fix sending stream resulting in zero byte file (#995)

## 2.0.2 - 2016-06-04

- All Ciphers: fix issue with CBC mode / OpenSSL / continuous buffers / decryption (#938)
- Random: fix issues with serialize() (#932)
- RC2: fix issue with decrypting
- RC4: fix issue with key not being truncated correctly
- SFTP: nlist() on a non-existent directory resulted in error
- SFTP: add is_writable, is_writeable, is_readable
- X509: add IPv6 support for subjectaltname extension (#936)

## 2.0.1 - 2016-01-18

- RSA: fix regression in PSS mode ([#769](https://github.com/phpseclib/phpseclib/pull/769))
- RSA: fix issue loading PKCS8 specific keys ([#861](https://github.com/phpseclib/phpseclib/pull/861))
- X509: add getOID() method ([#789](https://github.com/phpseclib/phpseclib/pull/789))
- X509: improve base64-encoded detection rules ([#855](https://github.com/phpseclib/phpseclib/pull/855))
- SFTP: fix quirky behavior with put() ([#830](https://github.com/phpseclib/phpseclib/pull/830))
- SFTP: fix E_NOTICE ([#883](https://github.com/phpseclib/phpseclib/pull/883))
- SFTP/Stream: fix issue with filenames with hashes ([#901](https://github.com/phpseclib/phpseclib/pull/901))
- SSH2: add isAuthenticated() method ([#897](https://github.com/phpseclib/phpseclib/pull/897))
- SSH/Agent: fix possible PHP warning ([#923](https://github.com/phpseclib/phpseclib/issues/923))
- BigInteger: add __debugInfo() magic method ([#881](https://github.com/phpseclib/phpseclib/pull/881))
- BigInteger: fix issue with doing bitwise not on 0
- add getBlockLength() method to symmetric ciphers

## 2.0.0 - 2015-08-04

- Classes were renamed and namespaced ([#243](https://github.com/phpseclib/phpseclib/issues/243))
- The use of an autoloader is now required (e.g. Composer)

## 1.0.20 - 2021-12-28

SFTP:
- speed up uploads (by changing SFTP upload packet size from 4KB to 32KB)
- add support for SFTPv4/5/6
- add enableDatePreservation() / disableDatePreservation() (#1496)
- uploads on low speed networks could get in infinite loop (#1507)
- "fix" rare resource not closed error (#1510)
- progress callback should report actual downloaded bytes (#1543)
- add stream to get method (#1546)
- fix undefined index notice in stream touch() (#1615)
- digit only filenames were converted to integers by php (#1623)
- Stream: make it so you can write past the end of a file (#1618)
- reopen channel on channel closure (#1654)
- don't check SFTP packet size after SFTP initialization (#1606)
- return false if get_channel_packet returns false (#1678)
- timeout during SFTP init should return false (#1684)
- add option to allow arbitrary length packets (#1691)

SSH2:
- add support for zlib and zlib@openssh.com compression
- add "smart multi factor" login mode (enabled by default) (#1648)
- don't try to login as none auth method for CoreFTP server (#1488)
- when building algo list look at if crypto engine is set (#1500)
- suppress 'broken pipe' errors (#1511)
- add setKeepAlive() method (#1529)
- behave like putty with broken publickey auth (#1572)
- don't close channel on unexpected response to channel request (#1631)
- add getAuthMethodsToContinue() method (#1648)
- fix issue with key re-exchange (#1644)
- fix PHP7.4 errors about accessing bool as string (#1656)
- end connection faster for algorithm mismatch

X509:
- really looong base64 encoded strings broke extractBER() (#1486)
- only parse the first cert of a multi-cert PEMs (#1542, #1568)

ASN1:
- fix timezone issue when non-utc time is given (#1562)
- return false when not enough bytes are available (#1676)

RSA:
- ssh-keygen -yf private.key fails if \r is present (#1698)

BigInteger:
- fix issue with toBits on 32-bit PHP 8 installs

Crypt/Base:
- use a custom error handler for mcrypt

## 1.0.19 - 2020-07-07

- SSH2: arcfour128 / arcfour256 were being included twice
- SSH2: make window resizing behave more consistently with PuTTY (#1421)
- SSH2: logging enhancements
- SSH2: try logging in with none as an auth method first (#1454)
- SFTP: change the mode with a SETSTAT instead of MKDIR (#1463)
- SFTP: make it so extending SFTP class doesn't cause a segfault (#1465)
- SFTP: realpath('') produced an error (#1474)
- SFTP: if /path/to/file is a file then /path/to/file/whatever errors (#1475)
- RSA: make PSS verification work for key length that aren't a power of 2 (#1423)
- ASN1: fix for malformed ASN1 strings (#1456)
- ANSI: fix "Number of elements can't be negative" error

## 1.0.18 - 2019-09-16

- SSH2: fix regression for connecting to servers with bad hostnames (#1405)

## 1.0.17 - 2019-09-15

- SSH2: backport setPreferredAlgorithms() / getAlgorithmsNegotiated (#1156)
- SSH2 / SFTP: fix issues with ping() (#1402)
- SSH2: only auto close the channel for exec() timeouts (#1384)
- SSH2 / SFTP: fix issues with ping() (#1402)
- SFTP: add progress callback to get() (#1375)
- SFTP: fix array_merge(): Argument #1 is not an array error (#1379)
- X509: IPs in nameconstraints extension include netmask (#1387)
- X509: fix issue with explicit time tags whose maps expect implicit (#1388)
- BigInteger: fix issues with divide method
- BigInteger: fix bug with toBytes() with fixed precision negative numbers
- fix PHP 7.4 deprecations

## 1.0.16 - 2019-06-13

- BigInteger: new BigInteger('-0') caused issues with GMP
- BigInteger: new BigInteger('00') caused issues with GMP
- BigInteger: GMP engine didn't always return 1 or -1
- ASN1: revamp how OIDs are handled (#1367)
- ASN1: correctly handle long tags
- SSH2: fix issue with reconnecting via ping() (#1353)
- SSH2: close channel when a timeout occurs (#1378)
- SFTP: improve handling of malformed packets (#1371)
- RSA: add support for OpenSSH private keys (#1372)
- RSA: use hash_equals if available

## 1.0.15 - 2019-03-10

- SFTP: make it so get() can correctly handle out of order responses (#1343)
- Crypt: avoid bogus IV errors in ECB mode with OpenSSL (#1087)
- RSA: protect against possible timing attack during OAEP decryption
- RSA: fix possible memory leak with XML keys (#1346)
- Hash: fix issues with the mode
- SCP: issue error if remote_file is empty in put() call (#1335)
- X509: whitelist OID 1.3.6.1.4.1.11129.2.4.2 (#1341)

## 1.0.14 - 2019-01-27

- SSH2: ssh-rsa is sometimes incorrectly used instead of rsa-sha2-256 (#1331)
- SSH2: more strictly adhere to RFC8332 for rsa-sha2-256/512 (#1332)

## 1.0.13 - 2018-12-16

- SSH2: fix order of user_error() / bitmap reset (#1314)
- SSH2: setTimeout(0) didn't work as intended (#1116)
- Agent: add support for rsa-sha2-256 / rsa-sha2-512 (#1319)
- Agent: add parameter to constructor (#1319)

## 1.0.12 - 2018-11-04

- SSH2: fixes relating to delayed global requests (#1271)
- SSH2: setEngine -> setPreferredEngine (#1294)
- SSH2: reset $this->bitmap when the connection fails (#1298)
- SSH2: add ping() method (#1298)
- SSH2: add support for rsa-sha2-256 / rsa-sha2-512 (RFC8332)
- SFTP: make rawlist give same result regardless of stat cache (#1287)
- Hash: save hashed keys for re-use

## 1.0.11 - 2018-04-15

- X509: auto download intermediate certs
- BigInteger: fix for (new BigInteger(48))->toString(true)) (#1264)
- ASN1: class is never set as key in _decode_ber

## 1.0.10 - 2018-02-08

- BigInteger: fix issue with bitwise_xor (#1245)
- Crypt: some of the minimum lengths were off
- SFTP: update stat cache accordingly when file becomes a directory (#1235)
- SFTP: fix issue with extended attributes on 64-bit PHP installs (#1248)
- SSH2: more channel handling updates (#1200)
- X509: use anonymous functions in PHP >= 5.3.0
- X509: revise logic for validateSignature (#1213)
- X509: fix 7.2 error when extensions were removed and new ones added (#1243)
- fix float to int conversions on ARM CPU's (#1220)

## 1.0.9 - 2017-11-29

- SSH2: fix issue with key re-exchange
- SSH2: updates to dealing with extraneous channel packets
- X509: URL validation didn't work (#1203)

## 1.0.8 - 2017-10-22

- SSH2:
  - add new READ_NEXT mode (#1140)
  - add sendIdentificationStringFirst()
  - add sendKEXINITFirst()
  - add sendIdentificationStringLast()
  - add sendKEXINITLast() (#1162)
  - assume any SSH server >= 1.99 supports SSH2 (#1170)
  - workaround for bad arcfour256 implementations (#1171)
  - don't choke when getting response from diff channel in exec() (#1167)
- SFTP:
  - add enablePathCanonicalization()
  - add disablePathCanonicalization() (#1137)
  - fix put() with remote file stream resource (#1177)
- ANSI: misc fixes (#1150, #1161)
- X509: use DateTime instead of unix time (#1166)
- Ciphers: use eval() instead of create_function() for >= 5.3

## 1.0.7 - 2017-06-05

- Crypt: fix OpenSSL engine on <= PHP 5.3.6 (#1122)
- Random: suppress possible E_DEPRECATED errors
- RSA: reset variables if bad key was loaded

## 1.0.6 - 2017-05-07

- SSH2: don't use timeout value of 0 for fsockopen (#775)
- SSH2: make it so disabling PTY closes exec() channel if it's open (#1009)
- SSH2: include `<pre>` tags in getLog result when SAPI isn't CLI
- SFTP: don't assume current directory when $path parameter for delete is null (#1059)
- SFTP: fix put() with php://input as source (#1119)
- ASN1: fix UTCTime parsing (#1110)
- X509: ignore certificate transparency extension (#1073)
- Crypt: OpenSSL apparently supports variable size keys (#1085)

## 1.0.5 - 2016-10-22

- fix issue preventing installation of 1.0.x via Composer (#1048)

## 1.0.4 - 2016-10-03

- fix E_DEPRECATED errors on PHP 7.0 and 7.1 (#1041)
- fix float to int conversions on 32-bit Linux pre-PHP 5.3 (#1038, #1034)
- SFTP: speed up downloads (#945)
- SFTP: fix infinite loop when uploading empty file (#995)
- ASN1: fix possible infinite loop in decode (#1027)

## 1.0.3 - 2016-08-18

- BigInteger/RSA: don't compare openssl versions > 1.0 (#946)
- RSA: don't attempt to use the CRT when zero value components exist (#980)
- RSA: zero salt length RSA signatures don't work (#1002)
- ASN1: fix PHP Warning on PHP 7.1 (#1013)
- X509: set parameter fields to null for CSR's / RSA (#914)
- CRL optimizations (#1000)
- SSH2: fix "Expected SSH_FXP_STATUS or ..." error (#999)
- SFTP: make symlinks support relative target's (#1004)
- SFTP: fix sending stream resulting in zero byte file (#995)

## 1.0.2 - 2016-05-07

- All Ciphers: fix issue with CBC mode / OpenSSL / continuous buffers / decryption (#938)
- Random: fix issues with serialize() (#932)
- RC2: fix issue with decrypting
- RC4: fix issue with key not being truncated correctly
- SFTP: nlist() on a non-existent directory resulted in error
- SFTP: add is_writable, is_writeable, is_readable
- RSA: fix PHP4 compatibility issue

## 1.0.1 - 2016-01-18

- RSA: fix regression in PSS mode ([#769](https://github.com/phpseclib/phpseclib/pull/769))
- RSA: fix issue loading PKCS8 specific keys ([#861](https://github.com/phpseclib/phpseclib/pull/861))
- X509: add getOID() method ([#789](https://github.com/phpseclib/phpseclib/pull/789))
- X509: improve base64-encoded detection rules ([#855](https://github.com/phpseclib/phpseclib/pull/855))
- SFTP: fix quirky behavior with put() ([#830](https://github.com/phpseclib/phpseclib/pull/830))
- SFTP: fix E_NOTICE ([#883](https://github.com/phpseclib/phpseclib/pull/883))
- SFTP/Stream: fix issue with filenames with hashes ([#901](https://github.com/phpseclib/phpseclib/pull/901))
- SSH2: add isAuthenticated() method ([#897](https://github.com/phpseclib/phpseclib/pull/897))
- SSH/Agent: fix possible PHP warning ([#923](https://github.com/phpseclib/phpseclib/issues/923))
- BigInteger: add __debugInfo() magic method ([#881](https://github.com/phpseclib/phpseclib/pull/881))
- BigInteger: fix issue with doing bitwise not on 0
- add getBlockLength() method to symmetric ciphers

## 1.0.0 - 2015-08-02

- OpenSSL support for symmetric ciphers ([#507](https://github.com/phpseclib/phpseclib/pull/507))
- rewritten vt100 terminal emulator (File_ANSI) ([#689](https://github.com/phpseclib/phpseclib/pull/689))
- agent-forwarding support (System_SSH_Agent) ([#592](https://github.com/phpseclib/phpseclib/pull/592))
- Net_SSH2 improvements
  - diffie-hellman-group-exchange-sha1/sha256 support ([#714](https://github.com/phpseclib/phpseclib/pull/714))
  - window size handling updates ([#717](https://github.com/phpseclib/phpseclib/pull/717))
- Net_SFTP improvements
  - add callback support to put() ([#655](https://github.com/phpseclib/phpseclib/pull/655))
  - stat cache fixes ([#743](https://github.com/phpseclib/phpseclib/issues/743), [#730](https://github.com/phpseclib/phpseclib/issues/730), [#709](https://github.com/phpseclib/phpseclib/issues/709), [#726](https://github.com/phpseclib/phpseclib/issues/726))
- add "none" encryption mode to Crypt_RSA ([#692](https://github.com/phpseclib/phpseclib/pull/692))
- misc ASN.1 / X.509 parsing fixes ([#721](https://github.com/phpseclib/phpseclib/pull/721), [#627](https://github.com/phpseclib/phpseclib/pull/627))
- use a random serial number for new X509 certs ([#740](https://github.com/phpseclib/phpseclib/pull/740))
- add getPublicKeyFingerprint() to Crypt_RSA ([#677](https://github.com/phpseclib/phpseclib/pull/677))

## 0.3.10 - 2015-02-04

- simplify SSH2 window size handling ([#538](https://github.com/phpseclib/phpseclib/pull/538))
- slightly relax the conditions under which OpenSSL is used ([#598](https://github.com/phpseclib/phpseclib/pull/598))
- fix issue with empty constructed context-specific tags in ASN1 ([#606](https://github.com/phpseclib/phpseclib/pull/606))

## 0.3.9 - 2014-11-09

- PHP 5.6 improvements ([#482](https://github.com/phpseclib/phpseclib/pull/482), [#491](https://github.com/phpseclib/phpseclib/issues/491))

## 0.3.8 - 2014-09-12

- improve support for indef lengths in File_ASN1
- add hmac-sha2-256 support to Net_SSH2
- make it so negotiated algorithms can be seen before Net_SSH2 login
- add sha256-96 and sha512-96 to Crypt_Hash
- window size handling adjustments in Net_SSH2

## 0.3.7 - 2014-07-05

- auto-detect public vs private keys
- add file_exists, is_dir, is_file, readlink and symlink to Net_SFTP
- add support for recursive nlist and rawlist
- make it so nlist and rawlist can return pre-sorted output
- make it so callback functions can make exec() return early
- add signSPKAC and saveSPKAC methods to File_X509
- add support for PKCS8 keys in Crypt_RSA
- add pbkdf1 support to setPassword() in Crypt_Base
- add getWindowColumns, getWindowRows, setWindowColumns, setWindowRows to Net_SSH2
- add support for filenames with spaces in them to Net_SCP

## 0.3.6 - 2014-02-23

- add preliminary support for custom SSH subsystems
- add ssh-agent support

## 0.3.5 - 2013-07-11

- numerous SFTP changes:
  - chown
  - chgrp
  - truncate
  - improved file type detection
  - put() can write to the middle of a file
  - mkdir accepts the same parameters that PHP's mkdir does
  - the ability to upload/download 2GB files
- across-the-board speedups for the various encryption algorithms
- multi-factor authentication support for Net_SSH2
- a $callback parameter for Net_SSH2::exec
- new classes:
  - Net_SFTP_StreamWrapper
  - Net_SCP
  - Crypt_Twofish
  - Crypt_Blowfish

## 0.3.1 - 2012-11-20

- add Net_SSH2::enableQuietMode() for suppressing stderr
- add Crypt_RSA::__toString() and Crypt_RSA::getSize()
- fix problems with File_X509::validateDate(), File_X509::sign() and Crypt_RSA::verify()
- use OpenSSL to speed up modular exponention in Math_BigInteger
- improved timeout functionality in Net_SSH2
- add support for SFTPv2
- add support for CRLs in File_X509
- SSH-2.0-SSH doesn't implement hmac-*-96 correctly

## 0.3.0 - 2012-07-08

- add support for reuming Net_SFTP::put()
- add support for recursive deletes and recursive chmods to Net_SFTP
- add setTimeout() to Net_SSH2
- add support for PBKDF2 to the various Crypt_* classes via setPassword()
- add File_X509 and File_ASN1
- add the ability to decode various formats in Crypt_RSA
- make Net_SSH2::getServerPublicHostKey() return a printer-friendly version of the public key

## 0.2.2 - 2011-05-09

- CFB and OFB modes were added to all block ciphers
- support for interactive mode was added to Net_SSH2
- Net_SSH2 now has limited keyboard_interactive authentication support
- support was added for PuTTY formatted RSA private keys and XML formatted RSA private keys
- Crypt_RSA::loadKey() will now try all key types automatically
- add support for AES-128-CBC and DES-EDE3-CFB encrypted RSA private keys
- add Net_SFTP::stat(), Net_SFTP::lstat() and Net_SFTP::rawlist()
- logging was added to Net_SSH1
- the license was changed to the less restrictive MIT license<|MERGE_RESOLUTION|>--- conflicted
+++ resolved
@@ -1,6 +1,15 @@
 # Changelog
 
-<<<<<<< HEAD
+## 3.0.20 - 2023-06-13
+
+- SSH2: better support for multiple interactive channels & expose shell functions (#1888)
+- SFTP: add optional $recursive parameter to filesize() (#1782)
+- SFTP: fix NET_SFTP_ATTR_EXTENDED (#1907)
+- ASN1: speed up decodeBER (#1894)
+- X509: add support for EV DN's (#1916)
+- X509: getChain() should always return array of X509 objects (#1914)
+- RSA: setting sig padding broke enc padding and vice versa
+
 ## 3.0.19 - 2023-03-05
 
 - AsymmetricKey: error out on unsupported operations (#1879)
@@ -180,13 +189,12 @@
   - GCM / Poly1305
   - Salsa20 / ChaCha20
 - namespace changed from `phpseclib\` to `\phpseclib3` to facilitate phpseclib 2 shim (phpseclib2_compat)
-=======
+
 ## 2.0.43 - 2023-06-13
 
 - SFTP: fix NET_SFTP_ATTR_EXTENDED (#1907)
 - SSH2: fix PHP 8.2 E_DEPRECATED errors (#1917)
 - X509: add support for EV DN's (#1916)
->>>>>>> 87b6bb4b
 
 ## 2.0.42 - 2023-03-06
 
