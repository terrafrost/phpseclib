# Changelog

<<<<<<< HEAD
## 2.0.11 - 2018-04-15

- X509: auto download intermediate certs
- BigInteger: fix for (new BigInteger(48))->toString(true)) (#1264)
- ASN1: class is never set as key in _decode_ber
- check if phpinfo() is available before using (#1256)
- backport CFB8 support from master to 2.0 (#1257)

## 2.0.10 - 2018-02-08

- BigInteger: fix issue with bitwise_xor (#1245)
- Crypt: some of the minimum lengths were off
- SFTP: update stat cache accordingly when file becomes a directory (#1235)
- SFTP: fix issue with extended attributes on 64-bit PHP installs (#1248)
- SSH2: more channel handling updates (#1200)
- X509: use anonymous functions in PHP >= 5.3.0
- X509: revise logic for validateSignature (#1213)
- X509: fix 7.2 error when extensions were removed and new ones added (#1243)
- fix float to int conversions on ARM CPU's (#1220)

## 2.0.9 - 2017-11-29

- 2.0.8 tag was done off of master branch - not 2.0 branch

## 2.0.8 - 2017-11-29

- SSH2: fix issue with key re-exchange
- SSH2: updates to dealing with extraneous channel packets
- X509: URL validation didn't work (#1203)

## 2.0.7 - 2017-10-22

- SSH2:
  - add new READ_NEXT mode (#1140)
  - add sendIdentificationStringFirst()
  - add sendKEXINITFirst()
  - add sendIdentificationStringLast()
  - add sendKEXINITLast() (#1162)
  - assume any SSH server >= 1.99 supports SSH2 (#1170)
  - workaround for bad arcfour256 implementations (#1171)
  - don't choke when getting response from diff channel in exec() (#1167)
- SFTP:
  - add enablePathCanonicalization()
  - add disablePathCanonicalization() (#1137)
  - fix put() with remote file stream resource (#1177)
- ANSI: misc fixes (#1150, #1161)
- X509: use DateTime instead of unix time (#1166)
- Ciphers: use eval() instead of create_function() for >= 5.3

## 2.0.6 - 2017-06-05

- Crypt: fix OpenSSL engine on <= PHP 5.3.6 (#1122)
- Random: suppress possible E_DEPRECATED errors
- RSA: reset variables if bad key was loaded

## 2.0.5 - 2017-05-07

- SSH2: don't use timeout value of 0 for fsockopen (#775)
- SSH2: make it so disabling PTY closes exec() channel if it's open (#1009)
- SSH2: include `<pre>` tags in getLog result when SAPI isn't CLI
- SFTP: don't assume current directory when $path parameter for delete is null (#1059)
- SFTP: fix put() with php://input as source (#1119)
- ASN1: fix UTCTime parsing (#1110)
- X509: ignore certificate transparency extension (#1073)
- Crypt: OpenSSL apparently supports variable size keys (#1085)

## 2.0.4 - 2016-10-03

- fix E_DEPRECATED errors on PHP 7.1 (#1041)
- SFTP: speed up downloads (#945)
- SFTP: fix infinite loop when uploading empty file (#995)
- ASN1: fix possible infinite loop in decode (#1027)

## 2.0.3 - 2016-08-18

- BigInteger/RSA: don't compare openssl versions > 1.0 (#946)
- RSA: don't attempt to use the CRT when zero value components exist (#980)
- RSA: zero salt length RSA signatures don't work (#1002)
- ASN1: fix PHP Warning on PHP 7.1 (#1013)
- X509: set parameter fields to null for CSR's / RSA (#914)
- CRL optimizations (#1000)
- SSH2: fix "Expected SSH_FXP_STATUS or ..." error (#999)
- SSH2: use stream_get_* instead of fread() / fgets() (#967)
- SFTP: make symlinks support relative target's (#1004)
- SFTP: fix sending stream resulting in zero byte file (#995)

## 2.0.2 - 2016-06-04

- All Ciphers: fix issue with CBC mode / OpenSSL / continuous buffers / decryption (#938)
- Random: fix issues with serialize() (#932)
- RC2: fix issue with decrypting
- RC4: fix issue with key not being truncated correctly
- SFTP: nlist() on a non-existent directory resulted in error
- SFTP: add is_writable, is_writeable, is_readable
- X509: add IPv6 support for subjectaltname extension (#936)

## 2.0.1 - 2016-01-18

- RSA: fix regression in PSS mode ([#769](https://github.com/phpseclib/phpseclib/pull/769))
- RSA: fix issue loading PKCS8 specific keys ([#861](https://github.com/phpseclib/phpseclib/pull/861))
- X509: add getOID() method ([#789](https://github.com/phpseclib/phpseclib/pull/789))
- X509: improve base64-encoded detection rules ([#855](https://github.com/phpseclib/phpseclib/pull/855))
- SFTP: fix quirky behavior with put() ([#830](https://github.com/phpseclib/phpseclib/pull/830))
- SFTP: fix E_NOTICE ([#883](https://github.com/phpseclib/phpseclib/pull/883))
- SFTP/Stream: fix issue with filenames with hashes ([#901](https://github.com/phpseclib/phpseclib/pull/901))
- SSH2: add isAuthenticated() method ([#897](https://github.com/phpseclib/phpseclib/pull/897))
- SSH/Agent: fix possible PHP warning ([#923](https://github.com/phpseclib/phpseclib/issues/923))
- BigInteger: add __debugInfo() magic method ([#881](https://github.com/phpseclib/phpseclib/pull/881))
- BigInteger: fix issue with doing bitwise not on 0
- add getBlockLength() method to symmetric ciphers

## 2.0.0 - 2015-08-04

- Classes were renamed and namespaced ([#243](https://github.com/phpseclib/phpseclib/issues/243))
- The use of an autoloader is now required (e.g. Composer)
=======
## 1.0.12 - 2018-11-04

- SSH2: fixes relating to delayed global requests (#1271)
- SSH2: setEngine -> setPreferredEngine (#1294)
- SSH2: reset $this->bitmap when the connection fails (#1298)
- SSH2: add ping() method (#1298)
- SSH2: add support for rsa-sha2-256 / rsa-sha2-512 (RFC8332)
- SFTP: make rawlist give same result regardless of stat cache (#1287)
- Hash: save hashed keys for re-use
>>>>>>> 20c35d9c

## 1.0.11 - 2018-04-15

- X509: auto download intermediate certs
- BigInteger: fix for (new BigInteger(48))->toString(true)) (#1264)
- ASN1: class is never set as key in _decode_ber

## 1.0.10 - 2018-02-08

- BigInteger: fix issue with bitwise_xor (#1245)
- Crypt: some of the minimum lengths were off
- SFTP: update stat cache accordingly when file becomes a directory (#1235)
- SFTP: fix issue with extended attributes on 64-bit PHP installs (#1248)
- SSH2: more channel handling updates (#1200)
- X509: use anonymous functions in PHP >= 5.3.0
- X509: revise logic for validateSignature (#1213)
- X509: fix 7.2 error when extensions were removed and new ones added (#1243)
- fix float to int conversions on ARM CPU's (#1220)

## 1.0.9 - 2017-11-29

- SSH2: fix issue with key re-exchange
- SSH2: updates to dealing with extraneous channel packets
- X509: URL validation didn't work (#1203)

## 1.0.8 - 2017-10-22

- SSH2:
  - add new READ_NEXT mode (#1140)
  - add sendIdentificationStringFirst()
  - add sendKEXINITFirst()
  - add sendIdentificationStringLast()
  - add sendKEXINITLast() (#1162)
  - assume any SSH server >= 1.99 supports SSH2 (#1170)
  - workaround for bad arcfour256 implementations (#1171)
  - don't choke when getting response from diff channel in exec() (#1167)
- SFTP:
  - add enablePathCanonicalization()
  - add disablePathCanonicalization() (#1137)
  - fix put() with remote file stream resource (#1177)
- ANSI: misc fixes (#1150, #1161)
- X509: use DateTime instead of unix time (#1166)
- Ciphers: use eval() instead of create_function() for >= 5.3

## 1.0.7 - 2017-06-05

- Crypt: fix OpenSSL engine on <= PHP 5.3.6 (#1122)
- Random: suppress possible E_DEPRECATED errors
- RSA: reset variables if bad key was loaded

## 1.0.6 - 2017-05-07

- SSH2: don't use timeout value of 0 for fsockopen (#775)
- SSH2: make it so disabling PTY closes exec() channel if it's open (#1009)
- SSH2: include `<pre>` tags in getLog result when SAPI isn't CLI
- SFTP: don't assume current directory when $path parameter for delete is null (#1059)
- SFTP: fix put() with php://input as source (#1119)
- ASN1: fix UTCTime parsing (#1110)
- X509: ignore certificate transparency extension (#1073)
- Crypt: OpenSSL apparently supports variable size keys (#1085)

## 1.0.5 - 2016-10-22

- fix issue preventing installation of 1.0.x via Composer (#1048)

## 1.0.4 - 2016-10-03

- fix E_DEPRECATED errors on PHP 7.0 and 7.1 (#1041)
- fix float to int conversions on 32-bit Linux pre-PHP 5.3 (#1038, #1034)
- SFTP: speed up downloads (#945)
- SFTP: fix infinite loop when uploading empty file (#995)
- ASN1: fix possible infinite loop in decode (#1027)

## 1.0.3 - 2016-08-18

- BigInteger/RSA: don't compare openssl versions > 1.0 (#946)
- RSA: don't attempt to use the CRT when zero value components exist (#980)
- RSA: zero salt length RSA signatures don't work (#1002)
- ASN1: fix PHP Warning on PHP 7.1 (#1013)
- X509: set parameter fields to null for CSR's / RSA (#914)
- CRL optimizations (#1000)
- SSH2: fix "Expected SSH_FXP_STATUS or ..." error (#999)
- SFTP: make symlinks support relative target's (#1004)
- SFTP: fix sending stream resulting in zero byte file (#995)

## 1.0.2 - 2016-05-07

- All Ciphers: fix issue with CBC mode / OpenSSL / continuous buffers / decryption (#938)
- Random: fix issues with serialize() (#932)
- RC2: fix issue with decrypting
- RC4: fix issue with key not being truncated correctly
- SFTP: nlist() on a non-existent directory resulted in error
- SFTP: add is_writable, is_writeable, is_readable
- RSA: fix PHP4 compatibility issue

## 1.0.1 - 2016-01-18

- RSA: fix regression in PSS mode ([#769](https://github.com/phpseclib/phpseclib/pull/769))
- RSA: fix issue loading PKCS8 specific keys ([#861](https://github.com/phpseclib/phpseclib/pull/861))
- X509: add getOID() method ([#789](https://github.com/phpseclib/phpseclib/pull/789))
- X509: improve base64-encoded detection rules ([#855](https://github.com/phpseclib/phpseclib/pull/855))
- SFTP: fix quirky behavior with put() ([#830](https://github.com/phpseclib/phpseclib/pull/830))
- SFTP: fix E_NOTICE ([#883](https://github.com/phpseclib/phpseclib/pull/883))
- SFTP/Stream: fix issue with filenames with hashes ([#901](https://github.com/phpseclib/phpseclib/pull/901))
- SSH2: add isAuthenticated() method ([#897](https://github.com/phpseclib/phpseclib/pull/897))
- SSH/Agent: fix possible PHP warning ([#923](https://github.com/phpseclib/phpseclib/issues/923))
- BigInteger: add __debugInfo() magic method ([#881](https://github.com/phpseclib/phpseclib/pull/881))
- BigInteger: fix issue with doing bitwise not on 0
- add getBlockLength() method to symmetric ciphers

## 1.0.0 - 2015-08-02

- OpenSSL support for symmetric ciphers ([#507](https://github.com/phpseclib/phpseclib/pull/507))
- rewritten vt100 terminal emulator (File_ANSI) ([#689](https://github.com/phpseclib/phpseclib/pull/689))
- agent-forwarding support (System_SSH_Agent) ([#592](https://github.com/phpseclib/phpseclib/pull/592))
- Net_SSH2 improvements
  - diffie-hellman-group-exchange-sha1/sha256 support ([#714](https://github.com/phpseclib/phpseclib/pull/714))
  - window size handling updates ([#717](https://github.com/phpseclib/phpseclib/pull/717))
- Net_SFTP improvements
  - add callback support to put() ([#655](https://github.com/phpseclib/phpseclib/pull/655))
  - stat cache fixes ([#743](https://github.com/phpseclib/phpseclib/issues/743), [#730](https://github.com/phpseclib/phpseclib/issues/730), [#709](https://github.com/phpseclib/phpseclib/issues/709), [#726](https://github.com/phpseclib/phpseclib/issues/726))
- add "none" encryption mode to Crypt_RSA ([#692](https://github.com/phpseclib/phpseclib/pull/692))
- misc ASN.1 / X.509 parsing fixes ([#721](https://github.com/phpseclib/phpseclib/pull/721), [#627](https://github.com/phpseclib/phpseclib/pull/627))
- use a random serial number for new X509 certs ([#740](https://github.com/phpseclib/phpseclib/pull/740))
- add getPublicKeyFingerprint() to Crypt_RSA ([#677](https://github.com/phpseclib/phpseclib/pull/677))

## 0.3.10 - 2015-02-04

- simplify SSH2 window size handling ([#538](https://github.com/phpseclib/phpseclib/pull/538))
- slightly relax the conditions under which OpenSSL is used ([#598](https://github.com/phpseclib/phpseclib/pull/598))
- fix issue with empty constructed context-specific tags in ASN1 ([#606](https://github.com/phpseclib/phpseclib/pull/606))

## 0.3.9 - 2014-11-09

- PHP 5.6 improvements ([#482](https://github.com/phpseclib/phpseclib/pull/482), [#491](https://github.com/phpseclib/phpseclib/issues/491))

## 0.3.8 - 2014-09-12

- improve support for indef lengths in File_ASN1
- add hmac-sha2-256 support to Net_SSH2
- make it so negotiated algorithms can be seen before Net_SSH2 login
- add sha256-96 and sha512-96 to Crypt_Hash
- window size handling adjustments in Net_SSH2

## 0.3.7 - 2014-07-05

- auto-detect public vs private keys
- add file_exists, is_dir, is_file, readlink and symlink to Net_SFTP
- add support for recursive nlist and rawlist
- make it so nlist and rawlist can return pre-sorted output
- make it so callback functions can make exec() return early
- add signSPKAC and saveSPKAC methods to File_X509
- add support for PKCS8 keys in Crypt_RSA
- add pbkdf1 support to setPassword() in Crypt_Base
- add getWindowColumns, getWindowRows, setWindowColumns, setWindowRows to Net_SSH2
- add support for filenames with spaces in them to Net_SCP

## 0.3.6 - 2014-02-23

- add preliminary support for custom SSH subsystems
- add ssh-agent support

## 0.3.5 - 2013-07-11

- numerous SFTP changes:
  - chown
  - chgrp
  - truncate
  - improved file type detection
  - put() can write to the middle of a file
  - mkdir accepts the same parameters that PHP's mkdir does
  - the ability to upload/download 2GB files
- across-the-board speedups for the various encryption algorithms
- multi-factor authentication support for Net_SSH2
- a $callback parameter for Net_SSH2::exec
- new classes:
  - Net_SFTP_StreamWrapper
  - Net_SCP
  - Crypt_Twofish
  - Crypt_Blowfish

## 0.3.1 - 2012-11-20

- add Net_SSH2::enableQuietMode() for suppressing stderr
- add Crypt_RSA::__toString() and Crypt_RSA::getSize()
- fix problems with File_X509::validateDate(), File_X509::sign() and Crypt_RSA::verify()
- use OpenSSL to speed up modular exponention in Math_BigInteger
- improved timeout functionality in Net_SSH2
- add support for SFTPv2
- add support for CRLs in File_X509
- SSH-2.0-SSH doesn't implement hmac-*-96 correctly

## 0.3.0 - 2012-07-08

- add support for reuming Net_SFTP::put()
- add support for recursive deletes and recursive chmods to Net_SFTP
- add setTimeout() to Net_SSH2
- add support for PBKDF2 to the various Crypt_* classes via setPassword()
- add File_X509 and File_ASN1
- add the ability to decode various formats in Crypt_RSA
- make Net_SSH2::getServerPublicHostKey() return a printer-friendly version of the public key

## 0.2.2 - 2011-05-09

- CFB and OFB modes were added to all block ciphers
- support for interactive mode was added to Net_SSH2
- Net_SSH2 now has limited keyboard_interactive authentication support
- support was added for PuTTY formatted RSA private keys and XML formatted RSA private keys
- Crypt_RSA::loadKey() will now try all key types automatically
- add support for AES-128-CBC and DES-EDE3-CFB encrypted RSA private keys
- add Net_SFTP::stat(), Net_SFTP::lstat() and Net_SFTP::rawlist()
- logging was added to Net_SSH1
- the license was changed to the less restrictive MIT license<|MERGE_RESOLUTION|>--- conflicted
+++ resolved
@@ -1,6 +1,15 @@
 # Changelog
 
-<<<<<<< HEAD
+## 2.0.12 - 2018-11-04
+
+- SSH2: fixes relating to delayed global requests (#1271)
+- SSH2: setEngine -> setPreferredEngine (#1294)
+- SSH2: reset $this->bitmap when the connection fails (#1298)
+- SSH2: add ping() method (#1298)
+- SSH2: add support for rsa-sha2-256 / rsa-sha2-512 (RFC8332)
+- SFTP: make rawlist give same result regardless of stat cache (#1287)
+- Hash: save hashed keys for re-use
+
 ## 2.0.11 - 2018-04-15
 
 - X509: auto download intermediate certs
@@ -116,7 +125,7 @@
 
 - Classes were renamed and namespaced ([#243](https://github.com/phpseclib/phpseclib/issues/243))
 - The use of an autoloader is now required (e.g. Composer)
-=======
+
 ## 1.0.12 - 2018-11-04
 
 - SSH2: fixes relating to delayed global requests (#1271)
@@ -126,7 +135,6 @@
 - SSH2: add support for rsa-sha2-256 / rsa-sha2-512 (RFC8332)
 - SFTP: make rawlist give same result regardless of stat cache (#1287)
 - Hash: save hashed keys for re-use
->>>>>>> 20c35d9c
 
 ## 1.0.11 - 2018-04-15
 
