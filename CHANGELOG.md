# Changelog

<<<<<<< HEAD
## 3.0.19 - 2023-03-05

- AsymmetricKey: error out on unsupported operations (#1879)
- Blowfish: fix issues on 32-bit PHP installs
- BigInteger: fix for hex numbers with new lines in them
- SFTP: fix "Creating default object from empty value" error (#1876)
- SSH2: add getTimeout() method (#1889)
- PrimeField: prevent infinite loop with composite primefields (CVE-2023-27560)

## 3.0.18 - 2022-12-17

- fix for PHP 8.2 deprecations (#1869, #1873)
- SSH2: if logging in with rsa-sha2-256/512 fails, try ssh-rsa (#1865)
- SSH/Agent: add support for named pipes on windows (for pageant) (#1866)
- Crypt/Base: add a function to check continuous buffer status (#1870)
- OpenSSL 3.0.1+ deprecated some algorithms (RC2, RC4, DES, Blowfish)

## 3.0.17 - 2022-10-24

- X509: make it so CRLs, CSRs and SPKACs can support PSS keys (#1837)
- X509: make it so PKCS1 X509 certs can create PSS sigs (#1837)
- SFTP: fix deprecated implicit float to int on 32-bit PHP 8.1 (#1841)
- SFTP: restore orig behavior when deleting non-existant folder (#1847)
- Random: fix fallback on PHP 8.1+

## 3.0.16 - 2022-09-05

- SSH2: fix type hinting for keyboard_interactive_process (#1836)

## 3.0.15 - 2022-09-02

- PublicKeyLoader: add support for OpenSSH encrypted keys (#1737, #1733, #1531, #1490)
- PublicKeyLoader: add support for JSON Web Keys (#1817)
- SSH2: make login method return false under rare situation (#1790)
- SSH2: fix possibly undefined variable error (#1802)
- SFTP: fix enableDatePreservation bug w.r.t. mtime (#1670)
- SFTP: try to delete dir even if it can't be opened (#1791)
- SFTP: try without path canonicalization if initial realpath() fails (#1796)
- SFTP: detect if stream metadata has wrapper_type set for put() method (#1792)
- BigInteger: tweak to the phpinfo checks (#1726)
- BigInteger: fix behavior on 32-bit PHP installs (#1820)
- EC/PKCS8: OpenSSL didn't like phpseclib formed Ed25519 public keys (#1819)
- don't use dynamic properties, which are deprecated in PHP 8.2 (#1808, #1822)
- fix deprecated implicit float to int on 32-bit PHP 8.1

## 3.0.14 - 2022-04-04

- RSA: add support for loading PuTTY v3 keys
- Crypt/Base: fix CTR mode with continuous buffer with non-eval PHP
- Crypt/Base: use sodium_increment in _increment_str
- Crypt/Base: fix deprecation notice (#1770)
- SSH2/Agent: rm unused parameter (#1757)
- BigInteger: add precision to __debugInfo
- BigInteger: fix random engine issues
- call useBestEngine() when getEngine() is called

## 3.0.13 - 2022-01-30

- SSH2: make login() return false if no valid auth methods are found (#1744)
- SSH2: show a more helpful error message when logging in with pubkey (#1718)
- SSH2: rsa-sha2-256 and rsa-sha2-512 sigs weren't verifying (#1743)
- SFTP: fix chgrp() for version < 4 (#1730)
- Crypt/Base: add OFB8 as a new mode (phpseclib/mcrypt_compat#33)
- Crypt/Salsa20: fix PHP 5.6 error (#1717)
- RSA & BigInteger: check phpinfo() available before using it (#1726)
- Fixed psalm level 6 errors in phpseclib/Net/ (#1746)

## 3.0.12 - 2021-11-28

- SSH2: add "smart multi factor" login mode (enabled by default) (#1648)
- SSH2: error out when no data is received from the server (#1647)
- SFTP: don't attempt to parse unsupported attributes (#1708)
- SFTP: getSupportedVersions() call didn't work
- EC: error out when scalar is out of range (#1712)
- RSA: add support for raw private keys (#1711)
- SymmetricKey: add getMode()

## 3.0.11 - 2021-10-26

- SSH2: add support for zlib and zlib@openssh.com compression
- SFTP: add support for SFTPv4/5/6
- SFTP: add option to allow arbitrary length packets (#1691)
- SFTP: errors weren't being logged (#1702)
- RSA: ssh-keygen -yf private.key fails if \r is present (#1698)

## 3.0.10 - 2021-08-15

- SFTP: don't check SFTP packet size after SFTP initialization (#1606)
- SFTP: timeout during SFTP init should return false (#1684)
- SFTP: return false if get_channel_packet returns false (#1678)
- ASN1: return false when not enough bytes are available (#1676)
- BigInteger: Serializable is being deprecated in PHP 8.1 (#1680)
- explicitly define methods as being static (#1689)
- plug memory leaks (#1672)

## 3.0.9 - 2021-06-13

- SSH2: add getAuthMethodsToContinue() method (#1648)
- SSH2: timeout would occasionally infinitely loop
- SSH2: fix PHP7.4 errors about accessing bool as string (#1656)
- SSH2: fix issue with key re-exchange (#1644)
- SFTP: reopen channel on channel closure (#1654)
- X509: extra characters before cert weren't being removed (#1659)
- X509: signing with pw protected PSS keys yielded errors (#1657)
- ASN1: fix timezone issue when non-utc time is given (#1562)
- ASN1: change how default values are processed for ints and enums (#1665)
- RSA: OAEP decryption didn't check labels correctly (#1669)

## 3.0.8 - 2021-04-20

- AsymetrticKey: add getComment() method (#1638)
- SymmetricKey: cipher_name_openssl_ecb shouldn't be static because of AES (#1636)
- X509: don't filter basicConstraints on unique values (#1639)
- X509: make it so extensions can be set as critical (#1640)

## 3.0.7 - 2021-04-06

- X509: always parse the first cert of a bundle (#1568)
- SSH2: behave like putty with broken publickey auth (#1572)
- SSH2: don't close channel on unexpected response to channel request (#1631)
- RSA: cleanup RSA PKCS#1 v1.5 signature verification (CVE-2021-30130)
- Crypt: use a custom error handler for mcrypt to avoid deprecation errors

## 3.0.6 - 2021-03-13

- SFTP/Stream: make it so you can write past the end of a file (#1618)
- SFTP/Stream: fix undefined index notice in stream touch() (#1615)
- SFTP/Stream: mkdir didn't work (#1617)
- BigInteger: fix issue with toBits on 32-bit PHP 8 installs
- SFTP: digit only filenames were converted to integers by php (#1623)

## 3.0.5 - 2021-02-12

- X509: add getCurrentCert method (since $currentCert is now private) (#1602)
- PublicKeyLoader: add loadPrivateKey() and loadPublicKey() methods (#1603)
- Rijndael: calling setIV() after setBlockLength() can result in err (#1599)
- RSA: use OpenSSL for generating private keys (#1596)
- BigInteger: big speedups for when OpenSSL is used (#1596)

## 3.0.4 - 2021-01-25

- Random: use v9.99.99 of random_compat if appropriate (#1585, #1571)
- SSH/Agent: EC keys didn't work with agent (#1593)
- X509: fix niche issue with computeKeyIdentifier (#1586)

## 3.0.3 - 2021-01-16

- X509: passing DateTime objects to setEndDate produced errors (#1578)
- X509: always parse the first cert of a bundle (#1568)
- X509: streamline the management of custom extensions (#1573)
- EC: fix case sensitivity errors when using Symfony autoloader (#1570)
- RSA: improve identification of public / private PKCS1 / PKCS8 keys (#1579)
- RSA: add support for PSS keys that don't have parameters present (#1583)
- RSA: tweaks to how the salt length works
- RSA: throw exceptions instead of returning false
- SSH2: behave like putty with broken publickey auth (#1572)

## 3.0.2 - 2020-12-24

- EC/PKCS1: throw exception when trying to load non-strings (#1559)
- X509: make date methods accept DateTimeInterface instead of DateTime (#1562)
- SSH2: suppress errors on stream_select calls (#1560)

## 3.0.1 - 2020-12-19

- PKCS8: fix E_WARNING (#1551)
- SSH2/Stream: stream_select needs to be able to access $fsock (#1552)
- SFTP: resuming uploads didn't work (#1553)

## 3.0.0 - 2020-12-16

- drop SSH1 and SCP support
- add support for the following crypto algorithms:
  - Ed25519 / Ed449 / Curve25519 / Curve449
  - ECDSA / ECDH (66 curves)
  - DSA / DH
  - GCM / Poly1305
  - Salsa20 / ChaCha20
- namespace changed from `phpseclib\` to `\phpseclib3` to facilitate phpseclib 2 shim (phpseclib2_compat)
=======
## 2.0.42 - 2023-03-06

- Blowfish: fix issues on 32-bit PHP installs
- BigInteger: fix for hex numbers with new lines in them
- SSH2: add getTimeout() method (#1889)
>>>>>>> 665d289f

## 2.0.41 - 2022-12-23

- fix for more PHP 8.2 deprecations (#1875)

## 2.0.40 - 2022-12-17

- fix for PHP 8.2 deprecations (#1869)
- SSH2: if logging in with rsa-sha2-256/512 fails, try ssh-rsa (#1865)
- SSH/Agent: add support for named pipes on windows (for pageant) (#1866)
- Crypt/Base: add a function to check continuous buffer status (#1870)
- OpenSSL 3.0.1+ deprecated some algorithms (RC2, RC4, DES, Blowfish)

## 2.0.39 - 2022-10-24

- SFTP: fix deprecated implicit float to int on 32-bit PHP 8.1 (#1841)
- SFTP: restore orig behavior when deleting non-existant folder (#1847)
- Random: fix fallback on PHP 8.1+

## 2.0.38 - 2022-09-02

- RSA: add support for OpenSSH encrypted keys (#1737, #1733, #1531, #1490)
- SSH2: fix possibly undefined variable error (#1802)
- SFTP: try to delete dir even if it can't be opened (#1791)
- SFTP: try without path canonicalization if initial realpath() fails (#1796)
- SFTP: detect if stream metadata has wrapper_type set for put() method (#1792)
- BigInteger: fix behavior on 32-bit PHP installs (#1820)
- don't use dynamic properties, which are deprecated in PHP 8.2 (#1808, #1822)
- fix deprecated implicit float to int on 32-bit PHP 8.1

## 2.0.37 - 2022-04-04

- RSA: add support for loading PuTTY v3 keys
- Crypt/Base: fix CTR mode with continuous buffer with non-eval PHP
- Crypt/Base: use sodium_increment in _increment_str
- Crypt/Base: fix deprecation notice (#1770)
- SSH2/Agent: rm unused parameter (#1757)

## 2.0.36 - 2022-01-30

- SSH2: make login() return false if no valid auth methods are found (#1744)
- SFTP: fix chgrp() for version < 4 (#1730)
- Crypt/Base: add OFB8 as a new mode (phpseclib/mcrypt_compat#33)
- RSA & BigInteger: check phpinfo() available before using it (#1726)

## 2.0.35 - 2021-11-28

- SSH2: add "smart multi factor" login mode (enabled by default) (#1648)
- SSH2: error out when no data is received from the server (#1647)
- SFTP: don't attempt to parse unsupported attributes (#1708)
- SFTP: getSupportedVersions() call didn't work

## 2.0.34 - 2021-10-26

- SSH2: add support for zlib and zlib@openssh.com compression
- SFTP: add support for SFTPv4/5/6
- SFTP: add option to allow arbitrary length packets (#1691)
- RSA: ssh-keygen -yf private.key fails if \r is present (#1698)

## 2.0.33 - 2021-08-15

- SFTP: don't check SFTP packet size after SFTP initialization (#1606)
- SFTP: timeout during SFTP init should return false (#1684)
- SFTP: return false if get_channel_packet returns false (#1678)
- ASN1: return false when not enough bytes are available (#1676)

## 2.0.32 - 2021-06-13

- SSH2: add getAuthMethodsToContinue() method (#1648)
- SSH2: timeout would occasionally infinitely loop
- SSH2: fix PHP7.4 errors about accessing bool as string (#1656)
- SSH2: fix issue with key re-exchange (#1644)
- SFTP: reopen channel on channel closure (#1654)
- X509: extra characters before cert weren't being removed (#1659)
- ASN1: fix timezone issue when non-utc time is given (#1562)
- RSA: OAEP decryption didn't check labels correctly (#1669)

## 2.0.31 - 2021-04-06

- X509: always parse the first cert of a bundle (#1568)
- SSH2: behave like putty with broken publickey auth (#1572)
- SSH2: don't close channel on unexpected response to channel request (#1631)
- RSA: support keys with PSS algorithm identifier (#1584)
- RSA: cleanup RSA PKCS#1 v1.5 signature verification (CVE-2021-30130)
- SFTP/Stream: make it so you can write past the end of a file (#1618)
- SFTP: fix undefined index notice in stream touch() (#1615)
- SFTP: digit only filenames were converted to integers by php (#1623)
- BigInteger: fix issue with toBits on 32-bit PHP 8 installs
- Crypt: use a custom error handler for mcrypt to avoid deprecation errors

## 2.0.30 - 2020-12-16

- X509: don't attempt to parse multi-cert PEMs (#1542)
- SFTP: add stream to get method (#1546)
- SFTP: progress callback should report actual downloaded bytes (#1543)
- SSH2: end connection faster for algorithm mismatch
- SSH2: add setKeepAlive() method (#1529)
- ANSI: fix PHP8 compatibility issues

## 2.0.29 - 2020-09-07

- SFTP: add enableDatePreservation() / disableDatePreservation() (#1496)
- SFTP: uploads on low speed networks could get in infinite loop (#1507)
- SSH2: when building algo list look at if crypto engine is set (#1500)
- X509: really looong base64 encoded strings broke extractBER() (#1486)

## 2.0.28 - 2020-07-08

- SFTP: realpath('') produced an error (#1474)
- SFTP: if /path/to/file is a file then /path/to/file/whatever errors (#1475)
- SFTP: speed up uploads (by changing SFTP upload packet size from 4KB to 32KB)
- ANSI: fix "Number of elements can't be negative" error

## 2.0.27 - 2020-05-22

- SFTP: another attempt at speeding up uploads (#1455)
- SSH2: try logging in with none as an auth method first (#1454)
- ASN1: fix for malformed ASN1 strings (#1456)

## 2.0.26 - 2020-03-22

- SFTP: another attempt at speeding up uploads (#1455)
- SSH2: try logging in with none as an auth method first (#1454)
- ASN1: fix for malformed ASN1 strings (#1456)

## 2.0.25 - 2020-02-25

- SFTP: re-add buffering (#1455)

## 2.0.24 - 2020-02-22

- X509: fix PHP 5.3 compatability issue
- SSH2: arcfour128 / arcfour256 were being included twice
- SSH2: make window resizing behave more consistently with PuTTY (#1421)
- SSH2: sodium_compat doesn't support memzero (#1432)
- SSH2: logging enhancements
- SFTP: don't buffer up download requests (PuTTY doesn't) (#1425)
- RSA: make PSS verification work for key length that aren't a power of 2 (#1423)

## 2.0.23 - 2019-09-16

- SSH2: fix regression for connecting to servers with bad hostnames (#1405)

## 2.0.22 - 2019-09-15

- SSH2: backport setPreferredAlgorithms() / getAlgorithmsNegotiated (#1156)
- SSH2 / SFTP: fix issues with ping() (#1402)
- X509: IPs in nameconstraints extension include netmask (#1387)
- X509: fix issue with explicit time tags whose maps expect implicit (#1388)
- BigInteger: fix bug with toBytes() with fixed precision negative numbers
- fix PHP 7.4 deprecations

## 2.0.21 - 2019-07-14

- SSH2: only auto close the channel for exec() timeouts (#1384)

## 2.0.20 - 2019-06-23

- BigInteger: lower PHP req back down to PHP 5.3.3 (#1382)

## 2.0.19 - 2019-06-19

- BigInteger: fix issues with divide method in pure-PHP mode

## 2.0.18 - 2019-06-13

- SSH2: close channel when a timeout occurs (#1378)
- SFTP: improve handling of malformed packets (#1371)
- RSA: add support for OpenSSH private keys (#1372)

## 2.0.17 - 2019-05-26

- BigInteger: new BigInteger('-0') caused issues with GMP

## 2.0.16 - 2019-05-26

- BigInteger: new BigInteger('00') caused issues with GMP
- BigInteger: GMP engine didn't always return 1 or -1
- ASN1: revamp how OIDs are handled (#1367)
- ASN1: correctly handle long tags
- SSH2: fix issue with reconnecting via ping() (#1353)
- RSA: use hash_equals if available

## 2.0.15 - 2019-03-10

- SFTP: make it so get() can correctly handle out of order responses (#1343)
- Crypt: avoid bogus IV errors in ECB mode with OpenSSL (#1087)
- RSA: protect against possible timing attack during OAEP decryption
- RSA: fix possible memory leak with XML keys (#1346)
- Hash: fix issue with undefined constants (#1347)
- Hash: fix issues with the mode
- SCP: issue error if remote_file is empty in put() call (#1335)
- X509: whitelist OID 1.3.6.1.4.1.11129.2.4.2 (#1341)

## 2.0.14 - 2019-01-27

- SSH2: ssh-rsa is sometimes incorrectly used instead of rsa-sha2-256 (#1331)
- SSH2: more strictly adhere to RFC8332 for rsa-sha2-256/512 (#1332)

## 2.0.13 - 2018-12-16

- SSH2: fix order of user_error() / bitmap reset (#1314)
- SSH2: setTimeout(0) didn't work as intended (#1116)
- Agent: add support for rsa-sha2-256 / rsa-sha2-512 (#1319)
- Agent: add parameter to constructor (#1319)
- X509: fix errors with validateDate (#1318)

## 2.0.12 - 2018-11-04

- SSH2: fixes relating to delayed global requests (#1271)
- SSH2: setEngine -> setPreferredEngine (#1294)
- SSH2: reset $this->bitmap when the connection fails (#1298)
- SSH2: add ping() method (#1298)
- SSH2: add support for rsa-sha2-256 / rsa-sha2-512 (RFC8332)
- SFTP: make rawlist give same result regardless of stat cache (#1287)
- Hash: save hashed keys for re-use

## 2.0.11 - 2018-04-15

- X509: auto download intermediate certs
- BigInteger: fix for (new BigInteger(48))->toString(true)) (#1264)
- ASN1: class is never set as key in _decode_ber
- check if phpinfo() is available before using (#1256)
- backport CFB8 support from master to 2.0 (#1257)

## 2.0.10 - 2018-02-08

- BigInteger: fix issue with bitwise_xor (#1245)
- Crypt: some of the minimum lengths were off
- SFTP: update stat cache accordingly when file becomes a directory (#1235)
- SFTP: fix issue with extended attributes on 64-bit PHP installs (#1248)
- SSH2: more channel handling updates (#1200)
- X509: use anonymous functions in PHP >= 5.3.0
- X509: revise logic for validateSignature (#1213)
- X509: fix 7.2 error when extensions were removed and new ones added (#1243)
- fix float to int conversions on ARM CPU's (#1220)

## 2.0.9 - 2017-11-29

- 2.0.8 tag was done off of master branch - not 2.0 branch

## 2.0.8 - 2017-11-29

- SSH2: fix issue with key re-exchange
- SSH2: updates to dealing with extraneous channel packets
- X509: URL validation didn't work (#1203)

## 2.0.7 - 2017-10-22

- SSH2:
  - add new READ_NEXT mode (#1140)
  - add sendIdentificationStringFirst()
  - add sendKEXINITFirst()
  - add sendIdentificationStringLast()
  - add sendKEXINITLast() (#1162)
  - assume any SSH server >= 1.99 supports SSH2 (#1170)
  - workaround for bad arcfour256 implementations (#1171)
  - don't choke when getting response from diff channel in exec() (#1167)
- SFTP:
  - add enablePathCanonicalization()
  - add disablePathCanonicalization() (#1137)
  - fix put() with remote file stream resource (#1177)
- ANSI: misc fixes (#1150, #1161)
- X509: use DateTime instead of unix time (#1166)
- Ciphers: use eval() instead of create_function() for >= 5.3

## 2.0.6 - 2017-06-05

- Crypt: fix OpenSSL engine on <= PHP 5.3.6 (#1122)
- Random: suppress possible E_DEPRECATED errors
- RSA: reset variables if bad key was loaded

## 2.0.5 - 2017-05-07

- SSH2: don't use timeout value of 0 for fsockopen (#775)
- SSH2: make it so disabling PTY closes exec() channel if it's open (#1009)
- SSH2: include `<pre>` tags in getLog result when SAPI isn't CLI
- SFTP: don't assume current directory when $path parameter for delete is null (#1059)
- SFTP: fix put() with php://input as source (#1119)
- ASN1: fix UTCTime parsing (#1110)
- X509: ignore certificate transparency extension (#1073)
- Crypt: OpenSSL apparently supports variable size keys (#1085)

## 2.0.4 - 2016-10-03

- fix E_DEPRECATED errors on PHP 7.1 (#1041)
- SFTP: speed up downloads (#945)
- SFTP: fix infinite loop when uploading empty file (#995)
- ASN1: fix possible infinite loop in decode (#1027)

## 2.0.3 - 2016-08-18

- BigInteger/RSA: don't compare openssl versions > 1.0 (#946)
- RSA: don't attempt to use the CRT when zero value components exist (#980)
- RSA: zero salt length RSA signatures don't work (#1002)
- ASN1: fix PHP Warning on PHP 7.1 (#1013)
- X509: set parameter fields to null for CSR's / RSA (#914)
- CRL optimizations (#1000)
- SSH2: fix "Expected SSH_FXP_STATUS or ..." error (#999)
- SSH2: use stream_get_* instead of fread() / fgets() (#967)
- SFTP: make symlinks support relative target's (#1004)
- SFTP: fix sending stream resulting in zero byte file (#995)

## 2.0.2 - 2016-06-04

- All Ciphers: fix issue with CBC mode / OpenSSL / continuous buffers / decryption (#938)
- Random: fix issues with serialize() (#932)
- RC2: fix issue with decrypting
- RC4: fix issue with key not being truncated correctly
- SFTP: nlist() on a non-existent directory resulted in error
- SFTP: add is_writable, is_writeable, is_readable
- X509: add IPv6 support for subjectaltname extension (#936)

## 2.0.1 - 2016-01-18

- RSA: fix regression in PSS mode ([#769](https://github.com/phpseclib/phpseclib/pull/769))
- RSA: fix issue loading PKCS8 specific keys ([#861](https://github.com/phpseclib/phpseclib/pull/861))
- X509: add getOID() method ([#789](https://github.com/phpseclib/phpseclib/pull/789))
- X509: improve base64-encoded detection rules ([#855](https://github.com/phpseclib/phpseclib/pull/855))
- SFTP: fix quirky behavior with put() ([#830](https://github.com/phpseclib/phpseclib/pull/830))
- SFTP: fix E_NOTICE ([#883](https://github.com/phpseclib/phpseclib/pull/883))
- SFTP/Stream: fix issue with filenames with hashes ([#901](https://github.com/phpseclib/phpseclib/pull/901))
- SSH2: add isAuthenticated() method ([#897](https://github.com/phpseclib/phpseclib/pull/897))
- SSH/Agent: fix possible PHP warning ([#923](https://github.com/phpseclib/phpseclib/issues/923))
- BigInteger: add __debugInfo() magic method ([#881](https://github.com/phpseclib/phpseclib/pull/881))
- BigInteger: fix issue with doing bitwise not on 0
- add getBlockLength() method to symmetric ciphers

## 2.0.0 - 2015-08-04

- Classes were renamed and namespaced ([#243](https://github.com/phpseclib/phpseclib/issues/243))
- The use of an autoloader is now required (e.g. Composer)

## 1.0.20 - 2021-12-28

SFTP:
- speed up uploads (by changing SFTP upload packet size from 4KB to 32KB)
- add support for SFTPv4/5/6
- add enableDatePreservation() / disableDatePreservation() (#1496)
- uploads on low speed networks could get in infinite loop (#1507)
- "fix" rare resource not closed error (#1510)
- progress callback should report actual downloaded bytes (#1543)
- add stream to get method (#1546)
- fix undefined index notice in stream touch() (#1615)
- digit only filenames were converted to integers by php (#1623)
- Stream: make it so you can write past the end of a file (#1618)
- reopen channel on channel closure (#1654)
- don't check SFTP packet size after SFTP initialization (#1606)
- return false if get_channel_packet returns false (#1678)
- timeout during SFTP init should return false (#1684)
- add option to allow arbitrary length packets (#1691)

SSH2:
- add support for zlib and zlib@openssh.com compression
- add "smart multi factor" login mode (enabled by default) (#1648)
- don't try to login as none auth method for CoreFTP server (#1488)
- when building algo list look at if crypto engine is set (#1500)
- suppress 'broken pipe' errors (#1511)
- add setKeepAlive() method (#1529)
- behave like putty with broken publickey auth (#1572)
- don't close channel on unexpected response to channel request (#1631)
- add getAuthMethodsToContinue() method (#1648)
- fix issue with key re-exchange (#1644)
- fix PHP7.4 errors about accessing bool as string (#1656)
- end connection faster for algorithm mismatch

X509:
- really looong base64 encoded strings broke extractBER() (#1486)
- only parse the first cert of a multi-cert PEMs (#1542, #1568)

ASN1:
- fix timezone issue when non-utc time is given (#1562)
- return false when not enough bytes are available (#1676)

RSA:
- ssh-keygen -yf private.key fails if \r is present (#1698)

BigInteger:
- fix issue with toBits on 32-bit PHP 8 installs

Crypt/Base:
- use a custom error handler for mcrypt

## 1.0.19 - 2020-07-07

- SSH2: arcfour128 / arcfour256 were being included twice
- SSH2: make window resizing behave more consistently with PuTTY (#1421)
- SSH2: logging enhancements
- SSH2: try logging in with none as an auth method first (#1454)
- SFTP: change the mode with a SETSTAT instead of MKDIR (#1463)
- SFTP: make it so extending SFTP class doesn't cause a segfault (#1465)
- SFTP: realpath('') produced an error (#1474)
- SFTP: if /path/to/file is a file then /path/to/file/whatever errors (#1475)
- RSA: make PSS verification work for key length that aren't a power of 2 (#1423)
- ASN1: fix for malformed ASN1 strings (#1456)
- ANSI: fix "Number of elements can't be negative" error

## 1.0.18 - 2019-09-16

- SSH2: fix regression for connecting to servers with bad hostnames (#1405)

## 1.0.17 - 2019-09-15

- SSH2: backport setPreferredAlgorithms() / getAlgorithmsNegotiated (#1156)
- SSH2 / SFTP: fix issues with ping() (#1402)
- SSH2: only auto close the channel for exec() timeouts (#1384)
- SSH2 / SFTP: fix issues with ping() (#1402)
- SFTP: add progress callback to get() (#1375)
- SFTP: fix array_merge(): Argument #1 is not an array error (#1379)
- X509: IPs in nameconstraints extension include netmask (#1387)
- X509: fix issue with explicit time tags whose maps expect implicit (#1388)
- BigInteger: fix issues with divide method
- BigInteger: fix bug with toBytes() with fixed precision negative numbers
- fix PHP 7.4 deprecations

## 1.0.16 - 2019-06-13

- BigInteger: new BigInteger('-0') caused issues with GMP
- BigInteger: new BigInteger('00') caused issues with GMP
- BigInteger: GMP engine didn't always return 1 or -1
- ASN1: revamp how OIDs are handled (#1367)
- ASN1: correctly handle long tags
- SSH2: fix issue with reconnecting via ping() (#1353)
- SSH2: close channel when a timeout occurs (#1378)
- SFTP: improve handling of malformed packets (#1371)
- RSA: add support for OpenSSH private keys (#1372)
- RSA: use hash_equals if available

## 1.0.15 - 2019-03-10

- SFTP: make it so get() can correctly handle out of order responses (#1343)
- Crypt: avoid bogus IV errors in ECB mode with OpenSSL (#1087)
- RSA: protect against possible timing attack during OAEP decryption
- RSA: fix possible memory leak with XML keys (#1346)
- Hash: fix issues with the mode
- SCP: issue error if remote_file is empty in put() call (#1335)
- X509: whitelist OID 1.3.6.1.4.1.11129.2.4.2 (#1341)

## 1.0.14 - 2019-01-27

- SSH2: ssh-rsa is sometimes incorrectly used instead of rsa-sha2-256 (#1331)
- SSH2: more strictly adhere to RFC8332 for rsa-sha2-256/512 (#1332)

## 1.0.13 - 2018-12-16

- SSH2: fix order of user_error() / bitmap reset (#1314)
- SSH2: setTimeout(0) didn't work as intended (#1116)
- Agent: add support for rsa-sha2-256 / rsa-sha2-512 (#1319)
- Agent: add parameter to constructor (#1319)

## 1.0.12 - 2018-11-04

- SSH2: fixes relating to delayed global requests (#1271)
- SSH2: setEngine -> setPreferredEngine (#1294)
- SSH2: reset $this->bitmap when the connection fails (#1298)
- SSH2: add ping() method (#1298)
- SSH2: add support for rsa-sha2-256 / rsa-sha2-512 (RFC8332)
- SFTP: make rawlist give same result regardless of stat cache (#1287)
- Hash: save hashed keys for re-use

## 1.0.11 - 2018-04-15

- X509: auto download intermediate certs
- BigInteger: fix for (new BigInteger(48))->toString(true)) (#1264)
- ASN1: class is never set as key in _decode_ber

## 1.0.10 - 2018-02-08

- BigInteger: fix issue with bitwise_xor (#1245)
- Crypt: some of the minimum lengths were off
- SFTP: update stat cache accordingly when file becomes a directory (#1235)
- SFTP: fix issue with extended attributes on 64-bit PHP installs (#1248)
- SSH2: more channel handling updates (#1200)
- X509: use anonymous functions in PHP >= 5.3.0
- X509: revise logic for validateSignature (#1213)
- X509: fix 7.2 error when extensions were removed and new ones added (#1243)
- fix float to int conversions on ARM CPU's (#1220)

## 1.0.9 - 2017-11-29

- SSH2: fix issue with key re-exchange
- SSH2: updates to dealing with extraneous channel packets
- X509: URL validation didn't work (#1203)

## 1.0.8 - 2017-10-22

- SSH2:
  - add new READ_NEXT mode (#1140)
  - add sendIdentificationStringFirst()
  - add sendKEXINITFirst()
  - add sendIdentificationStringLast()
  - add sendKEXINITLast() (#1162)
  - assume any SSH server >= 1.99 supports SSH2 (#1170)
  - workaround for bad arcfour256 implementations (#1171)
  - don't choke when getting response from diff channel in exec() (#1167)
- SFTP:
  - add enablePathCanonicalization()
  - add disablePathCanonicalization() (#1137)
  - fix put() with remote file stream resource (#1177)
- ANSI: misc fixes (#1150, #1161)
- X509: use DateTime instead of unix time (#1166)
- Ciphers: use eval() instead of create_function() for >= 5.3

## 1.0.7 - 2017-06-05

- Crypt: fix OpenSSL engine on <= PHP 5.3.6 (#1122)
- Random: suppress possible E_DEPRECATED errors
- RSA: reset variables if bad key was loaded

## 1.0.6 - 2017-05-07

- SSH2: don't use timeout value of 0 for fsockopen (#775)
- SSH2: make it so disabling PTY closes exec() channel if it's open (#1009)
- SSH2: include `<pre>` tags in getLog result when SAPI isn't CLI
- SFTP: don't assume current directory when $path parameter for delete is null (#1059)
- SFTP: fix put() with php://input as source (#1119)
- ASN1: fix UTCTime parsing (#1110)
- X509: ignore certificate transparency extension (#1073)
- Crypt: OpenSSL apparently supports variable size keys (#1085)

## 1.0.5 - 2016-10-22

- fix issue preventing installation of 1.0.x via Composer (#1048)

## 1.0.4 - 2016-10-03

- fix E_DEPRECATED errors on PHP 7.0 and 7.1 (#1041)
- fix float to int conversions on 32-bit Linux pre-PHP 5.3 (#1038, #1034)
- SFTP: speed up downloads (#945)
- SFTP: fix infinite loop when uploading empty file (#995)
- ASN1: fix possible infinite loop in decode (#1027)

## 1.0.3 - 2016-08-18

- BigInteger/RSA: don't compare openssl versions > 1.0 (#946)
- RSA: don't attempt to use the CRT when zero value components exist (#980)
- RSA: zero salt length RSA signatures don't work (#1002)
- ASN1: fix PHP Warning on PHP 7.1 (#1013)
- X509: set parameter fields to null for CSR's / RSA (#914)
- CRL optimizations (#1000)
- SSH2: fix "Expected SSH_FXP_STATUS or ..." error (#999)
- SFTP: make symlinks support relative target's (#1004)
- SFTP: fix sending stream resulting in zero byte file (#995)

## 1.0.2 - 2016-05-07

- All Ciphers: fix issue with CBC mode / OpenSSL / continuous buffers / decryption (#938)
- Random: fix issues with serialize() (#932)
- RC2: fix issue with decrypting
- RC4: fix issue with key not being truncated correctly
- SFTP: nlist() on a non-existent directory resulted in error
- SFTP: add is_writable, is_writeable, is_readable
- RSA: fix PHP4 compatibility issue

## 1.0.1 - 2016-01-18

- RSA: fix regression in PSS mode ([#769](https://github.com/phpseclib/phpseclib/pull/769))
- RSA: fix issue loading PKCS8 specific keys ([#861](https://github.com/phpseclib/phpseclib/pull/861))
- X509: add getOID() method ([#789](https://github.com/phpseclib/phpseclib/pull/789))
- X509: improve base64-encoded detection rules ([#855](https://github.com/phpseclib/phpseclib/pull/855))
- SFTP: fix quirky behavior with put() ([#830](https://github.com/phpseclib/phpseclib/pull/830))
- SFTP: fix E_NOTICE ([#883](https://github.com/phpseclib/phpseclib/pull/883))
- SFTP/Stream: fix issue with filenames with hashes ([#901](https://github.com/phpseclib/phpseclib/pull/901))
- SSH2: add isAuthenticated() method ([#897](https://github.com/phpseclib/phpseclib/pull/897))
- SSH/Agent: fix possible PHP warning ([#923](https://github.com/phpseclib/phpseclib/issues/923))
- BigInteger: add __debugInfo() magic method ([#881](https://github.com/phpseclib/phpseclib/pull/881))
- BigInteger: fix issue with doing bitwise not on 0
- add getBlockLength() method to symmetric ciphers

## 1.0.0 - 2015-08-02

- OpenSSL support for symmetric ciphers ([#507](https://github.com/phpseclib/phpseclib/pull/507))
- rewritten vt100 terminal emulator (File_ANSI) ([#689](https://github.com/phpseclib/phpseclib/pull/689))
- agent-forwarding support (System_SSH_Agent) ([#592](https://github.com/phpseclib/phpseclib/pull/592))
- Net_SSH2 improvements
  - diffie-hellman-group-exchange-sha1/sha256 support ([#714](https://github.com/phpseclib/phpseclib/pull/714))
  - window size handling updates ([#717](https://github.com/phpseclib/phpseclib/pull/717))
- Net_SFTP improvements
  - add callback support to put() ([#655](https://github.com/phpseclib/phpseclib/pull/655))
  - stat cache fixes ([#743](https://github.com/phpseclib/phpseclib/issues/743), [#730](https://github.com/phpseclib/phpseclib/issues/730), [#709](https://github.com/phpseclib/phpseclib/issues/709), [#726](https://github.com/phpseclib/phpseclib/issues/726))
- add "none" encryption mode to Crypt_RSA ([#692](https://github.com/phpseclib/phpseclib/pull/692))
- misc ASN.1 / X.509 parsing fixes ([#721](https://github.com/phpseclib/phpseclib/pull/721), [#627](https://github.com/phpseclib/phpseclib/pull/627))
- use a random serial number for new X509 certs ([#740](https://github.com/phpseclib/phpseclib/pull/740))
- add getPublicKeyFingerprint() to Crypt_RSA ([#677](https://github.com/phpseclib/phpseclib/pull/677))

## 0.3.10 - 2015-02-04

- simplify SSH2 window size handling ([#538](https://github.com/phpseclib/phpseclib/pull/538))
- slightly relax the conditions under which OpenSSL is used ([#598](https://github.com/phpseclib/phpseclib/pull/598))
- fix issue with empty constructed context-specific tags in ASN1 ([#606](https://github.com/phpseclib/phpseclib/pull/606))

## 0.3.9 - 2014-11-09

- PHP 5.6 improvements ([#482](https://github.com/phpseclib/phpseclib/pull/482), [#491](https://github.com/phpseclib/phpseclib/issues/491))

## 0.3.8 - 2014-09-12

- improve support for indef lengths in File_ASN1
- add hmac-sha2-256 support to Net_SSH2
- make it so negotiated algorithms can be seen before Net_SSH2 login
- add sha256-96 and sha512-96 to Crypt_Hash
- window size handling adjustments in Net_SSH2

## 0.3.7 - 2014-07-05

- auto-detect public vs private keys
- add file_exists, is_dir, is_file, readlink and symlink to Net_SFTP
- add support for recursive nlist and rawlist
- make it so nlist and rawlist can return pre-sorted output
- make it so callback functions can make exec() return early
- add signSPKAC and saveSPKAC methods to File_X509
- add support for PKCS8 keys in Crypt_RSA
- add pbkdf1 support to setPassword() in Crypt_Base
- add getWindowColumns, getWindowRows, setWindowColumns, setWindowRows to Net_SSH2
- add support for filenames with spaces in them to Net_SCP

## 0.3.6 - 2014-02-23

- add preliminary support for custom SSH subsystems
- add ssh-agent support

## 0.3.5 - 2013-07-11

- numerous SFTP changes:
  - chown
  - chgrp
  - truncate
  - improved file type detection
  - put() can write to the middle of a file
  - mkdir accepts the same parameters that PHP's mkdir does
  - the ability to upload/download 2GB files
- across-the-board speedups for the various encryption algorithms
- multi-factor authentication support for Net_SSH2
- a $callback parameter for Net_SSH2::exec
- new classes:
  - Net_SFTP_StreamWrapper
  - Net_SCP
  - Crypt_Twofish
  - Crypt_Blowfish

## 0.3.1 - 2012-11-20

- add Net_SSH2::enableQuietMode() for suppressing stderr
- add Crypt_RSA::__toString() and Crypt_RSA::getSize()
- fix problems with File_X509::validateDate(), File_X509::sign() and Crypt_RSA::verify()
- use OpenSSL to speed up modular exponention in Math_BigInteger
- improved timeout functionality in Net_SSH2
- add support for SFTPv2
- add support for CRLs in File_X509
- SSH-2.0-SSH doesn't implement hmac-*-96 correctly

## 0.3.0 - 2012-07-08

- add support for reuming Net_SFTP::put()
- add support for recursive deletes and recursive chmods to Net_SFTP
- add setTimeout() to Net_SSH2
- add support for PBKDF2 to the various Crypt_* classes via setPassword()
- add File_X509 and File_ASN1
- add the ability to decode various formats in Crypt_RSA
- make Net_SSH2::getServerPublicHostKey() return a printer-friendly version of the public key

## 0.2.2 - 2011-05-09

- CFB and OFB modes were added to all block ciphers
- support for interactive mode was added to Net_SSH2
- Net_SSH2 now has limited keyboard_interactive authentication support
- support was added for PuTTY formatted RSA private keys and XML formatted RSA private keys
- Crypt_RSA::loadKey() will now try all key types automatically
- add support for AES-128-CBC and DES-EDE3-CFB encrypted RSA private keys
- add Net_SFTP::stat(), Net_SFTP::lstat() and Net_SFTP::rawlist()
- logging was added to Net_SSH1
- the license was changed to the less restrictive MIT license<|MERGE_RESOLUTION|>--- conflicted
+++ resolved
@@ -1,6 +1,5 @@
 # Changelog
 
-<<<<<<< HEAD
 ## 3.0.19 - 2023-03-05
 
 - AsymmetricKey: error out on unsupported operations (#1879)
@@ -180,13 +179,12 @@
   - GCM / Poly1305
   - Salsa20 / ChaCha20
 - namespace changed from `phpseclib\` to `\phpseclib3` to facilitate phpseclib 2 shim (phpseclib2_compat)
-=======
+
 ## 2.0.42 - 2023-03-06
 
 - Blowfish: fix issues on 32-bit PHP installs
 - BigInteger: fix for hex numbers with new lines in them
 - SSH2: add getTimeout() method (#1889)
->>>>>>> 665d289f
 
 ## 2.0.41 - 2022-12-23
 
