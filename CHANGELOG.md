--- conflicted
+++ resolved
@@ -1,6 +1,12 @@
 # Changelog
 
-<<<<<<< HEAD
+## 3.0.36 - 2024-02-25
+
+- BigInteger: put guardrails on isPrime() and randomPrime() (CVE-2024-27354)
+- ASN1: limit OID length (CVE-2024-27355)
+- EC: when using openssl to do signing use unencrypted key (#1979)
+- SSH2: add different options to isConnected() (#1983)
+
 ## 3.0.35 - 2023-12-18
 
 - SSH2: implement terrapin attack countermeasures (#1972)
@@ -237,13 +243,12 @@
   - GCM / Poly1305
   - Salsa20 / ChaCha20
 - namespace changed from `phpseclib\` to `\phpseclib3` to facilitate phpseclib 2 shim (phpseclib2_compat)
-=======
+
 ## 2.0.47 - 2024-02-25
 
 - BigInteger: add getLength() and getLengthInBytes() methods
 - BigInteger: put guardrails on isPrime() and randomPrime() (CVE-2024-27354)
 - ASN1: limit OID length (CVE-2024-27355)
->>>>>>> b7d7d90e
 
 ## 2.0.46 - 2023-12-28
 
