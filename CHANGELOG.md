# Changelog

<<<<<<< HEAD
## 3.0.47 - 2025-10-05

- fix PHP 8.5 deprecations
- SFTP: check if realpath succeeded when changing SFTP directory (#2098)
- SFTP: add copy() method (only usable if copy-data ext is available) (#2101)

## 3.0.46 - 2025-06-29

- BigInteger/BCMath: strict_types fix (#2089)

## 3.0.45 - 2025-06-22

- BigInteger: modPow() calls with negative base gave incorrect result (#2086)
- BigInteger: barrett reduction returned '' vs '0' for bcmath engine (#2087)

## 3.0.44 - 2025-06-15

- SSH2: add send_eof() method (#2062)
- SSH2: server identification string handling enhancements (#2082, #2083)
- SSH2: shore up terrapin counter measures
- SSH2: fix for packets sent between KEXINIT packets (#2084)
- SFTP: convert filenames to strings (#2065)
- Hash: add cmac_aes algorithm (#1967)
- ASN1: support tags with values >= 30 (#2066)
- PublicKeyLoader: improve handling of bad keys (#2077, #2079)
- RSA: fix for keys with negative modulos (#2085)
- BigInteger: adjust priority with which BCMath is used for PHP 8.4+

## 3.0.43 - 2024-12-14

- fix PHP 8.4 deprecations
- BigInteger: workaround for regression in GMP that PHP introduced
- BigInteger: speed up Barrett reductions
- X509: make the attributes section of new CSRs be blank (#1522)
- X509: add getRequestedCertificateExtensions()
- X509: algorithmidentifier parameters could get incorrectly set (#2051)
- SSH2: ignore kex-strict-s-v00@openssh.com in key re-exchanges (#2050)
- SSH2: make it so phpseclib initiates key re-exchange after 1GB (#2050)
- SSH2: if string is passed to setPreferredAlgorithms treat as array
- SSH2: update setPreferredAlgorithms() to accept csv's

## 3.0.42 - 2024-09-15

- X509: CRL version number wasn't correctly being saved (#2037)
- Hash: significantly speed up umac algorithms
- SSH2: fix possible infinite loop on packet timeout (#2031)
- SSH2: logging enhancements
- SSH2: identification strings > 255 bytes didnt get parsed correctly
- SSH2: if string is passed to setPreferredAlgorithms() treat it as array
- SSH2: update error message for people not connecting to SSH servers
- SFTP: add getSupportedExtensions(), statvfs() and posix_rename() methods (#2024)

## 3.0.41 - 2024-08-11

- SFTP: fix deprecation warning (#2027)

## 3.0.40 - 2024-08-11

- SSH2: fix for setTimeout(0) (#2023)
- SSH2: fix possible infinite loop on packet timeout
- SSH2/Agent: make it so identities include key comments (#2022)
- SSH2/Agent: add findIdentityByPublicKey() (#2022)
- EC: fix for IEEE signatures (#2019)
- BigInteger/BCMath: bitwise_or() was doing XOR (#2025)

## 3.0.39 - 2024-06-24

- SSH2: fix when keep alive packets are sent (#2009)
- SSH2: fix for undefined variable when logging is enabled (#2010 / #2011)

## 3.0.38 - 2024-06-17

- BigInteger: EvalBarrett / Barrett could sometimes slow to a crawl (#1994)
- SSH2: fix bug that prevented RC4 and ChaCha20 from ever being used
- SSH2: SSH_MSG_EXT_INFO didn't work during key re-exchange (#2001, #2002)
- SSH2: improvements to timeout handling (#2006)
- System/SSH/Agent: reset supported_private_key_algorithms for every key (#1995)
- Composer: use paragonie/constant_time_encoding (#1998)
- Crypt/EC/Formats/PKCS8: fix Ed448 keys (#2003)

## 3.0.37 - 2024-03-02

- SSH2: don't set stream timeout if timeout is 0 (#1986)

## 3.0.36 - 2024-02-25

- BigInteger: put guardrails on isPrime() and randomPrime() (CVE-2024-27354)
- ASN1: limit OID length (CVE-2024-27355)
- EC: when using openssl to do signing use unencrypted key (#1979)
- SSH2: add different options to isConnected() (#1983)

## 3.0.35 - 2023-12-18

- SSH2: implement terrapin attack countermeasures (#1972)
- SSH2: only capture login info once (#1970)
- Crypt/AsymmetricKey: loading hidden custom key plugins didn't work (#1971)

## 3.0.34 - 2023-11-27

- SSH2: add support for RFC8308 (#1960)
- SSH2: don't use AES GCM for TurboFTP Server (#1957)
- SSH2: reset more internal variables when connection is reset (#1961)
- PKCS8: PBES1 / RC2 and PBES2 / DES keys didn't work (#1958)
- EC/Signature/Format: add new IEEE format (#1956)
- Math/BigInteger/Engines/PHP: PHP 8.2.13+ fixes Windows JIT issue
- Math/BinaryField: fix for excessively large degrees (CVE-2023-49316)
- Math/PrimeField: fix occasional error with squareRoot method

## 3.0.33 - 2023-10-21

- SSH2: fix for PHP 7.3 (#1953)
- Crypt: improve ARM detection code (#1949)
- Rijndael: fix for PHP 8.3+ compatability (#1944)
- X509: fix for weird characters in subjaltname (#1943)
- move JIT check to BigInteger (#1942)

## 3.0.23 - 2023-09-18

- fix "Undefined index: jit" error on Windows (#1940)

## 3.0.22 - 2023-09-15

- SFTP: make it so SFTP::RESUME also sets offset of local file (#1921)
- SFTP: RESUME_START didn't work as described (#1921)
- SFTP: fix SFTPv2 errors when logging errors (#1933)
- SFTP: fix issue with get() downloading to files / streams (#1934)
- BigInteger: use GMP if available (#1928)
- Rijndael: fix E_DEPRECATED (#1935)
- improve PHP32 compatibility (#1931)

## 3.0.21 - 2023-07-09

- BigInteger: speed up powMod() method (#1919)
- SSH2: fix stream_select(): Unable to select [4]: Interrupted system call (max_fd=29) error (#1851)
- SSH2: add EOF test isConnected() (#1926)
- SFTP: make it so SFTP::RESUME also sets offset of local file (#1921)
- SFTP: SFTP::RESUME_START didn't work as described (#1921)

## 3.0.20 - 2023-06-13

- SSH2: better support for multiple interactive channels & expose shell functions (#1888)
- SFTP: add optional $recursive parameter to filesize() (#1782)
- SFTP: fix NET_SFTP_ATTR_EXTENDED (#1907)
- ASN1: speed up decodeBER (#1894)
- X509: add support for EV DN's (#1916)
- X509: getChain() should always return array of X509 objects (#1914)
- RSA: setting sig padding broke enc padding and vice versa

## 3.0.19 - 2023-03-05

- AsymmetricKey: error out on unsupported operations (#1879)
- Blowfish: fix issues on 32-bit PHP installs
- BigInteger: fix for hex numbers with new lines in them
- SFTP: fix "Creating default object from empty value" error (#1876)
- SSH2: add getTimeout() method (#1889)
- PrimeField: prevent infinite loop with composite primefields (CVE-2023-27560)

## 3.0.18 - 2022-12-17

- fix for PHP 8.2 deprecations (#1869, #1873)
- SSH2: if logging in with rsa-sha2-256/512 fails, try ssh-rsa (#1865)
- SSH/Agent: add support for named pipes on windows (for pageant) (#1866)
- Crypt/Base: add a function to check continuous buffer status (#1870)
- OpenSSL 3.0.1+ deprecated some algorithms (RC2, RC4, DES, Blowfish)

## 3.0.17 - 2022-10-24

- X509: make it so CRLs, CSRs and SPKACs can support PSS keys (#1837)
- X509: make it so PKCS1 X509 certs can create PSS sigs (#1837)
- SFTP: fix deprecated implicit float to int on 32-bit PHP 8.1 (#1841)
- SFTP: restore orig behavior when deleting non-existant folder (#1847)
- Random: fix fallback on PHP 8.1+

## 3.0.16 - 2022-09-05

- SSH2: fix type hinting for keyboard_interactive_process (#1836)

## 3.0.15 - 2022-09-02

- PublicKeyLoader: add support for OpenSSH encrypted keys (#1737, #1733, #1531, #1490)
- PublicKeyLoader: add support for JSON Web Keys (#1817)
- SSH2: make login method return false under rare situation (#1790)
- SSH2: fix possibly undefined variable error (#1802)
- SFTP: fix enableDatePreservation bug w.r.t. mtime (#1670)
- SFTP: try to delete dir even if it can't be opened (#1791)
- SFTP: try without path canonicalization if initial realpath() fails (#1796)
- SFTP: detect if stream metadata has wrapper_type set for put() method (#1792)
- BigInteger: tweak to the phpinfo checks (#1726)
- BigInteger: fix behavior on 32-bit PHP installs (#1820)
- EC/PKCS8: OpenSSL didn't like phpseclib formed Ed25519 public keys (#1819)
- don't use dynamic properties, which are deprecated in PHP 8.2 (#1808, #1822)
- fix deprecated implicit float to int on 32-bit PHP 8.1

## 3.0.14 - 2022-04-04

- RSA: add support for loading PuTTY v3 keys
- Crypt/Base: fix CTR mode with continuous buffer with non-eval PHP
- Crypt/Base: use sodium_increment in _increment_str
- Crypt/Base: fix deprecation notice (#1770)
- SSH2/Agent: rm unused parameter (#1757)
- BigInteger: add precision to __debugInfo
- BigInteger: fix random engine issues
- call useBestEngine() when getEngine() is called

## 3.0.13 - 2022-01-30

- SSH2: make login() return false if no valid auth methods are found (#1744)
- SSH2: show a more helpful error message when logging in with pubkey (#1718)
- SSH2: rsa-sha2-256 and rsa-sha2-512 sigs weren't verifying (#1743)
- SFTP: fix chgrp() for version < 4 (#1730)
- Crypt/Base: add OFB8 as a new mode (phpseclib/mcrypt_compat#33)
- Crypt/Salsa20: fix PHP 5.6 error (#1717)
- RSA & BigInteger: check phpinfo() available before using it (#1726)
- Fixed psalm level 6 errors in phpseclib/Net/ (#1746)

## 3.0.12 - 2021-11-28

- SSH2: add "smart multi factor" login mode (enabled by default) (#1648)
- SSH2: error out when no data is received from the server (#1647)
- SFTP: don't attempt to parse unsupported attributes (#1708)
- SFTP: getSupportedVersions() call didn't work
- EC: error out when scalar is out of range (#1712)
- RSA: add support for raw private keys (#1711)
- SymmetricKey: add getMode()

## 3.0.11 - 2021-10-26

- SSH2: add support for zlib and zlib@openssh.com compression
- SFTP: add support for SFTPv4/5/6
- SFTP: add option to allow arbitrary length packets (#1691)
- SFTP: errors weren't being logged (#1702)
- RSA: ssh-keygen -yf private.key fails if \r is present (#1698)

## 3.0.10 - 2021-08-15

- SFTP: don't check SFTP packet size after SFTP initialization (#1606)
- SFTP: timeout during SFTP init should return false (#1684)
- SFTP: return false if get_channel_packet returns false (#1678)
- ASN1: return false when not enough bytes are available (#1676)
- BigInteger: Serializable is being deprecated in PHP 8.1 (#1680)
- explicitly define methods as being static (#1689)
- plug memory leaks (#1672)

## 3.0.9 - 2021-06-13

- SSH2: add getAuthMethodsToContinue() method (#1648)
- SSH2: timeout would occasionally infinitely loop
- SSH2: fix PHP7.4 errors about accessing bool as string (#1656)
- SSH2: fix issue with key re-exchange (#1644)
- SFTP: reopen channel on channel closure (#1654)
- X509: extra characters before cert weren't being removed (#1659)
- X509: signing with pw protected PSS keys yielded errors (#1657)
- ASN1: fix timezone issue when non-utc time is given (#1562)
- ASN1: change how default values are processed for ints and enums (#1665)
- RSA: OAEP decryption didn't check labels correctly (#1669)

## 3.0.8 - 2021-04-20

- AsymetrticKey: add getComment() method (#1638)
- SymmetricKey: cipher_name_openssl_ecb shouldn't be static because of AES (#1636)
- X509: don't filter basicConstraints on unique values (#1639)
- X509: make it so extensions can be set as critical (#1640)

## 3.0.7 - 2021-04-06

- X509: always parse the first cert of a bundle (#1568)
- SSH2: behave like putty with broken publickey auth (#1572)
- SSH2: don't close channel on unexpected response to channel request (#1631)
- RSA: cleanup RSA PKCS#1 v1.5 signature verification (CVE-2021-30130)
- Crypt: use a custom error handler for mcrypt to avoid deprecation errors

## 3.0.6 - 2021-03-13

- SFTP/Stream: make it so you can write past the end of a file (#1618)
- SFTP/Stream: fix undefined index notice in stream touch() (#1615)
- SFTP/Stream: mkdir didn't work (#1617)
- BigInteger: fix issue with toBits on 32-bit PHP 8 installs
- SFTP: digit only filenames were converted to integers by php (#1623)

## 3.0.5 - 2021-02-12

- X509: add getCurrentCert method (since $currentCert is now private) (#1602)
- PublicKeyLoader: add loadPrivateKey() and loadPublicKey() methods (#1603)
- Rijndael: calling setIV() after setBlockLength() can result in err (#1599)
- RSA: use OpenSSL for generating private keys (#1596)
- BigInteger: big speedups for when OpenSSL is used (#1596)

## 3.0.4 - 2021-01-25

- Random: use v9.99.99 of random_compat if appropriate (#1585, #1571)
- SSH/Agent: EC keys didn't work with agent (#1593)
- X509: fix niche issue with computeKeyIdentifier (#1586)

## 3.0.3 - 2021-01-16

- X509: passing DateTime objects to setEndDate produced errors (#1578)
- X509: always parse the first cert of a bundle (#1568)
- X509: streamline the management of custom extensions (#1573)
- EC: fix case sensitivity errors when using Symfony autoloader (#1570)
- RSA: improve identification of public / private PKCS1 / PKCS8 keys (#1579)
- RSA: add support for PSS keys that don't have parameters present (#1583)
- RSA: tweaks to how the salt length works
- RSA: throw exceptions instead of returning false
- SSH2: behave like putty with broken publickey auth (#1572)

## 3.0.2 - 2020-12-24

- EC/PKCS1: throw exception when trying to load non-strings (#1559)
- X509: make date methods accept DateTimeInterface instead of DateTime (#1562)
- SSH2: suppress errors on stream_select calls (#1560)

## 3.0.1 - 2020-12-19

- PKCS8: fix E_WARNING (#1551)
- SSH2/Stream: stream_select needs to be able to access $fsock (#1552)
- SFTP: resuming uploads didn't work (#1553)

## 3.0.0 - 2020-12-16

- drop SSH1 and SCP support
- add support for the following crypto algorithms:
  - Ed25519 / Ed449 / Curve25519 / Curve449
  - ECDSA / ECDH (66 curves)
  - DSA / DH
  - GCM / Poly1305
  - Salsa20 / ChaCha20
- namespace changed from `phpseclib\` to `\phpseclib3` to facilitate phpseclib 2 shim (phpseclib2_compat)

## 2.0.49 - 2025-10-04
=======
## 2.0.50 - 2025-12-15

- SCP: some downloads have an extra null byte tacked onto the end (#146)
- SCP: uploading a file after trying to download a non existant file fails (#873)
- more PHP 8.5 deprecations (#2103, #2113)

## 2.0.49 - 2025-10-05
>>>>>>> 1815ddd0

- fix PHP 8.5 deprecations
- SFTP: check if realpath succeeded when changing SFTP directory (#2098)
- SSH2: server identification string handling enhancements (#2082, #2083)

## 2.0.48 - 2024-12-14

- BigInteger: workaround for regression in GMP that PHP introduced
- X509: make the attributes section of new CSRs be blank (#1522)
- X509: CRL version number wasn't correctly being saved (#2037)
- SSH2: ignore kex-strict-s-v00@openssh.com in key re-exchanges (#2050)
- SSH2: make it so phpseclib initiates key re-exchange after 1GB (#2050)
- SSH2: if string is passed to setPreferredAlgorithms treat as array
- SSH2: identification strings > 255 bytes didn't get parsed correctly
- SSH2: fix possible infinite loop on packet timeout
- SSH2: handle SSH2_MSG_EXT_INFO out of login (#2001, #2002)
- SSH2/Agent: reset supported_private_key_algorithms for every key (#1995)

## 2.0.47 - 2024-02-25

- BigInteger: add getLength() and getLengthInBytes() methods
- BigInteger: put guardrails on isPrime() and randomPrime() (CVE-2024-27354)
- ASN1: limit OID length (CVE-2024-27355)

## 2.0.46 - 2023-12-28

- SSH2: implement terrapin attack countermeasures (#1972)
- SSH2: only capture login info once (#1970)
- SSH2: add support for RFC8308 (#1960)
- Rijndael: fix for PHP 8.3+ compatability (#1944)
- Crypt/Base: improve ARM detection code (#1949)
- X509: fix for weird characters in subjaltname (#1943)

## 2.0.45 - 2023-09-15

- SFTP: make it so SFTP::RESUME also sets offset of local file (#1921)
- SFTP: RESUME_START didn't work as described (#1921)
- SFTP: fix SFTPv2 errors when logging errors (#1933)
- SFTP: fix issue with get() downloading to files / streams (#1934)
- Rijndael: fix E_DEPRECATED (#1935)
- improve PHP32 compatibility (#1931)

## 2.0.44 - 2023-06-13

- SSH2: fix PHP 8.2 E_DEPRECATED errors (#1917)

## 2.0.43 - 2023-06-13

- SFTP: fix NET_SFTP_ATTR_EXTENDED (#1907)
- SSH2: fix PHP 8.2 E_DEPRECATED errors (#1917)
- X509: add support for EV DN's (#1916)

## 2.0.42 - 2023-03-06

- Blowfish: fix issues on 32-bit PHP installs
- BigInteger: fix for hex numbers with new lines in them
- SSH2: add getTimeout() method (#1889)

## 2.0.41 - 2022-12-23

- fix for more PHP 8.2 deprecations (#1875)

## 2.0.40 - 2022-12-17

- fix for PHP 8.2 deprecations (#1869)
- SSH2: if logging in with rsa-sha2-256/512 fails, try ssh-rsa (#1865)
- SSH/Agent: add support for named pipes on windows (for pageant) (#1866)
- Crypt/Base: add a function to check continuous buffer status (#1870)
- OpenSSL 3.0.1+ deprecated some algorithms (RC2, RC4, DES, Blowfish)

## 2.0.39 - 2022-10-24

- SFTP: fix deprecated implicit float to int on 32-bit PHP 8.1 (#1841)
- SFTP: restore orig behavior when deleting non-existant folder (#1847)
- Random: fix fallback on PHP 8.1+

## 2.0.38 - 2022-09-02

- RSA: add support for OpenSSH encrypted keys (#1737, #1733, #1531, #1490)
- SSH2: fix possibly undefined variable error (#1802)
- SFTP: try to delete dir even if it can't be opened (#1791)
- SFTP: try without path canonicalization if initial realpath() fails (#1796)
- SFTP: detect if stream metadata has wrapper_type set for put() method (#1792)
- BigInteger: fix behavior on 32-bit PHP installs (#1820)
- don't use dynamic properties, which are deprecated in PHP 8.2 (#1808, #1822)
- fix deprecated implicit float to int on 32-bit PHP 8.1

## 2.0.37 - 2022-04-04

- RSA: add support for loading PuTTY v3 keys
- Crypt/Base: fix CTR mode with continuous buffer with non-eval PHP
- Crypt/Base: use sodium_increment in _increment_str
- Crypt/Base: fix deprecation notice (#1770)
- SSH2/Agent: rm unused parameter (#1757)

## 2.0.36 - 2022-01-30

- SSH2: make login() return false if no valid auth methods are found (#1744)
- SFTP: fix chgrp() for version < 4 (#1730)
- Crypt/Base: add OFB8 as a new mode (phpseclib/mcrypt_compat#33)
- RSA & BigInteger: check phpinfo() available before using it (#1726)

## 2.0.35 - 2021-11-28

- SSH2: add "smart multi factor" login mode (enabled by default) (#1648)
- SSH2: error out when no data is received from the server (#1647)
- SFTP: don't attempt to parse unsupported attributes (#1708)
- SFTP: getSupportedVersions() call didn't work

## 2.0.34 - 2021-10-26

- SSH2: add support for zlib and zlib@openssh.com compression
- SFTP: add support for SFTPv4/5/6
- SFTP: add option to allow arbitrary length packets (#1691)
- RSA: ssh-keygen -yf private.key fails if \r is present (#1698)

## 2.0.33 - 2021-08-15

- SFTP: don't check SFTP packet size after SFTP initialization (#1606)
- SFTP: timeout during SFTP init should return false (#1684)
- SFTP: return false if get_channel_packet returns false (#1678)
- ASN1: return false when not enough bytes are available (#1676)

## 2.0.32 - 2021-06-13

- SSH2: add getAuthMethodsToContinue() method (#1648)
- SSH2: timeout would occasionally infinitely loop
- SSH2: fix PHP7.4 errors about accessing bool as string (#1656)
- SSH2: fix issue with key re-exchange (#1644)
- SFTP: reopen channel on channel closure (#1654)
- X509: extra characters before cert weren't being removed (#1659)
- ASN1: fix timezone issue when non-utc time is given (#1562)
- RSA: OAEP decryption didn't check labels correctly (#1669)

## 2.0.31 - 2021-04-06

- X509: always parse the first cert of a bundle (#1568)
- SSH2: behave like putty with broken publickey auth (#1572)
- SSH2: don't close channel on unexpected response to channel request (#1631)
- RSA: support keys with PSS algorithm identifier (#1584)
- RSA: cleanup RSA PKCS#1 v1.5 signature verification (CVE-2021-30130)
- SFTP/Stream: make it so you can write past the end of a file (#1618)
- SFTP: fix undefined index notice in stream touch() (#1615)
- SFTP: digit only filenames were converted to integers by php (#1623)
- BigInteger: fix issue with toBits on 32-bit PHP 8 installs
- Crypt: use a custom error handler for mcrypt to avoid deprecation errors

## 2.0.30 - 2020-12-16

- X509: don't attempt to parse multi-cert PEMs (#1542)
- SFTP: add stream to get method (#1546)
- SFTP: progress callback should report actual downloaded bytes (#1543)
- SSH2: end connection faster for algorithm mismatch
- SSH2: add setKeepAlive() method (#1529)
- ANSI: fix PHP8 compatibility issues

## 2.0.29 - 2020-09-07

- SFTP: add enableDatePreservation() / disableDatePreservation() (#1496)
- SFTP: uploads on low speed networks could get in infinite loop (#1507)
- SSH2: when building algo list look at if crypto engine is set (#1500)
- X509: really looong base64 encoded strings broke extractBER() (#1486)

## 2.0.28 - 2020-07-08

- SFTP: realpath('') produced an error (#1474)
- SFTP: if /path/to/file is a file then /path/to/file/whatever errors (#1475)
- SFTP: speed up uploads (by changing SFTP upload packet size from 4KB to 32KB)
- ANSI: fix "Number of elements can't be negative" error

## 2.0.27 - 2020-05-22

- SFTP: another attempt at speeding up uploads (#1455)
- SSH2: try logging in with none as an auth method first (#1454)
- ASN1: fix for malformed ASN1 strings (#1456)

## 2.0.26 - 2020-03-22

- SFTP: another attempt at speeding up uploads (#1455)
- SSH2: try logging in with none as an auth method first (#1454)
- ASN1: fix for malformed ASN1 strings (#1456)

## 2.0.25 - 2020-02-25

- SFTP: re-add buffering (#1455)

## 2.0.24 - 2020-02-22

- X509: fix PHP 5.3 compatability issue
- SSH2: arcfour128 / arcfour256 were being included twice
- SSH2: make window resizing behave more consistently with PuTTY (#1421)
- SSH2: sodium_compat doesn't support memzero (#1432)
- SSH2: logging enhancements
- SFTP: don't buffer up download requests (PuTTY doesn't) (#1425)
- RSA: make PSS verification work for key length that aren't a power of 2 (#1423)

## 2.0.23 - 2019-09-16

- SSH2: fix regression for connecting to servers with bad hostnames (#1405)

## 2.0.22 - 2019-09-15

- SSH2: backport setPreferredAlgorithms() / getAlgorithmsNegotiated (#1156)
- SSH2 / SFTP: fix issues with ping() (#1402)
- X509: IPs in nameconstraints extension include netmask (#1387)
- X509: fix issue with explicit time tags whose maps expect implicit (#1388)
- BigInteger: fix bug with toBytes() with fixed precision negative numbers
- fix PHP 7.4 deprecations

## 2.0.21 - 2019-07-14

- SSH2: only auto close the channel for exec() timeouts (#1384)

## 2.0.20 - 2019-06-23

- BigInteger: lower PHP req back down to PHP 5.3.3 (#1382)

## 2.0.19 - 2019-06-19

- BigInteger: fix issues with divide method in pure-PHP mode

## 2.0.18 - 2019-06-13

- SSH2: close channel when a timeout occurs (#1378)
- SFTP: improve handling of malformed packets (#1371)
- RSA: add support for OpenSSH private keys (#1372)

## 2.0.17 - 2019-05-26

- BigInteger: new BigInteger('-0') caused issues with GMP

## 2.0.16 - 2019-05-26

- BigInteger: new BigInteger('00') caused issues with GMP
- BigInteger: GMP engine didn't always return 1 or -1
- ASN1: revamp how OIDs are handled (#1367)
- ASN1: correctly handle long tags
- SSH2: fix issue with reconnecting via ping() (#1353)
- RSA: use hash_equals if available

## 2.0.15 - 2019-03-10

- SFTP: make it so get() can correctly handle out of order responses (#1343)
- Crypt: avoid bogus IV errors in ECB mode with OpenSSL (#1087)
- RSA: protect against possible timing attack during OAEP decryption
- RSA: fix possible memory leak with XML keys (#1346)
- Hash: fix issue with undefined constants (#1347)
- Hash: fix issues with the mode
- SCP: issue error if remote_file is empty in put() call (#1335)
- X509: whitelist OID 1.3.6.1.4.1.11129.2.4.2 (#1341)

## 2.0.14 - 2019-01-27

- SSH2: ssh-rsa is sometimes incorrectly used instead of rsa-sha2-256 (#1331)
- SSH2: more strictly adhere to RFC8332 for rsa-sha2-256/512 (#1332)

## 2.0.13 - 2018-12-16

- SSH2: fix order of user_error() / bitmap reset (#1314)
- SSH2: setTimeout(0) didn't work as intended (#1116)
- Agent: add support for rsa-sha2-256 / rsa-sha2-512 (#1319)
- Agent: add parameter to constructor (#1319)
- X509: fix errors with validateDate (#1318)

## 2.0.12 - 2018-11-04

- SSH2: fixes relating to delayed global requests (#1271)
- SSH2: setEngine -> setPreferredEngine (#1294)
- SSH2: reset $this->bitmap when the connection fails (#1298)
- SSH2: add ping() method (#1298)
- SSH2: add support for rsa-sha2-256 / rsa-sha2-512 (RFC8332)
- SFTP: make rawlist give same result regardless of stat cache (#1287)
- Hash: save hashed keys for re-use

## 2.0.11 - 2018-04-15

- X509: auto download intermediate certs
- BigInteger: fix for (new BigInteger(48))->toString(true)) (#1264)
- ASN1: class is never set as key in _decode_ber
- check if phpinfo() is available before using (#1256)
- backport CFB8 support from master to 2.0 (#1257)

## 2.0.10 - 2018-02-08

- BigInteger: fix issue with bitwise_xor (#1245)
- Crypt: some of the minimum lengths were off
- SFTP: update stat cache accordingly when file becomes a directory (#1235)
- SFTP: fix issue with extended attributes on 64-bit PHP installs (#1248)
- SSH2: more channel handling updates (#1200)
- X509: use anonymous functions in PHP >= 5.3.0
- X509: revise logic for validateSignature (#1213)
- X509: fix 7.2 error when extensions were removed and new ones added (#1243)
- fix float to int conversions on ARM CPU's (#1220)

## 2.0.9 - 2017-11-29

- 2.0.8 tag was done off of master branch - not 2.0 branch

## 2.0.8 - 2017-11-29

- SSH2: fix issue with key re-exchange
- SSH2: updates to dealing with extraneous channel packets
- X509: URL validation didn't work (#1203)

## 2.0.7 - 2017-10-22

- SSH2:
  - add new READ_NEXT mode (#1140)
  - add sendIdentificationStringFirst()
  - add sendKEXINITFirst()
  - add sendIdentificationStringLast()
  - add sendKEXINITLast() (#1162)
  - assume any SSH server >= 1.99 supports SSH2 (#1170)
  - workaround for bad arcfour256 implementations (#1171)
  - don't choke when getting response from diff channel in exec() (#1167)
- SFTP:
  - add enablePathCanonicalization()
  - add disablePathCanonicalization() (#1137)
  - fix put() with remote file stream resource (#1177)
- ANSI: misc fixes (#1150, #1161)
- X509: use DateTime instead of unix time (#1166)
- Ciphers: use eval() instead of create_function() for >= 5.3

## 2.0.6 - 2017-06-05

- Crypt: fix OpenSSL engine on <= PHP 5.3.6 (#1122)
- Random: suppress possible E_DEPRECATED errors
- RSA: reset variables if bad key was loaded

## 2.0.5 - 2017-05-07

- SSH2: don't use timeout value of 0 for fsockopen (#775)
- SSH2: make it so disabling PTY closes exec() channel if it's open (#1009)
- SSH2: include `<pre>` tags in getLog result when SAPI isn't CLI
- SFTP: don't assume current directory when $path parameter for delete is null (#1059)
- SFTP: fix put() with php://input as source (#1119)
- ASN1: fix UTCTime parsing (#1110)
- X509: ignore certificate transparency extension (#1073)
- Crypt: OpenSSL apparently supports variable size keys (#1085)

## 2.0.4 - 2016-10-03

- fix E_DEPRECATED errors on PHP 7.1 (#1041)
- SFTP: speed up downloads (#945)
- SFTP: fix infinite loop when uploading empty file (#995)
- ASN1: fix possible infinite loop in decode (#1027)

## 2.0.3 - 2016-08-18

- BigInteger/RSA: don't compare openssl versions > 1.0 (#946)
- RSA: don't attempt to use the CRT when zero value components exist (#980)
- RSA: zero salt length RSA signatures don't work (#1002)
- ASN1: fix PHP Warning on PHP 7.1 (#1013)
- X509: set parameter fields to null for CSR's / RSA (#914)
- CRL optimizations (#1000)
- SSH2: fix "Expected SSH_FXP_STATUS or ..." error (#999)
- SSH2: use stream_get_* instead of fread() / fgets() (#967)
- SFTP: make symlinks support relative target's (#1004)
- SFTP: fix sending stream resulting in zero byte file (#995)

## 2.0.2 - 2016-06-04

- All Ciphers: fix issue with CBC mode / OpenSSL / continuous buffers / decryption (#938)
- Random: fix issues with serialize() (#932)
- RC2: fix issue with decrypting
- RC4: fix issue with key not being truncated correctly
- SFTP: nlist() on a non-existent directory resulted in error
- SFTP: add is_writable, is_writeable, is_readable
- X509: add IPv6 support for subjectaltname extension (#936)

## 2.0.1 - 2016-01-18

- RSA: fix regression in PSS mode ([#769](https://github.com/phpseclib/phpseclib/pull/769))
- RSA: fix issue loading PKCS8 specific keys ([#861](https://github.com/phpseclib/phpseclib/pull/861))
- X509: add getOID() method ([#789](https://github.com/phpseclib/phpseclib/pull/789))
- X509: improve base64-encoded detection rules ([#855](https://github.com/phpseclib/phpseclib/pull/855))
- SFTP: fix quirky behavior with put() ([#830](https://github.com/phpseclib/phpseclib/pull/830))
- SFTP: fix E_NOTICE ([#883](https://github.com/phpseclib/phpseclib/pull/883))
- SFTP/Stream: fix issue with filenames with hashes ([#901](https://github.com/phpseclib/phpseclib/pull/901))
- SSH2: add isAuthenticated() method ([#897](https://github.com/phpseclib/phpseclib/pull/897))
- SSH/Agent: fix possible PHP warning ([#923](https://github.com/phpseclib/phpseclib/issues/923))
- BigInteger: add __debugInfo() magic method ([#881](https://github.com/phpseclib/phpseclib/pull/881))
- BigInteger: fix issue with doing bitwise not on 0
- add getBlockLength() method to symmetric ciphers

## 2.0.0 - 2015-08-04

- Classes were renamed and namespaced ([#243](https://github.com/phpseclib/phpseclib/issues/243))
- The use of an autoloader is now required (e.g. Composer)

## 1.0.25 - 2025-12-15

- SCP: some downloads have an extra null byte tacked onto the end (#146)
- SCP: uploading a file after trying to download a non existant file fails (#873)
- more PHP 8.5 deprecations (#2103, #2113)

## 1.0.24 - 2025-10-05

- fix PHP 8.4 / 8.5 deprecations
- X509: make the attributes section of new CSRs be blank (#1522)
- X509: CRL version number wasn't correctly being saved (#2037)
- SFTP: check if realpath succeeded when changing SFTP directory (#2098)
- SFTP: convert filenames to strings (#2065)
- SSH2: ignore kex-strict-s-v00@openssh.com in key re-exchanges (#2050)
- SSH2: update setPreferredAlgorithms() to accept csv's
- SSH2: fix possible infinite loop on packet timeout
- SSH2: handle SSH2_MSG_EXT_INFO out of login (#2001, #2002)
- SSH2/Agent: reset supported_private_key_algorithms for every key (#1995)

## 1.0.23 - 2024-02-25

- BigInteger: add getLength() and getLengthInBytes() methods
- BigInteger: put guardrails on isPrime() and randomPrime() (CVE-2024-27354)
- ASN1: limit OID length (CVE-2024-27355)

## 1.0.22 - 2023-12-28

- SFTP: fix issue with get() downloading to files / streams (#1934)
- SFTP: fix SFTPv2 errors when logging errors (#1933)
- SSH2: implement terrapin attack countermeasures (#1972)
- SSH2: only capture login info once (#1970)
- SSH2: add support for RFC8308 (#1960)
- Rijndael: fix for PHP 8.3+ compatability (#1944)
- Crypt/Base: improve ARM detection code (#1949)
- X509: fix for weird characters in subjaltname (#1943)
- ASN1: fix string conversion code for 32-bit PHP installs (#1931)

## 1.0.21 - 2023-07-09

- fix deprecation errors in newer PHP versions
- OpenSSL 3.0.1+ deprecated some algorithms
- RSA: add support for loading OpenSSH encrypted keys (#1737, #1733, #1531, #1490)
- RSA: add support for loading PuTTY v3 keys
- SSH2: if logging in with rsa-sha2-256/512 fails, try ssh-rsa (#1865)
- SSH2: add EOF test isConnected() (#1926)
- SFTP: try without path canonicalization if initial realpath() fails (#1796)
- SFTP: fix chgrp() for version < 4 (#1730)
- SFTP: try to delete dir even if it can't be opened (#1791)
- SFTP: make it so SFTP::RESUME also sets offset of local file (#1921)
- SFTP: SFTP::RESUME_START didn't work as described (#1921)
- Crypt/Base: fix CTR mode with continuous buffer with non-eval PHP

## 1.0.20 - 2021-12-28

SFTP:
- speed up uploads (by changing SFTP upload packet size from 4KB to 32KB)
- add support for SFTPv4/5/6
- add enableDatePreservation() / disableDatePreservation() (#1496)
- uploads on low speed networks could get in infinite loop (#1507)
- "fix" rare resource not closed error (#1510)
- progress callback should report actual downloaded bytes (#1543)
- add stream to get method (#1546)
- fix undefined index notice in stream touch() (#1615)
- digit only filenames were converted to integers by php (#1623)
- Stream: make it so you can write past the end of a file (#1618)
- reopen channel on channel closure (#1654)
- don't check SFTP packet size after SFTP initialization (#1606)
- return false if get_channel_packet returns false (#1678)
- timeout during SFTP init should return false (#1684)
- add option to allow arbitrary length packets (#1691)

SSH2:
- add support for zlib and zlib@openssh.com compression
- add "smart multi factor" login mode (enabled by default) (#1648)
- don't try to login as none auth method for CoreFTP server (#1488)
- when building algo list look at if crypto engine is set (#1500)
- suppress 'broken pipe' errors (#1511)
- add setKeepAlive() method (#1529)
- behave like putty with broken publickey auth (#1572)
- don't close channel on unexpected response to channel request (#1631)
- add getAuthMethodsToContinue() method (#1648)
- fix issue with key re-exchange (#1644)
- fix PHP7.4 errors about accessing bool as string (#1656)
- end connection faster for algorithm mismatch

X509:
- really looong base64 encoded strings broke extractBER() (#1486)
- only parse the first cert of a multi-cert PEMs (#1542, #1568)

ASN1:
- fix timezone issue when non-utc time is given (#1562)
- return false when not enough bytes are available (#1676)

RSA:
- ssh-keygen -yf private.key fails if \r is present (#1698)

BigInteger:
- fix issue with toBits on 32-bit PHP 8 installs

Crypt/Base:
- use a custom error handler for mcrypt

## 1.0.19 - 2020-07-07

- SSH2: arcfour128 / arcfour256 were being included twice
- SSH2: make window resizing behave more consistently with PuTTY (#1421)
- SSH2: logging enhancements
- SSH2: try logging in with none as an auth method first (#1454)
- SFTP: change the mode with a SETSTAT instead of MKDIR (#1463)
- SFTP: make it so extending SFTP class doesn't cause a segfault (#1465)
- SFTP: realpath('') produced an error (#1474)
- SFTP: if /path/to/file is a file then /path/to/file/whatever errors (#1475)
- RSA: make PSS verification work for key length that aren't a power of 2 (#1423)
- ASN1: fix for malformed ASN1 strings (#1456)
- ANSI: fix "Number of elements can't be negative" error

## 1.0.18 - 2019-09-16

- SSH2: fix regression for connecting to servers with bad hostnames (#1405)

## 1.0.17 - 2019-09-15

- SSH2: backport setPreferredAlgorithms() / getAlgorithmsNegotiated (#1156)
- SSH2 / SFTP: fix issues with ping() (#1402)
- SSH2: only auto close the channel for exec() timeouts (#1384)
- SSH2 / SFTP: fix issues with ping() (#1402)
- SFTP: add progress callback to get() (#1375)
- SFTP: fix array_merge(): Argument #1 is not an array error (#1379)
- X509: IPs in nameconstraints extension include netmask (#1387)
- X509: fix issue with explicit time tags whose maps expect implicit (#1388)
- BigInteger: fix issues with divide method
- BigInteger: fix bug with toBytes() with fixed precision negative numbers
- fix PHP 7.4 deprecations

## 1.0.16 - 2019-06-13

- BigInteger: new BigInteger('-0') caused issues with GMP
- BigInteger: new BigInteger('00') caused issues with GMP
- BigInteger: GMP engine didn't always return 1 or -1
- ASN1: revamp how OIDs are handled (#1367)
- ASN1: correctly handle long tags
- SSH2: fix issue with reconnecting via ping() (#1353)
- SSH2: close channel when a timeout occurs (#1378)
- SFTP: improve handling of malformed packets (#1371)
- RSA: add support for OpenSSH private keys (#1372)
- RSA: use hash_equals if available

## 1.0.15 - 2019-03-10

- SFTP: make it so get() can correctly handle out of order responses (#1343)
- Crypt: avoid bogus IV errors in ECB mode with OpenSSL (#1087)
- RSA: protect against possible timing attack during OAEP decryption
- RSA: fix possible memory leak with XML keys (#1346)
- Hash: fix issues with the mode
- SCP: issue error if remote_file is empty in put() call (#1335)
- X509: whitelist OID 1.3.6.1.4.1.11129.2.4.2 (#1341)

## 1.0.14 - 2019-01-27

- SSH2: ssh-rsa is sometimes incorrectly used instead of rsa-sha2-256 (#1331)
- SSH2: more strictly adhere to RFC8332 for rsa-sha2-256/512 (#1332)

## 1.0.13 - 2018-12-16

- SSH2: fix order of user_error() / bitmap reset (#1314)
- SSH2: setTimeout(0) didn't work as intended (#1116)
- Agent: add support for rsa-sha2-256 / rsa-sha2-512 (#1319)
- Agent: add parameter to constructor (#1319)

## 1.0.12 - 2018-11-04

- SSH2: fixes relating to delayed global requests (#1271)
- SSH2: setEngine -> setPreferredEngine (#1294)
- SSH2: reset $this->bitmap when the connection fails (#1298)
- SSH2: add ping() method (#1298)
- SSH2: add support for rsa-sha2-256 / rsa-sha2-512 (RFC8332)
- SFTP: make rawlist give same result regardless of stat cache (#1287)
- Hash: save hashed keys for re-use

## 1.0.11 - 2018-04-15

- X509: auto download intermediate certs
- BigInteger: fix for (new BigInteger(48))->toString(true)) (#1264)
- ASN1: class is never set as key in _decode_ber

## 1.0.10 - 2018-02-08

- BigInteger: fix issue with bitwise_xor (#1245)
- Crypt: some of the minimum lengths were off
- SFTP: update stat cache accordingly when file becomes a directory (#1235)
- SFTP: fix issue with extended attributes on 64-bit PHP installs (#1248)
- SSH2: more channel handling updates (#1200)
- X509: use anonymous functions in PHP >= 5.3.0
- X509: revise logic for validateSignature (#1213)
- X509: fix 7.2 error when extensions were removed and new ones added (#1243)
- fix float to int conversions on ARM CPU's (#1220)

## 1.0.9 - 2017-11-29

- SSH2: fix issue with key re-exchange
- SSH2: updates to dealing with extraneous channel packets
- X509: URL validation didn't work (#1203)

## 1.0.8 - 2017-10-22

- SSH2:
  - add new READ_NEXT mode (#1140)
  - add sendIdentificationStringFirst()
  - add sendKEXINITFirst()
  - add sendIdentificationStringLast()
  - add sendKEXINITLast() (#1162)
  - assume any SSH server >= 1.99 supports SSH2 (#1170)
  - workaround for bad arcfour256 implementations (#1171)
  - don't choke when getting response from diff channel in exec() (#1167)
- SFTP:
  - add enablePathCanonicalization()
  - add disablePathCanonicalization() (#1137)
  - fix put() with remote file stream resource (#1177)
- ANSI: misc fixes (#1150, #1161)
- X509: use DateTime instead of unix time (#1166)
- Ciphers: use eval() instead of create_function() for >= 5.3

## 1.0.7 - 2017-06-05

- Crypt: fix OpenSSL engine on <= PHP 5.3.6 (#1122)
- Random: suppress possible E_DEPRECATED errors
- RSA: reset variables if bad key was loaded

## 1.0.6 - 2017-05-07

- SSH2: don't use timeout value of 0 for fsockopen (#775)
- SSH2: make it so disabling PTY closes exec() channel if it's open (#1009)
- SSH2: include `<pre>` tags in getLog result when SAPI isn't CLI
- SFTP: don't assume current directory when $path parameter for delete is null (#1059)
- SFTP: fix put() with php://input as source (#1119)
- ASN1: fix UTCTime parsing (#1110)
- X509: ignore certificate transparency extension (#1073)
- Crypt: OpenSSL apparently supports variable size keys (#1085)

## 1.0.5 - 2016-10-22

- fix issue preventing installation of 1.0.x via Composer (#1048)

## 1.0.4 - 2016-10-03

- fix E_DEPRECATED errors on PHP 7.0 and 7.1 (#1041)
- fix float to int conversions on 32-bit Linux pre-PHP 5.3 (#1038, #1034)
- SFTP: speed up downloads (#945)
- SFTP: fix infinite loop when uploading empty file (#995)
- ASN1: fix possible infinite loop in decode (#1027)

## 1.0.3 - 2016-08-18

- BigInteger/RSA: don't compare openssl versions > 1.0 (#946)
- RSA: don't attempt to use the CRT when zero value components exist (#980)
- RSA: zero salt length RSA signatures don't work (#1002)
- ASN1: fix PHP Warning on PHP 7.1 (#1013)
- X509: set parameter fields to null for CSR's / RSA (#914)
- CRL optimizations (#1000)
- SSH2: fix "Expected SSH_FXP_STATUS or ..." error (#999)
- SFTP: make symlinks support relative target's (#1004)
- SFTP: fix sending stream resulting in zero byte file (#995)

## 1.0.2 - 2016-05-07

- All Ciphers: fix issue with CBC mode / OpenSSL / continuous buffers / decryption (#938)
- Random: fix issues with serialize() (#932)
- RC2: fix issue with decrypting
- RC4: fix issue with key not being truncated correctly
- SFTP: nlist() on a non-existent directory resulted in error
- SFTP: add is_writable, is_writeable, is_readable
- RSA: fix PHP4 compatibility issue

## 1.0.1 - 2016-01-18

- RSA: fix regression in PSS mode ([#769](https://github.com/phpseclib/phpseclib/pull/769))
- RSA: fix issue loading PKCS8 specific keys ([#861](https://github.com/phpseclib/phpseclib/pull/861))
- X509: add getOID() method ([#789](https://github.com/phpseclib/phpseclib/pull/789))
- X509: improve base64-encoded detection rules ([#855](https://github.com/phpseclib/phpseclib/pull/855))
- SFTP: fix quirky behavior with put() ([#830](https://github.com/phpseclib/phpseclib/pull/830))
- SFTP: fix E_NOTICE ([#883](https://github.com/phpseclib/phpseclib/pull/883))
- SFTP/Stream: fix issue with filenames with hashes ([#901](https://github.com/phpseclib/phpseclib/pull/901))
- SSH2: add isAuthenticated() method ([#897](https://github.com/phpseclib/phpseclib/pull/897))
- SSH/Agent: fix possible PHP warning ([#923](https://github.com/phpseclib/phpseclib/issues/923))
- BigInteger: add __debugInfo() magic method ([#881](https://github.com/phpseclib/phpseclib/pull/881))
- BigInteger: fix issue with doing bitwise not on 0
- add getBlockLength() method to symmetric ciphers

## 1.0.0 - 2015-08-02

- OpenSSL support for symmetric ciphers ([#507](https://github.com/phpseclib/phpseclib/pull/507))
- rewritten vt100 terminal emulator (File_ANSI) ([#689](https://github.com/phpseclib/phpseclib/pull/689))
- agent-forwarding support (System_SSH_Agent) ([#592](https://github.com/phpseclib/phpseclib/pull/592))
- Net_SSH2 improvements
  - diffie-hellman-group-exchange-sha1/sha256 support ([#714](https://github.com/phpseclib/phpseclib/pull/714))
  - window size handling updates ([#717](https://github.com/phpseclib/phpseclib/pull/717))
- Net_SFTP improvements
  - add callback support to put() ([#655](https://github.com/phpseclib/phpseclib/pull/655))
  - stat cache fixes ([#743](https://github.com/phpseclib/phpseclib/issues/743), [#730](https://github.com/phpseclib/phpseclib/issues/730), [#709](https://github.com/phpseclib/phpseclib/issues/709), [#726](https://github.com/phpseclib/phpseclib/issues/726))
- add "none" encryption mode to Crypt_RSA ([#692](https://github.com/phpseclib/phpseclib/pull/692))
- misc ASN.1 / X.509 parsing fixes ([#721](https://github.com/phpseclib/phpseclib/pull/721), [#627](https://github.com/phpseclib/phpseclib/pull/627))
- use a random serial number for new X509 certs ([#740](https://github.com/phpseclib/phpseclib/pull/740))
- add getPublicKeyFingerprint() to Crypt_RSA ([#677](https://github.com/phpseclib/phpseclib/pull/677))

## 0.3.10 - 2015-02-04

- simplify SSH2 window size handling ([#538](https://github.com/phpseclib/phpseclib/pull/538))
- slightly relax the conditions under which OpenSSL is used ([#598](https://github.com/phpseclib/phpseclib/pull/598))
- fix issue with empty constructed context-specific tags in ASN1 ([#606](https://github.com/phpseclib/phpseclib/pull/606))

## 0.3.9 - 2014-11-09

- PHP 5.6 improvements ([#482](https://github.com/phpseclib/phpseclib/pull/482), [#491](https://github.com/phpseclib/phpseclib/issues/491))

## 0.3.8 - 2014-09-12

- improve support for indef lengths in File_ASN1
- add hmac-sha2-256 support to Net_SSH2
- make it so negotiated algorithms can be seen before Net_SSH2 login
- add sha256-96 and sha512-96 to Crypt_Hash
- window size handling adjustments in Net_SSH2

## 0.3.7 - 2014-07-05

- auto-detect public vs private keys
- add file_exists, is_dir, is_file, readlink and symlink to Net_SFTP
- add support for recursive nlist and rawlist
- make it so nlist and rawlist can return pre-sorted output
- make it so callback functions can make exec() return early
- add signSPKAC and saveSPKAC methods to File_X509
- add support for PKCS8 keys in Crypt_RSA
- add pbkdf1 support to setPassword() in Crypt_Base
- add getWindowColumns, getWindowRows, setWindowColumns, setWindowRows to Net_SSH2
- add support for filenames with spaces in them to Net_SCP

## 0.3.6 - 2014-02-23

- add preliminary support for custom SSH subsystems
- add ssh-agent support

## 0.3.5 - 2013-07-11

- numerous SFTP changes:
  - chown
  - chgrp
  - truncate
  - improved file type detection
  - put() can write to the middle of a file
  - mkdir accepts the same parameters that PHP's mkdir does
  - the ability to upload/download 2GB files
- across-the-board speedups for the various encryption algorithms
- multi-factor authentication support for Net_SSH2
- a $callback parameter for Net_SSH2::exec
- new classes:
  - Net_SFTP_StreamWrapper
  - Net_SCP
  - Crypt_Twofish
  - Crypt_Blowfish

## 0.3.1 - 2012-11-20

- add Net_SSH2::enableQuietMode() for suppressing stderr
- add Crypt_RSA::__toString() and Crypt_RSA::getSize()
- fix problems with File_X509::validateDate(), File_X509::sign() and Crypt_RSA::verify()
- use OpenSSL to speed up modular exponention in Math_BigInteger
- improved timeout functionality in Net_SSH2
- add support for SFTPv2
- add support for CRLs in File_X509
- SSH-2.0-SSH doesn't implement hmac-*-96 correctly

## 0.3.0 - 2012-07-08

- add support for resuming Net_SFTP::put()
- add support for recursive deletes and recursive chmods to Net_SFTP
- add setTimeout() to Net_SSH2
- add support for PBKDF2 to the various Crypt_* classes via setPassword()
- add File_X509 and File_ASN1
- add the ability to decode various formats in Crypt_RSA
- make Net_SSH2::getServerPublicHostKey() return a printer-friendly version of the public key

## 0.2.2 - 2011-05-09

- CFB and OFB modes were added to all block ciphers
- support for interactive mode was added to Net_SSH2
- Net_SSH2 now has limited keyboard_interactive authentication support
- support was added for PuTTY formatted RSA private keys and XML formatted RSA private keys
- Crypt_RSA::loadKey() will now try all key types automatically
- add support for AES-128-CBC and DES-EDE3-CFB encrypted RSA private keys
- add Net_SFTP::stat(), Net_SFTP::lstat() and Net_SFTP::rawlist()
- logging was added to Net_SSH1
- the license was changed to the less restrictive MIT license

## 0.2.1 - 2010-05-03

- across the board speedups
- improved compatibility
- implements RSA blinding
- support for more public / private RSA keys added
- implements CTR mode for block ciphers
- adds Net_SFTP::rawlist() and Net_SFTP::size()
- improves debugging capabilities
- Crypt_Random should be more cryptographically secure

## 0.2.0 - 2009-12-05

- added Crypt_RSA
- added support for RSA publickey authentication in Net_SSH2
- compatibility improvements
- speed improvements

## 0.1.5 - 2009-06-11

- SFTP support
- misc bug fixes

## 0.1.1 - 2009-02-17<|MERGE_RESOLUTION|>--- conflicted
+++ resolved
@@ -1,6 +1,13 @@
 # Changelog
 
-<<<<<<< HEAD
+## 3.0.48 - 2025-12-15
+
+- readd SCP support (#2108)
+- SSH2: adjust want_reply handling for GLOBAL_REQUEST and CHANNEL_REQUEST (#2111)
+- ASN1: add more validation checks to asn1map (#2104)
+- RSA/PSS: more elegant int conversion (#2107)
+- more PHP 8.5 deprecations (#2103, #2113)
+
 ## 3.0.47 - 2025-10-05
 
 - fix PHP 8.5 deprecations
@@ -329,8 +336,6 @@
   - Salsa20 / ChaCha20
 - namespace changed from `phpseclib\` to `\phpseclib3` to facilitate phpseclib 2 shim (phpseclib2_compat)
 
-## 2.0.49 - 2025-10-04
-=======
 ## 2.0.50 - 2025-12-15
 
 - SCP: some downloads have an extra null byte tacked onto the end (#146)
@@ -338,7 +343,6 @@
 - more PHP 8.5 deprecations (#2103, #2113)
 
 ## 2.0.49 - 2025-10-05
->>>>>>> 1815ddd0
 
 - fix PHP 8.5 deprecations
 - SFTP: check if realpath succeeded when changing SFTP directory (#2098)
