language: php

<<<<<<< HEAD
dist: xenial

php:
  - 5.6
  - 7.0
  - 7.1
  - 7.2
  - 7.3
  - 7.4
  - nightly
=======
matrix:
  include:
    - php: 5.3
      dist: precise
    - php: 5.4
      dist: trusty
    - php: 5.5.9
      dist: trusty
    - php: 5.5
      dist: trusty
    - php: 5.6
      dist: xenial
    - php: 7.0
      dist: xenial
    - php: 7.1
      dist: xenial
    - php: 7.2
      dist: xenial
    - php: 7.3
      dist: xenial
    - php: 7.4
      dist: xenial
    - php: 8.0
      dist: bionic
>>>>>>> 185139f5

before_install: true

matrix:
  allow_failures:
    - php: nightly

install:
  - wget http://ftp.gnu.org/gnu/parallel/parallel-20170822.tar.bz2
  - tar -xvjf parallel*
  - cd parallel-20170822
  - ./configure
  - make
  - sudo make install
  - cd ..
  - eval `ssh-agent -s`
  - travis/setup-secure-shell.sh
  - sh -c "if [ '$TRAVIS_PHP_VERSION' != 'hhvm' -a `php -r "echo (int) version_compare(PHP_VERSION, '7.0', '<');"` = "1" ]; then travis/install-php-extensions.sh; fi"
  - travis/setup-composer.sh

script:
  - sh -c "if [ '$TRAVIS_PHP_VERSION' = '5.5' ]; then vendor/bin/phing -f build/build.xml sniff; fi"
  - travis/run-phpunit.sh<|MERGE_RESOLUTION|>--- conflicted
+++ resolved
@@ -1,6 +1,5 @@
 language: php
 
-<<<<<<< HEAD
 dist: xenial
 
 php:
@@ -10,33 +9,8 @@
   - 7.2
   - 7.3
   - 7.4
+  - 8.0
   - nightly
-=======
-matrix:
-  include:
-    - php: 5.3
-      dist: precise
-    - php: 5.4
-      dist: trusty
-    - php: 5.5.9
-      dist: trusty
-    - php: 5.5
-      dist: trusty
-    - php: 5.6
-      dist: xenial
-    - php: 7.0
-      dist: xenial
-    - php: 7.1
-      dist: xenial
-    - php: 7.2
-      dist: xenial
-    - php: 7.3
-      dist: xenial
-    - php: 7.4
-      dist: xenial
-    - php: 8.0
-      dist: bionic
->>>>>>> 185139f5
 
 before_install: true
 
