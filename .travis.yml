language: php

php:
  - 5.3.3
  - 5.3
  - 5.4
  - 5.5.9
  - 5.5
  - 5.6
<<<<<<< HEAD
  - 7.0
  - hhvm
=======
>>>>>>> fe6e60c5

env:
  global:
    # Defines CODE_COVERAGE_PASSPHRASE which is the passphrase for unlocking
    # the travis/code_coverage_id_rsa RSA private key.
    - secure: "jtQTZKQBnzUlp/jz7NlM6470ZDnLGVAs53sgvIm4tcYqf9TWSXSXjIYvFsrS\nKPR2eyZaAevYysUkIGRFTUXTlG6tC36YngMp9+6FPxASl8mnGXsTbKcm613B\n59vD3242pgIgqhhmgFQ0c8gbvnE8PuF2aS4/hluP3r+AxhWN56E="

before_install: true

install:
  - wget http://ftp.gnu.org/gnu/parallel/parallel-20120522.tar.bz2
  - tar -xvjf parallel*
  - cd parallel*
  - ./configure
  - make
  - sudo make install
  - cd ..
  - eval `ssh-agent -s`
  - travis/setup-secure-shell.sh
  - sh -c "if [ '$TRAVIS_PHP_VERSION' != 'hhvm' -a '$TRAVIS_PHP_VERSION' != '7.0' ]; then travis/install-php-extensions.sh; fi"
  - travis/setup-composer.sh

script:
  - sh -c "if [ '$TRAVIS_PHP_VERSION' = '5.5' ]; then vendor/bin/phing -f build/build.xml sniff; fi"
  - travis/run-phpunit.sh

after_success:
  - sh -c "if $TRAVIS_SECURE_ENV_VARS; then travis/upload-code-coverage-html.sh; fi"<|MERGE_RESOLUTION|>--- conflicted
+++ resolved
@@ -7,11 +7,7 @@
   - 5.5.9
   - 5.5
   - 5.6
-<<<<<<< HEAD
   - 7.0
-  - hhvm
-=======
->>>>>>> fe6e60c5
 
 env:
   global:
