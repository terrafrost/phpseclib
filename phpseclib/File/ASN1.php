--- conflicted
+++ resolved
@@ -589,7 +589,11 @@
     {
         switch ($content::class) {
             case Integer::class:
-                $key = (int) $content->toString();
+                $temp = $content->toString();
+                if (strlen($temp) > 1) {
+                    throw new RuntimeException('Mapped integers > 255 are not supported');
+                }
+                $key = (int) $temp;
                 if (isset($mapping[$key])) {
                     $content->mappedValue = $mapping[$key];
                 }
@@ -678,100 +682,9 @@
         self::$blobsOnBadDecodes = false;
     }
 
-<<<<<<< HEAD
     public static function isBlobsOnBadDecodesEnabled(): bool
     {
         return self::$blobsOnBadDecodes;
-=======
-                foreach ($mapping['children'] as $key => $child) {
-                    if (!isset($map[$key])) {
-                        if (isset($child['default'])) {
-                            $map[$key] = $child['default'];
-                        } elseif (!isset($child['optional'])) {
-                            return null;
-                        }
-                    }
-                }
-                return $map;
-            case self::TYPE_OBJECT_IDENTIFIER:
-                return self::$oids[$decoded['content']] ?? $decoded['content'];
-            case self::TYPE_UTC_TIME:
-            case self::TYPE_GENERALIZED_TIME:
-                // for explicitly tagged optional stuff
-                if (is_array($decoded['content'])) {
-                    $decoded['content'] = $decoded['content'][0]['content'];
-                }
-                // for implicitly tagged optional stuff
-                // in theory, doing isset($mapping['implicit']) would work but malformed certs do exist
-                // in the wild that OpenSSL decodes without issue so we'll support them as well
-                if (!is_object($decoded['content'])) {
-                    $decoded['content'] = self::decodeTime($decoded['content'], $decoded['type']);
-                }
-                return $decoded['content'] ? $decoded['content']->format(self::$format) : false;
-            case self::TYPE_BIT_STRING:
-                if (isset($mapping['mapping'])) {
-                    $offset = ord($decoded['content'][0]);
-                    $size = (strlen($decoded['content']) - 1) * 8 - $offset;
-                    /*
-                       From X.680-0207.pdf#page=46 (21.7):
-
-                       "When a "NamedBitList" is used in defining a bitstring type ASN.1 encoding rules are free to add (or remove)
-                        arbitrarily any trailing 0 bits to (or from) values that are being encoded or decoded. Application designers should
-                        therefore ensure that different semantics are not associated with such values which differ only in the number of trailing
-                        0 bits."
-                    */
-                    $bits = count($mapping['mapping']) == $size ? [] : array_fill(0, count($mapping['mapping']) - $size, false);
-                    for ($i = strlen($decoded['content']) - 1; $i > 0; $i--) {
-                        $current = ord($decoded['content'][$i]);
-                        for ($j = $offset; $j < 8; $j++) {
-                            $bits[] = (bool) ($current & (1 << $j));
-                        }
-                        $offset = 0;
-                    }
-                    $values = [];
-                    $map = array_reverse($mapping['mapping']);
-                    foreach ($map as $i => $value) {
-                        if ($bits[$i]) {
-                            $values[] = $value;
-                        }
-                    }
-                    return $values;
-                }
-                // fall-through
-            case self::TYPE_OCTET_STRING:
-                return $decoded['content'];
-            case self::TYPE_NULL:
-                return '';
-            case self::TYPE_BOOLEAN:
-            case self::TYPE_NUMERIC_STRING:
-            case self::TYPE_PRINTABLE_STRING:
-            case self::TYPE_TELETEX_STRING:
-            case self::TYPE_VIDEOTEX_STRING:
-            case self::TYPE_IA5_STRING:
-            case self::TYPE_GRAPHIC_STRING:
-            case self::TYPE_VISIBLE_STRING:
-            case self::TYPE_GENERAL_STRING:
-            case self::TYPE_UNIVERSAL_STRING:
-            case self::TYPE_UTF8_STRING:
-            case self::TYPE_BMP_STRING:
-                return $decoded['content'];
-            case self::TYPE_INTEGER:
-            case self::TYPE_ENUMERATED:
-                $temp = $decoded['content'];
-                if (isset($mapping['implicit'])) {
-                    $temp = new BigInteger($decoded['content'], -256);
-                }
-                if (isset($mapping['mapping'])) {
-                    $temp = $temp->toString();
-                    if (strlen($temp) > 1) {
-                        return false;
-                    }
-                    $temp = (int) $temp;
-                    return $mapping['mapping'][$temp] ?? false;
-                }
-                return $temp;
-        }
->>>>>>> a6ff0e8c
     }
 
     /**
