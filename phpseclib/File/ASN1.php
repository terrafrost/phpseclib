--- conflicted
+++ resolved
@@ -74,7 +74,6 @@
     /**#@+
      * More Tag Classes
      *
-<<<<<<< HEAD
      * @access private
      * @link http://www.obj-sys.com/asn1tutorial/node10.html
     */
@@ -103,17 +102,6 @@
     const TYPE_CHOICE = -1;
     const TYPE_ANY    = -2;
     /**#@-*/
-=======
-     * @see self::__construct()
-     * @param string $encoded
-     * @access public
-     */
-    function File_ASN1_Element($encoded)
-    {
-        $this->__construct($encoded);
-    }
-}
->>>>>>> 2ae68347
 
     /**
      * ASN.1 object identifier
