--- conflicted
+++ resolved
@@ -458,7 +458,7 @@
                 }
                 break;
             case self::TYPE_OBJECT_IDENTIFIER:
-                $current['content'] = $this->_decodeOID(substr($content, $content_pos));
+                $current['content'] = self::decodeOID(substr($content, $content_pos));
                 break;
             /* Each character string type shall be encoded as if it had been declared:
                [UNIVERSAL x] IMPLICIT OCTET STRING
@@ -1051,34 +1051,7 @@
                 $value = $source;
                 break;
             case self::TYPE_OBJECT_IDENTIFIER:
-<<<<<<< HEAD
-                if (!preg_match('#(?:\d+\.)+#', $source)) {
-                    $oid = isset(self::$reverseOIDs[$source]) ? self::$reverseOIDs[$source] : false;
-                } else {
-                    $oid = $source;
-                }
-                if ($oid === false) {
-                    throw new \RuntimeException('Invalid OID');
-                }
-                $value = '';
-                $parts = explode('.', $oid);
-                $value = chr(40 * $parts[0] + $parts[1]);
-                for ($i = 2; $i < count($parts); $i++) {
-                    $temp = '';
-                    if (!$parts[$i]) {
-                        $temp = "\0";
-                    } else {
-                        while ($parts[$i]) {
-                            $temp = chr(0x80 | ($parts[$i] & 0x7F)) . $temp;
-                            $parts[$i] >>= 7;
-                        }
-                        $temp[strlen($temp) - 1] = $temp[strlen($temp) - 1] & chr(0x7F);
-                    }
-                    $value.= $temp;
-                }
-=======
-                $value = $this->_encodeOID($source);
->>>>>>> 98cbccc8
+                $value = self::encodeOID($source);
                 break;
             case self::TYPE_ANY:
                 $loc = self::$location;
@@ -1160,11 +1133,11 @@
      *
      * Called by _decode_ber()
      *
-     * @access private
+     * @access public
      * @param string $content
      * @return string
      */
-    function _decodeOID($content)
+    public static function decodeOID($content)
     {
         static $eighty;
         if (!$eighty) {
@@ -1208,11 +1181,11 @@
      *
      * Called by _encode_der()
      *
-     * @access private
+     * @access public
      * @param string $content
      * @return string
      */
-    function _encodeOID($source)
+    public static function encodeOID($source)
     {
         static $mask, $zero, $forty;
         if (!$mask) {
@@ -1221,11 +1194,15 @@
             $forty = new BigInteger(40);
         }
 
-        $oid = preg_match('#(?:\d+\.)+#', $source) ? $source : array_search($source, $this->oids);
+        if (!preg_match('#(?:\d+\.)+#', $source)) {
+            $oid = isset(self::$reverseOIDs[$source]) ? self::$reverseOIDs[$source] : false;
+        } else {
+            $oid = $source;
+        }
         if ($oid === false) {
-            user_error('Invalid OID');
-            return false;
-        }
+            throw new \RuntimeException('Invalid OID');
+        }
+
         $parts = explode('.', $oid);
         $part1 = array_shift($parts);
         $part2 = array_shift($parts);
