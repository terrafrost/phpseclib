--- conflicted
+++ resolved
@@ -498,12 +498,8 @@
                 if ($constructed) {
                     return false;
                 }
-<<<<<<< HEAD
                 $current['content'] = self::decodeTime(substr($content, $content_pos), $tag);
-=======
-                $current['content'] = $this->_decodeTime(substr($content, $content_pos), $tag);
-                break;
->>>>>>> 43eeb853
+                break;
             default:
                 return false;
         }
