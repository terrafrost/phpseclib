--- conflicted
+++ resolved
@@ -4045,11 +4045,7 @@
     /**
      * X.509 certificate signing helper function.
      *
-     * @param object $key
-<<<<<<< HEAD
-     * @param \phpseclib\File\X509 $subject
-=======
->>>>>>> 2ae68347
+     * @param \phpseclib\File\X509 $key
      * @param string $signatureAlgorithm
      * @access public
      * @return mixed
