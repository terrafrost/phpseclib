<?php

/**
 * Pure-PHP X.509 Parser
 *
 * PHP version 5
 *
 * Encode and decode X.509 certificates.
 *
 * The extensions are from {@link http://tools.ietf.org/html/rfc5280 RFC5280} and
 * {@link http://web.archive.org/web/19961027104704/http://www3.netscape.com/eng/security/cert-exts.html Netscape Certificate Extensions}.
 *
 * Note that loading an X.509 certificate and resaving it may invalidate the signature.  The reason being that the signature is based on a
 * portion of the certificate that contains optional parameters with default values.  ie. if the parameter isn't there the default value is
 * used.  Problem is, if the parameter is there and it just so happens to have the default value there are two ways that that parameter can
 * be encoded.  It can be encoded explicitly or left out all together.  This would effect the signature value and thus may invalidate the
 * the certificate all together unless the certificate is re-signed.
 *
 * @category  File
 * @package   X509
 * @author    Jim Wigginton <terrafrost@php.net>
 * @copyright 2012 Jim Wigginton
 * @license   http://www.opensource.org/licenses/mit-license.html  MIT License
 * @link      http://phpseclib.sourceforge.net
 */

namespace phpseclib\File;

use ParagonIE\ConstantTime\Base64;
use ParagonIE\ConstantTime\Hex;
use phpseclib\Crypt\Hash;
use phpseclib\Crypt\Random;
use phpseclib\Crypt\RSA;
use phpseclib\Exception\UnsupportedAlgorithmException;
use phpseclib\File\ASN1\Element;
use phpseclib\Math\BigInteger;
use phpseclib\File\ASN1\Maps;
use DateTime;
use DateTimeZone;

/**
 * Pure-PHP X.509 Parser
 *
 * @package X509
 * @author  Jim Wigginton <terrafrost@php.net>
 * @access  public
 */
class X509
{
    /**
     * Flag to only accept signatures signed by certificate authorities
     *
     * Not really used anymore but retained all the same to suppress E_NOTICEs from old installs
     *
     * @access public
     */
    const VALIDATE_SIGNATURE_BY_CA = 1;

    /**#@+
     * @access public
     * @see \phpseclib\File\X509::getDN()
    */
    /**
     * Return internal array representation
     */
    const DN_ARRAY = 0;
    /**
     * Return string
     */
    const DN_STRING = 1;
    /**
     * Return ASN.1 name string
     */
    const DN_ASN1 = 2;
    /**
     * Return OpenSSL compatible array
     */
    const DN_OPENSSL = 3;
    /**
     * Return canonical ASN.1 RDNs string
     */
    const DN_CANON = 4;
    /**
     * Return name hash for file indexing
     */
    const DN_HASH = 5;
    /**#@-*/

    /**#@+
     * @access public
     * @see \phpseclib\File\X509::saveX509()
     * @see \phpseclib\File\X509::saveCSR()
     * @see \phpseclib\File\X509::saveCRL()
    */
    /**
     * Save as PEM
     *
     * ie. a base64-encoded PEM with a header and a footer
     */
    const FORMAT_PEM = 0;
    /**
     * Save as DER
     */
    const FORMAT_DER = 1;
    /**
     * Save as a SPKAC
     *
     * Only works on CSRs. Not currently supported.
     */
    const FORMAT_SPKAC = 2;
    /**
     * Auto-detect the format
     *
     * Used only by the load*() functions
     */
    const FORMAT_AUTO_DETECT = 3;
    /**#@-*/

    /**
     * Attribute value disposition.
     * If disposition is >= 0, this is the index of the target value.
     */
    const ATTR_ALL = -1; // All attribute values (array).
    const ATTR_APPEND = -2; // Add a value.
    const ATTR_REPLACE = -3; // Clear first, then add a value.

    /**
     * Distinguished Name
     *
     * @var array
     * @access private
     */
    private $dn;

    /**
     * Public key
     *
     * @var string
     * @access private
     */
    private $publicKey;

    /**
     * Private key
     *
     * @var string
     * @access private
     */
    private $privateKey;

    /**
     * Object identifiers for X.509 certificates
     *
     * @var array
     * @access private
     * @link http://en.wikipedia.org/wiki/Object_identifier
     */
    private $oids;

    /**
     * The certificate authorities
     *
     * @var array
     * @access private
     */
    private $CAs;

    /**
     * The currently loaded certificate
     *
     * @var array
     * @access private
     */
    private $currentCert;

    /**
     * The signature subject
     *
     * There's no guarantee \phpseclib\File\X509 is going to re-encode an X.509 cert in the same way it was originally
     * encoded so we take save the portion of the original cert that the signature would have made for.
     *
     * @var string
     * @access private
     */
    private $signatureSubject;

    /**
     * Certificate Start Date
     *
     * @var string
     * @access private
     */
    private $startDate;

    /**
     * Certificate End Date
     *
     * @var string
     * @access private
     */
    private $endDate;

    /**
     * Serial Number
     *
     * @var string
     * @access private
     */
    private $serialNumber;

    /**
     * Key Identifier
     *
     * See {@link http://tools.ietf.org/html/rfc5280#section-4.2.1.1 RFC5280#section-4.2.1.1} and
     * {@link http://tools.ietf.org/html/rfc5280#section-4.2.1.2 RFC5280#section-4.2.1.2}.
     *
     * @var string
     * @access private
     */
    private $currentKeyIdentifier;

    /**
     * CA Flag
     *
     * @var bool
     * @access private
     */
    private $caFlag = false;

    /**
     * SPKAC Challenge
     *
     * @var string
     * @access private
     */
    private $challenge;

    /**
     * OIDs loaded
     *
     * @var bool
     * @access private
     */
    private static $oidsLoaded = false;

    /**
     * Recursion Limit
     *
     * @var int
     * @access private
     */
    private static $recur_limit = 5;

    /**
     * URL fetch flag
     *
     * @var bool
     * @access private
     */
    private static $disable_url_fetch = false;

    /**
     * Default Constructor.
     *
     * @return \phpseclib\File\X509
     * @access public
     */
    public function __construct()
    {
        // Explicitly Tagged Module, 1988 Syntax
        // http://tools.ietf.org/html/rfc5280#appendix-A.1

        if (!self::$oidsLoaded) {
            // OIDs from RFC5280 and those RFCs mentioned in RFC5280#section-4.1.1.2
            ASN1::loadOIDs([
                'id-pkix' => '1.3.6.1.5.5.7',
                'id-pe' => '1.3.6.1.5.5.7.1',
                'id-qt' => '1.3.6.1.5.5.7.2',
                'id-kp' => '1.3.6.1.5.5.7.3',
                'id-ad' => '1.3.6.1.5.5.7.48',
                'id-qt-cps' => '1.3.6.1.5.5.7.2.1',
                'id-qt-unotice' => '1.3.6.1.5.5.7.2.2',
                'id-ad-ocsp' =>'1.3.6.1.5.5.7.48.1',
                'id-ad-caIssuers' => '1.3.6.1.5.5.7.48.2',
                'id-ad-timeStamping' => '1.3.6.1.5.5.7.48.3',
                'id-ad-caRepository' => '1.3.6.1.5.5.7.48.5',
                'id-at' => '2.5.4',
                'id-at-name' => '2.5.4.41',
                'id-at-surname' => '2.5.4.4',
                'id-at-givenName' => '2.5.4.42',
                'id-at-initials' => '2.5.4.43',
                'id-at-generationQualifier' => '2.5.4.44',
                'id-at-commonName' => '2.5.4.3',
                'id-at-localityName' => '2.5.4.7',
                'id-at-stateOrProvinceName' => '2.5.4.8',
                'id-at-organizationName' => '2.5.4.10',
                'id-at-organizationalUnitName' => '2.5.4.11',
                'id-at-title' => '2.5.4.12',
                'id-at-description' => '2.5.4.13',
                'id-at-dnQualifier' => '2.5.4.46',
                'id-at-countryName' => '2.5.4.6',
                'id-at-serialNumber' => '2.5.4.5',
                'id-at-pseudonym' => '2.5.4.65',
                'id-at-postalCode' => '2.5.4.17',
                'id-at-streetAddress' => '2.5.4.9',
                'id-at-uniqueIdentifier' => '2.5.4.45',
                'id-at-role' => '2.5.4.72',
                'id-at-postalAddress' => '2.5.4.16',

                'id-domainComponent' => '0.9.2342.19200300.100.1.25',
                'pkcs-9' => '1.2.840.113549.1.9',
                'pkcs-9-at-emailAddress' => '1.2.840.113549.1.9.1',
                'id-ce' => '2.5.29',
                'id-ce-authorityKeyIdentifier' => '2.5.29.35',
                'id-ce-subjectKeyIdentifier' => '2.5.29.14',
                'id-ce-keyUsage' => '2.5.29.15',
                'id-ce-privateKeyUsagePeriod' => '2.5.29.16',
                'id-ce-certificatePolicies' => '2.5.29.32',
                'anyPolicy' => '2.5.29.32.0',

                'id-ce-policyMappings' => '2.5.29.33',
                'id-ce-subjectAltName' => '2.5.29.17',
                'id-ce-issuerAltName' => '2.5.29.18',
                'id-ce-subjectDirectoryAttributes' => '2.5.29.9',
                'id-ce-basicConstraints' => '2.5.29.19',
                'id-ce-nameConstraints' => '2.5.29.30',
                'id-ce-policyConstraints' => '2.5.29.36',
                'id-ce-cRLDistributionPoints' => '2.5.29.31',
                'id-ce-extKeyUsage' => '2.5.29.37',
                'anyExtendedKeyUsage' => '2.5.29.37.0',
                'id-kp-serverAuth' => '1.3.6.1.5.5.7.3.1',
                'id-kp-clientAuth' => '1.3.6.1.5.5.7.3.2',
                'id-kp-codeSigning' => '1.3.6.1.5.5.7.3.3',
                'id-kp-emailProtection' => '1.3.6.1.5.5.7.3.4',
                'id-kp-timeStamping' => '1.3.6.1.5.5.7.3.8',
                'id-kp-OCSPSigning' => '1.3.6.1.5.5.7.3.9',
                'id-ce-inhibitAnyPolicy' => '2.5.29.54',
                'id-ce-freshestCRL' => '2.5.29.46',
                'id-pe-authorityInfoAccess' => '1.3.6.1.5.5.7.1.1',
                'id-pe-subjectInfoAccess' => '1.3.6.1.5.5.7.1.11',
                'id-ce-cRLNumber' => '2.5.29.20',
                'id-ce-issuingDistributionPoint' => '2.5.29.28',
                'id-ce-deltaCRLIndicator' => '2.5.29.27',
                'id-ce-cRLReasons' => '2.5.29.21',
                'id-ce-certificateIssuer' => '2.5.29.29',
                'id-ce-holdInstructionCode' => '2.5.29.23',
                'holdInstruction' => '1.2.840.10040.2',
                'id-holdinstruction-none' => '1.2.840.10040.2.1',
                'id-holdinstruction-callissuer' => '1.2.840.10040.2.2',
                'id-holdinstruction-reject' => '1.2.840.10040.2.3',
                'id-ce-invalidityDate' => '2.5.29.24',

                'md2' => '1.2.840.113549.2.2',
                'md5' => '1.2.840.113549.2.5',
                'id-sha1' => '1.3.14.3.2.26',
                'id-dsa' => '1.2.840.10040.4.1',
                'id-dsa-with-sha1' => '1.2.840.10040.4.3',
                'pkcs-1' => '1.2.840.113549.1.1',
                'rsaEncryption' => '1.2.840.113549.1.1.1',
                'md2WithRSAEncryption' => '1.2.840.113549.1.1.2',
                'md5WithRSAEncryption' => '1.2.840.113549.1.1.4',
                'sha1WithRSAEncryption' => '1.2.840.113549.1.1.5',
                'dhpublicnumber' => '1.2.840.10046.2.1',
                'id-keyExchangeAlgorithm' => '2.16.840.1.101.2.1.1.22',
                'ansi-X9-62' => '1.2.840.10045',
                'id-ecSigType' => '1.2.840.10045.4',
                'ecdsa-with-SHA1' => '1.2.840.10045.4.1',
                'id-fieldType' => '1.2.840.10045.1',
                'prime-field' => '1.2.840.10045.1.1',
                'characteristic-two-field' => '1.2.840.10045.1.2',
                'id-characteristic-two-basis' => '1.2.840.10045.1.2.3',
                'gnBasis' => '1.2.840.10045.1.2.3.1',
                'tpBasis' => '1.2.840.10045.1.2.3.2',
                'ppBasis' => '1.2.840.10045.1.2.3.3',
                'id-publicKeyType' => '1.2.840.10045.2',
                'id-ecPublicKey' => '1.2.840.10045.2.1',
                'ellipticCurve' => '1.2.840.10045.3',
                'c-TwoCurve' => '1.2.840.10045.3.0',
                'c2pnb163v1' => '1.2.840.10045.3.0.1',
                'c2pnb163v2' => '1.2.840.10045.3.0.2',
                'c2pnb163v3' => '1.2.840.10045.3.0.3',
                'c2pnb176w1' => '1.2.840.10045.3.0.4',
                'c2pnb191v1' => '1.2.840.10045.3.0.5',
                'c2pnb191v2' => '1.2.840.10045.3.0.6',
                'c2pnb191v3' => '1.2.840.10045.3.0.7',
                'c2pnb191v4' => '1.2.840.10045.3.0.8',
                'c2pnb191v5' => '1.2.840.10045.3.0.9',
                'c2pnb208w1' => '1.2.840.10045.3.0.10',
                'c2pnb239v1' => '1.2.840.10045.3.0.11',
                'c2pnb239v2' => '1.2.840.10045.3.0.12',
                'c2pnb239v3' => '1.2.840.10045.3.0.13',
                'c2pnb239v4' => '1.2.840.10045.3.0.14',
                'c2pnb239v5' => '1.2.840.10045.3.0.15',
                'c2pnb272w1' => '1.2.840.10045.3.0.16',
                'c2pnb304w1' => '1.2.840.10045.3.0.17',
                'c2pnb359v1' => '1.2.840.10045.3.0.18',
                'c2pnb368w1' => '1.2.840.10045.3.0.19',
                'c2pnb431r1' => '1.2.840.10045.3.0.20',
                'primeCurve' => '1.2.840.10045.3.1',
                'prime192v1' => '1.2.840.10045.3.1.1',
                'prime192v2' => '1.2.840.10045.3.1.2',
                'prime192v3' => '1.2.840.10045.3.1.3',
                'prime239v1' => '1.2.840.10045.3.1.4',
                'prime239v2' => '1.2.840.10045.3.1.5',
                'prime239v3' => '1.2.840.10045.3.1.6',
                'prime256v1' => '1.2.840.10045.3.1.7',
                'id-RSAES-OAEP' => '1.2.840.113549.1.1.7',
                'id-pSpecified' => '1.2.840.113549.1.1.9',
                'id-RSASSA-PSS' => '1.2.840.113549.1.1.10',
                'id-mgf1' => '1.2.840.113549.1.1.8',
                'sha224WithRSAEncryption' => '1.2.840.113549.1.1.14',
                'sha256WithRSAEncryption' => '1.2.840.113549.1.1.11',
                'sha384WithRSAEncryption' => '1.2.840.113549.1.1.12',
                'sha512WithRSAEncryption' => '1.2.840.113549.1.1.13',
                'id-sha224' => '2.16.840.1.101.3.4.2.4',
                'id-sha256' => '2.16.840.1.101.3.4.2.1',
                'id-sha384' => '2.16.840.1.101.3.4.2.2',
                'id-sha512' => '2.16.840.1.101.3.4.2.3',
                'id-GostR3411-94-with-GostR3410-94' => '1.2.643.2.2.4',
                'id-GostR3411-94-with-GostR3410-2001' => '1.2.643.2.2.3',
                'id-GostR3410-2001' => '1.2.643.2.2.20',
                'id-GostR3410-94' => '1.2.643.2.2.19',
                // Netscape Object Identifiers from "Netscape Certificate Extensions"
                'netscape' => '2.16.840.1.113730',
                'netscape-cert-extension' => '2.16.840.1.113730.1',
                'netscape-cert-type' => '2.16.840.1.113730.1.1',
                'netscape-comment' => '2.16.840.1.113730.1.13',
                'netscape-ca-policy-url' => '2.16.840.1.113730.1.8',
                // the following are X.509 extensions not supported by phpseclib
                'id-pe-logotype' => '1.3.6.1.5.5.7.1.12',
                'entrustVersInfo' => '1.2.840.113533.7.65.0',
                'verisignPrivate' => '2.16.840.1.113733.1.6.9',
                // for Certificate Signing Requests
                // see http://tools.ietf.org/html/rfc2985
                'pkcs-9-at-unstructuredName' => '1.2.840.113549.1.9.2', // PKCS #9 unstructured name
                'pkcs-9-at-challengePassword' => '1.2.840.113549.1.9.7', // Challenge password for certificate revocations
                'pkcs-9-at-extensionRequest' => '1.2.840.113549.1.9.14' // Certificate extension request
            ]);
        }
    }

    /**
     * Load X.509 certificate
     *
     * Returns an associative array describing the X.509 cert or a false if the cert failed to load
     *
     * @param string $cert
     * @param int $mode
     * @access public
     * @return mixed
     */
    public function loadX509($cert, $mode = self::FORMAT_AUTO_DETECT)
    {
        if (is_array($cert) && isset($cert['tbsCertificate'])) {
            unset($this->currentCert);
            unset($this->currentKeyIdentifier);
            $this->dn = $cert['tbsCertificate']['subject'];
            if (!isset($this->dn)) {
                return false;
            }
            $this->currentCert = $cert;

            $currentKeyIdentifier = $this->getExtension('id-ce-subjectKeyIdentifier');
            $this->currentKeyIdentifier = is_string($currentKeyIdentifier) ? $currentKeyIdentifier : null;

            unset($this->signatureSubject);

            return $cert;
        }

        if ($mode != self::FORMAT_DER) {
            $newcert = ASN1::extractBER($cert);
            if ($mode == self::FORMAT_PEM && $cert == $newcert) {
                return false;
            }
            $cert = $newcert;
        }

        if ($cert === false) {
            $this->currentCert = false;
            return false;
        }

        $decoded = ASN1::decodeBER($cert);

        if (!empty($decoded)) {
            $x509 = ASN1::asn1map($decoded[0], Maps\Certificate::MAP);
        }
        if (!isset($x509) || $x509 === false) {
            $this->currentCert = false;
            return false;
        }

        $this->signatureSubject = substr($cert, $decoded[0]['content'][0]['start'], $decoded[0]['content'][0]['length']);

        if ($this->isSubArrayValid($x509, 'tbsCertificate/extensions')) {
            $this->mapInExtensions($x509, 'tbsCertificate/extensions');
        }
        $this->mapInDNs($x509, 'tbsCertificate/issuer/rdnSequence');
        $this->mapInDNs($x509, 'tbsCertificate/subject/rdnSequence');

        $key = &$x509['tbsCertificate']['subjectPublicKeyInfo']['subjectPublicKey'];
        $key = $this->reformatKey($x509['tbsCertificate']['subjectPublicKeyInfo']['algorithm']['algorithm'], $key);

        $this->currentCert = $x509;
        $this->dn = $x509['tbsCertificate']['subject'];

        $currentKeyIdentifier = $this->getExtension('id-ce-subjectKeyIdentifier');
        $this->currentKeyIdentifier = is_string($currentKeyIdentifier) ? $currentKeyIdentifier : null;

        return $x509;
    }

    /**
     * Save X.509 certificate
     *
     * @param array $cert
     * @param int $format optional
     * @access public
     * @return string
     */
    public function saveX509($cert, $format = self::FORMAT_PEM)
    {
        if (!is_array($cert) || !isset($cert['tbsCertificate'])) {
            return false;
        }

        switch (true) {
            // "case !$a: case !$b: break; default: whatever();" is the same thing as "if ($a && $b) whatever()"
            case !($algorithm = $this->subArray($cert, 'tbsCertificate/subjectPublicKeyInfo/algorithm/algorithm')):
            case is_object($cert['tbsCertificate']['subjectPublicKeyInfo']['subjectPublicKey']):
                break;
            default:
                switch ($algorithm) {
                    case 'rsaEncryption':
                        $cert['tbsCertificate']['subjectPublicKeyInfo']['subjectPublicKey']
                            = "\0" . Base64::decode(preg_replace('#-.+-|[\r\n]#', '', $cert['tbsCertificate']['subjectPublicKeyInfo']['subjectPublicKey']));
                        /* "[For RSA keys] the parameters field MUST have ASN.1 type NULL for this algorithm identifier."
                           -- https://tools.ietf.org/html/rfc3279#section-2.3.1

                           given that and the fact that RSA keys appear to be the only key type for which the parameters field can be blank,
                           it seems like perhaps the ASN.1 description ought not say the parameters field is OPTIONAL, but whatever.
                         */
                        $cert['tbsCertificate']['subjectPublicKeyInfo']['algorithm']['parameters'] = null;
                        // https://tools.ietf.org/html/rfc3279#section-2.2.1
                        $cert['signatureAlgorithm']['parameters'] = null;
                        $cert['tbsCertificate']['signature']['parameters'] = null;
                }
        }

        $filters = [];
        $type_utf8_string = ['type' => ASN1::TYPE_UTF8_STRING];
        $filters['tbsCertificate']['signature']['parameters'] = $type_utf8_string;
        $filters['tbsCertificate']['signature']['issuer']['rdnSequence']['value'] = $type_utf8_string;
        $filters['tbsCertificate']['issuer']['rdnSequence']['value'] = $type_utf8_string;
        $filters['tbsCertificate']['subject']['rdnSequence']['value'] = $type_utf8_string;
        $filters['tbsCertificate']['subjectPublicKeyInfo']['algorithm']['parameters'] = $type_utf8_string;
        $filters['signatureAlgorithm']['parameters'] = $type_utf8_string;
        $filters['authorityCertIssuer']['directoryName']['rdnSequence']['value'] = $type_utf8_string;
        //$filters['policyQualifiers']['qualifier'] = $type_utf8_string;
        $filters['distributionPoint']['fullName']['directoryName']['rdnSequence']['value'] = $type_utf8_string;
        $filters['directoryName']['rdnSequence']['value'] = $type_utf8_string;

        /* in the case of policyQualifiers/qualifier, the type has to be \phpseclib\File\ASN1::TYPE_IA5_STRING.
           \phpseclib\File\ASN1::TYPE_PRINTABLE_STRING will cause OpenSSL's X.509 parser to spit out random
           characters.
         */
        $filters['policyQualifiers']['qualifier']
            = ['type' => ASN1::TYPE_IA5_STRING];

        ASN1::setFilters($filters);

        $this->mapOutExtensions($cert, 'tbsCertificate/extensions');
        $this->mapOutDNs($cert, 'tbsCertificate/issuer/rdnSequence');
        $this->mapOutDNs($cert, 'tbsCertificate/subject/rdnSequence');

        $cert = ASN1::encodeDER($cert, Maps\Certificate::MAP);

        switch ($format) {
            case self::FORMAT_DER:
                return $cert;
            // case self::FORMAT_PEM:
            default:
                return "-----BEGIN CERTIFICATE-----\r\n" . chunk_split(Base64::encode($cert), 64) . '-----END CERTIFICATE-----';
        }
    }

    /**
     * Map extension values from octet string to extension-specific internal
     *   format.
     *
     * @param &array $root
     * @param string $path
     * @access private
     */
    private function mapInExtensions(&$root, $path)
    {
        $extensions = &$this->subArrayUnchecked($root, $path);

        if ($extensions) {
            for ($i = 0; $i < count($extensions); $i++) {
                $id = $extensions[$i]['extnId'];
                $value = &$extensions[$i]['extnValue'];
                $decoded = ASN1::decodeBER($value);
                /* [extnValue] contains the DER encoding of an ASN.1 value
                   corresponding to the extension type identified by extnID */
                $map = $this->getMapping($id);
                if (!is_bool($map)) {
                    $mapped = ASN1::asn1map($decoded[0], $map, ['iPAddress' => [$this, 'decodeIP']]);
                    $value = $mapped === false ? $decoded[0] : $mapped;

                    if ($id == 'id-ce-certificatePolicies') {
                        for ($j = 0; $j < count($value); $j++) {
                            if (!isset($value[$j]['policyQualifiers'])) {
                                continue;
                            }
                            for ($k = 0; $k < count($value[$j]['policyQualifiers']); $k++) {
                                $subid = $value[$j]['policyQualifiers'][$k]['policyQualifierId'];
                                $map = $this->getMapping($subid);
                                $subvalue = &$value[$j]['policyQualifiers'][$k]['qualifier'];
                                if ($map !== false) {
                                    $decoded = ASN1::decodeBER($subvalue);
                                    $mapped = ASN1::asn1map($decoded[0], $map);
                                    $subvalue = $mapped === false ? $decoded[0] : $mapped;
                                }
                            }
                        }
                    }
                }
            }
        }
    }

    /**
     * Map extension values from extension-specific internal format to
     *   octet string.
     *
     * @param &array Ref $root
     * @param string $path
     * @access private
     */
    private function mapOutExtensions(&$root, $path)
    {
        $extensions = &$this->subArray($root, $path);

        if (is_array($extensions)) {
            $size = count($extensions);
            for ($i = 0; $i < $size; $i++) {
                if ($extensions[$i] instanceof Element) {
                    continue;
                }

                $id = $extensions[$i]['extnId'];
                $value = &$extensions[$i]['extnValue'];

                switch ($id) {
                    case 'id-ce-certificatePolicies':
                        for ($j = 0; $j < count($value); $j++) {
                            if (!isset($value[$j]['policyQualifiers'])) {
                                continue;
                            }
                            for ($k = 0; $k < count($value[$j]['policyQualifiers']); $k++) {
                                $subid = $value[$j]['policyQualifiers'][$k]['policyQualifierId'];
                                $map = $this->getMapping($subid);
                                $subvalue = &$value[$j]['policyQualifiers'][$k]['qualifier'];
                                if ($map !== false) {
                                    // by default \phpseclib\File\ASN1 will try to render qualifier as a \phpseclib\File\ASN1::TYPE_IA5_STRING since it's
                                    // actual type is \phpseclib\File\ASN1::TYPE_ANY
                                    $subvalue = new Element(ASN1::encodeDER($subvalue, $map));
                                }
                            }
                        }
                        break;
                    case 'id-ce-authorityKeyIdentifier': // use 00 as the serial number instead of an empty string
                        if (isset($value['authorityCertSerialNumber'])) {
                            if ($value['authorityCertSerialNumber']->toBytes() == '') {
                                $temp = chr((ASN1::CLASS_CONTEXT_SPECIFIC << 6) | 2) . "\1\0";
                                $value['authorityCertSerialNumber'] = new Element($temp);
                            }
                        }
                }

                /* [extnValue] contains the DER encoding of an ASN.1 value
                   corresponding to the extension type identified by extnID */
                $map = $this->getMapping($id);
                if (is_bool($map)) {
                    if (!$map) {
                        //user_error($id . ' is not a currently supported extension');
                        unset($extensions[$i]);
                    }
                } else {
                    $value = ASN1::encodeDER($value, $map, ['iPAddress' => [$this, 'encodeIP']]);
                }
            }
        }
    }

    /**
     * Map attribute values from ANY type to attribute-specific internal
     *   format.
     *
     * @param &array Ref $root
     * @param string $path
     * @access private
     */
    private function mapInAttributes(&$root, $path)
    {
        $attributes = &$this->subArray($root, $path);

        if (is_array($attributes)) {
            for ($i = 0; $i < count($attributes); $i++) {
                $id = $attributes[$i]['type'];
                /* $value contains the DER encoding of an ASN.1 value
                   corresponding to the attribute type identified by type */
                $map = $this->getMapping($id);
                if (is_array($attributes[$i]['value'])) {
                    $values = &$attributes[$i]['value'];
                    for ($j = 0; $j < count($values); $j++) {
                        $value = ASN1::encodeDER($values[$j], Maps\AttributeValue::MAP);
                        $decoded = ASN1::decodeBER($value);
                        if (!is_bool($map)) {
                            $mapped = ASN1::asn1map($decoded[0], $map);
                            if ($mapped !== false) {
                                $values[$j] = $mapped;
                            }
                            if ($id == 'pkcs-9-at-extensionRequest' && $this->isSubArrayValid($values, $j)) {
                                $this->mapInExtensions($values, $j);
                            }
                        } elseif ($map) {
                            $values[$j] = $value;
                        }
                    }
                }
            }
        }
    }

    /**
     * Map attribute values from attribute-specific internal format to
     *   ANY type.
     *
     * @param &array $root Ref
     * @param string $path
     * @access private
     */
    private function mapOutAttributes(&$root, $path)
    {
        $attributes = &$this->subArray($root, $path);

        if (is_array($attributes)) {
            $size = count($attributes);
            for ($i = 0; $i < $size; $i++) {
                /* [value] contains the DER encoding of an ASN.1 value
                   corresponding to the attribute type identified by type */
                $id = $attributes[$i]['type'];
                $map = $this->getMapping($id);
                if ($map === false) {
                    //user_error($id . ' is not a currently supported attribute', E_USER_NOTICE);
                    unset($attributes[$i]);
                } elseif (is_array($attributes[$i]['value'])) {
                    $values = &$attributes[$i]['value'];
                    for ($j = 0; $j < count($values); $j++) {
                        switch ($id) {
                            case 'pkcs-9-at-extensionRequest':
                                $this->mapOutExtensions($values, $j);
                                break;
                        }

                        if (!is_bool($map)) {
                            $temp = ASN1::encodeDER($values[$j], $map);
                            $decoded = ASN1::decodeBER($temp);
                            $values[$j] = ASN1::asn1map($decoded[0], Maps\AttributeValue::MAP);
                        }
                    }
                }
            }
        }
    }

    /**
     * Map DN values from ANY type to DN-specific internal
     *   format.
     *
     * @param &array $root
     * @param string $path
     * @access private
     */
    private function mapInDNs(&$root, $path)
    {
        $dns = &$this->subArray($root, $path);

        if (is_array($dns)) {
            for ($i = 0; $i < count($dns); $i++) {
                for ($j = 0; $j < count($dns[$i]); $j++) {
                    $type = $dns[$i][$j]['type'];
                    $value = &$dns[$i][$j]['value'];
                    if (is_object($value) && $value instanceof Element) {
                        $map = $this->getMapping($type);
                        if (!is_bool($map)) {
                            $decoded = ASN1::decodeBER($value);
                            $value = ASN1::asn1map($decoded[0], $map);
                        }
                    }
                }
            }
        }
    }

    /**
     * Map DN values from DN-specific internal format to
     *   ANY type.
     *
     * @param &array $root
     * @param string $path
     * @access private
     */
    private function mapOutDNs(&$root, $path)
    {
        $dns = &$this->subArray($root, $path);

        if (is_array($dns)) {
            $size = count($dns);
            for ($i = 0; $i < $size; $i++) {
                for ($j = 0; $j < count($dns[$i]); $j++) {
                    $type = $dns[$i][$j]['type'];
                    $value = &$dns[$i][$j]['value'];
                    if (is_object($value) && $value instanceof Element) {
                        continue;
                    }

                    $map = $this->getMapping($type);
                    if (!is_bool($map)) {
                        $value = new Element(ASN1::encodeDER($value, $map));
                    }
                }
            }
        }
    }

    /**
     * Associate an extension ID to an extension mapping
     *
     * @param string $extnId
     * @access private
     * @return mixed
     */
    private function getMapping($extnId)
    {
        if (!is_string($extnId)) { // eg. if it's a \phpseclib\File\ASN1\Element object
            return true;
        }

        switch ($extnId) {
            case 'id-ce-keyUsage':
                return Maps\KeyUsage::MAP;
            case 'id-ce-basicConstraints':
                return Maps\BasicConstraints::MAP;
            case 'id-ce-subjectKeyIdentifier':
                return Maps\KeyIdentifier::MAP;
            case 'id-ce-cRLDistributionPoints':
                return Maps\CRLDistributionPoints::MAP;
            case 'id-ce-authorityKeyIdentifier':
                return Maps\AuthorityKeyIdentifier::MAP;
            case 'id-ce-certificatePolicies':
                return Maps\CertificatePolicies::MAP;
            case 'id-ce-extKeyUsage':
                return Maps\ExtKeyUsageSyntax::MAP;
            case 'id-pe-authorityInfoAccess':
                return Maps\AuthorityInfoAccessSyntax::MAP;
            case 'id-ce-subjectAltName':
                return Maps\SubjectAltName::MAP;
            case 'id-ce-subjectDirectoryAttributes':
                return Maps\SubjectDirectoryAttributes::MAP;
            case 'id-ce-privateKeyUsagePeriod':
                return Maps\PrivateKeyUsagePeriod::MAP;
            case 'id-ce-issuerAltName':
                return Maps\IssuerAltName::MAP;
            case 'id-ce-policyMappings':
                return Maps\PolicyMappings::MAP;
            case 'id-ce-nameConstraints':
                return Maps\NameConstraints::MAP;

            case 'netscape-cert-type':
                return Maps\netscape_cert_type::MAP;
            case 'netscape-comment':
                return Maps\netscape_comment::MAP;
            case 'netscape-ca-policy-url':
                return Maps\netscape_ca_policy_url::MAP;

            // since id-qt-cps isn't a constructed type it will have already been decoded as a string by the time it gets
            // back around to asn1map() and we don't want it decoded again.
            //case 'id-qt-cps':
            //    return Maps\CPSuri::MAP;
            case 'id-qt-unotice':
                return Maps\UserNotice::MAP;

            // the following OIDs are unsupported but we don't want them to give notices when calling saveX509().
            case 'id-pe-logotype': // http://www.ietf.org/rfc/rfc3709.txt
            case 'entrustVersInfo':
            // http://support.microsoft.com/kb/287547
            case '1.3.6.1.4.1.311.20.2': // szOID_ENROLL_CERTTYPE_EXTENSION
            case '1.3.6.1.4.1.311.21.1': // szOID_CERTSRV_CA_VERSION
            // "SET Secure Electronic Transaction Specification"
            // http://www.maithean.com/docs/set_bk3.pdf
            case '2.23.42.7.0': // id-set-hashedRootKey
            // "Certificate Transparency"
            // https://tools.ietf.org/html/rfc6962
            case '1.3.6.1.4.1.11129.2.4.2':
            // "Qualified Certificate statements"
            // https://tools.ietf.org/html/rfc3739#section-3.2.6
            case '1.3.6.1.5.5.7.1.3':
                return true;

            // CSR attributes
            case 'pkcs-9-at-unstructuredName':
                return Maps\PKCS9String::MAP;
            case 'pkcs-9-at-challengePassword':
                return Maps\DirectoryString::MAP;
            case 'pkcs-9-at-extensionRequest':
                return Maps\Extensions::MAP;

            // CRL extensions.
            case 'id-ce-cRLNumber':
                return Maps\CRLNumber::MAP;
            case 'id-ce-deltaCRLIndicator':
                return Maps\CRLNumber::MAP;
            case 'id-ce-issuingDistributionPoint':
                return Maps\IssuingDistributionPoint::MAP;
            case 'id-ce-freshestCRL':
                return Maps\CRLDistributionPoints::MAP;
            case 'id-ce-cRLReasons':
                return Maps\CRLReason::MAP;
            case 'id-ce-invalidityDate':
                return Maps\InvalidityDate::MAP;
            case 'id-ce-certificateIssuer':
                return Maps\CertificateIssuer::MAP;
            case 'id-ce-holdInstructionCode':
                return Maps\HoldInstructionCode::MAP;
            case 'id-at-postalAddress':
                return Maps\PostalAddress::MAP;
        }

        return false;
    }

    /**
     * Load an X.509 certificate as a certificate authority
     *
     * @param string $cert
     * @access public
     * @return bool
     */
    public function loadCA($cert)
    {
        $olddn = $this->dn;
        $oldcert = $this->currentCert;
        $oldsigsubj = $this->signatureSubject;
        $oldkeyid = $this->currentKeyIdentifier;

        $cert = $this->loadX509($cert);
        if (!$cert) {
            $this->dn = $olddn;
            $this->currentCert = $oldcert;
            $this->signatureSubject = $oldsigsubj;
            $this->currentKeyIdentifier = $oldkeyid;

            return false;
        }

        /* From RFC5280 "PKIX Certificate and CRL Profile":

           If the keyUsage extension is present, then the subject public key
           MUST NOT be used to verify signatures on certificates or CRLs unless
           the corresponding keyCertSign or cRLSign bit is set. */
        //$keyUsage = $this->getExtension('id-ce-keyUsage');
        //if ($keyUsage && !in_array('keyCertSign', $keyUsage)) {
        //    return false;
        //}

        /* From RFC5280 "PKIX Certificate and CRL Profile":

           The cA boolean indicates whether the certified public key may be used
           to verify certificate signatures.  If the cA boolean is not asserted,
           then the keyCertSign bit in the key usage extension MUST NOT be
           asserted.  If the basic constraints extension is not present in a
           version 3 certificate, or the extension is present but the cA boolean
           is not asserted, then the certified public key MUST NOT be used to
           verify certificate signatures. */
        //$basicConstraints = $this->getExtension('id-ce-basicConstraints');
        //if (!$basicConstraints || !$basicConstraints['cA']) {
        //    return false;
        //}

        $this->CAs[] = $cert;

        $this->dn = $olddn;
        $this->currentCert = $oldcert;
        $this->signatureSubject = $oldsigsubj;

        return true;
    }

    /**
     * Validate an X.509 certificate against a URL
     *
     * From RFC2818 "HTTP over TLS":
     *
     * Matching is performed using the matching rules specified by
     * [RFC2459].  If more than one identity of a given type is present in
     * the certificate (e.g., more than one dNSName name, a match in any one
     * of the set is considered acceptable.) Names may contain the wildcard
     * character * which is considered to match any single domain name
     * component or component fragment. E.g., *.a.com matches foo.a.com but
     * not bar.foo.a.com. f*.com matches foo.com but not bar.com.
     *
     * @param string $url
     * @access public
     * @return bool
     */
    public function validateURL($url)
    {
        if (!is_array($this->currentCert) || !isset($this->currentCert['tbsCertificate'])) {
            return false;
        }

        $components = parse_url($url);
        if (!isset($components['host'])) {
            return false;
        }

        if ($names = $this->getExtension('id-ce-subjectAltName')) {
            foreach ($names as $name) {
                foreach ($name as $key => $value) {
                    $value = str_replace(['.', '*'], ['\.', '[^.]*'], $value);
                    switch ($key) {
                        case 'dNSName':
                            /* From RFC2818 "HTTP over TLS":

                               If a subjectAltName extension of type dNSName is present, that MUST
                               be used as the identity. Otherwise, the (most specific) Common Name
                               field in the Subject field of the certificate MUST be used. Although
                               the use of the Common Name is existing practice, it is deprecated and
                               Certification Authorities are encouraged to use the dNSName instead. */
                            if (preg_match('#^' . $value . '$#', $components['host'])) {
                                return true;
                            }
                            break;
                        case 'iPAddress':
                            /* From RFC2818 "HTTP over TLS":

                               In some cases, the URI is specified as an IP address rather than a
                               hostname. In this case, the iPAddress subjectAltName must be present
                               in the certificate and must exactly match the IP in the URI. */
                            if (preg_match('#(?:\d{1-3}\.){4}#', $components['host'] . '.') && preg_match('#^' . $value . '$#', $components['host'])) {
                                return true;
                            }
                    }
                }
            }
            return false;
        }

        if ($value = $this->getDNProp('id-at-commonName')) {
            $value = str_replace(['.', '*'], ['\.', '[^.]*'], $value[0]);
            return preg_match('#^' . $value . '$#', $components['host']);
        }

        return false;
    }

    /**
     * Validate a date
     *
     * If $date isn't defined it is assumed to be the current date.
     *
     * @param \DateTime|string $date optional
     * @access public
     * @return boolean
     */
    public function validateDate($date = null)
    {
        if (!is_array($this->currentCert) || !isset($this->currentCert['tbsCertificate'])) {
            return false;
        }

        if (!isset($date)) {
            $date = new DateTime(null, new DateTimeZone(@date_default_timezone_get()));
        }

        $notBefore = $this->currentCert['tbsCertificate']['validity']['notBefore'];
        $notBefore = isset($notBefore['generalTime']) ? $notBefore['generalTime'] : $notBefore['utcTime'];

        $notAfter = $this->currentCert['tbsCertificate']['validity']['notAfter'];
        $notAfter = isset($notAfter['generalTime']) ? $notAfter['generalTime'] : $notAfter['utcTime'];

        if (is_string($date)) {
            $date = new DateTime($date, new DateTimeZone(@date_default_timezone_get()));
        }

        $notBefore = new DateTime($notBefore, new DateTimeZone(@date_default_timezone_get()));
        $notAfter = new DateTime($notAfter, new DateTimeZone(@date_default_timezone_get()));

        switch (true) {
            case $date < $notBefore:
            case $date > $notAfter:
                return false;
        }

        return true;
    }

    /**
     * Fetches a URL
     *
     * @param string $url
     * @access private
     * @return bool|string
     */
    private static function fetchURL($url)
    {
        if (self::$disable_url_fetch) {
            return false;
        }

        $parts = parse_url($url);
        $data = '';
        switch ($parts['scheme']) {
            case 'http':
                $fsock = @fsockopen($parts['host'], isset($parts['port']) ? $parts['port'] : 80);
                if (!$fsock) {
                    return false;
                }
                fputs($fsock, "GET $parts[path] HTTP/1.0\r\n");
                fputs($fsock, "Host: $parts[host]\r\n\r\n");
                $line = fgets($fsock, 1024);
                if (strlen($line) < 3) {
                    return false;
                }
                preg_match('#HTTP/1.\d (\d{3})#', $line, $temp);
                if ($temp[1] != '200') {
                    return false;
                }

                // skip the rest of the headers in the http response
                while (!feof($fsock) && fgets($fsock, 1024) != "\r\n") {
                }

                while (!feof($fsock)) {
                    $data.= fread($fsock, 1024);
                }

                break;
            //case 'ftp':
            //case 'ldap':
            //default:
        }

        return $data;
    }

    /**
     * Validates an intermediate cert as identified via authority info access extension
     *
     * See https://tools.ietf.org/html/rfc4325 for more info
     *
     * @param bool $caonly
     * @param int $count
     * @access private
     * @return bool
     */
    private function testForIntermediate($caonly, $count)
    {
        $opts = $this->getExtension('id-pe-authorityInfoAccess');
        if (!is_array($opts)) {
            return false;
        }
        foreach ($opts as $opt) {
            if ($opt['accessMethod'] == 'id-ad-caIssuers') {
                // accessLocation is a GeneralName. GeneralName fields support stuff like email addresses, IP addresses, LDAP,
                // etc, but we're only supporting URI's. URI's and LDAP are the only thing https://tools.ietf.org/html/rfc4325
                // discusses
                if (isset($opt['accessLocation']['uniformResourceIdentifier'])) {
                    $url = $opt['accessLocation']['uniformResourceIdentifier'];
                    break;
                }
            }
        }

        if (!isset($url)) {
            return false;
        }

        $cert = static::fetchURL($url);
        if (!is_string($cert)) {
            return false;
        }

        $parent = new static();
        $parent->CAs = $this->CAs;
        /*
         "Conforming applications that support HTTP or FTP for accessing
          certificates MUST be able to accept .cer files and SHOULD be able
          to accept .p7c files." -- https://tools.ietf.org/html/rfc4325

         A .p7c file is 'a "certs-only" CMS message as specified in RFC 2797"

         These are currently unsupported
        */
        if (!is_array($parent->loadX509($cert))) {
            return false;
        }

        if (!$parent->validateSignatureCountable($caonly, ++$count)) {
            return false;
        }

        $this->CAs[] = $parent->currentCert;
        //$this->loadCA($cert);

        return true;
    }

    /**
     * Validate a signature
     *
     * Works on X.509 certs, CSR's and CRL's.
     * Returns true if the signature is verified, false if it is not correct or null on error
     *
     * By default returns false for self-signed certs. Call validateSignature(false) to make this support
     * self-signed.
     *
     * The behavior of this function is inspired by {@link http://php.net/openssl-verify openssl_verify}.
     *
     * @param bool $caonly optional
     * @access public
     * @return mixed
     */
    public function validateSignature($caonly = true)
    {
        return $this->validateSignatureCountable($caonly, 0);
    }

    /**
     * Validate a signature
     *
     * Performs said validation whilst keeping track of how many times validation method is called
     *
     * @param bool $caonly
     * @param int $count
     * @access private
     * @return mixed
     */
    private function validateSignatureCountable($caonly, $count)
    {
        if (!is_array($this->currentCert) || !isset($this->signatureSubject)) {
            return null;
        }

        if ($count == self::$recur_limit) {
            return false;
        }

        /* TODO:
           "emailAddress attribute values are not case-sensitive (e.g., "subscriber@example.com" is the same as "SUBSCRIBER@EXAMPLE.COM")."
            -- http://tools.ietf.org/html/rfc5280#section-4.1.2.6

           implement pathLenConstraint in the id-ce-basicConstraints extension */

        switch (true) {
            case isset($this->currentCert['tbsCertificate']):
                // self-signed cert
                switch (true) {
                    case !defined('FILE_X509_IGNORE_TYPE') && $this->currentCert['tbsCertificate']['issuer'] === $this->currentCert['tbsCertificate']['subject']:
                    case defined('FILE_X509_IGNORE_TYPE') && $this->getIssuerDN(self::DN_STRING) === $this->getDN(self::DN_STRING):
                        $authorityKey = $this->getExtension('id-ce-authorityKeyIdentifier');
                        $subjectKeyID = $this->getExtension('id-ce-subjectKeyIdentifier');
                        switch (true) {
                            case !is_array($authorityKey):
                            case !$subjectKeyID:
                            case isset($authorityKey['keyIdentifier']) && $authorityKey['keyIdentifier'] === $subjectKeyID:
                                $signingCert = $this->currentCert; // working cert
                        }
                }

                if (!empty($this->CAs)) {
                    for ($i = 0; $i < count($this->CAs); $i++) {
                        // even if the cert is a self-signed one we still want to see if it's a CA;
                        // if not, we'll conditionally return an error
                        $ca = $this->CAs[$i];
                        switch (true) {
                            case !defined('FILE_X509_IGNORE_TYPE') && $this->currentCert['tbsCertificate']['issuer'] === $ca['tbsCertificate']['subject']:
                            case defined('FILE_X509_IGNORE_TYPE') && $this->getDN(self::DN_STRING, $this->currentCert['tbsCertificate']['issuer']) === $this->getDN(self::DN_STRING, $ca['tbsCertificate']['subject']):
                                $authorityKey = $this->getExtension('id-ce-authorityKeyIdentifier');
                                $subjectKeyID = $this->getExtension('id-ce-subjectKeyIdentifier', $ca);
                                switch (true) {
                                    case !is_array($authorityKey):
                                    case !$subjectKeyID:
                                    case isset($authorityKey['keyIdentifier']) && $authorityKey['keyIdentifier'] === $subjectKeyID:
                                        if (is_array($authorityKey) && isset($authorityKey['authorityCertSerialNumber']) && !$authorityKey['authorityCertSerialNumber']->equals($ca['tbsCertificate']['serialNumber'])) {
                                            break 2; // serial mismatch - check other ca
                                        }
                                        $signingCert = $ca; // working cert
                                        break 3;
                                }
                        }
                    }
                    if (count($this->CAs) == $i && $caonly) {
                        return $this->testForIntermediate($caonly, $count) && $this->validateSignature($caonly);
                    }
                } elseif (!isset($signingCert) || $caonly) {
                    return $this->testForIntermediate($caonly, $count) && $this->validateSignature($caonly);
                }
                return $this->validateSignatureHelper(
                    $signingCert['tbsCertificate']['subjectPublicKeyInfo']['algorithm']['algorithm'],
                    $signingCert['tbsCertificate']['subjectPublicKeyInfo']['subjectPublicKey'],
                    $this->currentCert['signatureAlgorithm']['algorithm'],
                    substr($this->currentCert['signature'], 1),
                    $this->signatureSubject
                );
            case isset($this->currentCert['certificationRequestInfo']):
                return $this->validateSignatureHelper(
                    $this->currentCert['certificationRequestInfo']['subjectPKInfo']['algorithm']['algorithm'],
                    $this->currentCert['certificationRequestInfo']['subjectPKInfo']['subjectPublicKey'],
                    $this->currentCert['signatureAlgorithm']['algorithm'],
                    substr($this->currentCert['signature'], 1),
                    $this->signatureSubject
                );
            case isset($this->currentCert['publicKeyAndChallenge']):
                return $this->validateSignatureHelper(
                    $this->currentCert['publicKeyAndChallenge']['spki']['algorithm']['algorithm'],
                    $this->currentCert['publicKeyAndChallenge']['spki']['subjectPublicKey'],
                    $this->currentCert['signatureAlgorithm']['algorithm'],
                    substr($this->currentCert['signature'], 1),
                    $this->signatureSubject
                );
            case isset($this->currentCert['tbsCertList']):
                if (!empty($this->CAs)) {
                    for ($i = 0; $i < count($this->CAs); $i++) {
                        $ca = $this->CAs[$i];
                        switch (true) {
                            case !defined('FILE_X509_IGNORE_TYPE') && $this->currentCert['tbsCertList']['issuer'] === $ca['tbsCertificate']['subject']:
                            case defined('FILE_X509_IGNORE_TYPE') && $this->getDN(self::DN_STRING, $this->currentCert['tbsCertList']['issuer']) === $this->getDN(self::DN_STRING, $ca['tbsCertificate']['subject']):
                                $authorityKey = $this->getExtension('id-ce-authorityKeyIdentifier');
                                $subjectKeyID = $this->getExtension('id-ce-subjectKeyIdentifier', $ca);
                                switch (true) {
                                    case !is_array($authorityKey):
                                    case !$subjectKeyID:
                                    case isset($authorityKey['keyIdentifier']) && $authorityKey['keyIdentifier'] === $subjectKeyID:
                                        if (is_array($authorityKey) && isset($authorityKey['authorityCertSerialNumber']) && !$authorityKey['authorityCertSerialNumber']->equals($ca['tbsCertificate']['serialNumber'])) {
                                            break 2; // serial mismatch - check other ca
                                        }
                                        $signingCert = $ca; // working cert
                                        break 3;
                                }
                        }
                    }
                }
                if (!isset($signingCert)) {
                    return false;
                }
                return $this->validateSignatureHelper(
                    $signingCert['tbsCertificate']['subjectPublicKeyInfo']['algorithm']['algorithm'],
                    $signingCert['tbsCertificate']['subjectPublicKeyInfo']['subjectPublicKey'],
                    $this->currentCert['signatureAlgorithm']['algorithm'],
                    substr($this->currentCert['signature'], 1),
                    $this->signatureSubject
                );
            default:
                return false;
        }
    }

    /**
     * Validates a signature
     *
     * Returns true if the signature is verified and false if it is not correct.
     * If the algorithms are unsupposed an exception is thrown.
     *
     * @param string $publicKeyAlgorithm
     * @param string $publicKey
     * @param string $signatureAlgorithm
     * @param string $signature
     * @param string $signatureSubject
     * @access private
     * @throws \phpseclib\Exception\UnsupportedAlgorithmException if the algorithm is unsupported
     * @return bool
     */
    private function validateSignatureHelper($publicKeyAlgorithm, $publicKey, $signatureAlgorithm, $signature, $signatureSubject)
    {
        switch ($publicKeyAlgorithm) {
            case 'rsaEncryption':
                $rsa = new RSA();
                $rsa->load($publicKey);

                switch ($signatureAlgorithm) {
                    case 'md2WithRSAEncryption':
                    case 'md5WithRSAEncryption':
                    case 'sha1WithRSAEncryption':
                    case 'sha224WithRSAEncryption':
                    case 'sha256WithRSAEncryption':
                    case 'sha384WithRSAEncryption':
                    case 'sha512WithRSAEncryption':
                        $rsa->setHash(preg_replace('#WithRSAEncryption$#', '', $signatureAlgorithm));
                        if (!@$rsa->verify($signatureSubject, $signature, RSA::PADDING_PKCS1)) {
                            return false;
                        }
                        break;
                    default:
                        throw new UnsupportedAlgorithmException('Signature algorithm unsupported');
                }
                break;
            default:
                throw new UnsupportedAlgorithmException('Public key algorithm unsupported');
        }

        return true;
    }

    /**
     * Sets the recursion limit
     *
     * When validating a signature it may be necessary to download intermediate certs from URI's.
     * An intermediate cert that linked to itself would result in an infinite loop so to prevent
     * that we set a recursion limit. A negative number means that there is no recursion limit.
     *
     * @param int $count
     * @access public
     */
    static function setRecurLimit($count)
    {
        self::$recur_limit = $count;
    }

    /**
     * Prevents URIs from being automatically retrieved
     *
     * @access public
     */
    static function disableURLFetch()
    {
        self::$disable_url_fetch = true;
    }

    /**
     * Allows URIs to be automatically retrieved
     *
     * @access public
     */
    static function enableURLFetch()
    {
        self::$disable_url_fetch = false;
    }

    /**
     * Reformat public keys
     *
     * Reformats a public key to a format supported by phpseclib (if applicable)
     *
     * @param string $algorithm
     * @param string $key
     * @access private
     * @return string
     */
    private function reformatKey($algorithm, $key)
    {
        switch ($algorithm) {
            case 'rsaEncryption':
                return
                    "-----BEGIN RSA PUBLIC KEY-----\r\n" .
                    // subjectPublicKey is stored as a bit string in X.509 certs.  the first byte of a bit string represents how many bits
                    // in the last byte should be ignored.  the following only supports non-zero stuff but as none of the X.509 certs Firefox
                    // uses as a cert authority actually use a non-zero bit I think it's safe to assume that none do.
                    chunk_split(Base64::encode(substr($key, 1)), 64) .
                    '-----END RSA PUBLIC KEY-----';
            default:
                return $key;
        }
    }

    /**
     * Decodes an IP address
     *
     * Takes in a base64 encoded "blob" and returns a human readable IP address
     *
     * @param string $ip
     * @access private
     * @return string
     */
    public function decodeIP($ip)
    {
        return inet_ntop($ip);
    }

    /**
     * Encodes an IP address
     *
     * Takes a human readable IP address into a base64-encoded "blob"
     *
     * @param string $ip
     * @access private
     * @return string
     */
    public function encodeIP($ip)
    {
        return inet_pton($ip);
    }

    /**
     * "Normalizes" a Distinguished Name property
     *
     * @param string $propName
     * @access private
     * @return mixed
     */
    private function translateDNProp($propName)
    {
        switch (strtolower($propName)) {
            case 'id-at-countryname':
            case 'countryname':
            case 'c':
                return 'id-at-countryName';
            case 'id-at-organizationname':
            case 'organizationname':
            case 'o':
                return 'id-at-organizationName';
            case 'id-at-dnqualifier':
            case 'dnqualifier':
                return 'id-at-dnQualifier';
            case 'id-at-commonname':
            case 'commonname':
            case 'cn':
                return 'id-at-commonName';
            case 'id-at-stateorprovincename':
            case 'stateorprovincename':
            case 'state':
            case 'province':
            case 'provincename':
            case 'st':
                return 'id-at-stateOrProvinceName';
            case 'id-at-localityname':
            case 'localityname':
            case 'l':
                return 'id-at-localityName';
            case 'id-emailaddress':
            case 'emailaddress':
                return 'pkcs-9-at-emailAddress';
            case 'id-at-serialnumber':
            case 'serialnumber':
                return 'id-at-serialNumber';
            case 'id-at-postalcode':
            case 'postalcode':
                return 'id-at-postalCode';
            case 'id-at-streetaddress':
            case 'streetaddress':
                return 'id-at-streetAddress';
            case 'id-at-name':
            case 'name':
                return 'id-at-name';
            case 'id-at-givenname':
            case 'givenname':
                return 'id-at-givenName';
            case 'id-at-surname':
            case 'surname':
            case 'sn':
                return 'id-at-surname';
            case 'id-at-initials':
            case 'initials':
                return 'id-at-initials';
            case 'id-at-generationqualifier':
            case 'generationqualifier':
                return 'id-at-generationQualifier';
            case 'id-at-organizationalunitname':
            case 'organizationalunitname':
            case 'ou':
                return 'id-at-organizationalUnitName';
            case 'id-at-pseudonym':
            case 'pseudonym':
                return 'id-at-pseudonym';
            case 'id-at-title':
            case 'title':
                return 'id-at-title';
            case 'id-at-description':
            case 'description':
                return 'id-at-description';
            case 'id-at-role':
            case 'role':
                return 'id-at-role';
            case 'id-at-uniqueidentifier':
            case 'uniqueidentifier':
            case 'x500uniqueidentifier':
                return 'id-at-uniqueIdentifier';
            case 'postaladdress':
            case 'id-at-postaladdress':
                return 'id-at-postalAddress';
            default:
                return false;
        }
    }

    /**
     * Set a Distinguished Name property
     *
     * @param string $propName
     * @param mixed $propValue
     * @param string $type optional
     * @access public
     * @return bool
     */
    public function setDNProp($propName, $propValue, $type = 'utf8String')
    {
        if (empty($this->dn)) {
            $this->dn = ['rdnSequence' => []];
        }

        if (($propName = $this->translateDNProp($propName)) === false) {
            return false;
        }

        foreach ((array) $propValue as $v) {
            if (!is_array($v) && isset($type)) {
                $v = [$type => $v];
            }
            $this->dn['rdnSequence'][] = [
                [
                    'type' => $propName,
                    'value'=> $v
                ]
            ];
        }

        return true;
    }

    /**
     * Remove Distinguished Name properties
     *
     * @param string $propName
     * @access public
     */
    public function removeDNProp($propName)
    {
        if (empty($this->dn)) {
            return;
        }

        if (($propName = $this->translateDNProp($propName)) === false) {
            return;
        }

        $dn = &$this->dn['rdnSequence'];
        $size = count($dn);
        for ($i = 0; $i < $size; $i++) {
            if ($dn[$i][0]['type'] == $propName) {
                unset($dn[$i]);
            }
        }

        $dn = array_values($dn);
        // fix for https://bugs.php.net/75433 affecting PHP 7.2
        if (!isset($dn[0])) {
            $dn = array_splice($dn, 0, 0);
        }
    }

    /**
     * Get Distinguished Name properties
     *
     * @param string $propName
     * @param array $dn optional
     * @param bool $withType optional
     * @return mixed
     * @access public
     */
    public function getDNProp($propName, $dn = null, $withType = false)
    {
        if (!isset($dn)) {
            $dn = $this->dn;
        }

        if (empty($dn)) {
            return false;
        }

        if (($propName = $this->translateDNProp($propName)) === false) {
            return false;
        }

        $filters = [];
        $filters['value'] = ['type' => ASN1::TYPE_UTF8_STRING];
        ASN1::setFilters($filters);
        $this->mapOutDNs($dn, 'rdnSequence');
        $dn = $dn['rdnSequence'];
        $result = [];
        for ($i = 0; $i < count($dn); $i++) {
            if ($dn[$i][0]['type'] == $propName) {
                $v = $dn[$i][0]['value'];
                if (!$withType) {
                    if (is_array($v)) {
                        foreach ($v as $type => $s) {
                            $type = array_search($type, ASN1::ANY_MAP);
                            if ($type !== false && array_key_exists($type, ASN1::STRING_TYPE_SIZE)) {
                                $s = ASN1::convert($s, $type);
                                if ($s !== false) {
                                    $v = $s;
                                    break;
                                }
                            }
                        }
                        if (is_array($v)) {
                            $v = array_pop($v); // Always strip data type.
                        }
                    } elseif (is_object($v) && $v instanceof Element) {
                        $map = $this->getMapping($propName);
                        if (!is_bool($map)) {
                            $decoded = ASN1::decodeBER($v);
                            $v = ASN1::asn1map($decoded[0], $map);
                        }
                    }
                }
                $result[] = $v;
            }
        }

        return $result;
    }

    /**
     * Set a Distinguished Name
     *
     * @param mixed $dn
     * @param bool $merge optional
     * @param string $type optional
     * @access public
     * @return bool
     */
    public function setDN($dn, $merge = false, $type = 'utf8String')
    {
        if (!$merge) {
            $this->dn = null;
        }

        if (is_array($dn)) {
            if (isset($dn['rdnSequence'])) {
                $this->dn = $dn; // No merge here.
                return true;
            }

            // handles stuff generated by openssl_x509_parse()
            foreach ($dn as $prop => $value) {
                if (!$this->setDNProp($prop, $value, $type)) {
                    return false;
                }
            }
            return true;
        }

        // handles everything else
        $results = preg_split('#((?:^|, *|/)(?:C=|O=|OU=|CN=|L=|ST=|SN=|postalCode=|streetAddress=|emailAddress=|serialNumber=|organizationalUnitName=|title=|description=|role=|x500UniqueIdentifier=|postalAddress=))#', $dn, -1, PREG_SPLIT_DELIM_CAPTURE);
        for ($i = 1; $i < count($results); $i+=2) {
            $prop = trim($results[$i], ', =/');
            $value = $results[$i + 1];
            if (!$this->setDNProp($prop, $value, $type)) {
                return false;
            }
        }

        return true;
    }

    /**
     * Get the Distinguished Name for a certificates subject
     *
     * @param mixed $format optional
     * @param array $dn optional
     * @access public
     * @return array|bool
     */
    public function getDN($format = self::DN_ARRAY, $dn = null)
    {
        if (!isset($dn)) {
            $dn = isset($this->currentCert['tbsCertList']) ? $this->currentCert['tbsCertList']['issuer'] : $this->dn;
        }

        switch ((int) $format) {
            case self::DN_ARRAY:
                return $dn;
            case self::DN_ASN1:
                $filters = [];
                $filters['rdnSequence']['value'] = ['type' => ASN1::TYPE_UTF8_STRING];
                ASN1::setFilters($filters);
                $this->mapOutDNs($dn, 'rdnSequence');
                return ASN1::encodeDER($dn, Maps\Name::MAP);
            case self::DN_CANON:
                //  No SEQUENCE around RDNs and all string values normalized as
                // trimmed lowercase UTF-8 with all spacing as one blank.
                // constructed RDNs will not be canonicalized
                $filters = [];
                $filters['value'] = ['type' => ASN1::TYPE_UTF8_STRING];
                ASN1::setFilters($filters);
                $result = '';
                $this->mapOutDNs($dn, 'rdnSequence');
                foreach ($dn['rdnSequence'] as $rdn) {
                    foreach ($rdn as $i => $attr) {
                        $attr = &$rdn[$i];
                        if (is_array($attr['value'])) {
                            foreach ($attr['value'] as $type => $v) {
                                $type = array_search($type, ASN1::ANY_MAP, true);
                                if ($type !== false && array_key_exists($type, ASN1::STRING_TYPE_SIZE)) {
                                    $v = ASN1::convert($v, $type);
                                    if ($v !== false) {
                                        $v = preg_replace('/\s+/', ' ', $v);
                                        $attr['value'] = strtolower(trim($v));
                                        break;
                                    }
                                }
                            }
                        }
                    }
                    $result .= ASN1::encodeDER($rdn, Maps\RelativeDistinguishedName::MAP);
                }
                return $result;
            case self::DN_HASH:
                $dn = $this->getDN(self::DN_CANON, $dn);
                $hash = new Hash('sha1');
                $hash = $hash->hash($dn);
                extract(unpack('Vhash', $hash));
                return strtolower(Hex::encode(pack('N', $hash)));
        }

        // Default is to return a string.
        $start = true;
        $output = '';

        $result = [];
        $filters = [];
        $filters['rdnSequence']['value'] = ['type' => ASN1::TYPE_UTF8_STRING];
        ASN1::setFilters($filters);
        $this->mapOutDNs($dn, 'rdnSequence');

        foreach ($dn['rdnSequence'] as $field) {
            $prop = $field[0]['type'];
            $value = $field[0]['value'];

            $delim = ', ';
            switch ($prop) {
                case 'id-at-countryName':
                    $desc = 'C';
                    break;
                case 'id-at-stateOrProvinceName':
                    $desc = 'ST';
                    break;
                case 'id-at-organizationName':
                    $desc = 'O';
                    break;
                case 'id-at-organizationalUnitName':
                    $desc = 'OU';
                    break;
                case 'id-at-commonName':
                    $desc = 'CN';
                    break;
                case 'id-at-localityName':
                    $desc = 'L';
                    break;
                case 'id-at-surname':
                    $desc = 'SN';
                    break;
                case 'id-at-uniqueIdentifier':
                    $delim = '/';
                    $desc = 'x500UniqueIdentifier';
                    break;
                case 'id-at-postalAddress':
                    $delim = '/';
                    $desc = 'postalAddress';
                    break;
                default:
                    $delim = '/';
                    $desc = preg_replace('#.+-([^-]+)$#', '$1', $prop);
            }

            if (!$start) {
                $output.= $delim;
            }
            if (is_array($value)) {
                foreach ($value as $type => $v) {
                    $type = array_search($type, ASN1::ANY_MAP, true);
                    if ($type !== false && array_key_exists($type, ASN1::STRING_TYPE_SIZE)) {
                        $v = ASN1::convert($v, $type);
                        if ($v !== false) {
                            $value = $v;
                            break;
                        }
                    }
                }
                if (is_array($value)) {
                    $value = array_pop($value); // Always strip data type.
                }
            } elseif (is_object($value) && $value instanceof Element) {
                $callback = function($x) { return '\x' . bin2hex($x[0]); };
                $value = strtoupper(preg_replace_callback('#[^\x20-\x7E]#', $callback, $value->element));
            }
            $output.= $desc . '=' . $value;
            $result[$desc] = isset($result[$desc]) ?
<<<<<<< HEAD
                array_merge((array) $dn[$prop], [$value]) :
=======
                array_merge((array) $result[$desc], array($value)) :
>>>>>>> 529fcae7
                $value;
            $start = false;
        }

        return $format == self::DN_OPENSSL ? $result : $output;
    }

    /**
     * Get the Distinguished Name for a certificate/crl issuer
     *
     * @param int $format optional
     * @access public
     * @return mixed
     */
    public function getIssuerDN($format = self::DN_ARRAY)
    {
        switch (true) {
            case !isset($this->currentCert) || !is_array($this->currentCert):
                break;
            case isset($this->currentCert['tbsCertificate']):
                return $this->getDN($format, $this->currentCert['tbsCertificate']['issuer']);
            case isset($this->currentCert['tbsCertList']):
                return $this->getDN($format, $this->currentCert['tbsCertList']['issuer']);
        }

        return false;
    }

    /**
     * Get the Distinguished Name for a certificate/csr subject
     * Alias of getDN()
     *
     * @param int $format optional
     * @access public
     * @return mixed
     */
    public function getSubjectDN($format = self::DN_ARRAY)
    {
        switch (true) {
            case !empty($this->dn):
                return $this->getDN($format);
            case !isset($this->currentCert) || !is_array($this->currentCert):
                break;
            case isset($this->currentCert['tbsCertificate']):
                return $this->getDN($format, $this->currentCert['tbsCertificate']['subject']);
            case isset($this->currentCert['certificationRequestInfo']):
                return $this->getDN($format, $this->currentCert['certificationRequestInfo']['subject']);
        }

        return false;
    }

    /**
     * Get an individual Distinguished Name property for a certificate/crl issuer
     *
     * @param string $propName
     * @param bool $withType optional
     * @access public
     * @return mixed
     */
    public function getIssuerDNProp($propName, $withType = false)
    {
        switch (true) {
            case !isset($this->currentCert) || !is_array($this->currentCert):
                break;
            case isset($this->currentCert['tbsCertificate']):
                return $this->getDNProp($propName, $this->currentCert['tbsCertificate']['issuer'], $withType);
            case isset($this->currentCert['tbsCertList']):
                return $this->getDNProp($propName, $this->currentCert['tbsCertList']['issuer'], $withType);
        }

        return false;
    }

    /**
     * Get an individual Distinguished Name property for a certificate/csr subject
     *
     * @param string $propName
     * @param bool $withType optional
     * @access public
     * @return mixed
     */
    public function getSubjectDNProp($propName, $withType = false)
    {
        switch (true) {
            case !empty($this->dn):
                return $this->getDNProp($propName, null, $withType);
            case !isset($this->currentCert) || !is_array($this->currentCert):
                break;
            case isset($this->currentCert['tbsCertificate']):
                return $this->getDNProp($propName, $this->currentCert['tbsCertificate']['subject'], $withType);
            case isset($this->currentCert['certificationRequestInfo']):
                return $this->getDNProp($propName, $this->currentCert['certificationRequestInfo']['subject'], $withType);
        }

        return false;
    }

    /**
     * Get the certificate chain for the current cert
     *
     * @access public
     * @return mixed
     */
    public function getChain()
    {
        $chain = [$this->currentCert];

        if (!is_array($this->currentCert) || !isset($this->currentCert['tbsCertificate'])) {
            return false;
        }
        if (empty($this->CAs)) {
            return $chain;
        }
        while (true) {
            $currentCert = $chain[count($chain) - 1];
            for ($i = 0; $i < count($this->CAs); $i++) {
                $ca = $this->CAs[$i];
                if ($currentCert['tbsCertificate']['issuer'] === $ca['tbsCertificate']['subject']) {
                    $authorityKey = $this->getExtension('id-ce-authorityKeyIdentifier', $currentCert);
                    $subjectKeyID = $this->getExtension('id-ce-subjectKeyIdentifier', $ca);
                    switch (true) {
                        case !is_array($authorityKey):
                        case is_array($authorityKey) && isset($authorityKey['keyIdentifier']) && $authorityKey['keyIdentifier'] === $subjectKeyID:
                            if ($currentCert === $ca) {
                                break 3;
                            }
                            $chain[] = $ca;
                            break 2;
                    }
                }
            }
            if ($i == count($this->CAs)) {
                break;
            }
        }
        foreach ($chain as $key => $value) {
            $chain[$key] = new X509();
            $chain[$key]->loadX509($value);
        }
        return $chain;
    }

    /**
     * Set public key
     *
     * Key needs to be a \phpseclib\Crypt\RSA object
     *
     * @param object $key
     * @access public
     * @return bool
     */
    public function setPublicKey($key)
    {
        $key->setPublicKey();
        $this->publicKey = $key;
    }

    /**
     * Set private key
     *
     * Key needs to be a \phpseclib\Crypt\RSA object
     *
     * @param object $key
     * @access public
     */
    public function setPrivateKey($key)
    {
        $this->privateKey = $key;
    }

    /**
     * Set challenge
     *
     * Used for SPKAC CSR's
     *
     * @param string $challenge
     * @access public
     */
    public function setChallenge($challenge)
    {
        $this->challenge = $challenge;
    }

    /**
     * Gets the public key
     *
     * Returns a \phpseclib\Crypt\RSA object or a false.
     *
     * @access public
     * @return mixed
     */
    public function getPublicKey()
    {
        if (isset($this->publicKey)) {
            return $this->publicKey;
        }

        if (isset($this->currentCert) && is_array($this->currentCert)) {
            foreach (['tbsCertificate/subjectPublicKeyInfo', 'certificationRequestInfo/subjectPKInfo'] as $path) {
                $keyinfo = $this->subArray($this->currentCert, $path);
                if (!empty($keyinfo)) {
                    break;
                }
            }
        }
        if (empty($keyinfo)) {
            return false;
        }

        $key = $keyinfo['subjectPublicKey'];

        switch ($keyinfo['algorithm']['algorithm']) {
            case 'rsaEncryption':
                $publicKey = new RSA();
                $publicKey->load($key);
                $publicKey->setPublicKey();
                break;
            default:
                return false;
        }

        return $publicKey;
    }

    /**
     * Load a Certificate Signing Request
     *
     * @param string $csr
     * @param int $mode
     * @return mixed
     * @access public
     */
    public function loadCSR($csr, $mode = self::FORMAT_AUTO_DETECT)
    {
        if (is_array($csr) && isset($csr['certificationRequestInfo'])) {
            unset($this->currentCert);
            unset($this->currentKeyIdentifier);
            unset($this->signatureSubject);
            $this->dn = $csr['certificationRequestInfo']['subject'];
            if (!isset($this->dn)) {
                return false;
            }

            $this->currentCert = $csr;
            return $csr;
        }

        // see http://tools.ietf.org/html/rfc2986

        if ($mode != self::FORMAT_DER) {
            $newcsr = ASN1::extractBER($csr);
            if ($mode == self::FORMAT_PEM && $csr == $newcsr) {
                return false;
            }
            $csr = $newcsr;
        }
        $orig = $csr;

        if ($csr === false) {
            $this->currentCert = false;
            return false;
        }

        $decoded = ASN1::decodeBER($csr);

        if (empty($decoded)) {
            $this->currentCert = false;
            return false;
        }

        $csr = ASN1::asn1map($decoded[0], Maps\CertificationRequest::MAP);
        if (!isset($csr) || $csr === false) {
            $this->currentCert = false;
            return false;
        }

        $this->mapInAttributes($csr, 'certificationRequestInfo/attributes');
        $this->mapInDNs($csr, 'certificationRequestInfo/subject/rdnSequence');

        $this->dn = $csr['certificationRequestInfo']['subject'];

        $this->signatureSubject = substr($orig, $decoded[0]['content'][0]['start'], $decoded[0]['content'][0]['length']);

        $algorithm = &$csr['certificationRequestInfo']['subjectPKInfo']['algorithm']['algorithm'];
        $key = &$csr['certificationRequestInfo']['subjectPKInfo']['subjectPublicKey'];
        $key = $this->reformatKey($algorithm, $key);

        switch ($algorithm) {
            case 'rsaEncryption':
                $this->publicKey = new RSA();
                $this->publicKey->load($key);
                $this->publicKey->setPublicKey();
                break;
            default:
                $this->publicKey = null;
        }

        $this->currentKeyIdentifier = null;
        $this->currentCert = $csr;

        return $csr;
    }

    /**
     * Save CSR request
     *
     * @param array $csr
     * @param int $format optional
     * @access public
     * @return string
     */
    public function saveCSR($csr, $format = self::FORMAT_PEM)
    {
        if (!is_array($csr) || !isset($csr['certificationRequestInfo'])) {
            return false;
        }

        switch (true) {
            case !($algorithm = $this->subArray($csr, 'certificationRequestInfo/subjectPKInfo/algorithm/algorithm')):
            case is_object($csr['certificationRequestInfo']['subjectPKInfo']['subjectPublicKey']):
                break;
            default:
                switch ($algorithm) {
                    case 'rsaEncryption':
                        $csr['certificationRequestInfo']['subjectPKInfo']['subjectPublicKey']
                            = "\0" . Base64::decode(preg_replace('#-.+-|[\r\n]#', '', $csr['certificationRequestInfo']['subjectPKInfo']['subjectPublicKey']));
                        $csr['certificationRequestInfo']['subjectPKInfo']['algorithm']['parameters'] = null;
                        $csr['signatureAlgorithm']['parameters'] = null;
                        $csr['certificationRequestInfo']['signature']['parameters'] = null;
                }
        }

        $filters = [];
        $filters['certificationRequestInfo']['subject']['rdnSequence']['value']
            = ['type' => ASN1::TYPE_UTF8_STRING];

        ASN1::setFilters($filters);

        $this->mapOutDNs($csr, 'certificationRequestInfo/subject/rdnSequence');
        $this->mapOutAttributes($csr, 'certificationRequestInfo/attributes');
        $csr = ASN1::encodeDER($csr, Maps\CertificationRequest::MAP);

        switch ($format) {
            case self::FORMAT_DER:
                return $csr;
            // case self::FORMAT_PEM:
            default:
                return "-----BEGIN CERTIFICATE REQUEST-----\r\n" . chunk_split(Base64::encode($csr), 64) . '-----END CERTIFICATE REQUEST-----';
        }
    }

    /**
     * Load a SPKAC CSR
     *
     * SPKAC's are produced by the HTML5 keygen element:
     *
     * https://developer.mozilla.org/en-US/docs/HTML/Element/keygen
     *
     * @param string $spkac
     * @access public
     * @return mixed
     */
    public function loadSPKAC($spkac)
    {
        if (is_array($spkac) && isset($spkac['publicKeyAndChallenge'])) {
            unset($this->currentCert);
            unset($this->currentKeyIdentifier);
            unset($this->signatureSubject);
            $this->currentCert = $spkac;
            return $spkac;
        }

        // see http://www.w3.org/html/wg/drafts/html/master/forms.html#signedpublickeyandchallenge

        // OpenSSL produces SPKAC's that are preceded by the string SPKAC=
        $temp = preg_replace('#(?:SPKAC=)|[ \r\n\\\]#', '', $spkac);
        $temp = preg_match('#^[a-zA-Z\d/+]*={0,2}$#', $temp) ? Base64::decode($temp) : false;
        if ($temp != false) {
            $spkac = $temp;
        }
        $orig = $spkac;

        if ($spkac === false) {
            $this->currentCert = false;
            return false;
        }

        $decoded = ASN1::decodeBER($spkac);

        if (empty($decoded)) {
            $this->currentCert = false;
            return false;
        }

        $spkac = ASN1::asn1map($decoded[0], Maps\SignedPublicKeyAndChallenge::MAP);

        if (!isset($spkac) || $spkac === false) {
            $this->currentCert = false;
            return false;
        }

        $this->signatureSubject = substr($orig, $decoded[0]['content'][0]['start'], $decoded[0]['content'][0]['length']);

        $algorithm = &$spkac['publicKeyAndChallenge']['spki']['algorithm']['algorithm'];
        $key = &$spkac['publicKeyAndChallenge']['spki']['subjectPublicKey'];
        $key = $this->reformatKey($algorithm, $key);

        switch ($algorithm) {
            case 'rsaEncryption':
                $this->publicKey = new RSA();
                $this->publicKey->load($key);
                break;
            default:
                $this->publicKey = null;
        }

        $this->currentKeyIdentifier = null;
        $this->currentCert = $spkac;

        return $spkac;
    }

    /**
     * Save a SPKAC CSR request
     *
     * @param array $spkac
     * @param int $format optional
     * @access public
     * @return string
     */
    public function saveSPKAC($spkac, $format = self::FORMAT_PEM)
    {
        if (!is_array($spkac) || !isset($spkac['publicKeyAndChallenge'])) {
            return false;
        }

        $algorithm = $this->subArray($spkac, 'publicKeyAndChallenge/spki/algorithm/algorithm');
        switch (true) {
            case !$algorithm:
            case is_object($spkac['publicKeyAndChallenge']['spki']['subjectPublicKey']):
                break;
            default:
                switch ($algorithm) {
                    case 'rsaEncryption':
                        $spkac['publicKeyAndChallenge']['spki']['subjectPublicKey']
                            = "\0" . Base64::decode(preg_replace('#-.+-|[\r\n]#', '', $spkac['publicKeyAndChallenge']['spki']['subjectPublicKey']));
                }
        }

        $spkac = ASN1::encodeDER($spkac, Maps\SignedPublicKeyAndChallenge::MAP);

        switch ($format) {
            case self::FORMAT_DER:
                return $spkac;
            // case self::FORMAT_PEM:
            default:
                // OpenSSL's implementation of SPKAC requires the SPKAC be preceded by SPKAC= and since there are pretty much
                // no other SPKAC decoders phpseclib will use that same format
                return 'SPKAC=' . Base64::encode($spkac);
        }
    }

    /**
     * Load a Certificate Revocation List
     *
     * @param string $crl
     * @param int $mode
     * @return mixed
     * @access public
     */
    public function loadCRL($crl, $mode = self::FORMAT_AUTO_DETECT)
    {
        if (is_array($crl) && isset($crl['tbsCertList'])) {
            $this->currentCert = $crl;
            unset($this->signatureSubject);
            return $crl;
        }

        if ($mode != self::FORMAT_DER) {
            $newcrl = ASN1::extractBER($crl);
            if ($mode == self::FORMAT_PEM && $crl == $newcrl) {
                return false;
            }
            $crl = $newcrl;
        }
        $orig = $crl;

        if ($crl === false) {
            $this->currentCert = false;
            return false;
        }

        $decoded = ASN1::decodeBER($crl);

        if (empty($decoded)) {
            $this->currentCert = false;
            return false;
        }

        $crl = ASN1::asn1map($decoded[0], Maps\CertificateList::MAP);
        if (!isset($crl) || $crl === false) {
            $this->currentCert = false;
            return false;
        }

        $this->signatureSubject = substr($orig, $decoded[0]['content'][0]['start'], $decoded[0]['content'][0]['length']);

        $this->mapInDNs($crl, 'tbsCertList/issuer/rdnSequence');
        if ($this->isSubArrayValid($crl, 'tbsCertList/crlExtensions')) {
            $this->mapInExtensions($crl, 'tbsCertList/crlExtensions');
        }
        if ($this->isSubArrayValid($crl, 'tbsCertList/revokedCertificates')) {
            $rclist_ref = &$this->subArrayUnchecked($crl, 'tbsCertList/revokedCertificates');
            if ($rclist_ref) {
                $rclist = $crl['tbsCertList']['revokedCertificates'];
                foreach ($rclist as $i => $extension) {
                    if ($this->isSubArrayValid($rclist, "$i/crlEntryExtensions")) {
                        $this->mapInExtensions($rclist_ref, "$i/crlEntryExtensions");
                    }
                }
            }
        }

        $this->currentKeyIdentifier = null;
        $this->currentCert = $crl;

        return $crl;
    }

    /**
     * Save Certificate Revocation List.
     *
     * @param array $crl
     * @param int $format optional
     * @access public
     * @return string
     */
    public function saveCRL($crl, $format = self::FORMAT_PEM)
    {
        if (!is_array($crl) || !isset($crl['tbsCertList'])) {
            return false;
        }

        $filters = [];
        $filters['tbsCertList']['issuer']['rdnSequence']['value']
            = ['type' => ASN1::TYPE_UTF8_STRING];
        $filters['tbsCertList']['signature']['parameters']
            = ['type' => ASN1::TYPE_UTF8_STRING];
        $filters['signatureAlgorithm']['parameters']
            = ['type' => ASN1::TYPE_UTF8_STRING];

        if (empty($crl['tbsCertList']['signature']['parameters'])) {
            $filters['tbsCertList']['signature']['parameters']
                = ['type' => ASN1::TYPE_NULL];
        }

        if (empty($crl['signatureAlgorithm']['parameters'])) {
            $filters['signatureAlgorithm']['parameters']
                = ['type' => ASN1::TYPE_NULL];
        }

        ASN1::setFilters($filters);

        $this->mapOutDNs($crl, 'tbsCertList/issuer/rdnSequence');
        $this->mapOutExtensions($crl, 'tbsCertList/crlExtensions');
        $rclist = &$this->subArray($crl, 'tbsCertList/revokedCertificates');
        if (is_array($rclist)) {
            foreach ($rclist as $i => $extension) {
                $this->mapOutExtensions($rclist, "$i/crlEntryExtensions");
            }
        }

        $crl = ASN1::encodeDER($crl, Maps\CertificateList::MAP);

        switch ($format) {
            case self::FORMAT_DER:
                return $crl;
            // case self::FORMAT_PEM:
            default:
                return "-----BEGIN X509 CRL-----\r\n" . chunk_split(Base64::encode($crl), 64) . '-----END X509 CRL-----';
        }
    }

    /**
     * Helper function to build a time field according to RFC 3280 section
     *  - 4.1.2.5 Validity
     *  - 5.1.2.4 This Update
     *  - 5.1.2.5 Next Update
     *  - 5.1.2.6 Revoked Certificates
     * by choosing utcTime iff year of date given is before 2050 and generalTime else.
     *
     * @param string $date in format date('D, d M Y H:i:s O')
     * @access private
     * @return array|Element
     */
    private function timeField($date)
    {
        if ($date instanceof Element) {
            return $date;
        }
        $dateObj = new DateTime($date, new DateTimeZone('GMT'));
        $year = $dateObj->format('Y'); // the same way ASN1.php parses this
        if ($year < 2050) {
            return ['utcTime' => $date];
        } else {
            return ['generalTime' => $date];
        }
    }

    /**
     * Sign an X.509 certificate
     *
     * $issuer's private key needs to be loaded.
     * $subject can be either an existing X.509 cert (if you want to resign it),
     * a CSR or something with the DN and public key explicitly set.
     *
     * @param \phpseclib\File\X509 $issuer
     * @param \phpseclib\File\X509 $subject
     * @param string $signatureAlgorithm optional
     * @access public
     * @return mixed
     */
    public function sign($issuer, $subject, $signatureAlgorithm = 'sha256WithRSAEncryption')
    {
        if (!is_object($issuer->privateKey) || empty($issuer->dn)) {
            return false;
        }

        if (isset($subject->publicKey) && !($subjectPublicKey = $subject->formatSubjectPublicKey())) {
            return false;
        }

        $currentCert = isset($this->currentCert) ? $this->currentCert : null;
        $signatureSubject = isset($this->signatureSubject) ? $this->signatureSubject: null;

        if (isset($subject->currentCert) && is_array($subject->currentCert) && isset($subject->currentCert['tbsCertificate'])) {
            $this->currentCert = $subject->currentCert;
            $this->currentCert['tbsCertificate']['signature']['algorithm'] = $signatureAlgorithm;
            $this->currentCert['signatureAlgorithm']['algorithm'] = $signatureAlgorithm;

            if (!empty($this->startDate)) {
                $this->currentCert['tbsCertificate']['validity']['notBefore'] = $this->timeField($this->startDate);
            }
            if (!empty($this->endDate)) {
                $this->currentCert['tbsCertificate']['validity']['notAfter'] = $this->timeField($this->endDate);
            }
            if (!empty($this->serialNumber)) {
                $this->currentCert['tbsCertificate']['serialNumber'] = $this->serialNumber;
            }
            if (!empty($subject->dn)) {
                $this->currentCert['tbsCertificate']['subject'] = $subject->dn;
            }
            if (!empty($subject->publicKey)) {
                $this->currentCert['tbsCertificate']['subjectPublicKeyInfo'] = $subjectPublicKey;
            }
            $this->removeExtension('id-ce-authorityKeyIdentifier');
            if (isset($subject->domains)) {
                $this->removeExtension('id-ce-subjectAltName');
            }
        } elseif (isset($subject->currentCert) && is_array($subject->currentCert) && isset($subject->currentCert['tbsCertList'])) {
            return false;
        } else {
            if (!isset($subject->publicKey)) {
                return false;
            }

            $startDate = new DateTime('now', new DateTimeZone(@date_default_timezone_get()));
            $startDate = !empty($this->startDate) ? $this->startDate : $startDate->format('D, d M Y H:i:s O');

            $endDate = new DateTime('+1 year', new DateTimeZone(@date_default_timezone_get()));
            $endDate = !empty($this->endDate) ? $this->endDate : $endDate->format('D, d M Y H:i:s O');

            /* "The serial number MUST be a positive integer"
               "Conforming CAs MUST NOT use serialNumber values longer than 20 octets."
                -- https://tools.ietf.org/html/rfc5280#section-4.1.2.2

               for the integer to be positive the leading bit needs to be 0 hence the
               application of a bitmap
            */
            $serialNumber = !empty($this->serialNumber) ?
                $this->serialNumber :
                new BigInteger(Random::string(20) & ("\x7F" . str_repeat("\xFF", 19)), 256);

            $this->currentCert = [
                'tbsCertificate' =>
                    [
                        'version' => 'v3',
                        'serialNumber' => $serialNumber, // $this->setSerialNumber()
                        'signature' => ['algorithm' => $signatureAlgorithm],
                        'issuer' => false, // this is going to be overwritten later
                        'validity' => [
                            'notBefore' => $this->timeField($startDate), // $this->setStartDate()
                            'notAfter' => $this->timeField($endDate)   // $this->setEndDate()
                        ],
                        'subject' => $subject->dn,
                        'subjectPublicKeyInfo' => $subjectPublicKey
                    ],
                    'signatureAlgorithm' => ['algorithm' => $signatureAlgorithm],
                    'signature'          => false // this is going to be overwritten later
            ];

            // Copy extensions from CSR.
            $csrexts = $subject->getAttribute('pkcs-9-at-extensionRequest', 0);

            if (!empty($csrexts)) {
                $this->currentCert['tbsCertificate']['extensions'] = $csrexts;
            }
        }

        $this->currentCert['tbsCertificate']['issuer'] = $issuer->dn;

        if (isset($issuer->currentKeyIdentifier)) {
            $this->setExtension('id-ce-authorityKeyIdentifier', [
                    //'authorityCertIssuer' => array(
                    //    array(
                    //        'directoryName' => $issuer->dn
                    //    )
                    //),
                    'keyIdentifier' => $issuer->currentKeyIdentifier
                ]);
            //$extensions = &$this->currentCert['tbsCertificate']['extensions'];
            //if (isset($issuer->serialNumber)) {
            //    $extensions[count($extensions) - 1]['authorityCertSerialNumber'] = $issuer->serialNumber;
            //}
            //unset($extensions);
        }

        if (isset($subject->currentKeyIdentifier)) {
            $this->setExtension('id-ce-subjectKeyIdentifier', $subject->currentKeyIdentifier);
        }

        $altName = [];

        if (isset($subject->domains) && count($subject->domains)) {
            $altName = array_map(['\phpseclib\File\X509', 'dnsName'], $subject->domains);
        }

        if (isset($subject->ipAddresses) && count($subject->ipAddresses)) {
            // should an IP address appear as the CN if no domain name is specified? idk
            //$ips = count($subject->domains) ? $subject->ipAddresses : array_slice($subject->ipAddresses, 1);
            $ipAddresses = [];
            foreach ($subject->ipAddresses as $ipAddress) {
                $encoded = $subject->ipAddress($ipAddress);
                if ($encoded !== false) {
                    $ipAddresses[] = $encoded;
                }
            }
            if (count($ipAddresses)) {
                $altName = array_merge($altName, $ipAddresses);
            }
        }

        if (!empty($altName)) {
            $this->setExtension('id-ce-subjectAltName', $altName);
        }

        if ($this->caFlag) {
            $keyUsage = $this->getExtension('id-ce-keyUsage');
            if (!$keyUsage) {
                $keyUsage = [];
            }

            $this->setExtension(
                'id-ce-keyUsage',
                array_values(array_unique(array_merge($keyUsage, ['cRLSign', 'keyCertSign'])))
            );

            $basicConstraints = $this->getExtension('id-ce-basicConstraints');
            if (!$basicConstraints) {
                $basicConstraints = [];
            }

            $this->setExtension(
                'id-ce-basicConstraints',
                array_unique(array_merge(['cA' => true], $basicConstraints)),
                true
            );

            if (!isset($subject->currentKeyIdentifier)) {
                $this->setExtension('id-ce-subjectKeyIdentifier', $this->computeKeyIdentifier($this->currentCert), false, false);
            }
        }

        // resync $this->signatureSubject
        // save $tbsCertificate in case there are any \phpseclib\File\ASN1\Element objects in it
        $tbsCertificate = $this->currentCert['tbsCertificate'];
        $this->loadX509($this->saveX509($this->currentCert));

        $result = $this->signHelper($issuer->privateKey, $signatureAlgorithm);
        $result['tbsCertificate'] = $tbsCertificate;

        $this->currentCert = $currentCert;
        $this->signatureSubject = $signatureSubject;

        return $result;
    }

    /**
     * Sign a CSR
     *
     * @access public
     * @param string $signatureAlgorithm
     * @return mixed
     */
    public function signCSR($signatureAlgorithm = 'sha1WithRSAEncryption')
    {
        if (!is_object($this->privateKey) || empty($this->dn)) {
            return false;
        }

        $origPublicKey = $this->publicKey;
        $class = get_class($this->privateKey);
        $this->publicKey = new $class();
        $this->publicKey->load($this->privateKey->getPublicKey());
        $this->publicKey->setPublicKey();
        if (!($publicKey = $this->formatSubjectPublicKey())) {
            return false;
        }
        $this->publicKey = $origPublicKey;

        $currentCert = isset($this->currentCert) ? $this->currentCert : null;
        $signatureSubject = isset($this->signatureSubject) ? $this->signatureSubject: null;

        if (isset($this->currentCert) && is_array($this->currentCert) && isset($this->currentCert['certificationRequestInfo'])) {
            $this->currentCert['signatureAlgorithm']['algorithm'] = $signatureAlgorithm;
            if (!empty($this->dn)) {
                $this->currentCert['certificationRequestInfo']['subject'] = $this->dn;
            }
            $this->currentCert['certificationRequestInfo']['subjectPKInfo'] = $publicKey;
        } else {
            $this->currentCert = [
                'certificationRequestInfo' =>
                    [
                        'version' => 'v1',
                        'subject' => $this->dn,
                        'subjectPKInfo' => $publicKey
                    ],
                    'signatureAlgorithm' => ['algorithm' => $signatureAlgorithm],
                    'signature'          => false // this is going to be overwritten later
            ];
        }

        // resync $this->signatureSubject
        // save $certificationRequestInfo in case there are any \phpseclib\File\ASN1\Element objects in it
        $certificationRequestInfo = $this->currentCert['certificationRequestInfo'];
        $this->loadCSR($this->saveCSR($this->currentCert));

        $result = $this->signHelper($this->privateKey, $signatureAlgorithm);
        $result['certificationRequestInfo'] = $certificationRequestInfo;

        $this->currentCert = $currentCert;
        $this->signatureSubject = $signatureSubject;

        return $result;
    }

    /**
     * Sign a SPKAC
     *
     * @access public
     * @param string $signatureAlgorithm
     * @return mixed
     */
    public function signSPKAC($signatureAlgorithm = 'sha1WithRSAEncryption')
    {
        if (!is_object($this->privateKey)) {
            return false;
        }

        $origPublicKey = $this->publicKey;
        $class = get_class($this->privateKey);
        $this->publicKey = new $class();
        $this->publicKey->load($this->privateKey->getPublicKey());
        $this->publicKey->setPublicKey();
        $publicKey = $this->formatSubjectPublicKey();
        if (!$publicKey) {
            return false;
        }
        $this->publicKey = $origPublicKey;

        $currentCert = isset($this->currentCert) ? $this->currentCert : null;
        $signatureSubject = isset($this->signatureSubject) ? $this->signatureSubject: null;

        // re-signing a SPKAC seems silly but since everything else supports re-signing why not?
        if (isset($this->currentCert) && is_array($this->currentCert) && isset($this->currentCert['publicKeyAndChallenge'])) {
            $this->currentCert['signatureAlgorithm']['algorithm'] = $signatureAlgorithm;
            $this->currentCert['publicKeyAndChallenge']['spki'] = $publicKey;
            if (!empty($this->challenge)) {
                // the bitwise AND ensures that the output is a valid IA5String
                $this->currentCert['publicKeyAndChallenge']['challenge'] = $this->challenge & str_repeat("\x7F", strlen($this->challenge));
            }
        } else {
            $this->currentCert = [
                'publicKeyAndChallenge' =>
                    [
                        'spki' => $publicKey,
                        // quoting <https://developer.mozilla.org/en-US/docs/Web/HTML/Element/keygen>,
                        // "A challenge string that is submitted along with the public key. Defaults to an empty string if not specified."
                        // both Firefox and OpenSSL ("openssl spkac -key private.key") behave this way
                        // we could alternatively do this instead if we ignored the specs:
                        // Random::string(8) & str_repeat("\x7F", 8)
                        'challenge' => !empty($this->challenge) ? $this->challenge : ''
                    ],
                    'signatureAlgorithm' => ['algorithm' => $signatureAlgorithm],
                    'signature'          => false // this is going to be overwritten later
            ];
        }

        // resync $this->signatureSubject
        // save $publicKeyAndChallenge in case there are any \phpseclib\File\ASN1\Element objects in it
        $publicKeyAndChallenge = $this->currentCert['publicKeyAndChallenge'];
        $this->loadSPKAC($this->saveSPKAC($this->currentCert));

        $result = $this->signHelper($this->privateKey, $signatureAlgorithm);
        $result['publicKeyAndChallenge'] = $publicKeyAndChallenge;

        $this->currentCert = $currentCert;
        $this->signatureSubject = $signatureSubject;

        return $result;
    }

    /**
     * Sign a CRL
     *
     * $issuer's private key needs to be loaded.
     *
     * @param \phpseclib\File\X509 $issuer
     * @param \phpseclib\File\X509 $crl
     * @param string $signatureAlgorithm optional
     * @access public
     * @return mixed
     */
    public function signCRL($issuer, $crl, $signatureAlgorithm = 'sha1WithRSAEncryption')
    {
        if (!is_object($issuer->privateKey) || empty($issuer->dn)) {
            return false;
        }

        $currentCert = isset($this->currentCert) ? $this->currentCert : null;
        $signatureSubject = isset($this->signatureSubject) ? $this->signatureSubject : null;

        $thisUpdate = new DateTime('now', new DateTimeZone(@date_default_timezone_get()));
        $thisUpdate = !empty($this->startDate) ? $this->startDate : $thisUpdate->format('D, d M Y H:i:s O');

        if (isset($crl->currentCert) && is_array($crl->currentCert) && isset($crl->currentCert['tbsCertList'])) {
            $this->currentCert = $crl->currentCert;
            $this->currentCert['tbsCertList']['signature']['algorithm'] = $signatureAlgorithm;
            $this->currentCert['signatureAlgorithm']['algorithm'] = $signatureAlgorithm;
        } else {
            $this->currentCert = [
                'tbsCertList' =>
                    [
                        'version' => 'v2',
                        'signature' => ['algorithm' => $signatureAlgorithm],
                        'issuer' => false, // this is going to be overwritten later
                        'thisUpdate' => $this->timeField($thisUpdate) // $this->setStartDate()
                    ],
                    'signatureAlgorithm' => ['algorithm' => $signatureAlgorithm],
                    'signature'          => false // this is going to be overwritten later
            ];
        }

        $tbsCertList = &$this->currentCert['tbsCertList'];
        $tbsCertList['issuer'] = $issuer->dn;
        $tbsCertList['thisUpdate'] = $this->timeField($thisUpdate);

        if (!empty($this->endDate)) {
            $tbsCertList['nextUpdate'] = $this->timeField($this->endDate); // $this->setEndDate()
        } else {
            unset($tbsCertList['nextUpdate']);
        }

        if (!empty($this->serialNumber)) {
            $crlNumber = $this->serialNumber;
        } else {
            $crlNumber = $this->getExtension('id-ce-cRLNumber');
            // "The CRL number is a non-critical CRL extension that conveys a
            //  monotonically increasing sequence number for a given CRL scope and
            //  CRL issuer.  This extension allows users to easily determine when a
            //  particular CRL supersedes another CRL."
            // -- https://tools.ietf.org/html/rfc5280#section-5.2.3
            $crlNumber = $crlNumber !== false ? $crlNumber->add(new BigInteger(1)) : null;
        }

        $this->removeExtension('id-ce-authorityKeyIdentifier');
        $this->removeExtension('id-ce-issuerAltName');

        // Be sure version >= v2 if some extension found.
        $version = isset($tbsCertList['version']) ? $tbsCertList['version'] : 0;
        if (!$version) {
            if (!empty($tbsCertList['crlExtensions'])) {
                $version = 1; // v2.
            } elseif (!empty($tbsCertList['revokedCertificates'])) {
                foreach ($tbsCertList['revokedCertificates'] as $cert) {
                    if (!empty($cert['crlEntryExtensions'])) {
                        $version = 1; // v2.
                    }
                }
            }

            if ($version) {
                $tbsCertList['version'] = $version;
            }
        }

        // Store additional extensions.
        if (!empty($tbsCertList['version'])) { // At least v2.
            if (!empty($crlNumber)) {
                $this->setExtension('id-ce-cRLNumber', $crlNumber);
            }

            if (isset($issuer->currentKeyIdentifier)) {
                $this->setExtension('id-ce-authorityKeyIdentifier', [
                        //'authorityCertIssuer' => array(
                        //    ]
                        //        'directoryName' => $issuer->dn
                        //    ]
                        //),
                        'keyIdentifier' => $issuer->currentKeyIdentifier
                    ]);
                //$extensions = &$tbsCertList['crlExtensions'];
                //if (isset($issuer->serialNumber)) {
                //    $extensions[count($extensions) - 1]['authorityCertSerialNumber'] = $issuer->serialNumber;
                //}
                //unset($extensions);
            }

            $issuerAltName = $this->getExtension('id-ce-subjectAltName', $issuer->currentCert);

            if ($issuerAltName !== false) {
                $this->setExtension('id-ce-issuerAltName', $issuerAltName);
            }
        }

        if (empty($tbsCertList['revokedCertificates'])) {
            unset($tbsCertList['revokedCertificates']);
        }

        unset($tbsCertList);

        // resync $this->signatureSubject
        // save $tbsCertList in case there are any \phpseclib\File\ASN1\Element objects in it
        $tbsCertList = $this->currentCert['tbsCertList'];
        $this->loadCRL($this->saveCRL($this->currentCert));

        $result = $this->signHelper($issuer->privateKey, $signatureAlgorithm);
        $result['tbsCertList'] = $tbsCertList;

        $this->currentCert = $currentCert;
        $this->signatureSubject = $signatureSubject;

        return $result;
    }

    /**
     * X.509 certificate signing helper function.
     *
     * @param object $key
     * @param string $signatureAlgorithm
     * @access public
     * @throws \phpseclib\Exception\UnsupportedAlgorithmException if the algorithm is unsupported
     * @return mixed
     */
    private function signHelper($key, $signatureAlgorithm)
    {
        if ($key instanceof RSA) {
            switch ($signatureAlgorithm) {
                case 'md2WithRSAEncryption':
                case 'md5WithRSAEncryption':
                case 'sha1WithRSAEncryption':
                case 'sha224WithRSAEncryption':
                case 'sha256WithRSAEncryption':
                case 'sha384WithRSAEncryption':
                case 'sha512WithRSAEncryption':
                    $key->setHash(preg_replace('#WithRSAEncryption$#', '', $signatureAlgorithm));

                    $this->currentCert['signature'] = "\0" . $key->sign($this->signatureSubject, RSA::PADDING_PKCS1);
                    return $this->currentCert;
                default:
                    throw new UnsupportedAlgorithmException('Signature algorithm unsupported');
            }
        }

        throw new UnsupportedAlgorithmException('Unsupported public key algorithm');
    }

    /**
     * Set certificate start date
     *
     * @param string $date
     * @access public
     */
    public function setStartDate($date)
    {
        if (!is_object($date) || !is_a($date, 'DateTime')) {
            $date = new DateTime($date, new DateTimeZone(@date_default_timezone_get()));
        }

        $this->startDate = $date->format('D, d M Y H:i:s O');
    }

    /**
     * Set certificate end date
     *
     * @param string $date
     * @access public
     */
    public function setEndDate($date)
    {
        /*
          To indicate that a certificate has no well-defined expiration date,
          the notAfter SHOULD be assigned the GeneralizedTime value of
          99991231235959Z.

          -- http://tools.ietf.org/html/rfc5280#section-4.1.2.5
        */
        if (strtolower($date) == 'lifetime') {
            $temp = '99991231235959Z';
            $temp = chr(ASN1::TYPE_GENERALIZED_TIME) . ASN1::encodeLength(strlen($temp)) . $temp;
            $this->endDate = new Element($temp);
        } else {
            if (!is_object($date) || !is_a($date, 'DateTime')) {
                $date = new DateTime($date, new DateTimeZone(@date_default_timezone_get()));
            }

            $this->endDate = $date->format('D, d M Y H:i:s O');
        }
    }

    /**
     * Set Serial Number
     *
     * @param string $serial
     * @param $base integer Optional
     * @access public
     */
    public function setSerialNumber($serial, $base = -256)
    {
        $this->serialNumber = new BigInteger($serial, $base);
    }

    /**
     * Turns the certificate into a certificate authority
     *
     * @access public
     */
    public function makeCA()
    {
        $this->caFlag = true;
    }

    /**
     * Check for validity of subarray
     *
     * This is intended for use in conjunction with _subArrayUnchecked(),
     * implementing the checks included in _subArray() but without copying
     * a potentially large array by passing its reference by-value to is_array().
     *
     * @param array $root
     * @param string $path
     * @return boolean
     * @access private
     */
    private function isSubArrayValid($root, $path)
    {
        if (!is_array($root)) {
            return false;
        }

        foreach (explode('/', $path) as $i) {
            if (!is_array($root)) {
                return false;
            }

            if (!isset($root[$i])) {
                return true;
            }

            $root = $root[$i];
        }

        return true;
    }

    /**
     * Get a reference to a subarray
     *
     * This variant of _subArray() does no is_array() checking,
     * so $root should be checked with _isSubArrayValid() first.
     *
     * This is here for performance reasons:
     * Passing a reference (i.e. $root) by-value (i.e. to is_array())
     * creates a copy. If $root is an especially large array, this is expensive.
     *
     * @param array $root
     * @param string $path  absolute path with / as component separator
     * @param bool $create optional
     * @access private
     * @return array|false
     */
    private function &subArrayUnchecked(&$root, $path, $create = false)
    {
        $false = false;

        foreach (explode('/', $path) as $i) {
            if (!isset($root[$i])) {
                if (!$create) {
                    return $false;
                }

                $root[$i] = [];
            }

            $root = &$root[$i];
        }

        return $root;
    }

    /**
     * Get a reference to a subarray
     *
     * @param array $root
     * @param string $path  absolute path with / as component separator
     * @param bool $create optional
     * @access private
     * @return array|false
     */
    private function &subArray(&$root, $path, $create = false)
    {
        $false = false;

        if (!is_array($root)) {
            return $false;
        }

        foreach (explode('/', $path) as $i) {
            if (!is_array($root)) {
                return $false;
            }

            if (!isset($root[$i])) {
                if (!$create) {
                    return $false;
                }

                $root[$i] = [];
            }

            $root = &$root[$i];
        }

        return $root;
    }

    /**
     * Get a reference to an extension subarray
     *
     * @param array $root
     * @param string $path optional absolute path with / as component separator
     * @param bool $create optional
     * @access private
     * @return array|false
     */
    private function &extensions(&$root, $path = null, $create = false)
    {
        if (!isset($root)) {
            $root = $this->currentCert;
        }

        switch (true) {
            case !empty($path):
            case !is_array($root):
                break;
            case isset($root['tbsCertificate']):
                $path = 'tbsCertificate/extensions';
                break;
            case isset($root['tbsCertList']):
                $path = 'tbsCertList/crlExtensions';
                break;
            case isset($root['certificationRequestInfo']):
                $pth = 'certificationRequestInfo/attributes';
                $attributes = &$this->subArray($root, $pth, $create);

                if (is_array($attributes)) {
                    foreach ($attributes as $key => $value) {
                        if ($value['type'] == 'pkcs-9-at-extensionRequest') {
                            $path = "$pth/$key/value/0";
                            break 2;
                        }
                    }
                    if ($create) {
                        $key = count($attributes);
                        $attributes[] = ['type' => 'pkcs-9-at-extensionRequest', 'value' => []];
                        $path = "$pth/$key/value/0";
                    }
                }
                break;
        }

        $extensions = &$this->subArray($root, $path, $create);

        if (!is_array($extensions)) {
            $false = false;
            return $false;
        }

        return $extensions;
    }

    /**
     * Remove an Extension
     *
     * @param string $id
     * @param string $path optional
     * @access private
     * @return bool
     */
    private function removeExtensionHelper($id, $path = null)
    {
        $extensions = &$this->extensions($this->currentCert, $path);

        if (!is_array($extensions)) {
            return false;
        }

        $result = false;
        foreach ($extensions as $key => $value) {
            if ($value['extnId'] == $id) {
                unset($extensions[$key]);
                $result = true;
            }
        }

        $extensions = array_values($extensions);
        // fix for https://bugs.php.net/75433 affecting PHP 7.2
        if (!isset($extensions[0])) {
            $extensions = array_splice($extensions, 0, 0);
        }
        return $result;
    }

    /**
     * Get an Extension
     *
     * Returns the extension if it exists and false if not
     *
     * @param string $id
     * @param array $cert optional
     * @param string $path optional
     * @access private
     * @return mixed
     */
    private function getExtensionHelper($id, $cert = null, $path = null)
    {
        $extensions = $this->extensions($cert, $path);

        if (!is_array($extensions)) {
            return false;
        }

        foreach ($extensions as $key => $value) {
            if ($value['extnId'] == $id) {
                return $value['extnValue'];
            }
        }

        return false;
    }

    /**
     * Returns a list of all extensions in use
     *
     * @param array $cert optional
     * @param string $path optional
     * @access private
     * @return array
     */
    private function getExtensionsHelper($cert = null, $path = null)
    {
        $exts = $this->extensions($cert, $path);
        $extensions = [];

        if (is_array($exts)) {
            foreach ($exts as $extension) {
                $extensions[] = $extension['extnId'];
            }
        }

        return $extensions;
    }

    /**
     * Set an Extension
     *
     * @param string $id
     * @param mixed $value
     * @param bool $critical optional
     * @param bool $replace optional
     * @param string $path optional
     * @access private
     * @return bool
     */
    private function setExtensionHelper($id, $value, $critical = false, $replace = true, $path = null)
    {
        $extensions = &$this->extensions($this->currentCert, $path, true);

        if (!is_array($extensions)) {
            return false;
        }

        $newext = ['extnId'  => $id, 'critical' => $critical, 'extnValue' => $value];

        foreach ($extensions as $key => $value) {
            if ($value['extnId'] == $id) {
                if (!$replace) {
                    return false;
                }

                $extensions[$key] = $newext;
                return true;
            }
        }

        $extensions[] = $newext;
        return true;
    }

    /**
     * Remove a certificate, CSR or CRL Extension
     *
     * @param string $id
     * @access public
     * @return bool
     */
    public function removeExtension($id)
    {
        return $this->removeExtensionHelper($id);
    }

    /**
     * Get a certificate, CSR or CRL Extension
     *
     * Returns the extension if it exists and false if not
     *
     * @param string $id
     * @param array $cert optional
     * @param string $path
     * @access public
     * @return mixed
     */
    public function getExtension($id, $cert = null, $path=null)
    {
        return $this->getExtensionHelper($id, $cert, $path);
    }

    /**
     * Returns a list of all extensions in use in certificate, CSR or CRL
     *
     * @param array $cert optional
     * @param string $path optional
     * @access public
     * @return array
     */
    public function getExtensions($cert = null, $path = null)
    {
        return $this->getExtensionsHelper($cert, $path);
    }

    /**
     * Set a certificate, CSR or CRL Extension
     *
     * @param string $id
     * @param mixed $value
     * @param bool $critical optional
     * @param bool $replace optional
     * @access public
     * @return bool
     */
    public function setExtension($id, $value, $critical = false, $replace = true)
    {
        return $this->setExtensionHelper($id, $value, $critical, $replace);
    }

    /**
     * Remove a CSR attribute.
     *
     * @param string $id
     * @param int $disposition optional
     * @access public
     * @return bool
     */
    public function removeAttribute($id, $disposition = self::ATTR_ALL)
    {
        $attributes = &$this->subArray($this->currentCert, 'certificationRequestInfo/attributes');

        if (!is_array($attributes)) {
            return false;
        }

        $result = false;
        foreach ($attributes as $key => $attribute) {
            if ($attribute['type'] == $id) {
                $n = count($attribute['value']);
                switch (true) {
                    case $disposition == self::ATTR_APPEND:
                    case $disposition == self::ATTR_REPLACE:
                        return false;
                    case $disposition >= $n:
                        $disposition -= $n;
                        break;
                    case $disposition == self::ATTR_ALL:
                    case $n == 1:
                        unset($attributes[$key]);
                        $result = true;
                        break;
                    default:
                        unset($attributes[$key]['value'][$disposition]);
                        $attributes[$key]['value'] = array_values($attributes[$key]['value']);
                        $result = true;
                        break;
                }
                if ($result && $disposition != self::ATTR_ALL) {
                    break;
                }
            }
        }

        $attributes = array_values($attributes);
        return $result;
    }

    /**
     * Get a CSR attribute
     *
     * Returns the attribute if it exists and false if not
     *
     * @param string $id
     * @param int $disposition optional
     * @param array $csr optional
     * @access public
     * @return mixed
     */
    public function getAttribute($id, $disposition = self::ATTR_ALL, $csr = null)
    {
        if (empty($csr)) {
            $csr = $this->currentCert;
        }

        $attributes = $this->subArray($csr, 'certificationRequestInfo/attributes');

        if (!is_array($attributes)) {
            return false;
        }

        foreach ($attributes as $key => $attribute) {
            if ($attribute['type'] == $id) {
                $n = count($attribute['value']);
                switch (true) {
                    case $disposition == self::ATTR_APPEND:
                    case $disposition == self::ATTR_REPLACE:
                        return false;
                    case $disposition == self::ATTR_ALL:
                        return $attribute['value'];
                    case $disposition >= $n:
                        $disposition -= $n;
                        break;
                    default:
                        return $attribute['value'][$disposition];
                }
            }
        }

        return false;
    }

    /**
     * Returns a list of all CSR attributes in use
     *
     * @param array $csr optional
     * @access public
     * @return array
     */
    public function getAttributes($csr = null)
    {
        if (empty($csr)) {
            $csr = $this->currentCert;
        }

        $attributes = $this->subArray($csr, 'certificationRequestInfo/attributes');
        $attrs = [];

        if (is_array($attributes)) {
            foreach ($attributes as $attribute) {
                $attrs[] = $attribute['type'];
            }
        }

        return $attrs;
    }

    /**
     * Set a CSR attribute
     *
     * @param string $id
     * @param mixed $value
     * @param int $disposition optional
     * @access public
     * @return bool
     */
    public function setAttribute($id, $value, $disposition = self::ATTR_ALL)
    {
        $attributes = &$this->subArray($this->currentCert, 'certificationRequestInfo/attributes', true);

        if (!is_array($attributes)) {
            return false;
        }

        switch ($disposition) {
            case self::ATTR_REPLACE:
                $disposition = self::ATTR_APPEND;
            case self::ATTR_ALL:
                $this->removeAttribute($id);
                break;
        }

        foreach ($attributes as $key => $attribute) {
            if ($attribute['type'] == $id) {
                $n = count($attribute['value']);
                switch (true) {
                    case $disposition == self::ATTR_APPEND:
                        $last = $key;
                        break;
                    case $disposition >= $n:
                        $disposition -= $n;
                        break;
                    default:
                        $attributes[$key]['value'][$disposition] = $value;
                        return true;
                }
            }
        }

        switch (true) {
            case $disposition >= 0:
                return false;
            case isset($last):
                $attributes[$last]['value'][] = $value;
                break;
            default:
                $attributes[] = ['type' => $id, 'value' => $disposition == self::ATTR_ALL ? $value: [$value]];
                break;
        }

        return true;
    }

    /**
     * Sets the subject key identifier
     *
     * This is used by the id-ce-authorityKeyIdentifier and the id-ce-subjectKeyIdentifier extensions.
     *
     * @param string $value
     * @access public
     */
    public function setKeyIdentifier($value)
    {
        if (empty($value)) {
            unset($this->currentKeyIdentifier);
        } else {
            $this->currentKeyIdentifier = $value;
        }
    }

    /**
     * Compute a public key identifier.
     *
     * Although key identifiers may be set to any unique value, this function
     * computes key identifiers from public key according to the two
     * recommended methods (4.2.1.2 RFC 3280).
     * Highly polymorphic: try to accept all possible forms of key:
     * - Key object
     * - \phpseclib\File\X509 object with public or private key defined
     * - Certificate or CSR array
     * - \phpseclib\File\ASN1\Element object
     * - PEM or DER string
     *
     * @param mixed $key optional
     * @param int $method optional
     * @access public
     * @return string binary key identifier
     */
    public function computeKeyIdentifier($key = null, $method = 1)
    {
        if (is_null($key)) {
            $key = $this;
        }

        switch (true) {
            case is_string($key):
                break;
            case is_array($key) && isset($key['tbsCertificate']['subjectPublicKeyInfo']['subjectPublicKey']):
                return $this->computeKeyIdentifier($key['tbsCertificate']['subjectPublicKeyInfo']['subjectPublicKey'], $method);
            case is_array($key) && isset($key['certificationRequestInfo']['subjectPKInfo']['subjectPublicKey']):
                return $this->computeKeyIdentifier($key['certificationRequestInfo']['subjectPKInfo']['subjectPublicKey'], $method);
            case !is_object($key):
                return false;
            case $key instanceof Element:
                // Assume the element is a bitstring-packed key.
                $decoded = ASN1::decodeBER($key->element);
                if (empty($decoded)) {
                    return false;
                }
                $raw = ASN1::asn1map($decoded[0], ['type' => ASN1::TYPE_BIT_STRING]);
                if (empty($raw)) {
                    return false;
                }
                // If the key is private, compute identifier from its corresponding public key.
                $key = new RSA();
                if (!$key->load($raw)) {
                    return false;   // Not an unencrypted RSA key.
                }
                if ($key->getPrivateKey() !== false) {  // If private.
                    return $this->computeKeyIdentifier($key, $method);
                }
                $key = $raw;    // Is a public key.
                break;
            case $key instanceof X509:
                if (isset($key->publicKey)) {
                    return $this->computeKeyIdentifier($key->publicKey, $method);
                }
                if (isset($key->privateKey)) {
                    return $this->computeKeyIdentifier($key->privateKey, $method);
                }
                if (isset($key->currentCert['tbsCertificate']) || isset($key->currentCert['certificationRequestInfo'])) {
                    return $this->computeKeyIdentifier($key->currentCert, $method);
                }
                return false;
            default: // Should be a key object (i.e.: \phpseclib\Crypt\RSA).
                $key = $key->getPublicKey();
                break;
        }

        // If in PEM format, convert to binary.
        $key = ASN1::extractBER($key);

        // Now we have the key string: compute its sha-1 sum.
        $hash = new Hash('sha1');
        $hash = $hash->hash($key);

        if ($method == 2) {
            $hash = substr($hash, -8);
            $hash[0] = chr((ord($hash[0]) & 0x0F) | 0x40);
        }

        return $hash;
    }

    /**
     * Format a public key as appropriate
     *
     * @access private
     * @return array|bool
     */
    private function formatSubjectPublicKey()
    {
        if ($this->publicKey instanceof RSA) {
            // the following two return statements do the same thing. i dunno.. i just prefer the later for some reason.
            // the former is a good example of how to do fuzzing on the public key
            //return new Element(preg_replace('#-.+-|[\r\n]#', '', $this->publicKey->getPublicKey()));
            return [
                'algorithm' => ['algorithm' => 'rsaEncryption'],
                'subjectPublicKey' => $this->publicKey->getPublicKey('PKCS1')
            ];
        }

        return false;
    }

    /**
     * Set the domain name's which the cert is to be valid for
     *
     * @param $domains[]
     * @access public
     * @return array
     */
    public function setDomain(...$domains)
    {
        $this->domains = $domains;
        $this->removeDNProp('id-at-commonName');
        $this->setDNProp('id-at-commonName', $this->domains[0]);
    }

    /**
     * Set the IP Addresses's which the cert is to be valid for
     *
     * @access public
     * @param $ipAddresses[] optional
     */
    public function setIPAddress(...$ipAddresses)
    {
        $this->ipAddresses = $ipAddresses;
        /*
        if (!isset($this->domains)) {
            $this->removeDNProp('id-at-commonName');
            $this->setDNProp('id-at-commonName', $this->ipAddresses[0]);
        }
        */
    }

    /**
     * Helper function to build domain array
     *
     * @access private
     * @param string $domain
     * @return array
     */
    private function dnsName($domain)
    {
        return ['dNSName' => $domain];
    }

    /**
     * Helper function to build IP Address array
     *
     * (IPv6 is not currently supported)
     *
     * @access private
     * @param string $address
     * @return array
     */
    private function iPAddress($address)
    {
        return ['iPAddress' => $address];
    }

    /**
     * Get the index of a revoked certificate.
     *
     * @param array $rclist
     * @param string $serial
     * @param bool $create optional
     * @access private
     * @return int|false
     */
    private function revokedCertificate(&$rclist, $serial, $create = false)
    {
        $serial = new BigInteger($serial);

        foreach ($rclist as $i => $rc) {
            if (!($serial->compare($rc['userCertificate']))) {
                return $i;
            }
        }

        if (!$create) {
            return false;
        }

        $i = count($rclist);
        $revocationDate = new DateTime('now', new DateTimeZone(@date_default_timezone_get()));
        $rclist[] = ['userCertificate' => $serial,
                          'revocationDate'  => $this->timeField($revocationDate->format('D, d M Y H:i:s O'))];
        return $i;
    }

    /**
     * Revoke a certificate.
     *
     * @param string $serial
     * @param string $date optional
     * @access public
     * @return bool
     */
    public function revoke($serial, $date = null)
    {
        if (isset($this->currentCert['tbsCertList'])) {
            if (is_array($rclist = &$this->subArray($this->currentCert, 'tbsCertList/revokedCertificates', true))) {
                if ($this->revokedCertificate($rclist, $serial) === false) { // If not yet revoked
                    if (($i = $this->revokedCertificate($rclist, $serial, true)) !== false) {
                        if (!empty($date)) {
                            $rclist[$i]['revocationDate'] = $this->timeField($date);
                        }

                        return true;
                    }
                }
            }
        }

        return false;
    }

    /**
     * Unrevoke a certificate.
     *
     * @param string $serial
     * @access public
     * @return bool
     */
    public function unrevoke($serial)
    {
        if (is_array($rclist = &$this->subArray($this->currentCert, 'tbsCertList/revokedCertificates'))) {
            if (($i = $this->revokedCertificate($rclist, $serial)) !== false) {
                unset($rclist[$i]);
                $rclist = array_values($rclist);
                return true;
            }
        }

        return false;
    }

    /**
     * Get a revoked certificate.
     *
     * @param string $serial
     * @access public
     * @return mixed
     */
    public function getRevoked($serial)
    {
        if (is_array($rclist = $this->subArray($this->currentCert, 'tbsCertList/revokedCertificates'))) {
            if (($i = $this->revokedCertificate($rclist, $serial)) !== false) {
                return $rclist[$i];
            }
        }

        return false;
    }

    /**
     * List revoked certificates
     *
     * @param array $crl optional
     * @access public
     * @return array|bool
     */
    public function listRevoked($crl = null)
    {
        if (!isset($crl)) {
            $crl = $this->currentCert;
        }

        if (!isset($crl['tbsCertList'])) {
            return false;
        }

        $result = [];

        if (is_array($rclist = $this->subArray($crl, 'tbsCertList/revokedCertificates'))) {
            foreach ($rclist as $rc) {
                $result[] = $rc['userCertificate']->toString();
            }
        }

        return $result;
    }

    /**
     * Remove a Revoked Certificate Extension
     *
     * @param string $serial
     * @param string $id
     * @access public
     * @return bool
     */
    public function removeRevokedCertificateExtension($serial, $id)
    {
        if (is_array($rclist = &$this->subArray($this->currentCert, 'tbsCertList/revokedCertificates'))) {
            if (($i = $this->revokedCertificate($rclist, $serial)) !== false) {
                return $this->removeExtensionHelper($id, "tbsCertList/revokedCertificates/$i/crlEntryExtensions");
            }
        }

        return false;
    }

    /**
     * Get a Revoked Certificate Extension
     *
     * Returns the extension if it exists and false if not
     *
     * @param string $serial
     * @param string $id
     * @param array $crl optional
     * @access public
     * @return mixed
     */
    public function getRevokedCertificateExtension($serial, $id, $crl = null)
    {
        if (!isset($crl)) {
            $crl = $this->currentCert;
        }

        if (is_array($rclist = $this->subArray($crl, 'tbsCertList/revokedCertificates'))) {
            if (($i = $this->revokedCertificate($rclist, $serial)) !== false) {
                return $this->getExtension($id, $crl,  "tbsCertList/revokedCertificates/$i/crlEntryExtensions");
            }
        }

        return false;
    }

    /**
     * Returns a list of all extensions in use for a given revoked certificate
     *
     * @param string $serial
     * @param array $crl optional
     * @access public
     * @return array|bool
     */
    public function getRevokedCertificateExtensions($serial, $crl = null)
    {
        if (!isset($crl)) {
            $crl = $this->currentCert;
        }

        if (is_array($rclist = $this->subArray($crl, 'tbsCertList/revokedCertificates'))) {
            if (($i = $this->revokedCertificate($rclist, $serial)) !== false) {
                return $this->getExtensions($crl, "tbsCertList/revokedCertificates/$i/crlEntryExtensions");
            }
        }

        return false;
    }

    /**
     * Set a Revoked Certificate Extension
     *
     * @param string $serial
     * @param string $id
     * @param mixed $value
     * @param bool $critical optional
     * @param bool $replace optional
     * @access public
     * @return bool
     */
    public function setRevokedCertificateExtension($serial, $id, $value, $critical = false, $replace = true)
    {
        if (isset($this->currentCert['tbsCertList'])) {
            if (is_array($rclist = &$this->subArray($this->currentCert, 'tbsCertList/revokedCertificates', true))) {
                if (($i = $this->revokedCertificate($rclist, $serial, true)) !== false) {
                    return $this->setExtensionHelper($id, $value, $critical, $replace, "tbsCertList/revokedCertificates/$i/crlEntryExtensions");
                }
            }
        }

        return false;
    }
}<|MERGE_RESOLUTION|>--- conflicted
+++ resolved
@@ -1900,11 +1900,7 @@
             }
             $output.= $desc . '=' . $value;
             $result[$desc] = isset($result[$desc]) ?
-<<<<<<< HEAD
-                array_merge((array) $dn[$prop], [$value]) :
-=======
-                array_merge((array) $result[$desc], array($value)) :
->>>>>>> 529fcae7
+                array_merge((array) $result[$desc], [$value]) :
                 $value;
             $start = false;
         }
