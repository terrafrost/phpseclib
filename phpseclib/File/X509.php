<?php

/**
 * Pure-PHP X.509 Parser
 *
 * PHP version 5
 *
 * Encode and decode X.509 certificates.
 *
 * The extensions are from {@link http://tools.ietf.org/html/rfc5280 RFC5280} and
 * {@link http://web.archive.org/web/19961027104704/http://www3.netscape.com/eng/security/cert-exts.html Netscape Certificate Extensions}.
 *
 * Note that loading an X.509 certificate and resaving it may invalidate the signature.  The reason being that the signature is based on a
 * portion of the certificate that contains optional parameters with default values.  ie. if the parameter isn't there the default value is
 * used.  Problem is, if the parameter is there and it just so happens to have the default value there are two ways that that parameter can
 * be encoded.  It can be encoded explicitly or left out all together.  This would effect the signature value and thus may invalidate the
 * the certificate all together unless the certificate is re-signed.
 *
 * @category  File
 * @package   X509
 * @author    Jim Wigginton <terrafrost@php.net>
 * @copyright 2012 Jim Wigginton
 * @license   http://www.opensource.org/licenses/mit-license.html  MIT License
 * @link      http://phpseclib.sourceforge.net
 */

namespace phpseclib3\File;

use ParagonIE\ConstantTime\Base64;
use ParagonIE\ConstantTime\Hex;
use phpseclib3\Crypt\Hash;
use phpseclib3\Crypt\Random;
use phpseclib3\Crypt\RSA;
use phpseclib3\Crypt\DSA;
use phpseclib3\Crypt\EC;
use phpseclib3\Crypt\Common\PublicKey;
use phpseclib3\Crypt\Common\PrivateKey;
use phpseclib3\Exception\UnsupportedAlgorithmException;
use phpseclib3\File\ASN1\Element;
use phpseclib3\Math\BigInteger;
use phpseclib3\File\ASN1\Maps;
use phpseclib3\Crypt\RSA\Formats\Keys\PSS;
use DateTime;
use DateTimeZone;

/**
 * Pure-PHP X.509 Parser
 *
 * @package X509
 * @author  Jim Wigginton <terrafrost@php.net>
 * @access  public
 */
class X509
{
    /**
     * Flag to only accept signatures signed by certificate authorities
     *
     * Not really used anymore but retained all the same to suppress E_NOTICEs from old installs
     *
     * @access public
     */
    const VALIDATE_SIGNATURE_BY_CA = 1;

    /**#@+
     * @access public
     * @see \phpseclib3\File\X509::getDN()
    */
    /**
     * Return internal array representation
     */
    const DN_ARRAY = 0;
    /**
     * Return string
     */
    const DN_STRING = 1;
    /**
     * Return ASN.1 name string
     */
    const DN_ASN1 = 2;
    /**
     * Return OpenSSL compatible array
     */
    const DN_OPENSSL = 3;
    /**
     * Return canonical ASN.1 RDNs string
     */
    const DN_CANON = 4;
    /**
     * Return name hash for file indexing
     */
    const DN_HASH = 5;
    /**#@-*/

    /**#@+
     * @access public
     * @see \phpseclib3\File\X509::saveX509()
     * @see \phpseclib3\File\X509::saveCSR()
     * @see \phpseclib3\File\X509::saveCRL()
    */
    /**
     * Save as PEM
     *
     * ie. a base64-encoded PEM with a header and a footer
     */
    const FORMAT_PEM = 0;
    /**
     * Save as DER
     */
    const FORMAT_DER = 1;
    /**
     * Save as a SPKAC
     *
     * Only works on CSRs. Not currently supported.
     */
    const FORMAT_SPKAC = 2;
    /**
     * Auto-detect the format
     *
     * Used only by the load*() functions
     */
    const FORMAT_AUTO_DETECT = 3;
    /**#@-*/

    /**
     * Attribute value disposition.
     * If disposition is >= 0, this is the index of the target value.
     */
    const ATTR_ALL = -1; // All attribute values (array).
    const ATTR_APPEND = -2; // Add a value.
    const ATTR_REPLACE = -3; // Clear first, then add a value.

    /**
     * Distinguished Name
     *
     * @var array
     * @access private
     */
    private $dn;

    /**
     * Public key
     *
     * @var string
     * @access private
     */
    private $publicKey;

    /**
     * Private key
     *
     * @var string
     * @access private
     */
    private $privateKey;

    /**
     * Object identifiers for X.509 certificates
     *
     * @var array
     * @access private
     * @link http://en.wikipedia.org/wiki/Object_identifier
     */
    private $oids;

    /**
     * The certificate authorities
     *
     * @var array
     * @access private
     */
    private $CAs;

    /**
     * The currently loaded certificate
     *
     * @var array
     * @access private
     */
    private $currentCert;

    /**
     * The signature subject
     *
     * There's no guarantee \phpseclib3\File\X509 is going to re-encode an X.509 cert in the same way it was originally
     * encoded so we take save the portion of the original cert that the signature would have made for.
     *
     * @var string
     * @access private
     */
    private $signatureSubject;

    /**
     * Certificate Start Date
     *
     * @var string
     * @access private
     */
    private $startDate;

    /**
     * Certificate End Date
     *
     * @var string
     * @access private
     */
    private $endDate;

    /**
     * Serial Number
     *
     * @var string
     * @access private
     */
    private $serialNumber;

    /**
     * Key Identifier
     *
     * See {@link http://tools.ietf.org/html/rfc5280#section-4.2.1.1 RFC5280#section-4.2.1.1} and
     * {@link http://tools.ietf.org/html/rfc5280#section-4.2.1.2 RFC5280#section-4.2.1.2}.
     *
     * @var string
     * @access private
     */
    private $currentKeyIdentifier;

    /**
     * CA Flag
     *
     * @var bool
     * @access private
     */
    private $caFlag = false;

    /**
     * SPKAC Challenge
     *
     * @var string
     * @access private
     */
    private $challenge;

    /**
     * OIDs loaded
     *
     * @var bool
     * @access private
     */
    private static $oidsLoaded = false;

    /**
     * Recursion Limit
     *
     * @var int
     * @access private
     */
    private static $recur_limit = 5;

    /**
     * URL fetch flag
     *
     * @var bool
     * @access private
     */
    private static $disable_url_fetch = false;

    /**
     * Default Constructor.
     *
     * @return \phpseclib3\File\X509
     * @access public
     */
    public function __construct()
    {
        // Explicitly Tagged Module, 1988 Syntax
        // http://tools.ietf.org/html/rfc5280#appendix-A.1

        if (!self::$oidsLoaded) {
            // OIDs from RFC5280 and those RFCs mentioned in RFC5280#section-4.1.1.2
            ASN1::loadOIDs([
                //'id-pkix' => '1.3.6.1.5.5.7',
                //'id-pe' => '1.3.6.1.5.5.7.1',
                //'id-qt' => '1.3.6.1.5.5.7.2',
                //'id-kp' => '1.3.6.1.5.5.7.3',
                //'id-ad' => '1.3.6.1.5.5.7.48',
                'id-qt-cps' => '1.3.6.1.5.5.7.2.1',
                'id-qt-unotice' => '1.3.6.1.5.5.7.2.2',
                'id-ad-ocsp' =>'1.3.6.1.5.5.7.48.1',
                'id-ad-caIssuers' => '1.3.6.1.5.5.7.48.2',
                'id-ad-timeStamping' => '1.3.6.1.5.5.7.48.3',
                'id-ad-caRepository' => '1.3.6.1.5.5.7.48.5',
                //'id-at' => '2.5.4',
                'id-at-name' => '2.5.4.41',
                'id-at-surname' => '2.5.4.4',
                'id-at-givenName' => '2.5.4.42',
                'id-at-initials' => '2.5.4.43',
                'id-at-generationQualifier' => '2.5.4.44',
                'id-at-commonName' => '2.5.4.3',
                'id-at-localityName' => '2.5.4.7',
                'id-at-stateOrProvinceName' => '2.5.4.8',
                'id-at-organizationName' => '2.5.4.10',
                'id-at-organizationalUnitName' => '2.5.4.11',
                'id-at-title' => '2.5.4.12',
                'id-at-description' => '2.5.4.13',
                'id-at-dnQualifier' => '2.5.4.46',
                'id-at-countryName' => '2.5.4.6',
                'id-at-serialNumber' => '2.5.4.5',
                'id-at-pseudonym' => '2.5.4.65',
                'id-at-postalCode' => '2.5.4.17',
                'id-at-streetAddress' => '2.5.4.9',
                'id-at-uniqueIdentifier' => '2.5.4.45',
                'id-at-role' => '2.5.4.72',
                'id-at-postalAddress' => '2.5.4.16',

                //'id-domainComponent' => '0.9.2342.19200300.100.1.25',
                //'pkcs-9' => '1.2.840.113549.1.9',
                'pkcs-9-at-emailAddress' => '1.2.840.113549.1.9.1',
                //'id-ce' => '2.5.29',
                'id-ce-authorityKeyIdentifier' => '2.5.29.35',
                'id-ce-subjectKeyIdentifier' => '2.5.29.14',
                'id-ce-keyUsage' => '2.5.29.15',
                'id-ce-privateKeyUsagePeriod' => '2.5.29.16',
                'id-ce-certificatePolicies' => '2.5.29.32',
                //'anyPolicy' => '2.5.29.32.0',

                'id-ce-policyMappings' => '2.5.29.33',

                'id-ce-subjectAltName' => '2.5.29.17',
                'id-ce-issuerAltName' => '2.5.29.18',
                'id-ce-subjectDirectoryAttributes' => '2.5.29.9',
                'id-ce-basicConstraints' => '2.5.29.19',
                'id-ce-nameConstraints' => '2.5.29.30',
                'id-ce-policyConstraints' => '2.5.29.36',
                'id-ce-cRLDistributionPoints' => '2.5.29.31',
                'id-ce-extKeyUsage' => '2.5.29.37',
                //'anyExtendedKeyUsage' => '2.5.29.37.0',
                'id-kp-serverAuth' => '1.3.6.1.5.5.7.3.1',
                'id-kp-clientAuth' => '1.3.6.1.5.5.7.3.2',
                'id-kp-codeSigning' => '1.3.6.1.5.5.7.3.3',
                'id-kp-emailProtection' => '1.3.6.1.5.5.7.3.4',
                'id-kp-timeStamping' => '1.3.6.1.5.5.7.3.8',
                'id-kp-OCSPSigning' => '1.3.6.1.5.5.7.3.9',
                'id-ce-inhibitAnyPolicy' => '2.5.29.54',
                'id-ce-freshestCRL' => '2.5.29.46',
                'id-pe-authorityInfoAccess' => '1.3.6.1.5.5.7.1.1',
                'id-pe-subjectInfoAccess' => '1.3.6.1.5.5.7.1.11',
                'id-ce-cRLNumber' => '2.5.29.20',
                'id-ce-issuingDistributionPoint' => '2.5.29.28',
                'id-ce-deltaCRLIndicator' => '2.5.29.27',
                'id-ce-cRLReasons' => '2.5.29.21',
                'id-ce-certificateIssuer' => '2.5.29.29',
                'id-ce-holdInstructionCode' => '2.5.29.23',
                //'holdInstruction' => '1.2.840.10040.2',
                'id-holdinstruction-none' => '1.2.840.10040.2.1',
                'id-holdinstruction-callissuer' => '1.2.840.10040.2.2',
                'id-holdinstruction-reject' => '1.2.840.10040.2.3',
                'id-ce-invalidityDate' => '2.5.29.24',

                'rsaEncryption' => '1.2.840.113549.1.1.1',
                'md2WithRSAEncryption' => '1.2.840.113549.1.1.2',
                'md5WithRSAEncryption' => '1.2.840.113549.1.1.4',
                'sha1WithRSAEncryption' => '1.2.840.113549.1.1.5',
                'sha224WithRSAEncryption' => '1.2.840.113549.1.1.14',
                'sha256WithRSAEncryption' => '1.2.840.113549.1.1.11',
                'sha384WithRSAEncryption' => '1.2.840.113549.1.1.12',
                'sha512WithRSAEncryption' => '1.2.840.113549.1.1.13',

                'id-ecPublicKey' => '1.2.840.10045.2.1',
                'ecdsa-with-SHA1' => '1.2.840.10045.4.1',
                // from https://tools.ietf.org/html/rfc5758#section-3.2
                'ecdsa-with-SHA224' => '1.2.840.10045.4.3.1',
                'ecdsa-with-SHA256' => '1.2.840.10045.4.3.2',
                'ecdsa-with-SHA384' => '1.2.840.10045.4.3.3',
                'ecdsa-with-SHA512' => '1.2.840.10045.4.3.4',

                'id-dsa' => '1.2.840.10040.4.1',
                'id-dsa-with-sha1' => '1.2.840.10040.4.3',
                // from https://tools.ietf.org/html/rfc5758#section-3.1
                'id-dsa-with-sha224' => '2.16.840.1.101.3.4.3.1',
                'id-dsa-with-sha256' => '2.16.840.1.101.3.4.3.2',

                // from https://tools.ietf.org/html/rfc8410:
                'id-Ed25519' => '1.3.101.112',
                'id-Ed448' => '1.3.101.113',

                'id-RSASSA-PSS' => '1.2.840.113549.1.1.10',

                //'id-sha224' => '2.16.840.1.101.3.4.2.4',
                //'id-sha256' => '2.16.840.1.101.3.4.2.1',
                //'id-sha384' => '2.16.840.1.101.3.4.2.2',
                //'id-sha512' => '2.16.840.1.101.3.4.2.3',
                //'id-GostR3411-94-with-GostR3410-94' => '1.2.643.2.2.4',
                //'id-GostR3411-94-with-GostR3410-2001' => '1.2.643.2.2.3',
                //'id-GostR3410-2001' => '1.2.643.2.2.20',
                //'id-GostR3410-94' => '1.2.643.2.2.19',
                // Netscape Object Identifiers from "Netscape Certificate Extensions"
                'netscape' => '2.16.840.1.113730',
                'netscape-cert-extension' => '2.16.840.1.113730.1',
                'netscape-cert-type' => '2.16.840.1.113730.1.1',
                'netscape-comment' => '2.16.840.1.113730.1.13',
                'netscape-ca-policy-url' => '2.16.840.1.113730.1.8',
                // the following are X.509 extensions not supported by phpseclib
                'id-pe-logotype' => '1.3.6.1.5.5.7.1.12',
                'entrustVersInfo' => '1.2.840.113533.7.65.0',
                'verisignPrivate' => '2.16.840.1.113733.1.6.9',
                // for Certificate Signing Requests
                // see http://tools.ietf.org/html/rfc2985
                'pkcs-9-at-unstructuredName' => '1.2.840.113549.1.9.2', // PKCS #9 unstructured name
                'pkcs-9-at-challengePassword' => '1.2.840.113549.1.9.7', // Challenge password for certificate revocations
                'pkcs-9-at-extensionRequest' => '1.2.840.113549.1.9.14' // Certificate extension request
            ]);
        }
    }

    /**
     * Load X.509 certificate
     *
     * Returns an associative array describing the X.509 cert or a false if the cert failed to load
     *
     * @param string $cert
     * @param int $mode
     * @access public
     * @return mixed
     */
    public function loadX509($cert, $mode = self::FORMAT_AUTO_DETECT)
    {
        if (is_array($cert) && isset($cert['tbsCertificate'])) {
            unset($this->currentCert);
            unset($this->currentKeyIdentifier);
            $this->dn = $cert['tbsCertificate']['subject'];
            if (!isset($this->dn)) {
                return false;
            }
            $this->currentCert = $cert;

            $currentKeyIdentifier = $this->getExtension('id-ce-subjectKeyIdentifier');
            $this->currentKeyIdentifier = is_string($currentKeyIdentifier) ? $currentKeyIdentifier : null;

            unset($this->signatureSubject);

            return $cert;
        }

        if ($mode != self::FORMAT_DER) {
            $newcert = ASN1::extractBER($cert);
            if ($mode == self::FORMAT_PEM && $cert == $newcert) {
                return false;
            }
            $cert = $newcert;
        }

        if ($cert === false) {
            $this->currentCert = false;
            return false;
        }

        $decoded = ASN1::decodeBER($cert);

        if (!empty($decoded)) {
            $x509 = ASN1::asn1map($decoded[0], Maps\Certificate::MAP);
        }
        if (!isset($x509) || $x509 === false) {
            $this->currentCert = false;
            return false;
        }

        $this->signatureSubject = substr($cert, $decoded[0]['content'][0]['start'], $decoded[0]['content'][0]['length']);

        if ($this->isSubArrayValid($x509, 'tbsCertificate/extensions')) {
            $this->mapInExtensions($x509, 'tbsCertificate/extensions');
        }
        $this->mapInDNs($x509, 'tbsCertificate/issuer/rdnSequence');
        $this->mapInDNs($x509, 'tbsCertificate/subject/rdnSequence');

        $key = $x509['tbsCertificate']['subjectPublicKeyInfo'];
        $key = ASN1::encodeDER($key, Maps\SubjectPublicKeyInfo::MAP);
        $x509['tbsCertificate']['subjectPublicKeyInfo']['subjectPublicKey'] =
            "-----BEGIN PUBLIC KEY-----\r\n" .
            chunk_split(base64_encode($key), 64) .
            "-----END PUBLIC KEY-----";

        $this->currentCert = $x509;
        $this->dn = $x509['tbsCertificate']['subject'];

        $currentKeyIdentifier = $this->getExtension('id-ce-subjectKeyIdentifier');
        $this->currentKeyIdentifier = is_string($currentKeyIdentifier) ? $currentKeyIdentifier : null;

        return $x509;
    }

    /**
     * Save X.509 certificate
     *
     * @param array $cert
     * @param int $format optional
     * @access public
     * @return string
     */
    public function saveX509($cert, $format = self::FORMAT_PEM)
    {
        if (!is_array($cert) || !isset($cert['tbsCertificate'])) {
            return false;
        }

        switch (true) {
            // "case !$a: case !$b: break; default: whatever();" is the same thing as "if ($a && $b) whatever()"
            case !($algorithm = $this->subArray($cert, 'tbsCertificate/subjectPublicKeyInfo/algorithm/algorithm')):
            case is_object($cert['tbsCertificate']['subjectPublicKeyInfo']['subjectPublicKey']):
                break;
            default:
                $cert['tbsCertificate']['subjectPublicKeyInfo'] = new Element(
                    base64_decode(preg_replace('#-.+-|[\r\n]#', '', $cert['tbsCertificate']['subjectPublicKeyInfo']['subjectPublicKey']))
                );
        }

        if ($algorithm == 'rsaEncryption') {
            $cert['signatureAlgorithm']['parameters'] = null;
            $cert['tbsCertificate']['signature']['parameters'] = null;
        }

        $filters = [];
        $type_utf8_string = ['type' => ASN1::TYPE_UTF8_STRING];
        $filters['tbsCertificate']['signature']['parameters'] = $type_utf8_string;
        $filters['tbsCertificate']['signature']['issuer']['rdnSequence']['value'] = $type_utf8_string;
        $filters['tbsCertificate']['issuer']['rdnSequence']['value'] = $type_utf8_string;
        $filters['tbsCertificate']['subject']['rdnSequence']['value'] = $type_utf8_string;
        $filters['tbsCertificate']['subjectPublicKeyInfo']['algorithm']['parameters'] = $type_utf8_string;
        $filters['signatureAlgorithm']['parameters'] = $type_utf8_string;
        $filters['authorityCertIssuer']['directoryName']['rdnSequence']['value'] = $type_utf8_string;
        //$filters['policyQualifiers']['qualifier'] = $type_utf8_string;
        $filters['distributionPoint']['fullName']['directoryName']['rdnSequence']['value'] = $type_utf8_string;
        $filters['directoryName']['rdnSequence']['value'] = $type_utf8_string;

        /* in the case of policyQualifiers/qualifier, the type has to be \phpseclib3\File\ASN1::TYPE_IA5_STRING.
           \phpseclib3\File\ASN1::TYPE_PRINTABLE_STRING will cause OpenSSL's X.509 parser to spit out random
           characters.
         */
        $filters['policyQualifiers']['qualifier']
            = ['type' => ASN1::TYPE_IA5_STRING];

        ASN1::setFilters($filters);

        $this->mapOutExtensions($cert, 'tbsCertificate/extensions');
        $this->mapOutDNs($cert, 'tbsCertificate/issuer/rdnSequence');
        $this->mapOutDNs($cert, 'tbsCertificate/subject/rdnSequence');

        $cert = ASN1::encodeDER($cert, Maps\Certificate::MAP);

        switch ($format) {
            case self::FORMAT_DER:
                return $cert;
            // case self::FORMAT_PEM:
            default:
                return "-----BEGIN CERTIFICATE-----\r\n" . chunk_split(Base64::encode($cert), 64) . '-----END CERTIFICATE-----';
        }
    }

    /**
     * Map extension values from octet string to extension-specific internal
     *   format.
     *
<<<<<<< HEAD
     * @param &array $root
=======
     * @param array $root (by reference)
>>>>>>> 05f6467b
     * @param string $path
     * @access private
     */
    private function mapInExtensions(&$root, $path)
    {
        $extensions = &$this->subArrayUnchecked($root, $path);

        if ($extensions) {
            for ($i = 0; $i < count($extensions); $i++) {
                $id = $extensions[$i]['extnId'];
                $value = &$extensions[$i]['extnValue'];
                $decoded = ASN1::decodeBER($value);
                /* [extnValue] contains the DER encoding of an ASN.1 value
                   corresponding to the extension type identified by extnID */
                $map = $this->getMapping($id);
                if (!is_bool($map)) {
                    $decoder = $id == 'id-ce-nameConstraints' ?
                        [static::class, 'decodeNameConstraintIP'] :
                        [static::class, 'decodeIP'];
                    $mapped = ASN1::asn1map($decoded[0], $map, ['iPAddress' => $decoder]);
                    $value = $mapped === false ? $decoded[0] : $mapped;

                    if ($id == 'id-ce-certificatePolicies') {
                        for ($j = 0; $j < count($value); $j++) {
                            if (!isset($value[$j]['policyQualifiers'])) {
                                continue;
                            }
                            for ($k = 0; $k < count($value[$j]['policyQualifiers']); $k++) {
                                $subid = $value[$j]['policyQualifiers'][$k]['policyQualifierId'];
                                $map = $this->getMapping($subid);
                                $subvalue = &$value[$j]['policyQualifiers'][$k]['qualifier'];
                                if ($map !== false) {
                                    $decoded = ASN1::decodeBER($subvalue);
                                    $mapped = ASN1::asn1map($decoded[0], $map);
                                    $subvalue = $mapped === false ? $decoded[0] : $mapped;
                                }
                            }
                        }
                    }
                }
            }
        }
    }

    /**
     * Map extension values from extension-specific internal format to
     *   octet string.
     *
<<<<<<< HEAD
     * @param &array Ref $root
=======
     * @param array $root (by reference)
>>>>>>> 05f6467b
     * @param string $path
     * @access private
     */
    private function mapOutExtensions(&$root, $path)
    {
        $extensions = &$this->subArray($root, $path);

        if (is_array($extensions)) {
            $size = count($extensions);
            for ($i = 0; $i < $size; $i++) {
                if ($extensions[$i] instanceof Element) {
                    continue;
                }

                $id = $extensions[$i]['extnId'];
                $value = &$extensions[$i]['extnValue'];

                switch ($id) {
                    case 'id-ce-certificatePolicies':
                        for ($j = 0; $j < count($value); $j++) {
                            if (!isset($value[$j]['policyQualifiers'])) {
                                continue;
                            }
                            for ($k = 0; $k < count($value[$j]['policyQualifiers']); $k++) {
                                $subid = $value[$j]['policyQualifiers'][$k]['policyQualifierId'];
                                $map = $this->getMapping($subid);
                                $subvalue = &$value[$j]['policyQualifiers'][$k]['qualifier'];
                                if ($map !== false) {
                                    // by default \phpseclib3\File\ASN1 will try to render qualifier as a \phpseclib3\File\ASN1::TYPE_IA5_STRING since it's
                                    // actual type is \phpseclib3\File\ASN1::TYPE_ANY
                                    $subvalue = new Element(ASN1::encodeDER($subvalue, $map));
                                }
                            }
                        }
                        break;
                    case 'id-ce-authorityKeyIdentifier': // use 00 as the serial number instead of an empty string
                        if (isset($value['authorityCertSerialNumber'])) {
                            if ($value['authorityCertSerialNumber']->toBytes() == '') {
                                $temp = chr((ASN1::CLASS_CONTEXT_SPECIFIC << 6) | 2) . "\1\0";
                                $value['authorityCertSerialNumber'] = new Element($temp);
                            }
                        }
                }

                /* [extnValue] contains the DER encoding of an ASN.1 value
                   corresponding to the extension type identified by extnID */
                $map = $this->getMapping($id);
                if (is_bool($map)) {
                    if (!$map) {
                        //user_error($id . ' is not a currently supported extension');
                        unset($extensions[$i]);
                    }
                } else {
                    $value = ASN1::encodeDER($value, $map, ['iPAddress' => [static::class, 'encodeIP']]);
                }
            }
        }
    }

    /**
     * Map attribute values from ANY type to attribute-specific internal
     *   format.
     *
<<<<<<< HEAD
     * @param &array Ref $root
=======
     * @param array $root (by reference)
>>>>>>> 05f6467b
     * @param string $path
     * @access private
     */
    private function mapInAttributes(&$root, $path)
    {
        $attributes = &$this->subArray($root, $path);

        if (is_array($attributes)) {
            for ($i = 0; $i < count($attributes); $i++) {
                $id = $attributes[$i]['type'];
                /* $value contains the DER encoding of an ASN.1 value
                   corresponding to the attribute type identified by type */
                $map = $this->getMapping($id);
                if (is_array($attributes[$i]['value'])) {
                    $values = &$attributes[$i]['value'];
                    for ($j = 0; $j < count($values); $j++) {
                        $value = ASN1::encodeDER($values[$j], Maps\AttributeValue::MAP);
                        $decoded = ASN1::decodeBER($value);
                        if (!is_bool($map)) {
                            $mapped = ASN1::asn1map($decoded[0], $map);
                            if ($mapped !== false) {
                                $values[$j] = $mapped;
                            }
                            if ($id == 'pkcs-9-at-extensionRequest' && $this->isSubArrayValid($values, $j)) {
                                $this->mapInExtensions($values, $j);
                            }
                        } elseif ($map) {
                            $values[$j] = $value;
                        }
                    }
                }
            }
        }
    }

    /**
     * Map attribute values from attribute-specific internal format to
     *   ANY type.
     *
<<<<<<< HEAD
     * @param &array $root Ref
=======
     * @param array $root (by reference)
>>>>>>> 05f6467b
     * @param string $path
     * @access private
     */
    private function mapOutAttributes(&$root, $path)
    {
        $attributes = &$this->subArray($root, $path);

        if (is_array($attributes)) {
            $size = count($attributes);
            for ($i = 0; $i < $size; $i++) {
                /* [value] contains the DER encoding of an ASN.1 value
                   corresponding to the attribute type identified by type */
                $id = $attributes[$i]['type'];
                $map = $this->getMapping($id);
                if ($map === false) {
                    //user_error($id . ' is not a currently supported attribute', E_USER_NOTICE);
                    unset($attributes[$i]);
                } elseif (is_array($attributes[$i]['value'])) {
                    $values = &$attributes[$i]['value'];
                    for ($j = 0; $j < count($values); $j++) {
                        switch ($id) {
                            case 'pkcs-9-at-extensionRequest':
                                $this->mapOutExtensions($values, $j);
                                break;
                        }

                        if (!is_bool($map)) {
                            $temp = ASN1::encodeDER($values[$j], $map);
                            $decoded = ASN1::decodeBER($temp);
                            $values[$j] = ASN1::asn1map($decoded[0], Maps\AttributeValue::MAP);
                        }
                    }
                }
            }
        }
    }

    /**
     * Map DN values from ANY type to DN-specific internal
     *   format.
     *
<<<<<<< HEAD
     * @param &array $root
=======
     * @param array $root (by reference)
>>>>>>> 05f6467b
     * @param string $path
     * @access private
     */
    private function mapInDNs(&$root, $path)
    {
        $dns = &$this->subArray($root, $path);

        if (is_array($dns)) {
            for ($i = 0; $i < count($dns); $i++) {
                for ($j = 0; $j < count($dns[$i]); $j++) {
                    $type = $dns[$i][$j]['type'];
                    $value = &$dns[$i][$j]['value'];
                    if (is_object($value) && $value instanceof Element) {
                        $map = $this->getMapping($type);
                        if (!is_bool($map)) {
                            $decoded = ASN1::decodeBER($value);
                            $value = ASN1::asn1map($decoded[0], $map);
                        }
                    }
                }
            }
        }
    }

    /**
     * Map DN values from DN-specific internal format to
     *   ANY type.
     *
<<<<<<< HEAD
     * @param &array $root
=======
     * @param array $root (by reference)
>>>>>>> 05f6467b
     * @param string $path
     * @access private
     */
    private function mapOutDNs(&$root, $path)
    {
        $dns = &$this->subArray($root, $path);

        if (is_array($dns)) {
            $size = count($dns);
            for ($i = 0; $i < $size; $i++) {
                for ($j = 0; $j < count($dns[$i]); $j++) {
                    $type = $dns[$i][$j]['type'];
                    $value = &$dns[$i][$j]['value'];
                    if (is_object($value) && $value instanceof Element) {
                        continue;
                    }

                    $map = $this->getMapping($type);
                    if (!is_bool($map)) {
                        $value = new Element(ASN1::encodeDER($value, $map));
                    }
                }
            }
        }
    }

    /**
     * Associate an extension ID to an extension mapping
     *
     * @param string $extnId
     * @access private
     * @return mixed
     */
    private function getMapping($extnId)
    {
        if (!is_string($extnId)) { // eg. if it's a \phpseclib3\File\ASN1\Element object
            return true;
        }

        switch ($extnId) {
            case 'id-ce-keyUsage':
                return Maps\KeyUsage::MAP;
            case 'id-ce-basicConstraints':
                return Maps\BasicConstraints::MAP;
            case 'id-ce-subjectKeyIdentifier':
                return Maps\KeyIdentifier::MAP;
            case 'id-ce-cRLDistributionPoints':
                return Maps\CRLDistributionPoints::MAP;
            case 'id-ce-authorityKeyIdentifier':
                return Maps\AuthorityKeyIdentifier::MAP;
            case 'id-ce-certificatePolicies':
                return Maps\CertificatePolicies::MAP;
            case 'id-ce-extKeyUsage':
                return Maps\ExtKeyUsageSyntax::MAP;
            case 'id-pe-authorityInfoAccess':
                return Maps\AuthorityInfoAccessSyntax::MAP;
            case 'id-ce-subjectAltName':
                return Maps\SubjectAltName::MAP;
            case 'id-ce-subjectDirectoryAttributes':
                return Maps\SubjectDirectoryAttributes::MAP;
            case 'id-ce-privateKeyUsagePeriod':
                return Maps\PrivateKeyUsagePeriod::MAP;
            case 'id-ce-issuerAltName':
                return Maps\IssuerAltName::MAP;
            case 'id-ce-policyMappings':
                return Maps\PolicyMappings::MAP;
            case 'id-ce-nameConstraints':
                return Maps\NameConstraints::MAP;

            case 'netscape-cert-type':
                return Maps\netscape_cert_type::MAP;
            case 'netscape-comment':
                return Maps\netscape_comment::MAP;
            case 'netscape-ca-policy-url':
                return Maps\netscape_ca_policy_url::MAP;

            // since id-qt-cps isn't a constructed type it will have already been decoded as a string by the time it gets
            // back around to asn1map() and we don't want it decoded again.
            //case 'id-qt-cps':
            //    return Maps\CPSuri::MAP;
            case 'id-qt-unotice':
                return Maps\UserNotice::MAP;

            // the following OIDs are unsupported but we don't want them to give notices when calling saveX509().
            case 'id-pe-logotype': // http://www.ietf.org/rfc/rfc3709.txt
            case 'entrustVersInfo':
            // http://support.microsoft.com/kb/287547
            case '1.3.6.1.4.1.311.20.2': // szOID_ENROLL_CERTTYPE_EXTENSION
            case '1.3.6.1.4.1.311.21.1': // szOID_CERTSRV_CA_VERSION
            // "SET Secure Electronic Transaction Specification"
            // http://www.maithean.com/docs/set_bk3.pdf
            case '2.23.42.7.0': // id-set-hashedRootKey
            // "Certificate Transparency"
            // https://tools.ietf.org/html/rfc6962
            case '1.3.6.1.4.1.11129.2.4.2':
            // "Qualified Certificate statements"
            // https://tools.ietf.org/html/rfc3739#section-3.2.6
            case '1.3.6.1.5.5.7.1.3':
                return true;

            // CSR attributes
            case 'pkcs-9-at-unstructuredName':
                return Maps\PKCS9String::MAP;
            case 'pkcs-9-at-challengePassword':
                return Maps\DirectoryString::MAP;
            case 'pkcs-9-at-extensionRequest':
                return Maps\Extensions::MAP;

            // CRL extensions.
            case 'id-ce-cRLNumber':
                return Maps\CRLNumber::MAP;
            case 'id-ce-deltaCRLIndicator':
                return Maps\CRLNumber::MAP;
            case 'id-ce-issuingDistributionPoint':
                return Maps\IssuingDistributionPoint::MAP;
            case 'id-ce-freshestCRL':
                return Maps\CRLDistributionPoints::MAP;
            case 'id-ce-cRLReasons':
                return Maps\CRLReason::MAP;
            case 'id-ce-invalidityDate':
                return Maps\InvalidityDate::MAP;
            case 'id-ce-certificateIssuer':
                return Maps\CertificateIssuer::MAP;
            case 'id-ce-holdInstructionCode':
                return Maps\HoldInstructionCode::MAP;
            case 'id-at-postalAddress':
                return Maps\PostalAddress::MAP;
        }

        return false;
    }

    /**
     * Load an X.509 certificate as a certificate authority
     *
     * @param string $cert
     * @access public
     * @return bool
     */
    public function loadCA($cert)
    {
        $olddn = $this->dn;
        $oldcert = $this->currentCert;
        $oldsigsubj = $this->signatureSubject;
        $oldkeyid = $this->currentKeyIdentifier;

        $cert = $this->loadX509($cert);
        if (!$cert) {
            $this->dn = $olddn;
            $this->currentCert = $oldcert;
            $this->signatureSubject = $oldsigsubj;
            $this->currentKeyIdentifier = $oldkeyid;

            return false;
        }

        /* From RFC5280 "PKIX Certificate and CRL Profile":

           If the keyUsage extension is present, then the subject public key
           MUST NOT be used to verify signatures on certificates or CRLs unless
           the corresponding keyCertSign or cRLSign bit is set. */
        //$keyUsage = $this->getExtension('id-ce-keyUsage');
        //if ($keyUsage && !in_array('keyCertSign', $keyUsage)) {
        //    return false;
        //}

        /* From RFC5280 "PKIX Certificate and CRL Profile":

           The cA boolean indicates whether the certified public key may be used
           to verify certificate signatures.  If the cA boolean is not asserted,
           then the keyCertSign bit in the key usage extension MUST NOT be
           asserted.  If the basic constraints extension is not present in a
           version 3 certificate, or the extension is present but the cA boolean
           is not asserted, then the certified public key MUST NOT be used to
           verify certificate signatures. */
        //$basicConstraints = $this->getExtension('id-ce-basicConstraints');
        //if (!$basicConstraints || !$basicConstraints['cA']) {
        //    return false;
        //}

        $this->CAs[] = $cert;

        $this->dn = $olddn;
        $this->currentCert = $oldcert;
        $this->signatureSubject = $oldsigsubj;

        return true;
    }

    /**
     * Validate an X.509 certificate against a URL
     *
     * From RFC2818 "HTTP over TLS":
     *
     * Matching is performed using the matching rules specified by
     * [RFC2459].  If more than one identity of a given type is present in
     * the certificate (e.g., more than one dNSName name, a match in any one
     * of the set is considered acceptable.) Names may contain the wildcard
     * character * which is considered to match any single domain name
     * component or component fragment. E.g., *.a.com matches foo.a.com but
     * not bar.foo.a.com. f*.com matches foo.com but not bar.com.
     *
     * @param string $url
     * @access public
     * @return bool
     */
    public function validateURL($url)
    {
        if (!is_array($this->currentCert) || !isset($this->currentCert['tbsCertificate'])) {
            return false;
        }

        $components = parse_url($url);
        if (!isset($components['host'])) {
            return false;
        }

        if ($names = $this->getExtension('id-ce-subjectAltName')) {
            foreach ($names as $name) {
                foreach ($name as $key => $value) {
                    $value = str_replace(['.', '*'], ['\.', '[^.]*'], $value);
                    switch ($key) {
                        case 'dNSName':
                            /* From RFC2818 "HTTP over TLS":

                               If a subjectAltName extension of type dNSName is present, that MUST
                               be used as the identity. Otherwise, the (most specific) Common Name
                               field in the Subject field of the certificate MUST be used. Although
                               the use of the Common Name is existing practice, it is deprecated and
                               Certification Authorities are encouraged to use the dNSName instead. */
                            if (preg_match('#^' . $value . '$#', $components['host'])) {
                                return true;
                            }
                            break;
                        case 'iPAddress':
                            /* From RFC2818 "HTTP over TLS":

                               In some cases, the URI is specified as an IP address rather than a
                               hostname. In this case, the iPAddress subjectAltName must be present
                               in the certificate and must exactly match the IP in the URI. */
                            if (preg_match('#(?:\d{1-3}\.){4}#', $components['host'] . '.') && preg_match('#^' . $value . '$#', $components['host'])) {
                                return true;
                            }
                    }
                }
            }
            return false;
        }

        if ($value = $this->getDNProp('id-at-commonName')) {
            $value = str_replace(['.', '*'], ['\.', '[^.]*'], $value[0]);
            return preg_match('#^' . $value . '$#', $components['host']);
        }

        return false;
    }

    /**
     * Validate a date
     *
     * If $date isn't defined it is assumed to be the current date.
     *
     * @param \DateTime|string $date optional
     * @access public
     * @return boolean
     */
    public function validateDate($date = null)
    {
        if (!is_array($this->currentCert) || !isset($this->currentCert['tbsCertificate'])) {
            return false;
        }

        if (!isset($date)) {
            $date = new DateTime(null, new DateTimeZone(@date_default_timezone_get()));
        }

        $notBefore = $this->currentCert['tbsCertificate']['validity']['notBefore'];
        $notBefore = isset($notBefore['generalTime']) ? $notBefore['generalTime'] : $notBefore['utcTime'];

        $notAfter = $this->currentCert['tbsCertificate']['validity']['notAfter'];
        $notAfter = isset($notAfter['generalTime']) ? $notAfter['generalTime'] : $notAfter['utcTime'];

        if (is_string($date)) {
            $date = new DateTime($date, new DateTimeZone(@date_default_timezone_get()));
        }

        $notBefore = new DateTime($notBefore, new DateTimeZone(@date_default_timezone_get()));
        $notAfter = new DateTime($notAfter, new DateTimeZone(@date_default_timezone_get()));

        switch (true) {
            case $date < $notBefore:
            case $date > $notAfter:
                return false;
        }

        return true;
    }

    /**
     * Fetches a URL
     *
     * @param string $url
     * @access private
     * @return bool|string
     */
    private static function fetchURL($url)
    {
        if (self::$disable_url_fetch) {
            return false;
        }

        $parts = parse_url($url);
        $data = '';
        switch ($parts['scheme']) {
            case 'http':
                $fsock = @fsockopen($parts['host'], isset($parts['port']) ? $parts['port'] : 80);
                if (!$fsock) {
                    return false;
                }
                fputs($fsock, "GET $parts[path] HTTP/1.0\r\n");
                fputs($fsock, "Host: $parts[host]\r\n\r\n");
                $line = fgets($fsock, 1024);
                if (strlen($line) < 3) {
                    return false;
                }
                preg_match('#HTTP/1.\d (\d{3})#', $line, $temp);
                if ($temp[1] != '200') {
                    return false;
                }

                // skip the rest of the headers in the http response
                while (!feof($fsock) && fgets($fsock, 1024) != "\r\n") {
                }

                while (!feof($fsock)) {
                    $temp = fread($fsock, 1024);
                    if ($temp === false) {
                        return false;
                    }
                    $data.= $temp;
                }

                break;
            //case 'ftp':
            //case 'ldap':
            //default:
        }

        return $data;
    }

    /**
     * Validates an intermediate cert as identified via authority info access extension
     *
     * See https://tools.ietf.org/html/rfc4325 for more info
     *
     * @param bool $caonly
     * @param int $count
     * @access private
     * @return bool
     */
    private function testForIntermediate($caonly, $count)
    {
        $opts = $this->getExtension('id-pe-authorityInfoAccess');
        if (!is_array($opts)) {
            return false;
        }
        foreach ($opts as $opt) {
            if ($opt['accessMethod'] == 'id-ad-caIssuers') {
                // accessLocation is a GeneralName. GeneralName fields support stuff like email addresses, IP addresses, LDAP,
                // etc, but we're only supporting URI's. URI's and LDAP are the only thing https://tools.ietf.org/html/rfc4325
                // discusses
                if (isset($opt['accessLocation']['uniformResourceIdentifier'])) {
                    $url = $opt['accessLocation']['uniformResourceIdentifier'];
                    break;
                }
            }
        }

        if (!isset($url)) {
            return false;
        }

        $cert = static::fetchURL($url);
        if (!is_string($cert)) {
            return false;
        }

        $parent = new static();
        $parent->CAs = $this->CAs;
        /*
         "Conforming applications that support HTTP or FTP for accessing
          certificates MUST be able to accept .cer files and SHOULD be able
          to accept .p7c files." -- https://tools.ietf.org/html/rfc4325

         A .p7c file is 'a "certs-only" CMS message as specified in RFC 2797"

         These are currently unsupported
        */
        if (!is_array($parent->loadX509($cert))) {
            return false;
        }

        if (!$parent->validateSignatureCountable($caonly, ++$count)) {
            return false;
        }

        $this->CAs[] = $parent->currentCert;
        //$this->loadCA($cert);

        return true;
    }

    /**
     * Validate a signature
     *
     * Works on X.509 certs, CSR's and CRL's.
     * Returns true if the signature is verified, false if it is not correct or null on error
     *
     * By default returns false for self-signed certs. Call validateSignature(false) to make this support
     * self-signed.
     *
     * The behavior of this function is inspired by {@link http://php.net/openssl-verify openssl_verify}.
     *
     * @param bool $caonly optional
     * @access public
     * @return mixed
     */
    public function validateSignature($caonly = true)
    {
        return $this->validateSignatureCountable($caonly, 0);
    }

    /**
     * Validate a signature
     *
     * Performs said validation whilst keeping track of how many times validation method is called
     *
     * @param bool $caonly
     * @param int $count
     * @access private
     * @return mixed
     */
    private function validateSignatureCountable($caonly, $count)
    {
        if (!is_array($this->currentCert) || !isset($this->signatureSubject)) {
            return null;
        }

        if ($count == self::$recur_limit) {
            return false;
        }

        /* TODO:
           "emailAddress attribute values are not case-sensitive (e.g., "subscriber@example.com" is the same as "SUBSCRIBER@EXAMPLE.COM")."
            -- http://tools.ietf.org/html/rfc5280#section-4.1.2.6

           implement pathLenConstraint in the id-ce-basicConstraints extension */

        switch (true) {
            case isset($this->currentCert['tbsCertificate']):
                // self-signed cert
                switch (true) {
                    case !defined('FILE_X509_IGNORE_TYPE') && $this->currentCert['tbsCertificate']['issuer'] === $this->currentCert['tbsCertificate']['subject']:
                    case defined('FILE_X509_IGNORE_TYPE') && $this->getIssuerDN(self::DN_STRING) === $this->getDN(self::DN_STRING):
                        $authorityKey = $this->getExtension('id-ce-authorityKeyIdentifier');
                        $subjectKeyID = $this->getExtension('id-ce-subjectKeyIdentifier');
                        switch (true) {
                            case !is_array($authorityKey):
                            case !$subjectKeyID:
                            case isset($authorityKey['keyIdentifier']) && $authorityKey['keyIdentifier'] === $subjectKeyID:
                                $signingCert = $this->currentCert; // working cert
                        }
                }

                if (!empty($this->CAs)) {
                    for ($i = 0; $i < count($this->CAs); $i++) {
                        // even if the cert is a self-signed one we still want to see if it's a CA;
                        // if not, we'll conditionally return an error
                        $ca = $this->CAs[$i];
                        switch (true) {
                            case !defined('FILE_X509_IGNORE_TYPE') && $this->currentCert['tbsCertificate']['issuer'] === $ca['tbsCertificate']['subject']:
                            case defined('FILE_X509_IGNORE_TYPE') && $this->getDN(self::DN_STRING, $this->currentCert['tbsCertificate']['issuer']) === $this->getDN(self::DN_STRING, $ca['tbsCertificate']['subject']):
                                $authorityKey = $this->getExtension('id-ce-authorityKeyIdentifier');
                                $subjectKeyID = $this->getExtension('id-ce-subjectKeyIdentifier', $ca);
                                switch (true) {
                                    case !is_array($authorityKey):
                                    case !$subjectKeyID:
                                    case isset($authorityKey['keyIdentifier']) && $authorityKey['keyIdentifier'] === $subjectKeyID:
                                        if (is_array($authorityKey) && isset($authorityKey['authorityCertSerialNumber']) && !$authorityKey['authorityCertSerialNumber']->equals($ca['tbsCertificate']['serialNumber'])) {
                                            break 2; // serial mismatch - check other ca
                                        }
                                        $signingCert = $ca; // working cert
                                        break 3;
                                }
                        }
                    }
                    if (count($this->CAs) == $i && $caonly) {
                        return $this->testForIntermediate($caonly, $count) && $this->validateSignature($caonly);
                    }
                } elseif (!isset($signingCert) || $caonly) {
                    return $this->testForIntermediate($caonly, $count) && $this->validateSignature($caonly);
                }
                return $this->validateSignatureHelper(
                    $signingCert['tbsCertificate']['subjectPublicKeyInfo']['algorithm']['algorithm'],
                    $signingCert['tbsCertificate']['subjectPublicKeyInfo']['subjectPublicKey'],
                    $this->currentCert['signatureAlgorithm']['algorithm'],
                    substr($this->currentCert['signature'], 1),
                    $this->signatureSubject
                );
            case isset($this->currentCert['certificationRequestInfo']):
                return $this->validateSignatureHelper(
                    $this->currentCert['certificationRequestInfo']['subjectPKInfo']['algorithm']['algorithm'],
                    $this->currentCert['certificationRequestInfo']['subjectPKInfo']['subjectPublicKey'],
                    $this->currentCert['signatureAlgorithm']['algorithm'],
                    substr($this->currentCert['signature'], 1),
                    $this->signatureSubject
                );
            case isset($this->currentCert['publicKeyAndChallenge']):
                return $this->validateSignatureHelper(
                    $this->currentCert['publicKeyAndChallenge']['spki']['algorithm']['algorithm'],
                    $this->currentCert['publicKeyAndChallenge']['spki']['subjectPublicKey'],
                    $this->currentCert['signatureAlgorithm']['algorithm'],
                    substr($this->currentCert['signature'], 1),
                    $this->signatureSubject
                );
            case isset($this->currentCert['tbsCertList']):
                if (!empty($this->CAs)) {
                    for ($i = 0; $i < count($this->CAs); $i++) {
                        $ca = $this->CAs[$i];
                        switch (true) {
                            case !defined('FILE_X509_IGNORE_TYPE') && $this->currentCert['tbsCertList']['issuer'] === $ca['tbsCertificate']['subject']:
                            case defined('FILE_X509_IGNORE_TYPE') && $this->getDN(self::DN_STRING, $this->currentCert['tbsCertList']['issuer']) === $this->getDN(self::DN_STRING, $ca['tbsCertificate']['subject']):
                                $authorityKey = $this->getExtension('id-ce-authorityKeyIdentifier');
                                $subjectKeyID = $this->getExtension('id-ce-subjectKeyIdentifier', $ca);
                                switch (true) {
                                    case !is_array($authorityKey):
                                    case !$subjectKeyID:
                                    case isset($authorityKey['keyIdentifier']) && $authorityKey['keyIdentifier'] === $subjectKeyID:
                                        if (is_array($authorityKey) && isset($authorityKey['authorityCertSerialNumber']) && !$authorityKey['authorityCertSerialNumber']->equals($ca['tbsCertificate']['serialNumber'])) {
                                            break 2; // serial mismatch - check other ca
                                        }
                                        $signingCert = $ca; // working cert
                                        break 3;
                                }
                        }
                    }
                }
                if (!isset($signingCert)) {
                    return false;
                }
                return $this->validateSignatureHelper(
                    $signingCert['tbsCertificate']['subjectPublicKeyInfo']['algorithm']['algorithm'],
                    $signingCert['tbsCertificate']['subjectPublicKeyInfo']['subjectPublicKey'],
                    $this->currentCert['signatureAlgorithm']['algorithm'],
                    substr($this->currentCert['signature'], 1),
                    $this->signatureSubject
                );
            default:
                return false;
        }
    }

    /**
     * Validates a signature
     *
     * Returns true if the signature is verified and false if it is not correct.
     * If the algorithms are unsupposed an exception is thrown.
     *
     * @param string $publicKeyAlgorithm
     * @param string $publicKey
     * @param string $signatureAlgorithm
     * @param string $signature
     * @param string $signatureSubject
     * @access private
     * @throws \phpseclib3\Exception\UnsupportedAlgorithmException if the algorithm is unsupported
     * @return bool
     */
    private function validateSignatureHelper($publicKeyAlgorithm, $publicKey, $signatureAlgorithm, $signature, $signatureSubject)
    {
        switch ($publicKeyAlgorithm) {
            case 'id-RSASSA-PSS':
                $key = RSA::loadFormat('PSS', $publicKey);
                break;
            case 'rsaEncryption':
                $key = RSA::loadFormat('PKCS8', $publicKey);
                switch ($signatureAlgorithm) {
                    case 'md2WithRSAEncryption':
                    case 'md5WithRSAEncryption':
                    case 'sha1WithRSAEncryption':
                    case 'sha224WithRSAEncryption':
                    case 'sha256WithRSAEncryption':
                    case 'sha384WithRSAEncryption':
                    case 'sha512WithRSAEncryption':
                        $key = $key
                            ->withHash(preg_replace('#WithRSAEncryption$#', '', $signatureAlgorithm))
                            ->withPadding(RSA::SIGNATURE_PKCS1);
                        break;
                    default:
                        throw new UnsupportedAlgorithmException('Signature algorithm unsupported');
                }
                break;
            case 'id-Ed25519':
            case 'id-Ed448':
                $key = EC::loadFormat('PKCS8', $publicKey);
                break;
            case 'id-ecPublicKey':
                $key = EC::loadFormat('PKCS8', $publicKey);
                switch ($signatureAlgorithm) {
                    case 'ecdsa-with-SHA1':
                    case 'ecdsa-with-SHA224':
                    case 'ecdsa-with-SHA256':
                    case 'ecdsa-with-SHA384':
                    case 'ecdsa-with-SHA512':
                        $key = $key
                            ->withHash(preg_replace('#^ecdsa-with-#', '', strtolower($signatureAlgorithm)));
                        break;
                    default:
                        throw new UnsupportedAlgorithmException('Signature algorithm unsupported');
                }
                break;
            case 'id-dsa':
                $key = DSA::loadFormat('PKCS8', $publicKey);
                switch ($signatureAlgorithm) {
                    case 'id-dsa-with-sha1':
                    case 'id-dsa-with-sha224':
                    case 'id-dsa-with-sha256':
                        $key = $key
                            ->withHash(preg_replace('#^id-dsa-with-#', '', strtolower($signatureAlgorithm)));
                        break;
                    default:
                        throw new UnsupportedAlgorithmException('Signature algorithm unsupported');
                }
                break;
            default:
                throw new UnsupportedAlgorithmException('Public key algorithm unsupported');
        }

        return $key->verify($signatureSubject, $signature);
    }

    /**
     * Sets the recursion limit
     *
     * When validating a signature it may be necessary to download intermediate certs from URI's.
     * An intermediate cert that linked to itself would result in an infinite loop so to prevent
     * that we set a recursion limit. A negative number means that there is no recursion limit.
     *
     * @param int $count
     * @access public
     */
    public static function setRecurLimit($count)
    {
        self::$recur_limit = $count;
    }

    /**
     * Prevents URIs from being automatically retrieved
     *
     * @access public
     */
    public static function disableURLFetch()
    {
        self::$disable_url_fetch = true;
    }

    /**
     * Allows URIs to be automatically retrieved
     *
     * @access public
     */
    public static function enableURLFetch()
    {
        self::$disable_url_fetch = false;
    }

    /**
     * Decodes an IP address
     *
     * Takes in a base64 encoded "blob" and returns a human readable IP address
     *
     * @param string $ip
     * @access private
     * @return string
     */
    public static function decodeIP($ip)
    {
        return inet_ntop($ip);
    }

    /**
     * Decodes an IP address in a name constraints extension
     *
     * Takes in a base64 encoded "blob" and returns a human readable IP address / mask
     *
     * @param string $ip
     * @access private
     * @return array
     */
    public static function decodeNameConstraintIP($ip)
    {
        $size = strlen($ip) >> 1;
        $mask = substr($ip, $size);
        $ip = substr($ip, 0, $size);
        return [inet_ntop($ip), inet_ntop($mask)];
    }

    /**
     * Encodes an IP address
     *
     * Takes a human readable IP address into a base64-encoded "blob"
     *
     * @param string|array $ip
     * @access private
     * @return string
     */
    public static function encodeIP($ip)
    {
        return is_string($ip) ?
            inet_pton($ip) :
            inet_pton($ip[0]) . inet_pton($ip[1]);
    }

    /**
     * "Normalizes" a Distinguished Name property
     *
     * @param string $propName
     * @access private
     * @return mixed
     */
    private function translateDNProp($propName)
    {
        switch (strtolower($propName)) {
            case 'id-at-countryname':
            case 'countryname':
            case 'c':
                return 'id-at-countryName';
            case 'id-at-organizationname':
            case 'organizationname':
            case 'o':
                return 'id-at-organizationName';
            case 'id-at-dnqualifier':
            case 'dnqualifier':
                return 'id-at-dnQualifier';
            case 'id-at-commonname':
            case 'commonname':
            case 'cn':
                return 'id-at-commonName';
            case 'id-at-stateorprovincename':
            case 'stateorprovincename':
            case 'state':
            case 'province':
            case 'provincename':
            case 'st':
                return 'id-at-stateOrProvinceName';
            case 'id-at-localityname':
            case 'localityname':
            case 'l':
                return 'id-at-localityName';
            case 'id-emailaddress':
            case 'emailaddress':
                return 'pkcs-9-at-emailAddress';
            case 'id-at-serialnumber':
            case 'serialnumber':
                return 'id-at-serialNumber';
            case 'id-at-postalcode':
            case 'postalcode':
                return 'id-at-postalCode';
            case 'id-at-streetaddress':
            case 'streetaddress':
                return 'id-at-streetAddress';
            case 'id-at-name':
            case 'name':
                return 'id-at-name';
            case 'id-at-givenname':
            case 'givenname':
                return 'id-at-givenName';
            case 'id-at-surname':
            case 'surname':
            case 'sn':
                return 'id-at-surname';
            case 'id-at-initials':
            case 'initials':
                return 'id-at-initials';
            case 'id-at-generationqualifier':
            case 'generationqualifier':
                return 'id-at-generationQualifier';
            case 'id-at-organizationalunitname':
            case 'organizationalunitname':
            case 'ou':
                return 'id-at-organizationalUnitName';
            case 'id-at-pseudonym':
            case 'pseudonym':
                return 'id-at-pseudonym';
            case 'id-at-title':
            case 'title':
                return 'id-at-title';
            case 'id-at-description':
            case 'description':
                return 'id-at-description';
            case 'id-at-role':
            case 'role':
                return 'id-at-role';
            case 'id-at-uniqueidentifier':
            case 'uniqueidentifier':
            case 'x500uniqueidentifier':
                return 'id-at-uniqueIdentifier';
            case 'postaladdress':
            case 'id-at-postaladdress':
                return 'id-at-postalAddress';
            default:
                return false;
        }
    }

    /**
     * Set a Distinguished Name property
     *
     * @param string $propName
     * @param mixed $propValue
     * @param string $type optional
     * @access public
     * @return bool
     */
    public function setDNProp($propName, $propValue, $type = 'utf8String')
    {
        if (empty($this->dn)) {
            $this->dn = ['rdnSequence' => []];
        }

        if (($propName = $this->translateDNProp($propName)) === false) {
            return false;
        }

        foreach ((array) $propValue as $v) {
            if (!is_array($v) && isset($type)) {
                $v = [$type => $v];
            }
            $this->dn['rdnSequence'][] = [
                [
                    'type' => $propName,
                    'value'=> $v
                ]
            ];
        }

        return true;
    }

    /**
     * Remove Distinguished Name properties
     *
     * @param string $propName
     * @access public
     */
    public function removeDNProp($propName)
    {
        if (empty($this->dn)) {
            return;
        }

        if (($propName = $this->translateDNProp($propName)) === false) {
            return;
        }

        $dn = &$this->dn['rdnSequence'];
        $size = count($dn);
        for ($i = 0; $i < $size; $i++) {
            if ($dn[$i][0]['type'] == $propName) {
                unset($dn[$i]);
            }
        }

        $dn = array_values($dn);
        // fix for https://bugs.php.net/75433 affecting PHP 7.2
        if (!isset($dn[0])) {
            $dn = array_splice($dn, 0, 0);
        }
    }

    /**
     * Get Distinguished Name properties
     *
     * @param string $propName
     * @param array $dn optional
     * @param bool $withType optional
     * @return mixed
     * @access public
     */
    public function getDNProp($propName, $dn = null, $withType = false)
    {
        if (!isset($dn)) {
            $dn = $this->dn;
        }

        if (empty($dn)) {
            return false;
        }

        if (($propName = $this->translateDNProp($propName)) === false) {
            return false;
        }

        $filters = [];
        $filters['value'] = ['type' => ASN1::TYPE_UTF8_STRING];
        ASN1::setFilters($filters);
        $this->mapOutDNs($dn, 'rdnSequence');
        $dn = $dn['rdnSequence'];
        $result = [];
        for ($i = 0; $i < count($dn); $i++) {
            if ($dn[$i][0]['type'] == $propName) {
                $v = $dn[$i][0]['value'];
                if (!$withType) {
                    if (is_array($v)) {
                        foreach ($v as $type => $s) {
                            $type = array_search($type, ASN1::ANY_MAP);
                            if ($type !== false && array_key_exists($type, ASN1::STRING_TYPE_SIZE)) {
                                $s = ASN1::convert($s, $type);
                                if ($s !== false) {
                                    $v = $s;
                                    break;
                                }
                            }
                        }
                        if (is_array($v)) {
                            $v = array_pop($v); // Always strip data type.
                        }
                    } elseif (is_object($v) && $v instanceof Element) {
                        $map = $this->getMapping($propName);
                        if (!is_bool($map)) {
                            $decoded = ASN1::decodeBER($v);
                            $v = ASN1::asn1map($decoded[0], $map);
                        }
                    }
                }
                $result[] = $v;
            }
        }

        return $result;
    }

    /**
     * Set a Distinguished Name
     *
     * @param mixed $dn
     * @param bool $merge optional
     * @param string $type optional
     * @access public
     * @return bool
     */
    public function setDN($dn, $merge = false, $type = 'utf8String')
    {
        if (!$merge) {
            $this->dn = null;
        }

        if (is_array($dn)) {
            if (isset($dn['rdnSequence'])) {
                $this->dn = $dn; // No merge here.
                return true;
            }

            // handles stuff generated by openssl_x509_parse()
            foreach ($dn as $prop => $value) {
                if (!$this->setDNProp($prop, $value, $type)) {
                    return false;
                }
            }
            return true;
        }

        // handles everything else
        $results = preg_split('#((?:^|, *|/)(?:C=|O=|OU=|CN=|L=|ST=|SN=|postalCode=|streetAddress=|emailAddress=|serialNumber=|organizationalUnitName=|title=|description=|role=|x500UniqueIdentifier=|postalAddress=))#', $dn, -1, PREG_SPLIT_DELIM_CAPTURE);
        for ($i = 1; $i < count($results); $i+=2) {
            $prop = trim($results[$i], ', =/');
            $value = $results[$i + 1];
            if (!$this->setDNProp($prop, $value, $type)) {
                return false;
            }
        }

        return true;
    }

    /**
     * Get the Distinguished Name for a certificates subject
     *
     * @param mixed $format optional
     * @param array $dn optional
     * @access public
     * @return array|bool
     */
    public function getDN($format = self::DN_ARRAY, $dn = null)
    {
        if (!isset($dn)) {
            $dn = isset($this->currentCert['tbsCertList']) ? $this->currentCert['tbsCertList']['issuer'] : $this->dn;
        }

        switch ((int) $format) {
            case self::DN_ARRAY:
                return $dn;
            case self::DN_ASN1:
                $filters = [];
                $filters['rdnSequence']['value'] = ['type' => ASN1::TYPE_UTF8_STRING];
                ASN1::setFilters($filters);
                $this->mapOutDNs($dn, 'rdnSequence');
                return ASN1::encodeDER($dn, Maps\Name::MAP);
            case self::DN_CANON:
                //  No SEQUENCE around RDNs and all string values normalized as
                // trimmed lowercase UTF-8 with all spacing as one blank.
                // constructed RDNs will not be canonicalized
                $filters = [];
                $filters['value'] = ['type' => ASN1::TYPE_UTF8_STRING];
                ASN1::setFilters($filters);
                $result = '';
                $this->mapOutDNs($dn, 'rdnSequence');
                foreach ($dn['rdnSequence'] as $rdn) {
                    foreach ($rdn as $i => $attr) {
                        $attr = &$rdn[$i];
                        if (is_array($attr['value'])) {
                            foreach ($attr['value'] as $type => $v) {
                                $type = array_search($type, ASN1::ANY_MAP, true);
                                if ($type !== false && array_key_exists($type, ASN1::STRING_TYPE_SIZE)) {
                                    $v = ASN1::convert($v, $type);
                                    if ($v !== false) {
                                        $v = preg_replace('/\s+/', ' ', $v);
                                        $attr['value'] = strtolower(trim($v));
                                        break;
                                    }
                                }
                            }
                        }
                    }
                    $result .= ASN1::encodeDER($rdn, Maps\RelativeDistinguishedName::MAP);
                }
                return $result;
            case self::DN_HASH:
                $dn = $this->getDN(self::DN_CANON, $dn);
                $hash = new Hash('sha1');
                $hash = $hash->hash($dn);
                extract(unpack('Vhash', $hash));
                return strtolower(Hex::encode(pack('N', $hash)));
        }

        // Default is to return a string.
        $start = true;
        $output = '';

        $result = [];
        $filters = [];
        $filters['rdnSequence']['value'] = ['type' => ASN1::TYPE_UTF8_STRING];
        ASN1::setFilters($filters);
        $this->mapOutDNs($dn, 'rdnSequence');

        foreach ($dn['rdnSequence'] as $field) {
            $prop = $field[0]['type'];
            $value = $field[0]['value'];

            $delim = ', ';
            switch ($prop) {
                case 'id-at-countryName':
                    $desc = 'C';
                    break;
                case 'id-at-stateOrProvinceName':
                    $desc = 'ST';
                    break;
                case 'id-at-organizationName':
                    $desc = 'O';
                    break;
                case 'id-at-organizationalUnitName':
                    $desc = 'OU';
                    break;
                case 'id-at-commonName':
                    $desc = 'CN';
                    break;
                case 'id-at-localityName':
                    $desc = 'L';
                    break;
                case 'id-at-surname':
                    $desc = 'SN';
                    break;
                case 'id-at-uniqueIdentifier':
                    $delim = '/';
                    $desc = 'x500UniqueIdentifier';
                    break;
                case 'id-at-postalAddress':
                    $delim = '/';
                    $desc = 'postalAddress';
                    break;
                default:
                    $delim = '/';
                    $desc = preg_replace('#.+-([^-]+)$#', '$1', $prop);
            }

            if (!$start) {
                $output.= $delim;
            }
            if (is_array($value)) {
                foreach ($value as $type => $v) {
                    $type = array_search($type, ASN1::ANY_MAP, true);
                    if ($type !== false && array_key_exists($type, ASN1::STRING_TYPE_SIZE)) {
                        $v = ASN1::convert($v, $type);
                        if ($v !== false) {
                            $value = $v;
                            break;
                        }
                    }
                }
                if (is_array($value)) {
                    $value = array_pop($value); // Always strip data type.
                }
            } elseif (is_object($value) && $value instanceof Element) {
                $callback = function($x) { return '\x' . bin2hex($x[0]); };
                $value = strtoupper(preg_replace_callback('#[^\x20-\x7E]#', $callback, $value->element));
            }
            $output.= $desc . '=' . $value;
            $result[$desc] = isset($result[$desc]) ?
                array_merge((array) $result[$desc], [$value]) :
                $value;
            $start = false;
        }

        return $format == self::DN_OPENSSL ? $result : $output;
    }

    /**
     * Get the Distinguished Name for a certificate/crl issuer
     *
     * @param int $format optional
     * @access public
     * @return mixed
     */
    public function getIssuerDN($format = self::DN_ARRAY)
    {
        switch (true) {
            case !isset($this->currentCert) || !is_array($this->currentCert):
                break;
            case isset($this->currentCert['tbsCertificate']):
                return $this->getDN($format, $this->currentCert['tbsCertificate']['issuer']);
            case isset($this->currentCert['tbsCertList']):
                return $this->getDN($format, $this->currentCert['tbsCertList']['issuer']);
        }

        return false;
    }

    /**
     * Get the Distinguished Name for a certificate/csr subject
     * Alias of getDN()
     *
     * @param int $format optional
     * @access public
     * @return mixed
     */
    public function getSubjectDN($format = self::DN_ARRAY)
    {
        switch (true) {
            case !empty($this->dn):
                return $this->getDN($format);
            case !isset($this->currentCert) || !is_array($this->currentCert):
                break;
            case isset($this->currentCert['tbsCertificate']):
                return $this->getDN($format, $this->currentCert['tbsCertificate']['subject']);
            case isset($this->currentCert['certificationRequestInfo']):
                return $this->getDN($format, $this->currentCert['certificationRequestInfo']['subject']);
        }

        return false;
    }

    /**
     * Get an individual Distinguished Name property for a certificate/crl issuer
     *
     * @param string $propName
     * @param bool $withType optional
     * @access public
     * @return mixed
     */
    public function getIssuerDNProp($propName, $withType = false)
    {
        switch (true) {
            case !isset($this->currentCert) || !is_array($this->currentCert):
                break;
            case isset($this->currentCert['tbsCertificate']):
                return $this->getDNProp($propName, $this->currentCert['tbsCertificate']['issuer'], $withType);
            case isset($this->currentCert['tbsCertList']):
                return $this->getDNProp($propName, $this->currentCert['tbsCertList']['issuer'], $withType);
        }

        return false;
    }

    /**
     * Get an individual Distinguished Name property for a certificate/csr subject
     *
     * @param string $propName
     * @param bool $withType optional
     * @access public
     * @return mixed
     */
    public function getSubjectDNProp($propName, $withType = false)
    {
        switch (true) {
            case !empty($this->dn):
                return $this->getDNProp($propName, null, $withType);
            case !isset($this->currentCert) || !is_array($this->currentCert):
                break;
            case isset($this->currentCert['tbsCertificate']):
                return $this->getDNProp($propName, $this->currentCert['tbsCertificate']['subject'], $withType);
            case isset($this->currentCert['certificationRequestInfo']):
                return $this->getDNProp($propName, $this->currentCert['certificationRequestInfo']['subject'], $withType);
        }

        return false;
    }

    /**
     * Get the certificate chain for the current cert
     *
     * @access public
     * @return mixed
     */
    public function getChain()
    {
        $chain = [$this->currentCert];

        if (!is_array($this->currentCert) || !isset($this->currentCert['tbsCertificate'])) {
            return false;
        }
        if (empty($this->CAs)) {
            return $chain;
        }
        while (true) {
            $currentCert = $chain[count($chain) - 1];
            for ($i = 0; $i < count($this->CAs); $i++) {
                $ca = $this->CAs[$i];
                if ($currentCert['tbsCertificate']['issuer'] === $ca['tbsCertificate']['subject']) {
                    $authorityKey = $this->getExtension('id-ce-authorityKeyIdentifier', $currentCert);
                    $subjectKeyID = $this->getExtension('id-ce-subjectKeyIdentifier', $ca);
                    switch (true) {
                        case !is_array($authorityKey):
                        case is_array($authorityKey) && isset($authorityKey['keyIdentifier']) && $authorityKey['keyIdentifier'] === $subjectKeyID:
                            if ($currentCert === $ca) {
                                break 3;
                            }
                            $chain[] = $ca;
                            break 2;
                    }
                }
            }
            if ($i == count($this->CAs)) {
                break;
            }
        }
        foreach ($chain as $key => $value) {
            $chain[$key] = new X509();
            $chain[$key]->loadX509($value);
        }
        return $chain;
    }

    /**
     * Set public key
     *
     * Key needs to be a \phpseclib3\Crypt\RSA object
     *
     * @param object $key
     * @access public
     * @return bool
     */
    public function setPublicKey(PublicKey $key)
    {
        $this->publicKey = $key;
    }

    /**
     * Set private key
     *
     * Key needs to be a \phpseclib3\Crypt\RSA object
     *
     * @param object $key
     * @access public
     */
    public function setPrivateKey(PrivateKey $key)
    {
        $this->privateKey = $key;
    }

    /**
     * Set challenge
     *
     * Used for SPKAC CSR's
     *
     * @param string $challenge
     * @access public
     */
    public function setChallenge($challenge)
    {
        $this->challenge = $challenge;
    }

    /**
     * Gets the public key
     *
     * Returns a \phpseclib3\Crypt\RSA object or a false.
     *
     * @access public
     * @return mixed
     */
    public function getPublicKey()
    {
        if (isset($this->publicKey)) {
            return $this->publicKey;
        }

        if (isset($this->currentCert) && is_array($this->currentCert)) {
            $paths = [
                'tbsCertificate/subjectPublicKeyInfo',
                'certificationRequestInfo/subjectPKInfo',
                'publicKeyAndChallenge/spki'
            ];
            foreach ($paths as $path) {
                $keyinfo = $this->subArray($this->currentCert, $path);
                if (!empty($keyinfo)) {
                    break;
                }
            }
        }
        if (empty($keyinfo)) {
            return false;
        }

        $key = $keyinfo['subjectPublicKey'];

        switch ($keyinfo['algorithm']['algorithm']) {
            case 'rsaEncryption':
                return RSA::loadFormat('PKCS8', $key);
            case 'id-ecPublicKey':
            case 'id-Ed25519':
            case 'id-Ed448':
                return EC::loadFormat('PKCS8', $key);
            case 'id-dsa':
                return DSA::loadFormat('PKCS8', $key);
        }

        return false;
    }

    /**
     * Load a Certificate Signing Request
     *
<<<<<<< HEAD
     * @param string $csr
     * @param int $mode
=======
     * @param string|array $csr
     * @param int $mode
     * @access public
>>>>>>> 05f6467b
     * @return mixed
     * @access public
     */
    public function loadCSR($csr, $mode = self::FORMAT_AUTO_DETECT)
    {
        if (is_array($csr) && isset($csr['certificationRequestInfo'])) {
            unset($this->currentCert);
            unset($this->currentKeyIdentifier);
            unset($this->signatureSubject);
            $this->dn = $csr['certificationRequestInfo']['subject'];
            if (!isset($this->dn)) {
                return false;
            }

            $this->currentCert = $csr;
            return $csr;
        }

        // see http://tools.ietf.org/html/rfc2986

        if ($mode != self::FORMAT_DER) {
            $newcsr = ASN1::extractBER($csr);
            if ($mode == self::FORMAT_PEM && $csr == $newcsr) {
                return false;
            }
            $csr = $newcsr;
        }
        $orig = $csr;

        if ($csr === false) {
            $this->currentCert = false;
            return false;
        }

        $decoded = ASN1::decodeBER($csr);

        if (empty($decoded)) {
            $this->currentCert = false;
            return false;
        }

        $csr = ASN1::asn1map($decoded[0], Maps\CertificationRequest::MAP);
        if (!isset($csr) || $csr === false) {
            $this->currentCert = false;
            return false;
        }

        $this->mapInAttributes($csr, 'certificationRequestInfo/attributes');
        $this->mapInDNs($csr, 'certificationRequestInfo/subject/rdnSequence');

        $this->dn = $csr['certificationRequestInfo']['subject'];

        $this->signatureSubject = substr($orig, $decoded[0]['content'][0]['start'], $decoded[0]['content'][0]['length']);

        $key = $csr['certificationRequestInfo']['subjectPKInfo'];
        $key = ASN1::encodeDER($key, Maps\SubjectPublicKeyInfo::MAP);
        $csr['certificationRequestInfo']['subjectPKInfo']['subjectPublicKey'] =
            "-----BEGIN PUBLIC KEY-----\r\n" .
            chunk_split(base64_encode($key), 64) .
            "-----END PUBLIC KEY-----";

        $this->currentKeyIdentifier = null;
        $this->currentCert = $csr;

        $this->publicKey = null;
        $this->publicKey = $this->getPublicKey();

        return $csr;
    }

    /**
     * Save CSR request
     *
     * @param array $csr
     * @param int $format optional
     * @access public
     * @return string
     */
    public function saveCSR($csr, $format = self::FORMAT_PEM)
    {
        if (!is_array($csr) || !isset($csr['certificationRequestInfo'])) {
            return false;
        }

        switch (true) {
            case !($algorithm = $this->subArray($csr, 'certificationRequestInfo/subjectPKInfo/algorithm/algorithm')):
            case is_object($csr['certificationRequestInfo']['subjectPKInfo']['subjectPublicKey']):
                break;
            default:
                $csr['certificationRequestInfo']['subjectPKInfo'] = new Element(
                    base64_decode(preg_replace('#-.+-|[\r\n]#', '', $csr['certificationRequestInfo']['subjectPKInfo']['subjectPublicKey']))
                );
        }

        $filters = [];
        $filters['certificationRequestInfo']['subject']['rdnSequence']['value']
            = ['type' => ASN1::TYPE_UTF8_STRING];

        ASN1::setFilters($filters);

        $this->mapOutDNs($csr, 'certificationRequestInfo/subject/rdnSequence');
        $this->mapOutAttributes($csr, 'certificationRequestInfo/attributes');
        $csr = ASN1::encodeDER($csr, Maps\CertificationRequest::MAP);

        switch ($format) {
            case self::FORMAT_DER:
                return $csr;
            // case self::FORMAT_PEM:
            default:
                return "-----BEGIN CERTIFICATE REQUEST-----\r\n" . chunk_split(Base64::encode($csr), 64) . '-----END CERTIFICATE REQUEST-----';
        }
    }

    /**
     * Load a SPKAC CSR
     *
     * SPKAC's are produced by the HTML5 keygen element:
     *
     * https://developer.mozilla.org/en-US/docs/HTML/Element/keygen
     *
<<<<<<< HEAD
     * @param string $spkac
=======
     * @param string|array $spkac
>>>>>>> 05f6467b
     * @access public
     * @return mixed
     */
    public function loadSPKAC($spkac)
    {
        if (is_array($spkac) && isset($spkac['publicKeyAndChallenge'])) {
            unset($this->currentCert);
            unset($this->currentKeyIdentifier);
            unset($this->signatureSubject);
            $this->currentCert = $spkac;
            return $spkac;
        }

        // see http://www.w3.org/html/wg/drafts/html/master/forms.html#signedpublickeyandchallenge

        // OpenSSL produces SPKAC's that are preceded by the string SPKAC=
        $temp = preg_replace('#(?:SPKAC=)|[ \r\n\\\]#', '', $spkac);
        $temp = preg_match('#^[a-zA-Z\d/+]*={0,2}$#', $temp) ? Base64::decode($temp) : false;
        if ($temp != false) {
            $spkac = $temp;
        }
        $orig = $spkac;

        if ($spkac === false) {
            $this->currentCert = false;
            return false;
        }

        $decoded = ASN1::decodeBER($spkac);

        if (empty($decoded)) {
            $this->currentCert = false;
            return false;
        }

        $spkac = ASN1::asn1map($decoded[0], Maps\SignedPublicKeyAndChallenge::MAP);

        if (!isset($spkac) || $spkac === false) {
            $this->currentCert = false;
            return false;
        }

        $this->signatureSubject = substr($orig, $decoded[0]['content'][0]['start'], $decoded[0]['content'][0]['length']);

        $key = $spkac['publicKeyAndChallenge']['spki'];
        $key = ASN1::encodeDER($key, Maps\SubjectPublicKeyInfo::MAP);
        $spkac['publicKeyAndChallenge']['spki']['subjectPublicKey'] =
            "-----BEGIN PUBLIC KEY-----\r\n" .
            chunk_split(base64_encode($key), 64) .
            "-----END PUBLIC KEY-----";

        $this->currentKeyIdentifier = null;
        $this->currentCert = $spkac;

        $this->publicKey = null;
        $this->publicKey = $this->getPublicKey();

        return $spkac;
    }

    /**
     * Save a SPKAC CSR request
     *
<<<<<<< HEAD
     * @param array $spkac
=======
     * @param string|array $spkac
>>>>>>> 05f6467b
     * @param int $format optional
     * @access public
     * @return string
     */
    public function saveSPKAC($spkac, $format = self::FORMAT_PEM)
    {
        if (!is_array($spkac) || !isset($spkac['publicKeyAndChallenge'])) {
            return false;
        }

        $algorithm = $this->subArray($spkac, 'publicKeyAndChallenge/spki/algorithm/algorithm');
        switch (true) {
            case !$algorithm:
            case is_object($spkac['publicKeyAndChallenge']['spki']['subjectPublicKey']):
                break;
            default:
                $spkac['publicKeyAndChallenge']['spki'] = new Element(
                    base64_decode(preg_replace('#-.+-|[\r\n]#', '', $spkac['publicKeyAndChallenge']['spki']['subjectPublicKey']))
                );
        }

        $spkac = ASN1::encodeDER($spkac, Maps\SignedPublicKeyAndChallenge::MAP);

        switch ($format) {
            case self::FORMAT_DER:
                return $spkac;
            // case self::FORMAT_PEM:
            default:
                // OpenSSL's implementation of SPKAC requires the SPKAC be preceded by SPKAC= and since there are pretty much
                // no other SPKAC decoders phpseclib will use that same format
                return 'SPKAC=' . Base64::encode($spkac);
        }
    }

    /**
     * Load a Certificate Revocation List
     *
     * @param string $crl
     * @param int $mode
<<<<<<< HEAD
=======
     * @access public
>>>>>>> 05f6467b
     * @return mixed
     * @access public
     */
    public function loadCRL($crl, $mode = self::FORMAT_AUTO_DETECT)
    {
        if (is_array($crl) && isset($crl['tbsCertList'])) {
            $this->currentCert = $crl;
            unset($this->signatureSubject);
            return $crl;
        }

        if ($mode != self::FORMAT_DER) {
            $newcrl = ASN1::extractBER($crl);
            if ($mode == self::FORMAT_PEM && $crl == $newcrl) {
                return false;
            }
            $crl = $newcrl;
        }
        $orig = $crl;

        if ($crl === false) {
            $this->currentCert = false;
            return false;
        }

        $decoded = ASN1::decodeBER($crl);

        if (empty($decoded)) {
            $this->currentCert = false;
            return false;
        }

        $crl = ASN1::asn1map($decoded[0], Maps\CertificateList::MAP);
        if (!isset($crl) || $crl === false) {
            $this->currentCert = false;
            return false;
        }

        $this->signatureSubject = substr($orig, $decoded[0]['content'][0]['start'], $decoded[0]['content'][0]['length']);

        $this->mapInDNs($crl, 'tbsCertList/issuer/rdnSequence');
        if ($this->isSubArrayValid($crl, 'tbsCertList/crlExtensions')) {
            $this->mapInExtensions($crl, 'tbsCertList/crlExtensions');
        }
        if ($this->isSubArrayValid($crl, 'tbsCertList/revokedCertificates')) {
            $rclist_ref = &$this->subArrayUnchecked($crl, 'tbsCertList/revokedCertificates');
            if ($rclist_ref) {
                $rclist = $crl['tbsCertList']['revokedCertificates'];
                foreach ($rclist as $i => $extension) {
                    if ($this->isSubArrayValid($rclist, "$i/crlEntryExtensions")) {
                        $this->mapInExtensions($rclist_ref, "$i/crlEntryExtensions");
                    }
                }
            }
        }

        $this->currentKeyIdentifier = null;
        $this->currentCert = $crl;

        return $crl;
    }

    /**
     * Save Certificate Revocation List.
     *
     * @param array $crl
     * @param int $format optional
     * @access public
     * @return string
     */
    public function saveCRL($crl, $format = self::FORMAT_PEM)
    {
        if (!is_array($crl) || !isset($crl['tbsCertList'])) {
            return false;
        }

        $filters = [];
        $filters['tbsCertList']['issuer']['rdnSequence']['value']
            = ['type' => ASN1::TYPE_UTF8_STRING];
        $filters['tbsCertList']['signature']['parameters']
            = ['type' => ASN1::TYPE_UTF8_STRING];
        $filters['signatureAlgorithm']['parameters']
            = ['type' => ASN1::TYPE_UTF8_STRING];

        if (empty($crl['tbsCertList']['signature']['parameters'])) {
            $filters['tbsCertList']['signature']['parameters']
                = ['type' => ASN1::TYPE_NULL];
        }

        if (empty($crl['signatureAlgorithm']['parameters'])) {
            $filters['signatureAlgorithm']['parameters']
                = ['type' => ASN1::TYPE_NULL];
        }

        ASN1::setFilters($filters);

        $this->mapOutDNs($crl, 'tbsCertList/issuer/rdnSequence');
        $this->mapOutExtensions($crl, 'tbsCertList/crlExtensions');
        $rclist = &$this->subArray($crl, 'tbsCertList/revokedCertificates');
        if (is_array($rclist)) {
            foreach ($rclist as $i => $extension) {
                $this->mapOutExtensions($rclist, "$i/crlEntryExtensions");
            }
        }

        $crl = ASN1::encodeDER($crl, Maps\CertificateList::MAP);

        switch ($format) {
            case self::FORMAT_DER:
                return $crl;
            // case self::FORMAT_PEM:
            default:
                return "-----BEGIN X509 CRL-----\r\n" . chunk_split(Base64::encode($crl), 64) . '-----END X509 CRL-----';
        }
    }

    /**
     * Helper function to build a time field according to RFC 3280 section
     *  - 4.1.2.5 Validity
     *  - 5.1.2.4 This Update
     *  - 5.1.2.5 Next Update
     *  - 5.1.2.6 Revoked Certificates
     * by choosing utcTime iff year of date given is before 2050 and generalTime else.
     *
     * @param string $date in format date('D, d M Y H:i:s O')
     * @access private
     * @return array|Element
     */
    private function timeField($date)
    {
        if ($date instanceof Element) {
            return $date;
        }
        $dateObj = new DateTime($date, new DateTimeZone('GMT'));
        $year = $dateObj->format('Y'); // the same way ASN1.php parses this
        if ($year < 2050) {
            return ['utcTime' => $date];
        } else {
            return ['generalTime' => $date];
        }
    }

    /**
     * Sign an X.509 certificate
     *
     * $issuer's private key needs to be loaded.
     * $subject can be either an existing X.509 cert (if you want to resign it),
     * a CSR or something with the DN and public key explicitly set.
     *
     * @param \phpseclib3\File\X509 $issuer
     * @param \phpseclib3\File\X509 $subject
     * @param string $signatureAlgorithm optional
     * @access public
     * @return mixed
     */
    public function sign($issuer, $subject)
    {
        if (!is_object($issuer->privateKey) || empty($issuer->dn)) {
            return false;
        }

        if (isset($subject->publicKey) && !($subjectPublicKey = $subject->formatSubjectPublicKey())) {
            return false;
        }

        $currentCert = isset($this->currentCert) ? $this->currentCert : null;
        $signatureSubject = isset($this->signatureSubject) ? $this->signatureSubject : null;
        $signatureAlgorithm = self::identifySignatureAlgorithm($issuer->privateKey);
        if ($signatureAlgorithm != 'id-RSASSA-PSS') {
            $signatureAlgorithm = ['algorithm' => $signatureAlgorithm];
        } else {
            $r = PSS::load($issuer->privateKey->toString('PSS'));
            $signatureAlgorithm = [
                'algorithm' => 'id-RSASSA-PSS',
                'parameters' => PSS::savePSSParams($r)
            ];
        }

        if (isset($subject->currentCert) && is_array($subject->currentCert) && isset($subject->currentCert['tbsCertificate'])) {
            $this->currentCert = $subject->currentCert;
            $this->currentCert['tbsCertificate']['signature'] = $signatureAlgorithm;
            $this->currentCert['signatureAlgorithm'] = $signatureAlgorithm;


            if (!empty($this->startDate)) {
                $this->currentCert['tbsCertificate']['validity']['notBefore'] = $this->timeField($this->startDate);
            }
            if (!empty($this->endDate)) {
                $this->currentCert['tbsCertificate']['validity']['notAfter'] = $this->timeField($this->endDate);
            }
            if (!empty($this->serialNumber)) {
                $this->currentCert['tbsCertificate']['serialNumber'] = $this->serialNumber;
            }
            if (!empty($subject->dn)) {
                $this->currentCert['tbsCertificate']['subject'] = $subject->dn;
            }
            if (!empty($subject->publicKey)) {
                $this->currentCert['tbsCertificate']['subjectPublicKeyInfo'] = $subjectPublicKey;
            }
            $this->removeExtension('id-ce-authorityKeyIdentifier');
            if (isset($subject->domains)) {
                $this->removeExtension('id-ce-subjectAltName');
            }
        } elseif (isset($subject->currentCert) && is_array($subject->currentCert) && isset($subject->currentCert['tbsCertList'])) {
            return false;
        } else {
            if (!isset($subject->publicKey)) {
                return false;
            }

            $startDate = new DateTime('now', new DateTimeZone(@date_default_timezone_get()));
            $startDate = !empty($this->startDate) ? $this->startDate : $startDate->format('D, d M Y H:i:s O');

            $endDate = new DateTime('+1 year', new DateTimeZone(@date_default_timezone_get()));
            $endDate = !empty($this->endDate) ? $this->endDate : $endDate->format('D, d M Y H:i:s O');

            /* "The serial number MUST be a positive integer"
               "Conforming CAs MUST NOT use serialNumber values longer than 20 octets."
                -- https://tools.ietf.org/html/rfc5280#section-4.1.2.2

               for the integer to be positive the leading bit needs to be 0 hence the
               application of a bitmap
            */
            $serialNumber = !empty($this->serialNumber) ?
                $this->serialNumber :
                new BigInteger(Random::string(20) & ("\x7F" . str_repeat("\xFF", 19)), 256);

            $this->currentCert = [
                'tbsCertificate' =>
                    [
                        'version' => 'v3',
                        'serialNumber' => $serialNumber, // $this->setSerialNumber()
                        'signature' => $signatureAlgorithm,
                        'issuer' => false, // this is going to be overwritten later
                        'validity' => [
                            'notBefore' => $this->timeField($startDate), // $this->setStartDate()
                            'notAfter' => $this->timeField($endDate)   // $this->setEndDate()
                        ],
                        'subject' => $subject->dn,
                        'subjectPublicKeyInfo' => $subjectPublicKey
                    ],
                    'signatureAlgorithm' => $signatureAlgorithm,
                    'signature'          => false // this is going to be overwritten later
            ];

            // Copy extensions from CSR.
            $csrexts = $subject->getAttribute('pkcs-9-at-extensionRequest', 0);

            if (!empty($csrexts)) {
                $this->currentCert['tbsCertificate']['extensions'] = $csrexts;
            }
        }

        $this->currentCert['tbsCertificate']['issuer'] = $issuer->dn;

        if (isset($issuer->currentKeyIdentifier)) {
            $this->setExtension('id-ce-authorityKeyIdentifier', [
                    //'authorityCertIssuer' => array(
                    //    array(
                    //        'directoryName' => $issuer->dn
                    //    )
                    //),
                    'keyIdentifier' => $issuer->currentKeyIdentifier
                ]);
            //$extensions = &$this->currentCert['tbsCertificate']['extensions'];
            //if (isset($issuer->serialNumber)) {
            //    $extensions[count($extensions) - 1]['authorityCertSerialNumber'] = $issuer->serialNumber;
            //}
            //unset($extensions);
        }

        if (isset($subject->currentKeyIdentifier)) {
            $this->setExtension('id-ce-subjectKeyIdentifier', $subject->currentKeyIdentifier);
        }

        $altName = [];

        if (isset($subject->domains) && count($subject->domains)) {
            $altName = array_map(['\phpseclib3\File\X509', 'dnsName'], $subject->domains);
        }

        if (isset($subject->ipAddresses) && count($subject->ipAddresses)) {
            // should an IP address appear as the CN if no domain name is specified? idk
            //$ips = count($subject->domains) ? $subject->ipAddresses : array_slice($subject->ipAddresses, 1);
            $ipAddresses = [];
            foreach ($subject->ipAddresses as $ipAddress) {
                $encoded = $subject->ipAddress($ipAddress);
                if ($encoded !== false) {
                    $ipAddresses[] = $encoded;
                }
            }
            if (count($ipAddresses)) {
                $altName = array_merge($altName, $ipAddresses);
            }
        }

        if (!empty($altName)) {
            $this->setExtension('id-ce-subjectAltName', $altName);
        }

        if ($this->caFlag) {
            $keyUsage = $this->getExtension('id-ce-keyUsage');
            if (!$keyUsage) {
                $keyUsage = [];
            }

            $this->setExtension(
                'id-ce-keyUsage',
                array_values(array_unique(array_merge($keyUsage, ['cRLSign', 'keyCertSign'])))
            );

            $basicConstraints = $this->getExtension('id-ce-basicConstraints');
            if (!$basicConstraints) {
                $basicConstraints = [];
            }

            $this->setExtension(
                'id-ce-basicConstraints',
                array_unique(array_merge(['cA' => true], $basicConstraints)),
                true
            );

            if (!isset($subject->currentKeyIdentifier)) {
                $this->setExtension('id-ce-subjectKeyIdentifier', $this->computeKeyIdentifier($this->currentCert), false, false);
            }
        }

        // resync $this->signatureSubject
        // save $tbsCertificate in case there are any \phpseclib3\File\ASN1\Element objects in it
        $tbsCertificate = $this->currentCert['tbsCertificate'];
        $this->loadX509($this->saveX509($this->currentCert));

        $result = $this->currentCert;
        $this->currentCert['signature'] = $result['signature'] = "\0" . $issuer->privateKey->sign($this->signatureSubject);
        $result['tbsCertificate'] = $tbsCertificate;

        $this->currentCert = $currentCert;
        $this->signatureSubject = $signatureSubject;

        return $result;
    }

    /**
     * Sign a CSR
     *
     * @access public
     * @param string $signatureAlgorithm
     * @return mixed
     */
    public function signCSR()
    {
        if (!is_object($this->privateKey) || empty($this->dn)) {
            return false;
        }

        $origPublicKey = $this->publicKey;
        $this->publicKey = $this->privateKey->getPublicKey();
        $publicKey = $this->formatSubjectPublicKey();
        $this->publicKey = $origPublicKey;

        $currentCert = isset($this->currentCert) ? $this->currentCert : null;
        $signatureSubject = isset($this->signatureSubject) ? $this->signatureSubject : null;
        $signatureAlgorithm = self::identifySignatureAlgorithm($this->privateKey);

        if (isset($this->currentCert) && is_array($this->currentCert) && isset($this->currentCert['certificationRequestInfo'])) {
            $this->currentCert['signatureAlgorithm']['algorithm'] = $signatureAlgorithm;
            if (!empty($this->dn)) {
                $this->currentCert['certificationRequestInfo']['subject'] = $this->dn;
            }
            $this->currentCert['certificationRequestInfo']['subjectPKInfo'] = $publicKey;
        } else {
            $this->currentCert = [
                'certificationRequestInfo' =>
                    [
                        'version' => 'v1',
                        'subject' => $this->dn,
                        'subjectPKInfo' => $publicKey
                    ],
                    'signatureAlgorithm' => ['algorithm' => $signatureAlgorithm],
                    'signature'          => false // this is going to be overwritten later
            ];
        }

        // resync $this->signatureSubject
        // save $certificationRequestInfo in case there are any \phpseclib3\File\ASN1\Element objects in it
        $certificationRequestInfo = $this->currentCert['certificationRequestInfo'];
        $this->loadCSR($this->saveCSR($this->currentCert));

        $result = $this->currentCert;
        $this->currentCert['signature'] = $result['signature'] = "\0" . $this->privateKey->sign($this->signatureSubject);
        $result['certificationRequestInfo'] = $certificationRequestInfo;

        $this->currentCert = $currentCert;
        $this->signatureSubject = $signatureSubject;

        return $result;
    }

    /**
     * Sign a SPKAC
     *
     * @access public
     * @param string $signatureAlgorithm
     * @return mixed
     */
    public function signSPKAC()
    {
        if (!is_object($this->privateKey)) {
            return false;
        }

        $origPublicKey = $this->publicKey;
        $this->publicKey = $this->privateKey->getPublicKey();
        $publicKey = $this->formatSubjectPublicKey();
        $this->publicKey = $origPublicKey;

        $currentCert = isset($this->currentCert) ? $this->currentCert : null;
        $signatureSubject = isset($this->signatureSubject) ? $this->signatureSubject : null;
        $signatureAlgorithm = self::identifySignatureAlgorithm($this->privateKey);

        // re-signing a SPKAC seems silly but since everything else supports re-signing why not?
        if (isset($this->currentCert) && is_array($this->currentCert) && isset($this->currentCert['publicKeyAndChallenge'])) {
            $this->currentCert['signatureAlgorithm']['algorithm'] = $signatureAlgorithm;
            $this->currentCert['publicKeyAndChallenge']['spki'] = $publicKey;
            if (!empty($this->challenge)) {
                // the bitwise AND ensures that the output is a valid IA5String
                $this->currentCert['publicKeyAndChallenge']['challenge'] = $this->challenge & str_repeat("\x7F", strlen($this->challenge));
            }
        } else {
            $this->currentCert = [
                'publicKeyAndChallenge' =>
                    [
                        'spki' => $publicKey,
                        // quoting <https://developer.mozilla.org/en-US/docs/Web/HTML/Element/keygen>,
                        // "A challenge string that is submitted along with the public key. Defaults to an empty string if not specified."
                        // both Firefox and OpenSSL ("openssl spkac -key private.key") behave this way
                        // we could alternatively do this instead if we ignored the specs:
                        // Random::string(8) & str_repeat("\x7F", 8)
                        'challenge' => !empty($this->challenge) ? $this->challenge : ''
                    ],
                    'signatureAlgorithm' => ['algorithm' => $signatureAlgorithm],
                    'signature'          => false // this is going to be overwritten later
            ];
        }

        // resync $this->signatureSubject
        // save $publicKeyAndChallenge in case there are any \phpseclib3\File\ASN1\Element objects in it
        $publicKeyAndChallenge = $this->currentCert['publicKeyAndChallenge'];
        $this->loadSPKAC($this->saveSPKAC($this->currentCert));

        $result = $this->currentCert;
        $this->currentCert['signature'] = $result['signature'] = "\0" . $this->privateKey->sign($this->signatureSubject);
        $result['publicKeyAndChallenge'] = $publicKeyAndChallenge;

        $this->currentCert = $currentCert;
        $this->signatureSubject = $signatureSubject;

        return $result;
    }

    /**
     * Sign a CRL
     *
     * $issuer's private key needs to be loaded.
     *
     * @param \phpseclib3\File\X509 $issuer
     * @param \phpseclib3\File\X509 $crl
     * @param string $signatureAlgorithm optional
     * @access public
     * @return mixed
     */
    public function signCRL($issuer, $crl)
    {
        if (!is_object($issuer->privateKey) || empty($issuer->dn)) {
            return false;
        }

        $currentCert = isset($this->currentCert) ? $this->currentCert : null;
        $signatureSubject = isset($this->signatureSubject) ? $this->signatureSubject : null;
        $signatureAlgorithm = self::identifySignatureAlgorithm($issuer->privateKey);

        $thisUpdate = new DateTime('now', new DateTimeZone(@date_default_timezone_get()));
        $thisUpdate = !empty($this->startDate) ? $this->startDate : $thisUpdate->format('D, d M Y H:i:s O');

        if (isset($crl->currentCert) && is_array($crl->currentCert) && isset($crl->currentCert['tbsCertList'])) {
            $this->currentCert = $crl->currentCert;
            $this->currentCert['tbsCertList']['signature']['algorithm'] = $signatureAlgorithm;
            $this->currentCert['signatureAlgorithm']['algorithm'] = $signatureAlgorithm;
        } else {
            $this->currentCert = [
                'tbsCertList' =>
                    [
                        'version' => 'v2',
                        'signature' => ['algorithm' => $signatureAlgorithm],
                        'issuer' => false, // this is going to be overwritten later
                        'thisUpdate' => $this->timeField($thisUpdate) // $this->setStartDate()
                    ],
                    'signatureAlgorithm' => ['algorithm' => $signatureAlgorithm],
                    'signature'          => false // this is going to be overwritten later
            ];
        }

        $tbsCertList = &$this->currentCert['tbsCertList'];
        $tbsCertList['issuer'] = $issuer->dn;
        $tbsCertList['thisUpdate'] = $this->timeField($thisUpdate);

        if (!empty($this->endDate)) {
            $tbsCertList['nextUpdate'] = $this->timeField($this->endDate); // $this->setEndDate()
        } else {
            unset($tbsCertList['nextUpdate']);
        }

        if (!empty($this->serialNumber)) {
            $crlNumber = $this->serialNumber;
        } else {
            $crlNumber = $this->getExtension('id-ce-cRLNumber');
            // "The CRL number is a non-critical CRL extension that conveys a
            //  monotonically increasing sequence number for a given CRL scope and
            //  CRL issuer.  This extension allows users to easily determine when a
            //  particular CRL supersedes another CRL."
            // -- https://tools.ietf.org/html/rfc5280#section-5.2.3
            $crlNumber = $crlNumber !== false ? $crlNumber->add(new BigInteger(1)) : null;
        }

        $this->removeExtension('id-ce-authorityKeyIdentifier');
        $this->removeExtension('id-ce-issuerAltName');

        // Be sure version >= v2 if some extension found.
        $version = isset($tbsCertList['version']) ? $tbsCertList['version'] : 0;
        if (!$version) {
            if (!empty($tbsCertList['crlExtensions'])) {
                $version = 1; // v2.
            } elseif (!empty($tbsCertList['revokedCertificates'])) {
                foreach ($tbsCertList['revokedCertificates'] as $cert) {
                    if (!empty($cert['crlEntryExtensions'])) {
                        $version = 1; // v2.
                    }
                }
            }

            if ($version) {
                $tbsCertList['version'] = $version;
            }
        }

        // Store additional extensions.
        if (!empty($tbsCertList['version'])) { // At least v2.
            if (!empty($crlNumber)) {
                $this->setExtension('id-ce-cRLNumber', $crlNumber);
            }

            if (isset($issuer->currentKeyIdentifier)) {
                $this->setExtension('id-ce-authorityKeyIdentifier', [
                        //'authorityCertIssuer' => array(
                        //    ]
                        //        'directoryName' => $issuer->dn
                        //    ]
                        //),
                        'keyIdentifier' => $issuer->currentKeyIdentifier
                    ]);
                //$extensions = &$tbsCertList['crlExtensions'];
                //if (isset($issuer->serialNumber)) {
                //    $extensions[count($extensions) - 1]['authorityCertSerialNumber'] = $issuer->serialNumber;
                //}
                //unset($extensions);
            }

            $issuerAltName = $this->getExtension('id-ce-subjectAltName', $issuer->currentCert);

            if ($issuerAltName !== false) {
                $this->setExtension('id-ce-issuerAltName', $issuerAltName);
            }
        }

        if (empty($tbsCertList['revokedCertificates'])) {
            unset($tbsCertList['revokedCertificates']);
        }

        unset($tbsCertList);

        // resync $this->signatureSubject
        // save $tbsCertList in case there are any \phpseclib3\File\ASN1\Element objects in it
        $tbsCertList = $this->currentCert['tbsCertList'];
        $this->loadCRL($this->saveCRL($this->currentCert));

        $result = $this->currentCert;
        $this->currentCert['signature'] = $result['signature'] = "\0" . $issuer->privateKey->sign($this->signatureSubject);
        $result['tbsCertList'] = $tbsCertList;

        $this->currentCert = $currentCert;
        $this->signatureSubject = $signatureSubject;

        return $result;
    }

    /**
     * Identify signature algorithm from key settings
     *
<<<<<<< HEAD
     * @param object $key
     * @access private
     * @throws \phpseclib3\Exception\UnsupportedAlgorithmException if the algorithm is unsupported
     * @return string
=======
     * @param \phpseclib\File\X509 $key
     * @param string $signatureAlgorithm
     * @access public
     * @return mixed
>>>>>>> 05f6467b
     */
    private static function identifySignatureAlgorithm(PrivateKey $key)
    {
        if ($key instanceof RSA) {
            if ($key->getPadding() & RSA::SIGNATURE_PSS) {
                return 'id-RSASSA-PSS';
            }
            switch ($key->getHash()) {
                case 'md2':
                case 'md5':
                case 'sha1':
                case 'sha224':
                case 'sha256':
                case 'sha384':
                case 'sha512':
                    return $key->getHash() . 'WithRSAEncryption';
            }
            throw new UnsupportedAlgorithmException('The only supported hash algorithms for RSA are: md2, md5, sha1, sha224, sha256, sha384, sha512');
        }

        if ($key instanceof DSA) {
            switch ($key->getHash()) {
                case 'sha1':
                case 'sha224':
                case 'sha256':
                    return 'id-dsa-with-' . $key->getHash();
            }
            throw new UnsupportedAlgorithmException('The only supported hash algorithms for DSA are: sha1, sha224, sha256');
        }

        if ($key instanceof EC) {
            switch ($key->getCurve()) {
                case 'Ed25519':
                case 'Ed448':
                    return 'id-' . $key->getCurve();
            }
            switch ($key->getHash()) {
                case 'sha1':
                case 'sha224':
                case 'sha256':
                case 'sha384':
                case 'sha512':
                    return 'ecdsa-with-' . strtoupper($key->getHash());
            }
            throw new UnsupportedAlgorithmException('The only supported hash algorithms for EC are: sha1, sha224, sha256, sha384, sha512');
        }

        throw new UnsupportedAlgorithmException('The only supported public key classes are: RSA, DSA, EC');
    }

    /**
     * Set certificate start date
     *
     * @param string $date
     * @access public
     */
    public function setStartDate($date)
    {
        if (!is_object($date) || !is_a($date, 'DateTime')) {
            $date = new DateTime($date, new DateTimeZone(@date_default_timezone_get()));
        }

        $this->startDate = $date->format('D, d M Y H:i:s O');
    }

    /**
     * Set certificate end date
     *
     * @param string $date
     * @access public
     */
    public function setEndDate($date)
    {
        /*
          To indicate that a certificate has no well-defined expiration date,
          the notAfter SHOULD be assigned the GeneralizedTime value of
          99991231235959Z.

          -- http://tools.ietf.org/html/rfc5280#section-4.1.2.5
        */
        if (strtolower($date) == 'lifetime') {
            $temp = '99991231235959Z';
            $temp = chr(ASN1::TYPE_GENERALIZED_TIME) . ASN1::encodeLength(strlen($temp)) . $temp;
            $this->endDate = new Element($temp);
        } else {
            if (!is_object($date) || !is_a($date, 'DateTime')) {
                $date = new DateTime($date, new DateTimeZone(@date_default_timezone_get()));
            }

            $this->endDate = $date->format('D, d M Y H:i:s O');
        }
    }

    /**
     * Set Serial Number
     *
     * @param string $serial
<<<<<<< HEAD
     * @param $base integer Optional
=======
     * @param int $base optional
>>>>>>> 05f6467b
     * @access public
     */
    public function setSerialNumber($serial, $base = -256)
    {
        $this->serialNumber = new BigInteger($serial, $base);
    }

    /**
     * Turns the certificate into a certificate authority
     *
     * @access public
     */
    public function makeCA()
    {
        $this->caFlag = true;
    }

    /**
     * Check for validity of subarray
     *
     * This is intended for use in conjunction with _subArrayUnchecked(),
     * implementing the checks included in _subArray() but without copying
     * a potentially large array by passing its reference by-value to is_array().
     *
     * @param array $root
     * @param string $path
     * @return boolean
     * @access private
     */
    private function isSubArrayValid($root, $path)
    {
        if (!is_array($root)) {
            return false;
        }

        foreach (explode('/', $path) as $i) {
            if (!is_array($root)) {
                return false;
            }

            if (!isset($root[$i])) {
                return true;
            }

            $root = $root[$i];
        }

        return true;
    }

    /**
     * Get a reference to a subarray
     *
     * This variant of _subArray() does no is_array() checking,
     * so $root should be checked with _isSubArrayValid() first.
     *
     * This is here for performance reasons:
     * Passing a reference (i.e. $root) by-value (i.e. to is_array())
     * creates a copy. If $root is an especially large array, this is expensive.
     *
     * @param array $root
     * @param string $path  absolute path with / as component separator
     * @param bool $create optional
     * @access private
     * @return array|false
     */
    private function &subArrayUnchecked(&$root, $path, $create = false)
    {
        $false = false;

        foreach (explode('/', $path) as $i) {
            if (!isset($root[$i])) {
                if (!$create) {
                    return $false;
                }

                $root[$i] = [];
            }

            $root = &$root[$i];
        }

        return $root;
    }

    /**
     * Get a reference to a subarray
     *
     * @param array $root
     * @param string $path  absolute path with / as component separator
     * @param bool $create optional
     * @access private
     * @return array|false
     */
    private function &subArray(&$root, $path, $create = false)
    {
        $false = false;

        if (!is_array($root)) {
            return $false;
        }

        foreach (explode('/', $path) as $i) {
            if (!is_array($root)) {
                return $false;
            }

            if (!isset($root[$i])) {
                if (!$create) {
                    return $false;
                }

                $root[$i] = [];
            }

            $root = &$root[$i];
        }

        return $root;
    }

    /**
     * Get a reference to an extension subarray
     *
     * @param array $root
     * @param string $path optional absolute path with / as component separator
     * @param bool $create optional
     * @access private
     * @return array|false
     */
    private function &extensions(&$root, $path = null, $create = false)
    {
        if (!isset($root)) {
            $root = $this->currentCert;
        }

        switch (true) {
            case !empty($path):
            case !is_array($root):
                break;
            case isset($root['tbsCertificate']):
                $path = 'tbsCertificate/extensions';
                break;
            case isset($root['tbsCertList']):
                $path = 'tbsCertList/crlExtensions';
                break;
            case isset($root['certificationRequestInfo']):
                $pth = 'certificationRequestInfo/attributes';
                $attributes = &$this->subArray($root, $pth, $create);

                if (is_array($attributes)) {
                    foreach ($attributes as $key => $value) {
                        if ($value['type'] == 'pkcs-9-at-extensionRequest') {
                            $path = "$pth/$key/value/0";
                            break 2;
                        }
                    }
                    if ($create) {
                        $key = count($attributes);
                        $attributes[] = ['type' => 'pkcs-9-at-extensionRequest', 'value' => []];
                        $path = "$pth/$key/value/0";
                    }
                }
                break;
        }

        $extensions = &$this->subArray($root, $path, $create);

        if (!is_array($extensions)) {
            $false = false;
            return $false;
        }

        return $extensions;
    }

    /**
     * Remove an Extension
     *
     * @param string $id
     * @param string $path optional
     * @access private
     * @return bool
     */
    private function removeExtensionHelper($id, $path = null)
    {
        $extensions = &$this->extensions($this->currentCert, $path);

        if (!is_array($extensions)) {
            return false;
        }

        $result = false;
        foreach ($extensions as $key => $value) {
            if ($value['extnId'] == $id) {
                unset($extensions[$key]);
                $result = true;
            }
        }

        $extensions = array_values($extensions);
        // fix for https://bugs.php.net/75433 affecting PHP 7.2
        if (!isset($extensions[0])) {
            $extensions = array_splice($extensions, 0, 0);
        }
        return $result;
    }

    /**
     * Get an Extension
     *
     * Returns the extension if it exists and false if not
     *
     * @param string $id
     * @param array $cert optional
     * @param string $path optional
     * @access private
     * @return mixed
     */
    private function getExtensionHelper($id, $cert = null, $path = null)
    {
        $extensions = $this->extensions($cert, $path);

        if (!is_array($extensions)) {
            return false;
        }

        foreach ($extensions as $key => $value) {
            if ($value['extnId'] == $id) {
                return $value['extnValue'];
            }
        }

        return false;
    }

    /**
     * Returns a list of all extensions in use
     *
     * @param array $cert optional
     * @param string $path optional
     * @access private
     * @return array
     */
    private function getExtensionsHelper($cert = null, $path = null)
    {
        $exts = $this->extensions($cert, $path);
        $extensions = [];

        if (is_array($exts)) {
            foreach ($exts as $extension) {
                $extensions[] = $extension['extnId'];
            }
        }

        return $extensions;
    }

    /**
     * Set an Extension
     *
     * @param string $id
     * @param mixed $value
     * @param bool $critical optional
     * @param bool $replace optional
     * @param string $path optional
     * @access private
     * @return bool
     */
    private function setExtensionHelper($id, $value, $critical = false, $replace = true, $path = null)
    {
        $extensions = &$this->extensions($this->currentCert, $path, true);

        if (!is_array($extensions)) {
            return false;
        }

        $newext = ['extnId'  => $id, 'critical' => $critical, 'extnValue' => $value];

        foreach ($extensions as $key => $value) {
            if ($value['extnId'] == $id) {
                if (!$replace) {
                    return false;
                }

                $extensions[$key] = $newext;
                return true;
            }
        }

        $extensions[] = $newext;
        return true;
    }

    /**
     * Remove a certificate, CSR or CRL Extension
     *
     * @param string $id
     * @access public
     * @return bool
     */
    public function removeExtension($id)
    {
        return $this->removeExtensionHelper($id);
    }

    /**
     * Get a certificate, CSR or CRL Extension
     *
     * Returns the extension if it exists and false if not
     *
     * @param string $id
     * @param array $cert optional
     * @param string $path
     * @access public
     * @return mixed
     */
    public function getExtension($id, $cert = null, $path=null)
    {
        return $this->getExtensionHelper($id, $cert, $path);
    }

    /**
     * Returns a list of all extensions in use in certificate, CSR or CRL
     *
     * @param array $cert optional
     * @param string $path optional
     * @access public
     * @return array
     */
    public function getExtensions($cert = null, $path = null)
    {
        return $this->getExtensionsHelper($cert, $path);
    }

    /**
     * Set a certificate, CSR or CRL Extension
     *
     * @param string $id
     * @param mixed $value
     * @param bool $critical optional
     * @param bool $replace optional
     * @access public
     * @return bool
     */
    public function setExtension($id, $value, $critical = false, $replace = true)
    {
        return $this->setExtensionHelper($id, $value, $critical, $replace);
    }

    /**
     * Remove a CSR attribute.
     *
     * @param string $id
     * @param int $disposition optional
     * @access public
     * @return bool
     */
    public function removeAttribute($id, $disposition = self::ATTR_ALL)
    {
        $attributes = &$this->subArray($this->currentCert, 'certificationRequestInfo/attributes');

        if (!is_array($attributes)) {
            return false;
        }

        $result = false;
        foreach ($attributes as $key => $attribute) {
            if ($attribute['type'] == $id) {
                $n = count($attribute['value']);
                switch (true) {
                    case $disposition == self::ATTR_APPEND:
                    case $disposition == self::ATTR_REPLACE:
                        return false;
                    case $disposition >= $n:
                        $disposition -= $n;
                        break;
                    case $disposition == self::ATTR_ALL:
                    case $n == 1:
                        unset($attributes[$key]);
                        $result = true;
                        break;
                    default:
                        unset($attributes[$key]['value'][$disposition]);
                        $attributes[$key]['value'] = array_values($attributes[$key]['value']);
                        $result = true;
                        break;
                }
                if ($result && $disposition != self::ATTR_ALL) {
                    break;
                }
            }
        }

        $attributes = array_values($attributes);
        return $result;
    }

    /**
     * Get a CSR attribute
     *
     * Returns the attribute if it exists and false if not
     *
     * @param string $id
     * @param int $disposition optional
     * @param array $csr optional
     * @access public
     * @return mixed
     */
    public function getAttribute($id, $disposition = self::ATTR_ALL, $csr = null)
    {
        if (empty($csr)) {
            $csr = $this->currentCert;
        }

        $attributes = $this->subArray($csr, 'certificationRequestInfo/attributes');

        if (!is_array($attributes)) {
            return false;
        }

        foreach ($attributes as $key => $attribute) {
            if ($attribute['type'] == $id) {
                $n = count($attribute['value']);
                switch (true) {
                    case $disposition == self::ATTR_APPEND:
                    case $disposition == self::ATTR_REPLACE:
                        return false;
                    case $disposition == self::ATTR_ALL:
                        return $attribute['value'];
                    case $disposition >= $n:
                        $disposition -= $n;
                        break;
                    default:
                        return $attribute['value'][$disposition];
                }
            }
        }

        return false;
    }

    /**
     * Returns a list of all CSR attributes in use
     *
     * @param array $csr optional
     * @access public
     * @return array
     */
    public function getAttributes($csr = null)
    {
        if (empty($csr)) {
            $csr = $this->currentCert;
        }

        $attributes = $this->subArray($csr, 'certificationRequestInfo/attributes');
        $attrs = [];

        if (is_array($attributes)) {
            foreach ($attributes as $attribute) {
                $attrs[] = $attribute['type'];
            }
        }

        return $attrs;
    }

    /**
     * Set a CSR attribute
     *
     * @param string $id
     * @param mixed $value
     * @param int $disposition optional
     * @access public
     * @return bool
     */
    public function setAttribute($id, $value, $disposition = self::ATTR_ALL)
    {
        $attributes = &$this->subArray($this->currentCert, 'certificationRequestInfo/attributes', true);

        if (!is_array($attributes)) {
            return false;
        }

        switch ($disposition) {
            case self::ATTR_REPLACE:
                $disposition = self::ATTR_APPEND;
            case self::ATTR_ALL:
                $this->removeAttribute($id);
                break;
        }

        foreach ($attributes as $key => $attribute) {
            if ($attribute['type'] == $id) {
                $n = count($attribute['value']);
                switch (true) {
                    case $disposition == self::ATTR_APPEND:
                        $last = $key;
                        break;
                    case $disposition >= $n:
                        $disposition -= $n;
                        break;
                    default:
                        $attributes[$key]['value'][$disposition] = $value;
                        return true;
                }
            }
        }

        switch (true) {
            case $disposition >= 0:
                return false;
            case isset($last):
                $attributes[$last]['value'][] = $value;
                break;
            default:
                $attributes[] = ['type' => $id, 'value' => $disposition == self::ATTR_ALL ? $value: [$value]];
                break;
        }

        return true;
    }

    /**
     * Sets the subject key identifier
     *
     * This is used by the id-ce-authorityKeyIdentifier and the id-ce-subjectKeyIdentifier extensions.
     *
     * @param string $value
     * @access public
     */
    public function setKeyIdentifier($value)
    {
        if (empty($value)) {
            unset($this->currentKeyIdentifier);
        } else {
            $this->currentKeyIdentifier = $value;
        }
    }

    /**
     * Compute a public key identifier.
     *
     * Although key identifiers may be set to any unique value, this function
     * computes key identifiers from public key according to the two
     * recommended methods (4.2.1.2 RFC 3280).
     * Highly polymorphic: try to accept all possible forms of key:
     * - Key object
     * - \phpseclib3\File\X509 object with public or private key defined
     * - Certificate or CSR array
     * - \phpseclib3\File\ASN1\Element object
     * - PEM or DER string
     *
     * @param mixed $key optional
     * @param int $method optional
     * @access public
     * @return string binary key identifier
     */
    public function computeKeyIdentifier($key = null, $method = 1)
    {
        if (is_null($key)) {
            $key = $this;
        }

        switch (true) {
            case is_string($key):
                break;
            case is_array($key) && isset($key['tbsCertificate']['subjectPublicKeyInfo']['subjectPublicKey']):
                return $this->computeKeyIdentifier($key['tbsCertificate']['subjectPublicKeyInfo']['subjectPublicKey'], $method);
            case is_array($key) && isset($key['certificationRequestInfo']['subjectPKInfo']['subjectPublicKey']):
                return $this->computeKeyIdentifier($key['certificationRequestInfo']['subjectPKInfo']['subjectPublicKey'], $method);
            case !is_object($key):
                return false;
            case $key instanceof Element:
                // Assume the element is a bitstring-packed key.
                $decoded = ASN1::decodeBER($key->element);
                if (empty($decoded)) {
                    return false;
                }
                $raw = ASN1::asn1map($decoded[0], ['type' => ASN1::TYPE_BIT_STRING]);
                if (empty($raw)) {
                    return false;
                }
                // If the key is private, compute identifier from its corresponding public key.
                $key = new RSA();
                if (!$key->load($raw)) {
                    return false;   // Not an unencrypted RSA key.
                }
                if ($key->getPrivateKey() !== false) {  // If private.
                    return $this->computeKeyIdentifier($key, $method);
                }
                $key = $raw;    // Is a public key.
                break;
            case $key instanceof X509:
                if (isset($key->publicKey)) {
                    return $this->computeKeyIdentifier($key->publicKey, $method);
                }
                if (isset($key->privateKey)) {
                    return $this->computeKeyIdentifier($key->privateKey, $method);
                }
                if (isset($key->currentCert['tbsCertificate']) || isset($key->currentCert['certificationRequestInfo'])) {
                    return $this->computeKeyIdentifier($key->currentCert, $method);
                }
                return false;
            default: // Should be a key object (i.e.: \phpseclib3\Crypt\RSA).
                $key = $key->getPublicKey();
                break;
        }

        // If in PEM format, convert to binary.
        $key = ASN1::extractBER($key);

        // Now we have the key string: compute its sha-1 sum.
        $hash = new Hash('sha1');
        $hash = $hash->hash($key);

        if ($method == 2) {
            $hash = substr($hash, -8);
            $hash[0] = chr((ord($hash[0]) & 0x0F) | 0x40);
        }

        return $hash;
    }

    /**
     * Format a public key as appropriate
     *
     * @access private
     * @return array|bool
     */
    private function formatSubjectPublicKey()
    {
        $format = $this->publicKey instanceof RSA && ($this->publicKey->getPadding() & RSA::SIGNATURE_PSS) ?
            'PSS' :
            'PKCS8';

        $publicKey = base64_decode(preg_replace('#-.+-|[\r\n]#', '', $this->publicKey->toString($format)));

        $decoded = ASN1::decodeBER($publicKey);
        $mapped = ASN1::asn1map($decoded[0], Maps\SubjectPublicKeyInfo::MAP);

        $mapped['subjectPublicKey'] = $this->publicKey->toString($format);

        return $mapped;
    }

    /**
     * Set the domain name's which the cert is to be valid for
     *
     * @param $domains[]
     * @access public
     * @return array
     */
    public function setDomain(...$domains)
    {
        $this->domains = $domains;
        $this->removeDNProp('id-at-commonName');
        $this->setDNProp('id-at-commonName', $this->domains[0]);
    }

    /**
     * Set the IP Addresses's which the cert is to be valid for
     *
     * @access public
<<<<<<< HEAD
     * @param $ipAddresses[] optional
=======
>>>>>>> 05f6467b
     */
    public function setIPAddress(...$ipAddresses)
    {
        $this->ipAddresses = $ipAddresses;
        /*
        if (!isset($this->domains)) {
            $this->removeDNProp('id-at-commonName');
            $this->setDNProp('id-at-commonName', $this->ipAddresses[0]);
        }
        */
    }

    /**
     * Helper function to build domain array
     *
     * @access private
     * @param string $domain
     * @return array
     */
    private function dnsName($domain)
    {
        return ['dNSName' => $domain];
    }

    /**
     * Helper function to build IP Address array
     *
     * (IPv6 is not currently supported)
     *
     * @access private
     * @param string $address
     * @return array
     */
    private function iPAddress($address)
    {
        return ['iPAddress' => $address];
    }

    /**
     * Get the index of a revoked certificate.
     *
     * @param array $rclist
     * @param string $serial
     * @param bool $create optional
     * @access private
     * @return int|false
     */
    private function revokedCertificate(&$rclist, $serial, $create = false)
    {
        $serial = new BigInteger($serial);

        foreach ($rclist as $i => $rc) {
            if (!($serial->compare($rc['userCertificate']))) {
                return $i;
            }
        }

        if (!$create) {
            return false;
        }

        $i = count($rclist);
        $revocationDate = new DateTime('now', new DateTimeZone(@date_default_timezone_get()));
        $rclist[] = ['userCertificate' => $serial,
                          'revocationDate'  => $this->timeField($revocationDate->format('D, d M Y H:i:s O'))];
        return $i;
    }

    /**
     * Revoke a certificate.
     *
     * @param string $serial
     * @param string $date optional
     * @access public
     * @return bool
     */
    public function revoke($serial, $date = null)
    {
        if (isset($this->currentCert['tbsCertList'])) {
            if (is_array($rclist = &$this->subArray($this->currentCert, 'tbsCertList/revokedCertificates', true))) {
                if ($this->revokedCertificate($rclist, $serial) === false) { // If not yet revoked
                    if (($i = $this->revokedCertificate($rclist, $serial, true)) !== false) {
                        if (!empty($date)) {
                            $rclist[$i]['revocationDate'] = $this->timeField($date);
                        }

                        return true;
                    }
                }
            }
        }

        return false;
    }

    /**
     * Unrevoke a certificate.
     *
     * @param string $serial
     * @access public
     * @return bool
     */
    public function unrevoke($serial)
    {
        if (is_array($rclist = &$this->subArray($this->currentCert, 'tbsCertList/revokedCertificates'))) {
            if (($i = $this->revokedCertificate($rclist, $serial)) !== false) {
                unset($rclist[$i]);
                $rclist = array_values($rclist);
                return true;
            }
        }

        return false;
    }

    /**
     * Get a revoked certificate.
     *
     * @param string $serial
     * @access public
     * @return mixed
     */
    public function getRevoked($serial)
    {
        if (is_array($rclist = $this->subArray($this->currentCert, 'tbsCertList/revokedCertificates'))) {
            if (($i = $this->revokedCertificate($rclist, $serial)) !== false) {
                return $rclist[$i];
            }
        }

        return false;
    }

    /**
     * List revoked certificates
     *
     * @param array $crl optional
     * @access public
     * @return array|bool
     */
    public function listRevoked($crl = null)
    {
        if (!isset($crl)) {
            $crl = $this->currentCert;
        }

        if (!isset($crl['tbsCertList'])) {
            return false;
        }

        $result = [];

        if (is_array($rclist = $this->subArray($crl, 'tbsCertList/revokedCertificates'))) {
            foreach ($rclist as $rc) {
                $result[] = $rc['userCertificate']->toString();
            }
        }

        return $result;
    }

    /**
     * Remove a Revoked Certificate Extension
     *
     * @param string $serial
     * @param string $id
     * @access public
     * @return bool
     */
    public function removeRevokedCertificateExtension($serial, $id)
    {
        if (is_array($rclist = &$this->subArray($this->currentCert, 'tbsCertList/revokedCertificates'))) {
            if (($i = $this->revokedCertificate($rclist, $serial)) !== false) {
                return $this->removeExtensionHelper($id, "tbsCertList/revokedCertificates/$i/crlEntryExtensions");
            }
        }

        return false;
    }

    /**
     * Get a Revoked Certificate Extension
     *
     * Returns the extension if it exists and false if not
     *
     * @param string $serial
     * @param string $id
     * @param array $crl optional
     * @access public
     * @return mixed
     */
    public function getRevokedCertificateExtension($serial, $id, $crl = null)
    {
        if (!isset($crl)) {
            $crl = $this->currentCert;
        }

        if (is_array($rclist = $this->subArray($crl, 'tbsCertList/revokedCertificates'))) {
            if (($i = $this->revokedCertificate($rclist, $serial)) !== false) {
                return $this->getExtension($id, $crl,  "tbsCertList/revokedCertificates/$i/crlEntryExtensions");
            }
        }

        return false;
    }

    /**
     * Returns a list of all extensions in use for a given revoked certificate
     *
     * @param string $serial
     * @param array $crl optional
     * @access public
     * @return array|bool
     */
    public function getRevokedCertificateExtensions($serial, $crl = null)
    {
        if (!isset($crl)) {
            $crl = $this->currentCert;
        }

        if (is_array($rclist = $this->subArray($crl, 'tbsCertList/revokedCertificates'))) {
            if (($i = $this->revokedCertificate($rclist, $serial)) !== false) {
                return $this->getExtensions($crl, "tbsCertList/revokedCertificates/$i/crlEntryExtensions");
            }
        }

        return false;
    }

    /**
     * Set a Revoked Certificate Extension
     *
     * @param string $serial
     * @param string $id
     * @param mixed $value
     * @param bool $critical optional
     * @param bool $replace optional
     * @access public
     * @return bool
     */
    public function setRevokedCertificateExtension($serial, $id, $value, $critical = false, $replace = true)
    {
        if (isset($this->currentCert['tbsCertList'])) {
            if (is_array($rclist = &$this->subArray($this->currentCert, 'tbsCertList/revokedCertificates', true))) {
                if (($i = $this->revokedCertificate($rclist, $serial, true)) !== false) {
                    return $this->setExtensionHelper($id, $value, $critical, $replace, "tbsCertList/revokedCertificates/$i/crlEntryExtensions");
                }
            }
        }

        return false;
    }
}<|MERGE_RESOLUTION|>--- conflicted
+++ resolved
@@ -559,11 +559,7 @@
      * Map extension values from octet string to extension-specific internal
      *   format.
      *
-<<<<<<< HEAD
-     * @param &array $root
-=======
      * @param array $root (by reference)
->>>>>>> 05f6467b
      * @param string $path
      * @access private
      */
@@ -612,11 +608,7 @@
      * Map extension values from extension-specific internal format to
      *   octet string.
      *
-<<<<<<< HEAD
-     * @param &array Ref $root
-=======
      * @param array $root (by reference)
->>>>>>> 05f6467b
      * @param string $path
      * @access private
      */
@@ -680,11 +672,7 @@
      * Map attribute values from ANY type to attribute-specific internal
      *   format.
      *
-<<<<<<< HEAD
-     * @param &array Ref $root
-=======
      * @param array $root (by reference)
->>>>>>> 05f6467b
      * @param string $path
      * @access private
      */
@@ -724,11 +712,7 @@
      * Map attribute values from attribute-specific internal format to
      *   ANY type.
      *
-<<<<<<< HEAD
-     * @param &array $root Ref
-=======
      * @param array $root (by reference)
->>>>>>> 05f6467b
      * @param string $path
      * @access private
      */
@@ -770,11 +754,7 @@
      * Map DN values from ANY type to DN-specific internal
      *   format.
      *
-<<<<<<< HEAD
-     * @param &array $root
-=======
      * @param array $root (by reference)
->>>>>>> 05f6467b
      * @param string $path
      * @access private
      */
@@ -803,11 +783,7 @@
      * Map DN values from DN-specific internal format to
      *   ANY type.
      *
-<<<<<<< HEAD
-     * @param &array $root
-=======
      * @param array $root (by reference)
->>>>>>> 05f6467b
      * @param string $path
      * @access private
      */
@@ -2075,7 +2051,7 @@
      *
      * Key needs to be a \phpseclib3\Crypt\RSA object
      *
-     * @param object $key
+     * @param PublicKey $key
      * @access public
      * @return bool
      */
@@ -2089,7 +2065,7 @@
      *
      * Key needs to be a \phpseclib3\Crypt\RSA object
      *
-     * @param object $key
+     * @param PrivateKey $key
      * @access public
      */
     public function setPrivateKey(PrivateKey $key)
@@ -2160,14 +2136,8 @@
     /**
      * Load a Certificate Signing Request
      *
-<<<<<<< HEAD
      * @param string $csr
      * @param int $mode
-=======
-     * @param string|array $csr
-     * @param int $mode
-     * @access public
->>>>>>> 05f6467b
      * @return mixed
      * @access public
      */
@@ -2288,11 +2258,7 @@
      *
      * https://developer.mozilla.org/en-US/docs/HTML/Element/keygen
      *
-<<<<<<< HEAD
      * @param string $spkac
-=======
-     * @param string|array $spkac
->>>>>>> 05f6467b
      * @access public
      * @return mixed
      */
@@ -2356,11 +2322,7 @@
     /**
      * Save a SPKAC CSR request
      *
-<<<<<<< HEAD
      * @param array $spkac
-=======
-     * @param string|array $spkac
->>>>>>> 05f6467b
      * @param int $format optional
      * @access public
      * @return string
@@ -2400,10 +2362,6 @@
      *
      * @param string $crl
      * @param int $mode
-<<<<<<< HEAD
-=======
-     * @access public
->>>>>>> 05f6467b
      * @return mixed
      * @access public
      */
@@ -2555,7 +2513,6 @@
      *
      * @param \phpseclib3\File\X509 $issuer
      * @param \phpseclib3\File\X509 $subject
-     * @param string $signatureAlgorithm optional
      * @access public
      * @return mixed
      */
@@ -2750,7 +2707,6 @@
      * Sign a CSR
      *
      * @access public
-     * @param string $signatureAlgorithm
      * @return mixed
      */
     public function signCSR()
@@ -2806,7 +2762,6 @@
      * Sign a SPKAC
      *
      * @access public
-     * @param string $signatureAlgorithm
      * @return mixed
      */
     public function signSPKAC()
@@ -2871,7 +2826,6 @@
      *
      * @param \phpseclib3\File\X509 $issuer
      * @param \phpseclib3\File\X509 $crl
-     * @param string $signatureAlgorithm optional
      * @access public
      * @return mixed
      */
@@ -3002,17 +2956,10 @@
     /**
      * Identify signature algorithm from key settings
      *
-<<<<<<< HEAD
-     * @param object $key
+     * @param PrivateKey $key
      * @access private
      * @throws \phpseclib3\Exception\UnsupportedAlgorithmException if the algorithm is unsupported
      * @return string
-=======
-     * @param \phpseclib\File\X509 $key
-     * @param string $signatureAlgorithm
-     * @access public
-     * @return mixed
->>>>>>> 05f6467b
      */
     private static function identifySignatureAlgorithm(PrivateKey $key)
     {
@@ -3110,11 +3057,7 @@
      * Set Serial Number
      *
      * @param string $serial
-<<<<<<< HEAD
-     * @param $base integer Optional
-=======
      * @param int $base optional
->>>>>>> 05f6467b
      * @access public
      */
     public function setSerialNumber($serial, $base = -256)
@@ -3764,7 +3707,7 @@
     /**
      * Set the domain name's which the cert is to be valid for
      *
-     * @param $domains[]
+     * @param mixed[] ...$domains
      * @access public
      * @return array
      */
@@ -3779,10 +3722,7 @@
      * Set the IP Addresses's which the cert is to be valid for
      *
      * @access public
-<<<<<<< HEAD
-     * @param $ipAddresses[] optional
-=======
->>>>>>> 05f6467b
+     * @param mixed[] ...$ipAddresses
      */
     public function setIPAddress(...$ipAddresses)
     {
