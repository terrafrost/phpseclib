<?php

/**
 * Pure-PHP X.509 Parser
 *
 * PHP version 5
 *
 * Encode and decode X.509 certificates.
 *
 * The extensions are from {@link http://tools.ietf.org/html/rfc5280 RFC5280} and
 * {@link http://web.archive.org/web/19961027104704/http://www3.netscape.com/eng/security/cert-exts.html Netscape Certificate Extensions}.
 *
 * Note that loading an X.509 certificate and resaving it may invalidate the signature.  The reason being that the signature is based on a
 * portion of the certificate that contains optional parameters with default values.  ie. if the parameter isn't there the default value is
 * used.  Problem is, if the parameter is there and it just so happens to have the default value there are two ways that that parameter can
 * be encoded.  It can be encoded explicitly or left out all together.  This would effect the signature value and thus may invalidate the
 * the certificate all together unless the certificate is re-signed.
 *
 * @category  File
 * @package   X509
 * @author    Jim Wigginton <terrafrost@php.net>
 * @copyright 2012 Jim Wigginton
 * @license   http://www.opensource.org/licenses/mit-license.html  MIT License
 * @link      http://phpseclib.sourceforge.net
 */

namespace phpseclib\File;

use phpseclib\Crypt\Hash;
use phpseclib\Crypt\Random;
use phpseclib\Crypt\RSA;
use phpseclib\File\ASN1\Element;
use phpseclib\Math\BigInteger;

/**
 * Pure-PHP X.509 Parser
 *
 * @package X509
 * @author  Jim Wigginton <terrafrost@php.net>
 * @access  public
 */
class X509
{
    /**
     * Flag to only accept signatures signed by certificate authorities
     *
     * Not really used anymore but retained all the same to suppress E_NOTICEs from old installs
     *
     * @access public
     */
    const VALIDATE_SIGNATURE_BY_CA = 1;

    /**#@+
     * @access public
     * @see \phpseclib\File\X509::getDN()
    */
    /**
     * Return internal array representation
     */
    const DN_ARRAY = 0;
    /**
     * Return string
     */
    const DN_STRING = 1;
    /**
     * Return ASN.1 name string
     */
    const DN_ASN1 = 2;
    /**
     * Return OpenSSL compatible array
     */
    const DN_OPENSSL = 3;
    /**
     * Return canonical ASN.1 RDNs string
     */
    const DN_CANON = 4;
    /**
     * Return name hash for file indexing
     */
    const DN_HASH = 5;
    /**#@-*/

    /**#@+
     * @access public
     * @see \phpseclib\File\X509::saveX509()
     * @see \phpseclib\File\X509::saveCSR()
     * @see \phpseclib\File\X509::saveCRL()
    */
    /**
     * Save as PEM
     *
     * ie. a base64-encoded PEM with a header and a footer
     */
    const FORMAT_PEM = 0;
    /**
     * Save as DER
     */
    const FORMAT_DER = 1;
    /**
     * Save as a SPKAC
     *
     * Only works on CSRs. Not currently supported.
     */
    const FORMAT_SPKAC = 2;
    /**
     * Auto-detect the format
     *
     * Used only by the load*() functions
     */
    const FORMAT_AUTO_DETECT = 3;
    /**#@-*/

    /**
     * Attribute value disposition.
     * If disposition is >= 0, this is the index of the target value.
     */
    const ATTR_ALL = -1; // All attribute values (array).
    const ATTR_APPEND = -2; // Add a value.
    const ATTR_REPLACE = -3; // Clear first, then add a value.

    /**
     * ASN.1 syntax for X.509 certificates
     *
     * @var array
     * @access private
     */
    var $Certificate;

    /**#@+
     * ASN.1 syntax for various extensions
     *
     * @access private
     */
    var $DirectoryString;
    var $PKCS9String;
    var $AttributeValue;
    var $Extensions;
    var $KeyUsage;
    var $ExtKeyUsageSyntax;
    var $BasicConstraints;
    var $KeyIdentifier;
    var $CRLDistributionPoints;
    var $AuthorityKeyIdentifier;
    var $CertificatePolicies;
    var $AuthorityInfoAccessSyntax;
    var $SubjectAltName;
    var $SubjectDirectoryAttributes;
    var $PrivateKeyUsagePeriod;
    var $IssuerAltName;
    var $PolicyMappings;
    var $NameConstraints;

    var $CPSuri;
    var $UserNotice;

    var $netscape_cert_type;
    var $netscape_comment;
    var $netscape_ca_policy_url;

    var $Name;
    var $RelativeDistinguishedName;
    var $CRLNumber;
    var $CRLReason;
    var $IssuingDistributionPoint;
    var $InvalidityDate;
    var $CertificateIssuer;
    var $HoldInstructionCode;
    var $SignedPublicKeyAndChallenge;
    /**#@-*/

    /**#@+
     * ASN.1 syntax for various DN attributes
     *
     * @access private
     */
    var $PostalAddress;
    /**#@-*/

    /**
     * ASN.1 syntax for Certificate Signing Requests (RFC2986)
     *
     * @var array
     * @access private
     */
    var $CertificationRequest;

    /**
     * ASN.1 syntax for Certificate Revocation Lists (RFC5280)
     *
     * @var array
     * @access private
     */
    var $CertificateList;

    /**
     * Distinguished Name
     *
     * @var array
     * @access private
     */
    var $dn;

    /**
     * Public key
     *
     * @var string
     * @access private
     */
    var $publicKey;

    /**
     * Private key
     *
     * @var string
     * @access private
     */
    var $privateKey;

    /**
     * Object identifiers for X.509 certificates
     *
     * @var array
     * @access private
     * @link http://en.wikipedia.org/wiki/Object_identifier
     */
    var $oids;

    /**
     * The certificate authorities
     *
     * @var array
     * @access private
     */
    var $CAs;

    /**
     * The currently loaded certificate
     *
     * @var array
     * @access private
     */
    var $currentCert;

    /**
     * The signature subject
     *
     * There's no guarantee \phpseclib\File\X509 is going to re-encode an X.509 cert in the same way it was originally
     * encoded so we take save the portion of the original cert that the signature would have made for.
     *
     * @var string
     * @access private
     */
    var $signatureSubject;

    /**
     * Certificate Start Date
     *
     * @var string
     * @access private
     */
    var $startDate;

    /**
     * Certificate End Date
     *
     * @var string
     * @access private
     */
    var $endDate;

    /**
     * Serial Number
     *
     * @var string
     * @access private
     */
    var $serialNumber;

    /**
     * Key Identifier
     *
     * See {@link http://tools.ietf.org/html/rfc5280#section-4.2.1.1 RFC5280#section-4.2.1.1} and
     * {@link http://tools.ietf.org/html/rfc5280#section-4.2.1.2 RFC5280#section-4.2.1.2}.
     *
     * @var string
     * @access private
     */
    var $currentKeyIdentifier;

    /**
     * CA Flag
     *
     * @var bool
     * @access private
     */
    var $caFlag = false;

    /**
     * SPKAC Challenge
     *
     * @var string
     * @access private
     */
    var $challenge;

    /**
     * Default Constructor.
     *
     * @return \phpseclib\File\X509
     * @access public
     */
    function __construct()
    {
        // Explicitly Tagged Module, 1988 Syntax
        // http://tools.ietf.org/html/rfc5280#appendix-A.1

        $this->DirectoryString = array(
            'type'     => ASN1::TYPE_CHOICE,
            'children' => array(
                'teletexString'   => array('type' => ASN1::TYPE_TELETEX_STRING),
                'printableString' => array('type' => ASN1::TYPE_PRINTABLE_STRING),
                'universalString' => array('type' => ASN1::TYPE_UNIVERSAL_STRING),
                'utf8String'      => array('type' => ASN1::TYPE_UTF8_STRING),
                'bmpString'       => array('type' => ASN1::TYPE_BMP_STRING)
            )
        );

        $this->PKCS9String = array(
            'type'     => ASN1::TYPE_CHOICE,
            'children' => array(
                'ia5String'       => array('type' => ASN1::TYPE_IA5_STRING),
                'directoryString' => $this->DirectoryString
            )
        );

        $this->AttributeValue = array('type' => ASN1::TYPE_ANY);

        $AttributeType = array('type' => ASN1::TYPE_OBJECT_IDENTIFIER);

        $AttributeTypeAndValue = array(
            'type'     => ASN1::TYPE_SEQUENCE,
            'children' => array(
                'type' => $AttributeType,
                'value'=> $this->AttributeValue
            )
        );

        /*
        In practice, RDNs containing multiple name-value pairs (called "multivalued RDNs") are rare,
        but they can be useful at times when either there is no unique attribute in the entry or you
        want to ensure that the entry's DN contains some useful identifying information.

        - https://www.opends.org/wiki/page/DefinitionRelativeDistinguishedName
        */
        $this->RelativeDistinguishedName = array(
            'type'     => ASN1::TYPE_SET,
            'min'      => 1,
            'max'      => -1,
            'children' => $AttributeTypeAndValue
        );

        // http://tools.ietf.org/html/rfc5280#section-4.1.2.4
        $RDNSequence = array(
            'type'     => ASN1::TYPE_SEQUENCE,
            // RDNSequence does not define a min or a max, which means it doesn't have one
            'min'      => 0,
            'max'      => -1,
            'children' => $this->RelativeDistinguishedName
        );

        $this->Name = array(
            'type'     => ASN1::TYPE_CHOICE,
            'children' => array(
                'rdnSequence' => $RDNSequence
            )
        );

        // http://tools.ietf.org/html/rfc5280#section-4.1.1.2
        $AlgorithmIdentifier = array(
            'type'     => ASN1::TYPE_SEQUENCE,
            'children' => array(
                'algorithm'  => array('type' => ASN1::TYPE_OBJECT_IDENTIFIER),
                'parameters' => array(
                                    'type'     => ASN1::TYPE_ANY,
                                    'optional' => true
                                )
            )
        );

        /*
           A certificate using system MUST reject the certificate if it encounters
           a critical extension it does not recognize; however, a non-critical
           extension may be ignored if it is not recognized.

           http://tools.ietf.org/html/rfc5280#section-4.2
        */
        $Extension = array(
            'type'     => ASN1::TYPE_SEQUENCE,
            'children' => array(
                'extnId'   => array('type' => ASN1::TYPE_OBJECT_IDENTIFIER),
                'critical' => array(
                                  'type'     => ASN1::TYPE_BOOLEAN,
                                  'optional' => true,
                                  'default'  => false
                              ),
                'extnValue' => array('type' => ASN1::TYPE_OCTET_STRING)
            )
        );

        $this->Extensions = array(
            'type'     => ASN1::TYPE_SEQUENCE,
            'min'      => 1,
            // technically, it's MAX, but we'll assume anything < 0 is MAX
            'max'      => -1,
            // if 'children' isn't an array then 'min' and 'max' must be defined
            'children' => $Extension
        );

        $SubjectPublicKeyInfo = array(
            'type'     => ASN1::TYPE_SEQUENCE,
            'children' => array(
                'algorithm'        => $AlgorithmIdentifier,
                'subjectPublicKey' => array('type' => ASN1::TYPE_BIT_STRING)
            )
        );

        $UniqueIdentifier = array('type' => ASN1::TYPE_BIT_STRING);

        $Time = array(
            'type'     => ASN1::TYPE_CHOICE,
            'children' => array(
                'utcTime'     => array('type' => ASN1::TYPE_UTC_TIME),
                'generalTime' => array('type' => ASN1::TYPE_GENERALIZED_TIME)
            )
        );

        // http://tools.ietf.org/html/rfc5280#section-4.1.2.5
        $Validity = array(
            'type'     => ASN1::TYPE_SEQUENCE,
            'children' => array(
                'notBefore' => $Time,
                'notAfter'  => $Time
            )
        );

        $CertificateSerialNumber = array('type' => ASN1::TYPE_INTEGER);

        $Version = array(
            'type'    => ASN1::TYPE_INTEGER,
            'mapping' => array('v1', 'v2', 'v3')
        );

        // assert($TBSCertificate['children']['signature'] == $Certificate['children']['signatureAlgorithm'])
        $TBSCertificate = array(
            'type'     => ASN1::TYPE_SEQUENCE,
            'children' => array(
                // technically, default implies optional, but we'll define it as being optional, none-the-less, just to
                // reenforce that fact
                'version'             => array(
                                             'constant' => 0,
                                             'optional' => true,
                                             'explicit' => true,
                                             'default'  => 'v1'
                                         ) + $Version,
                'serialNumber'         => $CertificateSerialNumber,
                'signature'            => $AlgorithmIdentifier,
                'issuer'               => $this->Name,
                'validity'             => $Validity,
                'subject'              => $this->Name,
                'subjectPublicKeyInfo' => $SubjectPublicKeyInfo,
                // implicit means that the T in the TLV structure is to be rewritten, regardless of the type
                'issuerUniqueID'       => array(
                                               'constant' => 1,
                                               'optional' => true,
                                               'implicit' => true
                                           ) + $UniqueIdentifier,
                'subjectUniqueID'       => array(
                                               'constant' => 2,
                                               'optional' => true,
                                               'implicit' => true
                                           ) + $UniqueIdentifier,
                // <http://tools.ietf.org/html/rfc2459#page-74> doesn't use the EXPLICIT keyword but if
                // it's not IMPLICIT, it's EXPLICIT
                'extensions'            => array(
                                               'constant' => 3,
                                               'optional' => true,
                                               'explicit' => true
                                           ) + $this->Extensions
            )
        );

        $this->Certificate = array(
            'type'     => ASN1::TYPE_SEQUENCE,
            'children' => array(
                 'tbsCertificate'     => $TBSCertificate,
                 'signatureAlgorithm' => $AlgorithmIdentifier,
                 'signature'          => array('type' => ASN1::TYPE_BIT_STRING)
            )
        );

        $this->KeyUsage = array(
            'type'    => ASN1::TYPE_BIT_STRING,
            'mapping' => array(
                'digitalSignature',
                'nonRepudiation',
                'keyEncipherment',
                'dataEncipherment',
                'keyAgreement',
                'keyCertSign',
                'cRLSign',
                'encipherOnly',
                'decipherOnly'
            )
        );

        $this->BasicConstraints = array(
            'type'     => ASN1::TYPE_SEQUENCE,
            'children' => array(
                'cA'                => array(
                                                 'type'     => ASN1::TYPE_BOOLEAN,
                                                 'optional' => true,
                                                 'default'  => false
                                       ),
                'pathLenConstraint' => array(
                                                 'type' => ASN1::TYPE_INTEGER,
                                                 'optional' => true
                                       )
            )
        );

        $this->KeyIdentifier = array('type' => ASN1::TYPE_OCTET_STRING);

        $OrganizationalUnitNames = array(
            'type'     => ASN1::TYPE_SEQUENCE,
            'min'      => 1,
            'max'      => 4, // ub-organizational-units
            'children' => array('type' => ASN1::TYPE_PRINTABLE_STRING)
        );

        $PersonalName = array(
            'type'     => ASN1::TYPE_SET,
            'children' => array(
                'surname'              => array(
                                           'type' => ASN1::TYPE_PRINTABLE_STRING,
                                           'constant' => 0,
                                           'optional' => true,
                                           'implicit' => true
                                         ),
                'given-name'           => array(
                                           'type' => ASN1::TYPE_PRINTABLE_STRING,
                                           'constant' => 1,
                                           'optional' => true,
                                           'implicit' => true
                                         ),
                'initials'             => array(
                                           'type' => ASN1::TYPE_PRINTABLE_STRING,
                                           'constant' => 2,
                                           'optional' => true,
                                           'implicit' => true
                                         ),
                'generation-qualifier' => array(
                                           'type' => ASN1::TYPE_PRINTABLE_STRING,
                                           'constant' => 3,
                                           'optional' => true,
                                           'implicit' => true
                                         )
            )
        );

        $NumericUserIdentifier = array('type' => ASN1::TYPE_NUMERIC_STRING);

        $OrganizationName = array('type' => ASN1::TYPE_PRINTABLE_STRING);

        $PrivateDomainName = array(
            'type'     => ASN1::TYPE_CHOICE,
            'children' => array(
                'numeric'   => array('type' => ASN1::TYPE_NUMERIC_STRING),
                'printable' => array('type' => ASN1::TYPE_PRINTABLE_STRING)
            )
        );

        $TerminalIdentifier = array('type' => ASN1::TYPE_PRINTABLE_STRING);

        $NetworkAddress = array('type' => ASN1::TYPE_NUMERIC_STRING);

        $AdministrationDomainName = array(
            'type'     => ASN1::TYPE_CHOICE,
            // if class isn't present it's assumed to be \phpseclib\File\ASN1::CLASS_UNIVERSAL or
            // (if constant is present) \phpseclib\File\ASN1::CLASS_CONTEXT_SPECIFIC
            'class'    => ASN1::CLASS_APPLICATION,
            'cast'     => 2,
            'children' => array(
                'numeric'   => array('type' => ASN1::TYPE_NUMERIC_STRING),
                'printable' => array('type' => ASN1::TYPE_PRINTABLE_STRING)
            )
        );

        $CountryName = array(
            'type'     => ASN1::TYPE_CHOICE,
            // if class isn't present it's assumed to be \phpseclib\File\ASN1::CLASS_UNIVERSAL or
            // (if constant is present) \phpseclib\File\ASN1::CLASS_CONTEXT_SPECIFIC
            'class'    => ASN1::CLASS_APPLICATION,
            'cast'     => 1,
            'children' => array(
                'x121-dcc-code'        => array('type' => ASN1::TYPE_NUMERIC_STRING),
                'iso-3166-alpha2-code' => array('type' => ASN1::TYPE_PRINTABLE_STRING)
            )
        );

        $AnotherName = array(
            'type'     => ASN1::TYPE_SEQUENCE,
            'children' => array(
                 'type-id' => array('type' => ASN1::TYPE_OBJECT_IDENTIFIER),
                 'value'   => array(
                                  'type' => ASN1::TYPE_ANY,
                                  'constant' => 0,
                                  'optional' => true,
                                  'explicit' => true
                              )
            )
        );

        $ExtensionAttribute = array(
            'type'     => ASN1::TYPE_SEQUENCE,
            'children' => array(
                 'extension-attribute-type'  => array(
                                                    'type' => ASN1::TYPE_PRINTABLE_STRING,
                                                    'constant' => 0,
                                                    'optional' => true,
                                                    'implicit' => true
                                                ),
                 'extension-attribute-value' => array(
                                                    'type' => ASN1::TYPE_ANY,
                                                    'constant' => 1,
                                                    'optional' => true,
                                                    'explicit' => true
                                                )
            )
        );

        $ExtensionAttributes = array(
            'type'     => ASN1::TYPE_SET,
            'min'      => 1,
            'max'      => 256, // ub-extension-attributes
            'children' => $ExtensionAttribute
        );

        $BuiltInDomainDefinedAttribute = array(
            'type'     => ASN1::TYPE_SEQUENCE,
            'children' => array(
                 'type'  => array('type' => ASN1::TYPE_PRINTABLE_STRING),
                 'value' => array('type' => ASN1::TYPE_PRINTABLE_STRING)
            )
        );

        $BuiltInDomainDefinedAttributes = array(
            'type'     => ASN1::TYPE_SEQUENCE,
            'min'      => 1,
            'max'      => 4, // ub-domain-defined-attributes
            'children' => $BuiltInDomainDefinedAttribute
        );

        $BuiltInStandardAttributes =  array(
            'type'     => ASN1::TYPE_SEQUENCE,
            'children' => array(
                'country-name'               => array('optional' => true) + $CountryName,
                'administration-domain-name' => array('optional' => true) + $AdministrationDomainName,
                'network-address'            => array(
                                                 'constant' => 0,
                                                 'optional' => true,
                                                 'implicit' => true
                                               ) + $NetworkAddress,
                'terminal-identifier'        => array(
                                                 'constant' => 1,
                                                 'optional' => true,
                                                 'implicit' => true
                                               ) + $TerminalIdentifier,
                'private-domain-name'        => array(
                                                 'constant' => 2,
                                                 'optional' => true,
                                                 'explicit' => true
                                               ) + $PrivateDomainName,
                'organization-name'          => array(
                                                 'constant' => 3,
                                                 'optional' => true,
                                                 'implicit' => true
                                               ) + $OrganizationName,
                'numeric-user-identifier'    => array(
                                                 'constant' => 4,
                                                 'optional' => true,
                                                 'implicit' => true
                                               ) + $NumericUserIdentifier,
                'personal-name'              => array(
                                                 'constant' => 5,
                                                 'optional' => true,
                                                 'implicit' => true
                                               ) + $PersonalName,
                'organizational-unit-names'  => array(
                                                 'constant' => 6,
                                                 'optional' => true,
                                                 'implicit' => true
                                               ) + $OrganizationalUnitNames
            )
        );

        $ORAddress = array(
            'type'     => ASN1::TYPE_SEQUENCE,
            'children' => array(
                 'built-in-standard-attributes'       => $BuiltInStandardAttributes,
                 'built-in-domain-defined-attributes' => array('optional' => true) + $BuiltInDomainDefinedAttributes,
                 'extension-attributes'               => array('optional' => true) + $ExtensionAttributes
            )
        );

        $EDIPartyName = array(
            'type'     => ASN1::TYPE_SEQUENCE,
            'children' => array(
                 'nameAssigner' => array(
                                    'constant' => 0,
                                    'optional' => true,
                                    'implicit' => true
                                ) + $this->DirectoryString,
                 // partyName is technically required but \phpseclib\File\ASN1 doesn't currently support non-optional constants and
                 // setting it to optional gets the job done in any event.
                 'partyName'    => array(
                                    'constant' => 1,
                                    'optional' => true,
                                    'implicit' => true
                                ) + $this->DirectoryString
            )
        );

        $GeneralName = array(
            'type'     => ASN1::TYPE_CHOICE,
            'children' => array(
                'otherName'                 => array(
                                                 'constant' => 0,
                                                 'optional' => true,
                                                 'implicit' => true
                                               ) + $AnotherName,
                'rfc822Name'                => array(
                                                 'type' => ASN1::TYPE_IA5_STRING,
                                                 'constant' => 1,
                                                 'optional' => true,
                                                 'implicit' => true
                                               ),
                'dNSName'                   => array(
                                                 'type' => ASN1::TYPE_IA5_STRING,
                                                 'constant' => 2,
                                                 'optional' => true,
                                                 'implicit' => true
                                               ),
                'x400Address'               => array(
                                                 'constant' => 3,
                                                 'optional' => true,
                                                 'implicit' => true
                                               ) + $ORAddress,
                'directoryName'             => array(
                                                 'constant' => 4,
                                                 'optional' => true,
                                                 'explicit' => true
                                               ) + $this->Name,
                'ediPartyName'              => array(
                                                 'constant' => 5,
                                                 'optional' => true,
                                                 'implicit' => true
                                               ) + $EDIPartyName,
                'uniformResourceIdentifier' => array(
                                                 'type' => ASN1::TYPE_IA5_STRING,
                                                 'constant' => 6,
                                                 'optional' => true,
                                                 'implicit' => true
                                               ),
                'iPAddress'                 => array(
                                                 'type' => ASN1::TYPE_OCTET_STRING,
                                                 'constant' => 7,
                                                 'optional' => true,
                                                 'implicit' => true
                                               ),
                'registeredID'              => array(
                                                 'type' => ASN1::TYPE_OBJECT_IDENTIFIER,
                                                 'constant' => 8,
                                                 'optional' => true,
                                                 'implicit' => true
                                               )
            )
        );

        $GeneralNames = array(
            'type'     => ASN1::TYPE_SEQUENCE,
            'min'      => 1,
            'max'      => -1,
            'children' => $GeneralName
        );

        $this->IssuerAltName = $GeneralNames;

        $ReasonFlags = array(
            'type'    => ASN1::TYPE_BIT_STRING,
            'mapping' => array(
                'unused',
                'keyCompromise',
                'cACompromise',
                'affiliationChanged',
                'superseded',
                'cessationOfOperation',
                'certificateHold',
                'privilegeWithdrawn',
                'aACompromise'
            )
        );

        $DistributionPointName = array(
            'type'     => ASN1::TYPE_CHOICE,
            'children' => array(
                'fullName'                => array(
                                                 'constant' => 0,
                                                 'optional' => true,
                                                 'implicit' => true
                                       ) + $GeneralNames,
                'nameRelativeToCRLIssuer' => array(
                                                 'constant' => 1,
                                                 'optional' => true,
                                                 'implicit' => true
                                       ) + $this->RelativeDistinguishedName
            )
        );

        $DistributionPoint = array(
            'type'     => ASN1::TYPE_SEQUENCE,
            'children' => array(
                'distributionPoint' => array(
                                                 'constant' => 0,
                                                 'optional' => true,
                                                 'explicit' => true
                                       ) + $DistributionPointName,
                'reasons'           => array(
                                                 'constant' => 1,
                                                 'optional' => true,
                                                 'implicit' => true
                                       ) + $ReasonFlags,
                'cRLIssuer'         => array(
                                                 'constant' => 2,
                                                 'optional' => true,
                                                 'implicit' => true
                                       ) + $GeneralNames
            )
        );

        $this->CRLDistributionPoints = array(
            'type'     => ASN1::TYPE_SEQUENCE,
            'min'      => 1,
            'max'      => -1,
            'children' => $DistributionPoint
        );

        $this->AuthorityKeyIdentifier = array(
            'type'     => ASN1::TYPE_SEQUENCE,
            'children' => array(
                'keyIdentifier'             => array(
                                                 'constant' => 0,
                                                 'optional' => true,
                                                 'implicit' => true
                                               ) + $this->KeyIdentifier,
                'authorityCertIssuer'       => array(
                                                 'constant' => 1,
                                                 'optional' => true,
                                                 'implicit' => true
                                               ) + $GeneralNames,
                'authorityCertSerialNumber' => array(
                                                 'constant' => 2,
                                                 'optional' => true,
                                                 'implicit' => true
                                               ) + $CertificateSerialNumber
            )
        );

        $PolicyQualifierId = array('type' => ASN1::TYPE_OBJECT_IDENTIFIER);

        $PolicyQualifierInfo = array(
            'type'     => ASN1::TYPE_SEQUENCE,
            'children' => array(
                'policyQualifierId' => $PolicyQualifierId,
                'qualifier'         => array('type' => ASN1::TYPE_ANY)
            )
        );

        $CertPolicyId = array('type' => ASN1::TYPE_OBJECT_IDENTIFIER);

        $PolicyInformation = array(
            'type'     => ASN1::TYPE_SEQUENCE,
            'children' => array(
                'policyIdentifier' => $CertPolicyId,
                'policyQualifiers' => array(
                                          'type'     => ASN1::TYPE_SEQUENCE,
                                          'min'      => 0,
                                          'max'      => -1,
                                          'optional' => true,
                                          'children' => $PolicyQualifierInfo
                                      )
            )
        );

        $this->CertificatePolicies = array(
            'type'     => ASN1::TYPE_SEQUENCE,
            'min'      => 1,
            'max'      => -1,
            'children' => $PolicyInformation
        );

        $this->PolicyMappings = array(
            'type'     => ASN1::TYPE_SEQUENCE,
            'min'      => 1,
            'max'      => -1,
            'children' => array(
                              'type'     => ASN1::TYPE_SEQUENCE,
                              'children' => array(
                                  'issuerDomainPolicy' => $CertPolicyId,
                                  'subjectDomainPolicy' => $CertPolicyId
                              )
                       )
        );

        $KeyPurposeId = array('type' => ASN1::TYPE_OBJECT_IDENTIFIER);

        $this->ExtKeyUsageSyntax = array(
            'type'     => ASN1::TYPE_SEQUENCE,
            'min'      => 1,
            'max'      => -1,
            'children' => $KeyPurposeId
        );

        $AccessDescription = array(
            'type'     => ASN1::TYPE_SEQUENCE,
            'children' => array(
                'accessMethod'   => array('type' => ASN1::TYPE_OBJECT_IDENTIFIER),
                'accessLocation' => $GeneralName
            )
        );

        $this->AuthorityInfoAccessSyntax = array(
            'type'     => ASN1::TYPE_SEQUENCE,
            'min'      => 1,
            'max'      => -1,
            'children' => $AccessDescription
        );

        $this->SubjectAltName = $GeneralNames;

        $this->PrivateKeyUsagePeriod = array(
            'type'     => ASN1::TYPE_SEQUENCE,
            'children' => array(
                'notBefore' => array(
                                                 'constant' => 0,
                                                 'optional' => true,
                                                 'implicit' => true,
                                                 'type' => ASN1::TYPE_GENERALIZED_TIME),
                'notAfter'  => array(
                                                 'constant' => 1,
                                                 'optional' => true,
                                                 'implicit' => true,
                                                 'type' => ASN1::TYPE_GENERALIZED_TIME)
            )
        );

        $BaseDistance = array('type' => ASN1::TYPE_INTEGER);

        $GeneralSubtree = array(
            'type'     => ASN1::TYPE_SEQUENCE,
            'children' => array(
                'base'    => $GeneralName,
                'minimum' => array(
                                 'constant' => 0,
                                 'optional' => true,
                                 'implicit' => true,
                                 'default' => new BigInteger(0)
                             ) + $BaseDistance,
                'maximum' => array(
                                 'constant' => 1,
                                 'optional' => true,
                                 'implicit' => true,
                             ) + $BaseDistance
            )
        );

        $GeneralSubtrees = array(
            'type'     => ASN1::TYPE_SEQUENCE,
            'min'      => 1,
            'max'      => -1,
            'children' => $GeneralSubtree
        );

        $this->NameConstraints = array(
            'type'     => ASN1::TYPE_SEQUENCE,
            'children' => array(
                'permittedSubtrees' => array(
                                           'constant' => 0,
                                           'optional' => true,
                                           'implicit' => true
                                       ) + $GeneralSubtrees,
                'excludedSubtrees'  => array(
                                           'constant' => 1,
                                           'optional' => true,
                                           'implicit' => true
                                       ) + $GeneralSubtrees
            )
        );

        $this->CPSuri = array('type' => ASN1::TYPE_IA5_STRING);

        $DisplayText = array(
            'type'     => ASN1::TYPE_CHOICE,
            'children' => array(
                'ia5String'     => array('type' => ASN1::TYPE_IA5_STRING),
                'visibleString' => array('type' => ASN1::TYPE_VISIBLE_STRING),
                'bmpString'     => array('type' => ASN1::TYPE_BMP_STRING),
                'utf8String'    => array('type' => ASN1::TYPE_UTF8_STRING)
            )
        );

        $NoticeReference = array(
            'type'     => ASN1::TYPE_SEQUENCE,
            'children' => array(
                'organization'  => $DisplayText,
                'noticeNumbers' => array(
                                       'type'     => ASN1::TYPE_SEQUENCE,
                                       'min'      => 1,
                                       'max'      => 200,
                                       'children' => array('type' => ASN1::TYPE_INTEGER)
                                   )
            )
        );

        $this->UserNotice = array(
            'type'     => ASN1::TYPE_SEQUENCE,
            'children' => array(
                'noticeRef' => array(
                                           'optional' => true,
                                           'implicit' => true
                                       ) + $NoticeReference,
                'explicitText'  => array(
                                           'optional' => true,
                                           'implicit' => true
                                       ) + $DisplayText
            )
        );

        // mapping is from <http://www.mozilla.org/projects/security/pki/nss/tech-notes/tn3.html>
        $this->netscape_cert_type = array(
            'type'    => ASN1::TYPE_BIT_STRING,
            'mapping' => array(
                'SSLClient',
                'SSLServer',
                'Email',
                'ObjectSigning',
                'Reserved',
                'SSLCA',
                'EmailCA',
                'ObjectSigningCA'
            )
        );

        $this->netscape_comment = array('type' => ASN1::TYPE_IA5_STRING);
        $this->netscape_ca_policy_url = array('type' => ASN1::TYPE_IA5_STRING);

        // attribute is used in RFC2986 but we're using the RFC5280 definition

        $Attribute = array(
            'type'     => ASN1::TYPE_SEQUENCE,
            'children' => array(
                'type' => $AttributeType,
                'value'=> array(
                              'type'     => ASN1::TYPE_SET,
                              'min'      => 1,
                              'max'      => -1,
                              'children' => $this->AttributeValue
                          )
            )
        );

        $this->SubjectDirectoryAttributes = array(
            'type'     => ASN1::TYPE_SEQUENCE,
            'min'      => 1,
            'max'      => -1,
            'children' => $Attribute
        );

        // adapted from <http://tools.ietf.org/html/rfc2986>

        $Attributes = array(
            'type'     => ASN1::TYPE_SET,
            'min'      => 1,
            'max'      => -1,
            'children' => $Attribute
        );

        $CertificationRequestInfo = array(
            'type'     => ASN1::TYPE_SEQUENCE,
            'children' => array(
                'version'       => array(
                                       'type' => ASN1::TYPE_INTEGER,
                                       'mapping' => array('v1')
                                   ),
                'subject'       => $this->Name,
                'subjectPKInfo' => $SubjectPublicKeyInfo,
                'attributes'    => array(
                                       'constant' => 0,
                                       'optional' => true,
                                       'implicit' => true
                                   ) + $Attributes,
            )
        );

        $this->CertificationRequest = array(
            'type'     => ASN1::TYPE_SEQUENCE,
            'children' => array(
                'certificationRequestInfo' => $CertificationRequestInfo,
                'signatureAlgorithm'       => $AlgorithmIdentifier,
                'signature'                => array('type' => ASN1::TYPE_BIT_STRING)
            )
        );

        $RevokedCertificate = array(
            'type'     => ASN1::TYPE_SEQUENCE,
            'children' => array(
                              'userCertificate'    => $CertificateSerialNumber,
                              'revocationDate'     => $Time,
                              'crlEntryExtensions' => array(
                                                          'optional' => true
                                                      ) + $this->Extensions
                          )
        );

        $TBSCertList = array(
            'type'     => ASN1::TYPE_SEQUENCE,
            'children' => array(
                'version'             => array(
                                             'optional' => true,
                                             'default'  => 'v1'
                                         ) + $Version,
                'signature'           => $AlgorithmIdentifier,
                'issuer'              => $this->Name,
                'thisUpdate'          => $Time,
                'nextUpdate'          => array(
                                             'optional' => true
                                         ) + $Time,
                'revokedCertificates' => array(
                                             'type'     => ASN1::TYPE_SEQUENCE,
                                             'optional' => true,
                                             'min'      => 0,
                                             'max'      => -1,
                                             'children' => $RevokedCertificate
                                         ),
                'crlExtensions'       => array(
                                             'constant' => 0,
                                             'optional' => true,
                                             'explicit' => true
                                         ) + $this->Extensions
            )
        );

        $this->CertificateList = array(
            'type'     => ASN1::TYPE_SEQUENCE,
            'children' => array(
                'tbsCertList'        => $TBSCertList,
                'signatureAlgorithm' => $AlgorithmIdentifier,
                'signature'          => array('type' => ASN1::TYPE_BIT_STRING)
            )
        );

        $this->CRLNumber = array('type' => ASN1::TYPE_INTEGER);

        $this->CRLReason = array('type' => ASN1::TYPE_ENUMERATED,
           'mapping' => array(
                            'unspecified',
                            'keyCompromise',
                            'cACompromise',
                            'affiliationChanged',
                            'superseded',
                            'cessationOfOperation',
                            'certificateHold',
                            // Value 7 is not used.
                            8 => 'removeFromCRL',
                            'privilegeWithdrawn',
                            'aACompromise'
            )
        );

        $this->IssuingDistributionPoint = array('type' => ASN1::TYPE_SEQUENCE,
            'children' => array(
                'distributionPoint'          => array(
                                                    'constant' => 0,
                                                    'optional' => true,
                                                    'explicit' => true
                                                ) + $DistributionPointName,
                'onlyContainsUserCerts'      => array(
                                                    'type'     => ASN1::TYPE_BOOLEAN,
                                                    'constant' => 1,
                                                    'optional' => true,
                                                    'default'  => false,
                                                    'implicit' => true
                                                ),
                'onlyContainsCACerts'        => array(
                                                    'type'     => ASN1::TYPE_BOOLEAN,
                                                    'constant' => 2,
                                                    'optional' => true,
                                                    'default'  => false,
                                                    'implicit' => true
                                                ),
                'onlySomeReasons'           => array(
                                                    'constant' => 3,
                                                    'optional' => true,
                                                    'implicit' => true
                                                ) + $ReasonFlags,
                'indirectCRL'               => array(
                                                    'type'     => ASN1::TYPE_BOOLEAN,
                                                    'constant' => 4,
                                                    'optional' => true,
                                                    'default'  => false,
                                                    'implicit' => true
                                                ),
                'onlyContainsAttributeCerts' => array(
                                                    'type'     => ASN1::TYPE_BOOLEAN,
                                                    'constant' => 5,
                                                    'optional' => true,
                                                    'default'  => false,
                                                    'implicit' => true
                                                )
                          )
        );

        $this->InvalidityDate = array('type' => ASN1::TYPE_GENERALIZED_TIME);

        $this->CertificateIssuer = $GeneralNames;

        $this->HoldInstructionCode = array('type' => ASN1::TYPE_OBJECT_IDENTIFIER);

        $PublicKeyAndChallenge = array(
            'type'     => ASN1::TYPE_SEQUENCE,
            'children' => array(
                'spki'      => $SubjectPublicKeyInfo,
                'challenge' => array('type' => ASN1::TYPE_IA5_STRING)
            )
        );

        $this->SignedPublicKeyAndChallenge = array(
            'type'     => ASN1::TYPE_SEQUENCE,
            'children' => array(
                'publicKeyAndChallenge' => $PublicKeyAndChallenge,
                'signatureAlgorithm'    => $AlgorithmIdentifier,
                'signature'             => array('type' => ASN1::TYPE_BIT_STRING)
            )
        );

        $this->PostalAddress = array(
            'type'     => ASN1::TYPE_SEQUENCE,
            'optional' => true,
            'min'      => 1,
            'max'      => -1,
            'children' => $this->DirectoryString
        );

        // OIDs from RFC5280 and those RFCs mentioned in RFC5280#section-4.1.1.2
        $this->oids = array(
            '1.3.6.1.5.5.7' => 'id-pkix',
            '1.3.6.1.5.5.7.1' => 'id-pe',
            '1.3.6.1.5.5.7.2' => 'id-qt',
            '1.3.6.1.5.5.7.3' => 'id-kp',
            '1.3.6.1.5.5.7.48' => 'id-ad',
            '1.3.6.1.5.5.7.2.1' => 'id-qt-cps',
            '1.3.6.1.5.5.7.2.2' => 'id-qt-unotice',
            '1.3.6.1.5.5.7.48.1' =>'id-ad-ocsp',
            '1.3.6.1.5.5.7.48.2' => 'id-ad-caIssuers',
            '1.3.6.1.5.5.7.48.3' => 'id-ad-timeStamping',
            '1.3.6.1.5.5.7.48.5' => 'id-ad-caRepository',
            '2.5.4' => 'id-at',
            '2.5.4.41' => 'id-at-name',
            '2.5.4.4' => 'id-at-surname',
            '2.5.4.42' => 'id-at-givenName',
            '2.5.4.43' => 'id-at-initials',
            '2.5.4.44' => 'id-at-generationQualifier',
            '2.5.4.3' => 'id-at-commonName',
            '2.5.4.7' => 'id-at-localityName',
            '2.5.4.8' => 'id-at-stateOrProvinceName',
            '2.5.4.10' => 'id-at-organizationName',
            '2.5.4.11' => 'id-at-organizationalUnitName',
            '2.5.4.12' => 'id-at-title',
            '2.5.4.13' => 'id-at-description',
            '2.5.4.46' => 'id-at-dnQualifier',
            '2.5.4.6' => 'id-at-countryName',
            '2.5.4.5' => 'id-at-serialNumber',
            '2.5.4.65' => 'id-at-pseudonym',
            '2.5.4.17' => 'id-at-postalCode',
            '2.5.4.9' => 'id-at-streetAddress',
            '2.5.4.45' => 'id-at-uniqueIdentifier',
            '2.5.4.72' => 'id-at-role',
            '2.5.4.16' => 'id-at-postalAddress',

            '0.9.2342.19200300.100.1.25' => 'id-domainComponent',
            '1.2.840.113549.1.9' => 'pkcs-9',
            '1.2.840.113549.1.9.1' => 'pkcs-9-at-emailAddress',
            '2.5.29' => 'id-ce',
            '2.5.29.35' => 'id-ce-authorityKeyIdentifier',
            '2.5.29.14' => 'id-ce-subjectKeyIdentifier',
            '2.5.29.15' => 'id-ce-keyUsage',
            '2.5.29.16' => 'id-ce-privateKeyUsagePeriod',
            '2.5.29.32' => 'id-ce-certificatePolicies',
            '2.5.29.32.0' => 'anyPolicy',

            '2.5.29.33' => 'id-ce-policyMappings',
            '2.5.29.17' => 'id-ce-subjectAltName',
            '2.5.29.18' => 'id-ce-issuerAltName',
            '2.5.29.9' => 'id-ce-subjectDirectoryAttributes',
            '2.5.29.19' => 'id-ce-basicConstraints',
            '2.5.29.30' => 'id-ce-nameConstraints',
            '2.5.29.36' => 'id-ce-policyConstraints',
            '2.5.29.31' => 'id-ce-cRLDistributionPoints',
            '2.5.29.37' => 'id-ce-extKeyUsage',
            '2.5.29.37.0' => 'anyExtendedKeyUsage',
            '1.3.6.1.5.5.7.3.1' => 'id-kp-serverAuth',
            '1.3.6.1.5.5.7.3.2' => 'id-kp-clientAuth',
            '1.3.6.1.5.5.7.3.3' => 'id-kp-codeSigning',
            '1.3.6.1.5.5.7.3.4' => 'id-kp-emailProtection',
            '1.3.6.1.5.5.7.3.8' => 'id-kp-timeStamping',
            '1.3.6.1.5.5.7.3.9' => 'id-kp-OCSPSigning',
            '2.5.29.54' => 'id-ce-inhibitAnyPolicy',
            '2.5.29.46' => 'id-ce-freshestCRL',
            '1.3.6.1.5.5.7.1.1' => 'id-pe-authorityInfoAccess',
            '1.3.6.1.5.5.7.1.11' => 'id-pe-subjectInfoAccess',
            '2.5.29.20' => 'id-ce-cRLNumber',
            '2.5.29.28' => 'id-ce-issuingDistributionPoint',
            '2.5.29.27' => 'id-ce-deltaCRLIndicator',
            '2.5.29.21' => 'id-ce-cRLReasons',
            '2.5.29.29' => 'id-ce-certificateIssuer',
            '2.5.29.23' => 'id-ce-holdInstructionCode',
            '1.2.840.10040.2' => 'holdInstruction',
            '1.2.840.10040.2.1' => 'id-holdinstruction-none',
            '1.2.840.10040.2.2' => 'id-holdinstruction-callissuer',
            '1.2.840.10040.2.3' => 'id-holdinstruction-reject',
            '2.5.29.24' => 'id-ce-invalidityDate',

            '1.2.840.113549.2.2' => 'md2',
            '1.2.840.113549.2.5' => 'md5',
            '1.3.14.3.2.26' => 'id-sha1',
            '1.2.840.10040.4.1' => 'id-dsa',
            '1.2.840.10040.4.3' => 'id-dsa-with-sha1',
            '1.2.840.113549.1.1' => 'pkcs-1',
            '1.2.840.113549.1.1.1' => 'rsaEncryption',
            '1.2.840.113549.1.1.2' => 'md2WithRSAEncryption',
            '1.2.840.113549.1.1.4' => 'md5WithRSAEncryption',
            '1.2.840.113549.1.1.5' => 'sha1WithRSAEncryption',
            '1.2.840.10046.2.1' => 'dhpublicnumber',
            '2.16.840.1.101.2.1.1.22' => 'id-keyExchangeAlgorithm',
            '1.2.840.10045' => 'ansi-X9-62',
            '1.2.840.10045.4' => 'id-ecSigType',
            '1.2.840.10045.4.1' => 'ecdsa-with-SHA1',
            '1.2.840.10045.1' => 'id-fieldType',
            '1.2.840.10045.1.1' => 'prime-field',
            '1.2.840.10045.1.2' => 'characteristic-two-field',
            '1.2.840.10045.1.2.3' => 'id-characteristic-two-basis',
            '1.2.840.10045.1.2.3.1' => 'gnBasis',
            '1.2.840.10045.1.2.3.2' => 'tpBasis',
            '1.2.840.10045.1.2.3.3' => 'ppBasis',
            '1.2.840.10045.2' => 'id-publicKeyType',
            '1.2.840.10045.2.1' => 'id-ecPublicKey',
            '1.2.840.10045.3' => 'ellipticCurve',
            '1.2.840.10045.3.0' => 'c-TwoCurve',
            '1.2.840.10045.3.0.1' => 'c2pnb163v1',
            '1.2.840.10045.3.0.2' => 'c2pnb163v2',
            '1.2.840.10045.3.0.3' => 'c2pnb163v3',
            '1.2.840.10045.3.0.4' => 'c2pnb176w1',
            '1.2.840.10045.3.0.5' => 'c2pnb191v1',
            '1.2.840.10045.3.0.6' => 'c2pnb191v2',
            '1.2.840.10045.3.0.7' => 'c2pnb191v3',
            '1.2.840.10045.3.0.8' => 'c2pnb191v4',
            '1.2.840.10045.3.0.9' => 'c2pnb191v5',
            '1.2.840.10045.3.0.10' => 'c2pnb208w1',
            '1.2.840.10045.3.0.11' => 'c2pnb239v1',
            '1.2.840.10045.3.0.12' => 'c2pnb239v2',
            '1.2.840.10045.3.0.13' => 'c2pnb239v3',
            '1.2.840.10045.3.0.14' => 'c2pnb239v4',
            '1.2.840.10045.3.0.15' => 'c2pnb239v5',
            '1.2.840.10045.3.0.16' => 'c2pnb272w1',
            '1.2.840.10045.3.0.17' => 'c2pnb304w1',
            '1.2.840.10045.3.0.18' => 'c2pnb359v1',
            '1.2.840.10045.3.0.19' => 'c2pnb368w1',
            '1.2.840.10045.3.0.20' => 'c2pnb431r1',
            '1.2.840.10045.3.1' => 'primeCurve',
            '1.2.840.10045.3.1.1' => 'prime192v1',
            '1.2.840.10045.3.1.2' => 'prime192v2',
            '1.2.840.10045.3.1.3' => 'prime192v3',
            '1.2.840.10045.3.1.4' => 'prime239v1',
            '1.2.840.10045.3.1.5' => 'prime239v2',
            '1.2.840.10045.3.1.6' => 'prime239v3',
            '1.2.840.10045.3.1.7' => 'prime256v1',
            '1.2.840.113549.1.1.7' => 'id-RSAES-OAEP',
            '1.2.840.113549.1.1.9' => 'id-pSpecified',
            '1.2.840.113549.1.1.10' => 'id-RSASSA-PSS',
            '1.2.840.113549.1.1.8' => 'id-mgf1',
            '1.2.840.113549.1.1.14' => 'sha224WithRSAEncryption',
            '1.2.840.113549.1.1.11' => 'sha256WithRSAEncryption',
            '1.2.840.113549.1.1.12' => 'sha384WithRSAEncryption',
            '1.2.840.113549.1.1.13' => 'sha512WithRSAEncryption',
            '2.16.840.1.101.3.4.2.4' => 'id-sha224',
            '2.16.840.1.101.3.4.2.1' => 'id-sha256',
            '2.16.840.1.101.3.4.2.2' => 'id-sha384',
            '2.16.840.1.101.3.4.2.3' => 'id-sha512',
            '1.2.643.2.2.4' => 'id-GostR3411-94-with-GostR3410-94',
            '1.2.643.2.2.3' => 'id-GostR3411-94-with-GostR3410-2001',
            '1.2.643.2.2.20' => 'id-GostR3410-2001',
            '1.2.643.2.2.19' => 'id-GostR3410-94',
            // Netscape Object Identifiers from "Netscape Certificate Extensions"
            '2.16.840.1.113730' => 'netscape',
            '2.16.840.1.113730.1' => 'netscape-cert-extension',
            '2.16.840.1.113730.1.1' => 'netscape-cert-type',
            '2.16.840.1.113730.1.13' => 'netscape-comment',
            '2.16.840.1.113730.1.8' => 'netscape-ca-policy-url',
            // the following are X.509 extensions not supported by phpseclib
            '1.3.6.1.5.5.7.1.12' => 'id-pe-logotype',
            '1.2.840.113533.7.65.0' => 'entrustVersInfo',
            '2.16.840.1.113733.1.6.9' => 'verisignPrivate',
            // for Certificate Signing Requests
            // see http://tools.ietf.org/html/rfc2985
            '1.2.840.113549.1.9.2' => 'pkcs-9-at-unstructuredName', // PKCS #9 unstructured name
            '1.2.840.113549.1.9.7' => 'pkcs-9-at-challengePassword', // Challenge password for certificate revocations
            '1.2.840.113549.1.9.14' => 'pkcs-9-at-extensionRequest' // Certificate extension request
        );
    }

    /**
     * Load X.509 certificate
     *
     * Returns an associative array describing the X.509 cert or a false if the cert failed to load
     *
     * @param string $cert
     * @param int $mode
     * @access public
     * @return mixed
     */
    function loadX509($cert, $mode = self::FORMAT_AUTO_DETECT)
    {
        if (is_array($cert) && isset($cert['tbsCertificate'])) {
            unset($this->currentCert);
            unset($this->currentKeyIdentifier);
            $this->dn = $cert['tbsCertificate']['subject'];
            if (!isset($this->dn)) {
                return false;
            }
            $this->currentCert = $cert;

            $currentKeyIdentifier = $this->getExtension('id-ce-subjectKeyIdentifier');
            $this->currentKeyIdentifier = is_string($currentKeyIdentifier) ? $currentKeyIdentifier : null;

            unset($this->signatureSubject);

            return $cert;
        }

        $asn1 = new ASN1();

        if ($mode != self::FORMAT_DER) {
            $newcert = $this->_extractBER($cert);
            if ($mode == self::FORMAT_PEM && $cert == $newcert) {
                return false;
            }
            $cert = $newcert;
        }

        if ($cert === false) {
            $this->currentCert = false;
            return false;
        }

        $asn1->loadOIDs($this->oids);
        $decoded = $asn1->decodeBER($cert);

        if (!empty($decoded)) {
            $x509 = $asn1->asn1map($decoded[0], $this->Certificate);
        }
        if (!isset($x509) || $x509 === false) {
            $this->currentCert = false;
            return false;
        }

        $this->signatureSubject = substr($cert, $decoded[0]['content'][0]['start'], $decoded[0]['content'][0]['length']);

        if ($this->_isSubArrayValid($x509, 'tbsCertificate/extensions')) {
            $this->_mapInExtensions($x509, 'tbsCertificate/extensions', $asn1);
        }
        $this->_mapInDNs($x509, 'tbsCertificate/issuer/rdnSequence', $asn1);
        $this->_mapInDNs($x509, 'tbsCertificate/subject/rdnSequence', $asn1);

        $key = &$x509['tbsCertificate']['subjectPublicKeyInfo']['subjectPublicKey'];
        $key = $this->_reformatKey($x509['tbsCertificate']['subjectPublicKeyInfo']['algorithm']['algorithm'], $key);

        $this->currentCert = $x509;
        $this->dn = $x509['tbsCertificate']['subject'];

        $currentKeyIdentifier = $this->getExtension('id-ce-subjectKeyIdentifier');
        $this->currentKeyIdentifier = is_string($currentKeyIdentifier) ? $currentKeyIdentifier : null;

        return $x509;
    }

    /**
     * Save X.509 certificate
     *
     * @param array $cert
     * @param int $format optional
     * @access public
     * @return string
     */
    function saveX509($cert, $format = self::FORMAT_PEM)
    {
        if (!is_array($cert) || !isset($cert['tbsCertificate'])) {
            return false;
        }

        switch (true) {
            // "case !$a: case !$b: break; default: whatever();" is the same thing as "if ($a && $b) whatever()"
            case !($algorithm = $this->_subArray($cert, 'tbsCertificate/subjectPublicKeyInfo/algorithm/algorithm')):
            case is_object($cert['tbsCertificate']['subjectPublicKeyInfo']['subjectPublicKey']):
                break;
            default:
                switch ($algorithm) {
                    case 'rsaEncryption':
                        $cert['tbsCertificate']['subjectPublicKeyInfo']['subjectPublicKey']
                            = base64_encode("\0" . base64_decode(preg_replace('#-.+-|[\r\n]#', '', $cert['tbsCertificate']['subjectPublicKeyInfo']['subjectPublicKey'])));
                        /* "[For RSA keys] the parameters field MUST have ASN.1 type NULL for this algorithm identifier."
                           -- https://tools.ietf.org/html/rfc3279#section-2.3.1

                           given that and the fact that RSA keys appear ot be the only key type for which the parameters field can be blank,
                           it seems like perhaps the ASN.1 description ought not say the parameters field is OPTIONAL, but whatever.
                         */
                        $cert['tbsCertificate']['subjectPublicKeyInfo']['algorithm']['parameters'] = null;
                        // https://tools.ietf.org/html/rfc3279#section-2.2.1
                        $cert['signatureAlgorithm']['parameters'] = null;
                        $cert['tbsCertificate']['signature']['parameters'] = null;
                }
        }

        $asn1 = new ASN1();
        $asn1->loadOIDs($this->oids);

        $filters = array();
        $type_utf8_string = array('type' => ASN1::TYPE_UTF8_STRING);
        $filters['tbsCertificate']['signature']['parameters'] = $type_utf8_string;
        $filters['tbsCertificate']['signature']['issuer']['rdnSequence']['value'] = $type_utf8_string;
        $filters['tbsCertificate']['issuer']['rdnSequence']['value'] = $type_utf8_string;
        $filters['tbsCertificate']['subject']['rdnSequence']['value'] = $type_utf8_string;
        $filters['tbsCertificate']['subjectPublicKeyInfo']['algorithm']['parameters'] = $type_utf8_string;
        $filters['signatureAlgorithm']['parameters'] = $type_utf8_string;
        $filters['authorityCertIssuer']['directoryName']['rdnSequence']['value'] = $type_utf8_string;
        //$filters['policyQualifiers']['qualifier'] = $type_utf8_string;
        $filters['distributionPoint']['fullName']['directoryName']['rdnSequence']['value'] = $type_utf8_string;
        $filters['directoryName']['rdnSequence']['value'] = $type_utf8_string;

        /* in the case of policyQualifiers/qualifier, the type has to be \phpseclib\File\ASN1::TYPE_IA5_STRING.
           \phpseclib\File\ASN1::TYPE_PRINTABLE_STRING will cause OpenSSL's X.509 parser to spit out random
           characters.
         */
        $filters['policyQualifiers']['qualifier']
            = array('type' => ASN1::TYPE_IA5_STRING);

        $asn1->loadFilters($filters);

        $this->_mapOutExtensions($cert, 'tbsCertificate/extensions', $asn1);
        $this->_mapOutDNs($cert, 'tbsCertificate/issuer/rdnSequence', $asn1);
        $this->_mapOutDNs($cert, 'tbsCertificate/subject/rdnSequence', $asn1);

        $cert = $asn1->encodeDER($cert, $this->Certificate);

        switch ($format) {
            case self::FORMAT_DER:
                return $cert;
            // case self::FORMAT_PEM:
            default:
                return "-----BEGIN CERTIFICATE-----\r\n" . chunk_split(base64_encode($cert), 64) . '-----END CERTIFICATE-----';
        }
    }

    /**
     * Map extension values from octet string to extension-specific internal
     *   format.
     *
     * @param array ref $root
     * @param string $path
     * @param object $asn1
     * @access private
     */
    function _mapInExtensions(&$root, $path, $asn1)
    {
        $extensions = &$this->_subArrayUnchecked($root, $path);

        if ($extensions) {
            for ($i = 0; $i < count($extensions); $i++) {
                $id = $extensions[$i]['extnId'];
                $value = &$extensions[$i]['extnValue'];
                $value = base64_decode($value);
                $decoded = $asn1->decodeBER($value);
                /* [extnValue] contains the DER encoding of an ASN.1 value
                   corresponding to the extension type identified by extnID */
                $map = $this->_getMapping($id);
                if (!is_bool($map)) {
                    $mapped = $asn1->asn1map($decoded[0], $map, array('iPAddress' => array($this, '_decodeIP')));
                    $value = $mapped === false ? $decoded[0] : $mapped;

                    if ($id == 'id-ce-certificatePolicies') {
                        for ($j = 0; $j < count($value); $j++) {
                            if (!isset($value[$j]['policyQualifiers'])) {
                                continue;
                            }
                            for ($k = 0; $k < count($value[$j]['policyQualifiers']); $k++) {
                                $subid = $value[$j]['policyQualifiers'][$k]['policyQualifierId'];
                                $map = $this->_getMapping($subid);
                                $subvalue = &$value[$j]['policyQualifiers'][$k]['qualifier'];
                                if ($map !== false) {
                                    $decoded = $asn1->decodeBER($subvalue);
                                    $mapped = $asn1->asn1map($decoded[0], $map);
                                    $subvalue = $mapped === false ? $decoded[0] : $mapped;
                                }
                            }
                        }
                    }
                } else {
                    $value = base64_encode($value);
                }
            }
        }
    }

    /**
     * Map extension values from extension-specific internal format to
     *   octet string.
     *
     * @param array ref $root
     * @param string $path
     * @param object $asn1
     * @access private
     */
    function _mapOutExtensions(&$root, $path, $asn1)
    {
        $extensions = &$this->_subArray($root, $path);

        if (is_array($extensions)) {
            $size = count($extensions);
            for ($i = 0; $i < $size; $i++) {
                if ($extensions[$i] instanceof Element) {
                    continue;
                }

                $id = $extensions[$i]['extnId'];
                $value = &$extensions[$i]['extnValue'];

                switch ($id) {
                    case 'id-ce-certificatePolicies':
                        for ($j = 0; $j < count($value); $j++) {
                            if (!isset($value[$j]['policyQualifiers'])) {
                                continue;
                            }
                            for ($k = 0; $k < count($value[$j]['policyQualifiers']); $k++) {
                                $subid = $value[$j]['policyQualifiers'][$k]['policyQualifierId'];
                                $map = $this->_getMapping($subid);
                                $subvalue = &$value[$j]['policyQualifiers'][$k]['qualifier'];
                                if ($map !== false) {
                                    // by default \phpseclib\File\ASN1 will try to render qualifier as a \phpseclib\File\ASN1::TYPE_IA5_STRING since it's
                                    // actual type is \phpseclib\File\ASN1::TYPE_ANY
                                    $subvalue = new Element($asn1->encodeDER($subvalue, $map));
                                }
                            }
                        }
                        break;
                    case 'id-ce-authorityKeyIdentifier': // use 00 as the serial number instead of an empty string
                        if (isset($value['authorityCertSerialNumber'])) {
                            if ($value['authorityCertSerialNumber']->toBytes() == '') {
                                $temp = chr((ASN1::CLASS_CONTEXT_SPECIFIC << 6) | 2) . "\1\0";
                                $value['authorityCertSerialNumber'] = new Element($temp);
                            }
                        }
                }

                /* [extnValue] contains the DER encoding of an ASN.1 value
                   corresponding to the extension type identified by extnID */
                $map = $this->_getMapping($id);
                if (is_bool($map)) {
                    if (!$map) {
                        user_error($id . ' is not a currently supported extension');
                        unset($extensions[$i]);
                    }
                } else {
                    $temp = $asn1->encodeDER($value, $map, array('iPAddress' => array($this, '_encodeIP')));
                    $value = base64_encode($temp);
                }
            }
        }
    }

    /**
     * Map attribute values from ANY type to attribute-specific internal
     *   format.
     *
     * @param array ref $root
     * @param string $path
     * @param object $asn1
     * @access private
     */
    function _mapInAttributes(&$root, $path, $asn1)
    {
        $attributes = &$this->_subArray($root, $path);

        if (is_array($attributes)) {
            for ($i = 0; $i < count($attributes); $i++) {
                $id = $attributes[$i]['type'];
                /* $value contains the DER encoding of an ASN.1 value
                   corresponding to the attribute type identified by type */
                $map = $this->_getMapping($id);
                if (is_array($attributes[$i]['value'])) {
                    $values = &$attributes[$i]['value'];
                    for ($j = 0; $j < count($values); $j++) {
                        $value = $asn1->encodeDER($values[$j], $this->AttributeValue);
                        $decoded = $asn1->decodeBER($value);
                        if (!is_bool($map)) {
                            $mapped = $asn1->asn1map($decoded[0], $map);
                            if ($mapped !== false) {
                                $values[$j] = $mapped;
                            }
                            if ($id == 'pkcs-9-at-extensionRequest' && $this->_isSubArrayValid($values, $j)) {
                                $this->_mapInExtensions($values, $j, $asn1);
                            }
                        } elseif ($map) {
                            $values[$j] = base64_encode($value);
                        }
                    }
                }
            }
        }
    }

    /**
     * Map attribute values from attribute-specific internal format to
     *   ANY type.
     *
     * @param array ref $root
     * @param string $path
     * @param object $asn1
     * @access private
     */
    function _mapOutAttributes(&$root, $path, $asn1)
    {
        $attributes = &$this->_subArray($root, $path);

        if (is_array($attributes)) {
            $size = count($attributes);
            for ($i = 0; $i < $size; $i++) {
                /* [value] contains the DER encoding of an ASN.1 value
                   corresponding to the attribute type identified by type */
                $id = $attributes[$i]['type'];
                $map = $this->_getMapping($id);
                if ($map === false) {
                    user_error($id . ' is not a currently supported attribute', E_USER_NOTICE);
                    unset($attributes[$i]);
                } elseif (is_array($attributes[$i]['value'])) {
                    $values = &$attributes[$i]['value'];
                    for ($j = 0; $j < count($values); $j++) {
                        switch ($id) {
                            case 'pkcs-9-at-extensionRequest':
                                $this->_mapOutExtensions($values, $j, $asn1);
                                break;
                        }

                        if (!is_bool($map)) {
                            $temp = $asn1->encodeDER($values[$j], $map);
                            $decoded = $asn1->decodeBER($temp);
                            $values[$j] = $asn1->asn1map($decoded[0], $this->AttributeValue);
                        }
                    }
                }
            }
        }
    }

    /**
     * Map DN values from ANY type to DN-specific internal
     *   format.
     *
     * @param array ref $root
     * @param string $path
     * @param object $asn1
     * @access private
     */
    function _mapInDNs(&$root, $path, $asn1)
    {
        $dns = &$this->_subArray($root, $path);

        if (is_array($dns)) {
            for ($i = 0; $i < count($dns); $i++) {
                for ($j = 0; $j < count($dns[$i]); $j++) {
                    $type = $dns[$i][$j]['type'];
                    $value = &$dns[$i][$j]['value'];
                    if (is_object($value) && $value instanceof Element) {
                        $map = $this->_getMapping($type);
                        if (!is_bool($map)) {
                            $decoded = $asn1->decodeBER($value);
                            $value = $asn1->asn1map($decoded[0], $map);
                        }
                    }
                }
            }
        }
    }

    /**
     * Map DN values from DN-specific internal format to
     *   ANY type.
     *
     * @param array ref $root
     * @param string $path
     * @param object $asn1
     * @access private
     */
    function _mapOutDNs(&$root, $path, $asn1)
    {
        $dns = &$this->_subArray($root, $path);

        if (is_array($dns)) {
            $size = count($dns);
            for ($i = 0; $i < $size; $i++) {
                for ($j = 0; $j < count($dns[$i]); $j++) {
                    $type = $dns[$i][$j]['type'];
                    $value = &$dns[$i][$j]['value'];
                    if (is_object($value) && $value instanceof Element) {
                        continue;
                    }

                    $map = $this->_getMapping($type);
                    if (!is_bool($map)) {
                        $value = new Element($asn1->encodeDER($value, $map));
                    }
                }
            }
        }
    }

    /**
     * Associate an extension ID to an extension mapping
     *
     * @param string $extnId
     * @access private
     * @return mixed
     */
    function _getMapping($extnId)
    {
        if (!is_string($extnId)) { // eg. if it's a \phpseclib\File\ASN1\Element object
            return true;
        }

        switch ($extnId) {
            case 'id-ce-keyUsage':
                return $this->KeyUsage;
            case 'id-ce-basicConstraints':
                return $this->BasicConstraints;
            case 'id-ce-subjectKeyIdentifier':
                return $this->KeyIdentifier;
            case 'id-ce-cRLDistributionPoints':
                return $this->CRLDistributionPoints;
            case 'id-ce-authorityKeyIdentifier':
                return $this->AuthorityKeyIdentifier;
            case 'id-ce-certificatePolicies':
                return $this->CertificatePolicies;
            case 'id-ce-extKeyUsage':
                return $this->ExtKeyUsageSyntax;
            case 'id-pe-authorityInfoAccess':
                return $this->AuthorityInfoAccessSyntax;
            case 'id-ce-subjectAltName':
                return $this->SubjectAltName;
            case 'id-ce-subjectDirectoryAttributes':
                return $this->SubjectDirectoryAttributes;
            case 'id-ce-privateKeyUsagePeriod':
                return $this->PrivateKeyUsagePeriod;
            case 'id-ce-issuerAltName':
                return $this->IssuerAltName;
            case 'id-ce-policyMappings':
                return $this->PolicyMappings;
            case 'id-ce-nameConstraints':
                return $this->NameConstraints;

            case 'netscape-cert-type':
                return $this->netscape_cert_type;
            case 'netscape-comment':
                return $this->netscape_comment;
            case 'netscape-ca-policy-url':
                return $this->netscape_ca_policy_url;

            // since id-qt-cps isn't a constructed type it will have already been decoded as a string by the time it gets
            // back around to asn1map() and we don't want it decoded again.
            //case 'id-qt-cps':
            //    return $this->CPSuri;
            case 'id-qt-unotice':
                return $this->UserNotice;

            // the following OIDs are unsupported but we don't want them to give notices when calling saveX509().
            case 'id-pe-logotype': // http://www.ietf.org/rfc/rfc3709.txt
            case 'entrustVersInfo':
            // http://support.microsoft.com/kb/287547
            case '1.3.6.1.4.1.311.20.2': // szOID_ENROLL_CERTTYPE_EXTENSION
            case '1.3.6.1.4.1.311.21.1': // szOID_CERTSRV_CA_VERSION
            // "SET Secure Electronic Transaction Specification"
            // http://www.maithean.com/docs/set_bk3.pdf
            case '2.23.42.7.0': // id-set-hashedRootKey
            // "Certificate Transparency"
            // https://tools.ietf.org/html/rfc6962
            case '1.3.6.1.4.1.11129.2.4.2':
                return true;

            // CSR attributes
            case 'pkcs-9-at-unstructuredName':
                return $this->PKCS9String;
            case 'pkcs-9-at-challengePassword':
                return $this->DirectoryString;
            case 'pkcs-9-at-extensionRequest':
                return $this->Extensions;

            // CRL extensions.
            case 'id-ce-cRLNumber':
                return $this->CRLNumber;
            case 'id-ce-deltaCRLIndicator':
                return $this->CRLNumber;
            case 'id-ce-issuingDistributionPoint':
                return $this->IssuingDistributionPoint;
            case 'id-ce-freshestCRL':
                return $this->CRLDistributionPoints;
            case 'id-ce-cRLReasons':
                return $this->CRLReason;
            case 'id-ce-invalidityDate':
                return $this->InvalidityDate;
            case 'id-ce-certificateIssuer':
                return $this->CertificateIssuer;
            case 'id-ce-holdInstructionCode':
                return $this->HoldInstructionCode;
            case 'id-at-postalAddress':
                return $this->PostalAddress;
        }

        return false;
    }

    /**
     * Load an X.509 certificate as a certificate authority
     *
     * @param string $cert
     * @access public
     * @return bool
     */
    function loadCA($cert)
    {
        $olddn = $this->dn;
        $oldcert = $this->currentCert;
        $oldsigsubj = $this->signatureSubject;
        $oldkeyid = $this->currentKeyIdentifier;

        $cert = $this->loadX509($cert);
        if (!$cert) {
            $this->dn = $olddn;
            $this->currentCert = $oldcert;
            $this->signatureSubject = $oldsigsubj;
            $this->currentKeyIdentifier = $oldkeyid;

            return false;
        }

        /* From RFC5280 "PKIX Certificate and CRL Profile":

           If the keyUsage extension is present, then the subject public key
           MUST NOT be used to verify signatures on certificates or CRLs unless
           the corresponding keyCertSign or cRLSign bit is set. */
        //$keyUsage = $this->getExtension('id-ce-keyUsage');
        //if ($keyUsage && !in_array('keyCertSign', $keyUsage)) {
        //    return false;
        //}

        /* From RFC5280 "PKIX Certificate and CRL Profile":

           The cA boolean indicates whether the certified public key may be used
           to verify certificate signatures.  If the cA boolean is not asserted,
           then the keyCertSign bit in the key usage extension MUST NOT be
           asserted.  If the basic constraints extension is not present in a
           version 3 certificate, or the extension is present but the cA boolean
           is not asserted, then the certified public key MUST NOT be used to
           verify certificate signatures. */
        //$basicConstraints = $this->getExtension('id-ce-basicConstraints');
        //if (!$basicConstraints || !$basicConstraints['cA']) {
        //    return false;
        //}

        $this->CAs[] = $cert;

        $this->dn = $olddn;
        $this->currentCert = $oldcert;
        $this->signatureSubject = $oldsigsubj;

        return true;
    }

    /**
     * Validate an X.509 certificate against a URL
     *
     * From RFC2818 "HTTP over TLS":
     *
     * Matching is performed using the matching rules specified by
     * [RFC2459].  If more than one identity of a given type is present in
     * the certificate (e.g., more than one dNSName name, a match in any one
     * of the set is considered acceptable.) Names may contain the wildcard
     * character * which is considered to match any single domain name
     * component or component fragment. E.g., *.a.com matches foo.a.com but
     * not bar.foo.a.com. f*.com matches foo.com but not bar.com.
     *
     * @param string $url
     * @access public
     * @return bool
     */
    function validateURL($url)
    {
        if (!is_array($this->currentCert) || !isset($this->currentCert['tbsCertificate'])) {
            return false;
        }

        $components = parse_url($url);
        if (!isset($components['host'])) {
            return false;
        }

        if ($names = $this->getExtension('id-ce-subjectAltName')) {
            foreach ($names as $key => $value) {
                $value = str_replace(array('.', '*'), array('\.', '[^.]*'), $value);
                switch ($key) {
                    case 'dNSName':
                        /* From RFC2818 "HTTP over TLS":

                           If a subjectAltName extension of type dNSName is present, that MUST
                           be used as the identity. Otherwise, the (most specific) Common Name
                           field in the Subject field of the certificate MUST be used. Although
                           the use of the Common Name is existing practice, it is deprecated and
                           Certification Authorities are encouraged to use the dNSName instead. */
                        if (preg_match('#^' . $value . '$#', $components['host'])) {
                            return true;
                        }
                        break;
                    case 'iPAddress':
                        /* From RFC2818 "HTTP over TLS":

                           In some cases, the URI is specified as an IP address rather than a
                           hostname. In this case, the iPAddress subjectAltName must be present
                           in the certificate and must exactly match the IP in the URI. */
                        if (preg_match('#(?:\d{1-3}\.){4}#', $components['host'] . '.') && preg_match('#^' . $value . '$#', $components['host'])) {
                            return true;
                        }
                }
            }
            return false;
        }

        if ($value = $this->getDNProp('id-at-commonName')) {
            $value = str_replace(array('.', '*'), array('\.', '[^.]*'), $value[0]);
            return preg_match('#^' . $value . '$#', $components['host']);
        }

        return false;
    }

    /**
     * Validate a date
     *
     * If $date isn't defined it is assumed to be the current date.
     *
     * @param int $date optional
     * @access public
     */
    function validateDate($date = null)
    {
        if (!is_array($this->currentCert) || !isset($this->currentCert['tbsCertificate'])) {
            return false;
        }

        if (!isset($date)) {
            $date = class_exists('DateTime') ?
                new DateTime($date, new DateTimeZone(date_default_timezone_get())) :
                time();
        }

        $notBefore = $this->currentCert['tbsCertificate']['validity']['notBefore'];
        $notBefore = isset($notBefore['generalTime']) ? $notBefore['generalTime'] : $notBefore['utcTime'];

        $notAfter = $this->currentCert['tbsCertificate']['validity']['notAfter'];
        $notAfter = isset($notAfter['generalTime']) ? $notAfter['generalTime'] : $notAfter['utcTime'];

        if (class_exists('DateTime')) {
            $notBefore = new DateTime($notBefore, new DateTimeZone(@date_default_timezone_get()));
            $notAfter = new DateTime($notAfter, new DateTimeZone(@date_default_timezone_get()));
        } else {
            $notBefore = @strtotime($notBefore);
            $notAfter = @strtotime($notAfter);
        }

        switch (true) {
            case $date < $notBefore:
            case $date > $notAfter:
                return false;
        }

        return true;
    }

    /**
     * Validate a signature
     *
     * Works on X.509 certs, CSR's and CRL's.
     * Returns true if the signature is verified, false if it is not correct or null on error
     *
     * By default returns false for self-signed certs. Call validateSignature(false) to make this support
     * self-signed.
     *
     * The behavior of this function is inspired by {@link http://php.net/openssl-verify openssl_verify}.
     *
     * @param bool $caonly optional
     * @access public
     * @return mixed
     */
    function validateSignature($caonly = true)
    {
        if (!is_array($this->currentCert) || !isset($this->signatureSubject)) {
            return null;
        }

        /* TODO:
           "emailAddress attribute values are not case-sensitive (e.g., "subscriber@example.com" is the same as "SUBSCRIBER@EXAMPLE.COM")."
            -- http://tools.ietf.org/html/rfc5280#section-4.1.2.6

           implement pathLenConstraint in the id-ce-basicConstraints extension */

        switch (true) {
            case isset($this->currentCert['tbsCertificate']):
                // self-signed cert
                switch (true) {
                    case !defined('FILE_X509_IGNORE_TYPE') && $this->currentCert['tbsCertificate']['issuer'] === $this->currentCert['tbsCertificate']['subject']:
                    case defined('FILE_X509_IGNORE_TYPE') && $this->getIssuerDN(self::DN_STRING) === $this->getDN(self::DN_STRING):
                        $authorityKey = $this->getExtension('id-ce-authorityKeyIdentifier');
                        $subjectKeyID = $this->getExtension('id-ce-subjectKeyIdentifier');
                        switch (true) {
                            case !is_array($authorityKey):
                            case is_array($authorityKey) && isset($authorityKey['keyIdentifier']) && $authorityKey['keyIdentifier'] === $subjectKeyID:
                                $signingCert = $this->currentCert; // working cert
                        }
                }

                if (!empty($this->CAs)) {
                    for ($i = 0; $i < count($this->CAs); $i++) {
                        // even if the cert is a self-signed one we still want to see if it's a CA;
                        // if not, we'll conditionally return an error
                        $ca = $this->CAs[$i];
                        switch (true) {
                            case !defined('FILE_X509_IGNORE_TYPE') && $this->currentCert['tbsCertificate']['issuer'] === $ca['tbsCertificate']['subject']:
                            case defined('FILE_X509_IGNORE_TYPE') && $this->getDN(self::DN_STRING, $this->currentCert['tbsCertificate']['issuer']) === $this->getDN(self::DN_STRING, $ca['tbsCertificate']['subject']):
                                $authorityKey = $this->getExtension('id-ce-authorityKeyIdentifier');
                                $subjectKeyID = $this->getExtension('id-ce-subjectKeyIdentifier', $ca);
                                switch (true) {
                                    case !is_array($authorityKey):
                                    case is_array($authorityKey) && isset($authorityKey['keyIdentifier']) && $authorityKey['keyIdentifier'] === $subjectKeyID:
                                        $signingCert = $ca; // working cert
                                        break 3;
                                }
                        }
                    }
                    if (count($this->CAs) == $i && $caonly) {
                        return false;
                    }
                } elseif (!isset($signingCert) || $caonly) {
                    return false;
                }
                return $this->_validateSignature(
                    $signingCert['tbsCertificate']['subjectPublicKeyInfo']['algorithm']['algorithm'],
                    $signingCert['tbsCertificate']['subjectPublicKeyInfo']['subjectPublicKey'],
                    $this->currentCert['signatureAlgorithm']['algorithm'],
                    substr(base64_decode($this->currentCert['signature']), 1),
                    $this->signatureSubject
                );
            case isset($this->currentCert['certificationRequestInfo']):
                return $this->_validateSignature(
                    $this->currentCert['certificationRequestInfo']['subjectPKInfo']['algorithm']['algorithm'],
                    $this->currentCert['certificationRequestInfo']['subjectPKInfo']['subjectPublicKey'],
                    $this->currentCert['signatureAlgorithm']['algorithm'],
                    substr(base64_decode($this->currentCert['signature']), 1),
                    $this->signatureSubject
                );
            case isset($this->currentCert['publicKeyAndChallenge']):
                return $this->_validateSignature(
                    $this->currentCert['publicKeyAndChallenge']['spki']['algorithm']['algorithm'],
                    $this->currentCert['publicKeyAndChallenge']['spki']['subjectPublicKey'],
                    $this->currentCert['signatureAlgorithm']['algorithm'],
                    substr(base64_decode($this->currentCert['signature']), 1),
                    $this->signatureSubject
                );
            case isset($this->currentCert['tbsCertList']):
                if (!empty($this->CAs)) {
                    for ($i = 0; $i < count($this->CAs); $i++) {
                        $ca = $this->CAs[$i];
                        switch (true) {
                            case !defined('FILE_X509_IGNORE_TYPE') && $this->currentCert['tbsCertList']['issuer'] === $ca['tbsCertificate']['subject']:
                            case defined('FILE_X509_IGNORE_TYPE') && $this->getDN(self::DN_STRING, $this->currentCert['tbsCertList']['issuer']) === $this->getDN(self::DN_STRING, $ca['tbsCertificate']['subject']):
                                $authorityKey = $this->getExtension('id-ce-authorityKeyIdentifier');
                                $subjectKeyID = $this->getExtension('id-ce-subjectKeyIdentifier', $ca);
                                switch (true) {
                                    case !is_array($authorityKey):
                                    case is_array($authorityKey) && isset($authorityKey['keyIdentifier']) && $authorityKey['keyIdentifier'] === $subjectKeyID:
                                        $signingCert = $ca; // working cert
                                        break 3;
                                }
                        }
                    }
                }
                if (!isset($signingCert)) {
                    return false;
                }
                return $this->_validateSignature(
                    $signingCert['tbsCertificate']['subjectPublicKeyInfo']['algorithm']['algorithm'],
                    $signingCert['tbsCertificate']['subjectPublicKeyInfo']['subjectPublicKey'],
                    $this->currentCert['signatureAlgorithm']['algorithm'],
                    substr(base64_decode($this->currentCert['signature']), 1),
                    $this->signatureSubject
                );
            default:
                return false;
        }
    }

    /**
     * Validates a signature
     *
     * Returns true if the signature is verified, false if it is not correct or null on error
     *
     * @param string $publicKeyAlgorithm
     * @param string $publicKey
     * @param string $signatureAlgorithm
     * @param string $signature
     * @param string $signatureSubject
     * @access private
     * @return int
     */
    function _validateSignature($publicKeyAlgorithm, $publicKey, $signatureAlgorithm, $signature, $signatureSubject)
    {
        switch ($publicKeyAlgorithm) {
            case 'rsaEncryption':
                $rsa = new RSA();
                $rsa->loadKey($publicKey);

                switch ($signatureAlgorithm) {
                    case 'md2WithRSAEncryption':
                    case 'md5WithRSAEncryption':
                    case 'sha1WithRSAEncryption':
                    case 'sha224WithRSAEncryption':
                    case 'sha256WithRSAEncryption':
                    case 'sha384WithRSAEncryption':
                    case 'sha512WithRSAEncryption':
                        $rsa->setHash(preg_replace('#WithRSAEncryption$#', '', $signatureAlgorithm));
                        $rsa->setSignatureMode(RSA::SIGNATURE_PKCS1);
                        if (!@$rsa->verify($signatureSubject, $signature)) {
                            return false;
                        }
                        break;
                    default:
                        return null;
                }
                break;
            default:
                return null;
        }

        return true;
    }

    /**
     * Reformat public keys
     *
     * Reformats a public key to a format supported by phpseclib (if applicable)
     *
     * @param string $algorithm
     * @param string $key
     * @access private
     * @return string
     */
    function _reformatKey($algorithm, $key)
    {
        switch ($algorithm) {
            case 'rsaEncryption':
                return
                    "-----BEGIN RSA PUBLIC KEY-----\r\n" .
                    // subjectPublicKey is stored as a bit string in X.509 certs.  the first byte of a bit string represents how many bits
                    // in the last byte should be ignored.  the following only supports non-zero stuff but as none of the X.509 certs Firefox
                    // uses as a cert authority actually use a non-zero bit I think it's safe to assume that none do.
                    chunk_split(base64_encode(substr(base64_decode($key), 1)), 64) .
                    '-----END RSA PUBLIC KEY-----';
            default:
                return $key;
        }
    }

    /**
     * Decodes an IP address
     *
     * Takes in a base64 encoded "blob" and returns a human readable IP address
     *
     * @param string $ip
     * @access private
     * @return string
     */
    function _decodeIP($ip)
    {
        return inet_ntop(base64_decode($ip));
    }

    /**
     * Encodes an IP address
     *
     * Takes a human readable IP address into a base64-encoded "blob"
     *
     * @param string $ip
     * @access private
     * @return string
     */
    function _encodeIP($ip)
    {
        return base64_encode(inet_pton($ip));
    }

    /**
     * "Normalizes" a Distinguished Name property
     *
     * @param string $propName
     * @access private
     * @return mixed
     */
    function _translateDNProp($propName)
    {
        switch (strtolower($propName)) {
            case 'id-at-countryname':
            case 'countryname':
            case 'c':
                return 'id-at-countryName';
            case 'id-at-organizationname':
            case 'organizationname':
            case 'o':
                return 'id-at-organizationName';
            case 'id-at-dnqualifier':
            case 'dnqualifier':
                return 'id-at-dnQualifier';
            case 'id-at-commonname':
            case 'commonname':
            case 'cn':
                return 'id-at-commonName';
            case 'id-at-stateorprovincename':
            case 'stateorprovincename':
            case 'state':
            case 'province':
            case 'provincename':
            case 'st':
                return 'id-at-stateOrProvinceName';
            case 'id-at-localityname':
            case 'localityname':
            case 'l':
                return 'id-at-localityName';
            case 'id-emailaddress':
            case 'emailaddress':
                return 'pkcs-9-at-emailAddress';
            case 'id-at-serialnumber':
            case 'serialnumber':
                return 'id-at-serialNumber';
            case 'id-at-postalcode':
            case 'postalcode':
                return 'id-at-postalCode';
            case 'id-at-streetaddress':
            case 'streetaddress':
                return 'id-at-streetAddress';
            case 'id-at-name':
            case 'name':
                return 'id-at-name';
            case 'id-at-givenname':
            case 'givenname':
                return 'id-at-givenName';
            case 'id-at-surname':
            case 'surname':
            case 'sn':
                return 'id-at-surname';
            case 'id-at-initials':
            case 'initials':
                return 'id-at-initials';
            case 'id-at-generationqualifier':
            case 'generationqualifier':
                return 'id-at-generationQualifier';
            case 'id-at-organizationalunitname':
            case 'organizationalunitname':
            case 'ou':
                return 'id-at-organizationalUnitName';
            case 'id-at-pseudonym':
            case 'pseudonym':
                return 'id-at-pseudonym';
            case 'id-at-title':
            case 'title':
                return 'id-at-title';
            case 'id-at-description':
            case 'description':
                return 'id-at-description';
            case 'id-at-role':
            case 'role':
                return 'id-at-role';
            case 'id-at-uniqueidentifier':
            case 'uniqueidentifier':
            case 'x500uniqueidentifier':
                return 'id-at-uniqueIdentifier';
            case 'postaladdress':
            case 'id-at-postaladdress':
                return 'id-at-postalAddress';
            default:
                return false;
        }
    }

    /**
     * Set a Distinguished Name property
     *
     * @param string $propName
     * @param mixed $propValue
     * @param string $type optional
     * @access public
     * @return bool
     */
    function setDNProp($propName, $propValue, $type = 'utf8String')
    {
        if (empty($this->dn)) {
            $this->dn = array('rdnSequence' => array());
        }

        if (($propName = $this->_translateDNProp($propName)) === false) {
            return false;
        }

        foreach ((array) $propValue as $v) {
            if (!is_array($v) && isset($type)) {
                $v = array($type => $v);
            }
            $this->dn['rdnSequence'][] = array(
                array(
                    'type' => $propName,
                    'value'=> $v
                )
            );
        }

        return true;
    }

    /**
     * Remove Distinguished Name properties
     *
     * @param string $propName
     * @access public
     */
    function removeDNProp($propName)
    {
        if (empty($this->dn)) {
            return;
        }

        if (($propName = $this->_translateDNProp($propName)) === false) {
            return;
        }

        $dn = &$this->dn['rdnSequence'];
        $size = count($dn);
        for ($i = 0; $i < $size; $i++) {
            if ($dn[$i][0]['type'] == $propName) {
                unset($dn[$i]);
            }
        }

        $dn = array_values($dn);
    }

    /**
     * Get Distinguished Name properties
     *
     * @param string $propName
     * @param array $dn optional
     * @param bool $withType optional
     * @return mixed
     * @access public
     */
    function getDNProp($propName, $dn = null, $withType = false)
    {
        if (!isset($dn)) {
            $dn = $this->dn;
        }

        if (empty($dn)) {
            return false;
        }

        if (($propName = $this->_translateDNProp($propName)) === false) {
            return false;
        }

        $asn1 = new ASN1();
        $asn1->loadOIDs($this->oids);
        $filters = array();
        $filters['value'] = array('type' => ASN1::TYPE_UTF8_STRING);
        $asn1->loadFilters($filters);
        $this->_mapOutDNs($dn, 'rdnSequence', $asn1);
        $dn = $dn['rdnSequence'];
        $result = array();
        for ($i = 0; $i < count($dn); $i++) {
            if ($dn[$i][0]['type'] == $propName) {
                $v = $dn[$i][0]['value'];
                if (!$withType) {
                    if (is_array($v)) {
                        foreach ($v as $type => $s) {
                            $type = array_search($type, $asn1->ANYmap, true);
                            if ($type !== false && isset($asn1->stringTypeSize[$type])) {
                                $s = $asn1->convert($s, $type);
                                if ($s !== false) {
                                    $v = $s;
                                    break;
                                }
                            }
                        }
                        if (is_array($v)) {
                            $v = array_pop($v); // Always strip data type.
                        }
                    } elseif (is_object($v) && $v instanceof Element) {
                        $map = $this->_getMapping($propName);
                        if (!is_bool($map)) {
                            $decoded = $asn1->decodeBER($v);
                            $v = $asn1->asn1map($decoded[0], $map);
                        }
                    }
                }
                $result[] = $v;
            }
        }

        return $result;
    }

    /**
     * Set a Distinguished Name
     *
     * @param mixed $dn
     * @param bool $merge optional
     * @param string $type optional
     * @access public
     * @return bool
     */
    function setDN($dn, $merge = false, $type = 'utf8String')
    {
        if (!$merge) {
            $this->dn = null;
        }

        if (is_array($dn)) {
            if (isset($dn['rdnSequence'])) {
                $this->dn = $dn; // No merge here.
                return true;
            }

            // handles stuff generated by openssl_x509_parse()
            foreach ($dn as $prop => $value) {
                if (!$this->setDNProp($prop, $value, $type)) {
                    return false;
                }
            }
            return true;
        }

        // handles everything else
        $results = preg_split('#((?:^|, *|/)(?:C=|O=|OU=|CN=|L=|ST=|SN=|postalCode=|streetAddress=|emailAddress=|serialNumber=|organizationalUnitName=|title=|description=|role=|x500UniqueIdentifier=|postalAddress=))#', $dn, -1, PREG_SPLIT_DELIM_CAPTURE);
        for ($i = 1; $i < count($results); $i+=2) {
            $prop = trim($results[$i], ', =/');
            $value = $results[$i + 1];
            if (!$this->setDNProp($prop, $value, $type)) {
                return false;
            }
        }

        return true;
    }

    /**
     * Get the Distinguished Name for a certificates subject
     *
     * @param mixed $format optional
     * @param array $dn optional
     * @access public
     * @return bool
     */
    function getDN($format = self::DN_ARRAY, $dn = null)
    {
        if (!isset($dn)) {
            $dn = isset($this->currentCert['tbsCertList']) ? $this->currentCert['tbsCertList']['issuer'] : $this->dn;
        }

        switch ((int) $format) {
            case self::DN_ARRAY:
                return $dn;
            case self::DN_ASN1:
                $asn1 = new ASN1();
                $asn1->loadOIDs($this->oids);
                $filters = array();
                $filters['rdnSequence']['value'] = array('type' => ASN1::TYPE_UTF8_STRING);
                $asn1->loadFilters($filters);
                $this->_mapOutDNs($dn, 'rdnSequence', $asn1);
                return $asn1->encodeDER($dn, $this->Name);
            case self::DN_CANON:
                //  No SEQUENCE around RDNs and all string values normalized as
                // trimmed lowercase UTF-8 with all spacing as one blank.
                // constructed RDNs will not be canonicalized
                $asn1 = new ASN1();
                $asn1->loadOIDs($this->oids);
                $filters = array();
                $filters['value'] = array('type' => ASN1::TYPE_UTF8_STRING);
                $asn1->loadFilters($filters);
                $result = '';
                $this->_mapOutDNs($dn, 'rdnSequence', $asn1);
                foreach ($dn['rdnSequence'] as $rdn) {
                    foreach ($rdn as $i => $attr) {
                        $attr = &$rdn[$i];
                        if (is_array($attr['value'])) {
                            foreach ($attr['value'] as $type => $v) {
                                $type = array_search($type, $asn1->ANYmap, true);
                                if ($type !== false && isset($asn1->stringTypeSize[$type])) {
                                    $v = $asn1->convert($v, $type);
                                    if ($v !== false) {
                                        $v = preg_replace('/\s+/', ' ', $v);
                                        $attr['value'] = strtolower(trim($v));
                                        break;
                                    }
                                }
                            }
                        }
                    }
                    $result .= $asn1->encodeDER($rdn, $this->RelativeDistinguishedName);
                }
                return $result;
            case self::DN_HASH:
                $dn = $this->getDN(self::DN_CANON, $dn);
                $hash = new Hash('sha1');
                $hash = $hash->hash($dn);
                extract(unpack('Vhash', $hash));
                return strtolower(bin2hex(pack('N', $hash)));
        }

        // Default is to return a string.
        $start = true;
        $output = '';

        $result = array();
        $asn1 = new ASN1();
        $asn1->loadOIDs($this->oids);
        $filters = array();
        $filters['rdnSequence']['value'] = array('type' => ASN1::TYPE_UTF8_STRING);
        $asn1->loadFilters($filters);
        $this->_mapOutDNs($dn, 'rdnSequence', $asn1);

        foreach ($dn['rdnSequence'] as $field) {
            $prop = $field[0]['type'];
            $value = $field[0]['value'];

            $delim = ', ';
            switch ($prop) {
                case 'id-at-countryName':
                    $desc = 'C';
                    break;
                case 'id-at-stateOrProvinceName':
                    $desc = 'ST';
                    break;
                case 'id-at-organizationName':
                    $desc = 'O';
                    break;
                case 'id-at-organizationalUnitName':
                    $desc = 'OU';
                    break;
                case 'id-at-commonName':
                    $desc = 'CN';
                    break;
                case 'id-at-localityName':
                    $desc = 'L';
                    break;
                case 'id-at-surname':
                    $desc = 'SN';
                    break;
                case 'id-at-uniqueIdentifier':
                    $delim = '/';
                    $desc = 'x500UniqueIdentifier';
                    break;
                case 'id-at-postalAddress':
                    $delim = '/';
                    $desc = 'postalAddress';
                    break;
                default:
                    $delim = '/';
                    $desc = preg_replace('#.+-([^-]+)$#', '$1', $prop);
            }

            if (!$start) {
                $output.= $delim;
            }
            if (is_array($value)) {
                foreach ($value as $type => $v) {
                    $type = array_search($type, $asn1->ANYmap, true);
                    if ($type !== false && isset($asn1->stringTypeSize[$type])) {
                        $v = $asn1->convert($v, $type);
                        if ($v !== false) {
                            $value = $v;
                            break;
                        }
                    }
                }
                if (is_array($value)) {
                    $value = array_pop($value); // Always strip data type.
                }
            } elseif (is_object($value) && $value instanceof Element) {
                $callback = create_function('$x', 'return "\x" . bin2hex($x[0]);');
                $value = strtoupper(preg_replace_callback('#[^\x20-\x7E]#', $callback, $value->element));
            }
            $output.= $desc . '=' . $value;
            $result[$desc] = isset($result[$desc]) ?
                array_merge((array) $dn[$prop], array($value)) :
                $value;
            $start = false;
        }

        return $format == self::DN_OPENSSL ? $result : $output;
    }

    /**
     * Get the Distinguished Name for a certificate/crl issuer
     *
     * @param int $format optional
     * @access public
     * @return mixed
     */
    function getIssuerDN($format = self::DN_ARRAY)
    {
        switch (true) {
            case !isset($this->currentCert) || !is_array($this->currentCert):
                break;
            case isset($this->currentCert['tbsCertificate']):
                return $this->getDN($format, $this->currentCert['tbsCertificate']['issuer']);
            case isset($this->currentCert['tbsCertList']):
                return $this->getDN($format, $this->currentCert['tbsCertList']['issuer']);
        }

        return false;
    }

    /**
     * Get the Distinguished Name for a certificate/csr subject
     * Alias of getDN()
     *
     * @param int $format optional
     * @access public
     * @return mixed
     */
    function getSubjectDN($format = self::DN_ARRAY)
    {
        switch (true) {
            case !empty($this->dn):
                return $this->getDN($format);
            case !isset($this->currentCert) || !is_array($this->currentCert):
                break;
            case isset($this->currentCert['tbsCertificate']):
                return $this->getDN($format, $this->currentCert['tbsCertificate']['subject']);
            case isset($this->currentCert['certificationRequestInfo']):
                return $this->getDN($format, $this->currentCert['certificationRequestInfo']['subject']);
        }

        return false;
    }

    /**
     * Get an individual Distinguished Name property for a certificate/crl issuer
     *
     * @param string $propName
     * @param bool $withType optional
     * @access public
     * @return mixed
     */
    function getIssuerDNProp($propName, $withType = false)
    {
        switch (true) {
            case !isset($this->currentCert) || !is_array($this->currentCert):
                break;
            case isset($this->currentCert['tbsCertificate']):
                return $this->getDNProp($propName, $this->currentCert['tbsCertificate']['issuer'], $withType);
            case isset($this->currentCert['tbsCertList']):
                return $this->getDNProp($propName, $this->currentCert['tbsCertList']['issuer'], $withType);
        }

        return false;
    }

    /**
     * Get an individual Distinguished Name property for a certificate/csr subject
     *
     * @param string $propName
     * @param bool $withType optional
     * @access public
     * @return mixed
     */
    function getSubjectDNProp($propName, $withType = false)
    {
        switch (true) {
            case !empty($this->dn):
                return $this->getDNProp($propName, null, $withType);
            case !isset($this->currentCert) || !is_array($this->currentCert):
                break;
            case isset($this->currentCert['tbsCertificate']):
                return $this->getDNProp($propName, $this->currentCert['tbsCertificate']['subject'], $withType);
            case isset($this->currentCert['certificationRequestInfo']):
                return $this->getDNProp($propName, $this->currentCert['certificationRequestInfo']['subject'], $withType);
        }

        return false;
    }

    /**
     * Get the certificate chain for the current cert
     *
     * @access public
     * @return mixed
     */
    function getChain()
    {
        $chain = array($this->currentCert);

        if (!is_array($this->currentCert) || !isset($this->currentCert['tbsCertificate'])) {
            return false;
        }
        if (empty($this->CAs)) {
            return $chain;
        }
        while (true) {
            $currentCert = $chain[count($chain) - 1];
            for ($i = 0; $i < count($this->CAs); $i++) {
                $ca = $this->CAs[$i];
                if ($currentCert['tbsCertificate']['issuer'] === $ca['tbsCertificate']['subject']) {
                    $authorityKey = $this->getExtension('id-ce-authorityKeyIdentifier', $currentCert);
                    $subjectKeyID = $this->getExtension('id-ce-subjectKeyIdentifier', $ca);
                    switch (true) {
                        case !is_array($authorityKey):
                        case is_array($authorityKey) && isset($authorityKey['keyIdentifier']) && $authorityKey['keyIdentifier'] === $subjectKeyID:
                            if ($currentCert === $ca) {
                                break 3;
                            }
                            $chain[] = $ca;
                            break 2;
                    }
                }
            }
            if ($i == count($this->CAs)) {
                break;
            }
        }
        foreach ($chain as $key => $value) {
            $chain[$key] = new X509();
            $chain[$key]->loadX509($value);
        }
        return $chain;
    }

    /**
     * Set public key
     *
     * Key needs to be a \phpseclib\Crypt\RSA object
     *
     * @param object $key
     * @access public
     * @return bool
     */
    function setPublicKey($key)
    {
        $key->setPublicKey();
        $this->publicKey = $key;
    }

    /**
     * Set private key
     *
     * Key needs to be a \phpseclib\Crypt\RSA object
     *
     * @param object $key
     * @access public
     */
    function setPrivateKey($key)
    {
        $this->privateKey = $key;
    }

    /**
     * Set challenge
     *
     * Used for SPKAC CSR's
     *
     * @param string $challenge
     * @access public
     */
    function setChallenge($challenge)
    {
        $this->challenge = $challenge;
    }

    /**
     * Gets the public key
     *
     * Returns a \phpseclib\Crypt\RSA object or a false.
     *
     * @access public
     * @return mixed
     */
    function getPublicKey()
    {
        if (isset($this->publicKey)) {
            return $this->publicKey;
        }

        if (isset($this->currentCert) && is_array($this->currentCert)) {
            foreach (array('tbsCertificate/subjectPublicKeyInfo', 'certificationRequestInfo/subjectPKInfo') as $path) {
                $keyinfo = $this->_subArray($this->currentCert, $path);
                if (!empty($keyinfo)) {
                    break;
                }
            }
        }
        if (empty($keyinfo)) {
            return false;
        }

        $key = $keyinfo['subjectPublicKey'];

        switch ($keyinfo['algorithm']['algorithm']) {
            case 'rsaEncryption':
                $publicKey = new RSA();
                $publicKey->loadKey($key);
                $publicKey->setPublicKey();
                break;
            default:
                return false;
        }

        return $publicKey;
    }

    /**
     * Load a Certificate Signing Request
     *
     * @param string $csr
     * @access public
     * @return mixed
     */
    function loadCSR($csr, $mode = self::FORMAT_AUTO_DETECT)
    {
        if (is_array($csr) && isset($csr['certificationRequestInfo'])) {
            unset($this->currentCert);
            unset($this->currentKeyIdentifier);
            unset($this->signatureSubject);
            $this->dn = $csr['certificationRequestInfo']['subject'];
            if (!isset($this->dn)) {
                return false;
            }

            $this->currentCert = $csr;
            return $csr;
        }

        // see http://tools.ietf.org/html/rfc2986

        $asn1 = new ASN1();

        if ($mode != self::FORMAT_DER) {
            $newcsr = $this->_extractBER($csr);
            if ($mode == self::FORMAT_PEM && $csr == $newcsr) {
                return false;
            }
            $csr = $newcsr;
        }
        $orig = $csr;

        if ($csr === false) {
            $this->currentCert = false;
            return false;
        }

        $asn1->loadOIDs($this->oids);
        $decoded = $asn1->decodeBER($csr);

        if (empty($decoded)) {
            $this->currentCert = false;
            return false;
        }

        $csr = $asn1->asn1map($decoded[0], $this->CertificationRequest);
        if (!isset($csr) || $csr === false) {
            $this->currentCert = false;
            return false;
        }

        $this->_mapInAttributes($csr, 'certificationRequestInfo/attributes', $asn1);
        $this->_mapInDNs($csr, 'certificationRequestInfo/subject/rdnSequence', $asn1);

        $this->dn = $csr['certificationRequestInfo']['subject'];

        $this->signatureSubject = substr($orig, $decoded[0]['content'][0]['start'], $decoded[0]['content'][0]['length']);

        $algorithm = &$csr['certificationRequestInfo']['subjectPKInfo']['algorithm']['algorithm'];
        $key = &$csr['certificationRequestInfo']['subjectPKInfo']['subjectPublicKey'];
        $key = $this->_reformatKey($algorithm, $key);

        switch ($algorithm) {
            case 'rsaEncryption':
                $this->publicKey = new RSA();
                $this->publicKey->loadKey($key);
                $this->publicKey->setPublicKey();
                break;
            default:
                $this->publicKey = null;
        }

        $this->currentKeyIdentifier = null;
        $this->currentCert = $csr;

        return $csr;
    }

    /**
     * Save CSR request
     *
     * @param array $csr
     * @param int $format optional
     * @access public
     * @return string
     */
    function saveCSR($csr, $format = self::FORMAT_PEM)
    {
        if (!is_array($csr) || !isset($csr['certificationRequestInfo'])) {
            return false;
        }

        switch (true) {
            case !($algorithm = $this->_subArray($csr, 'certificationRequestInfo/subjectPKInfo/algorithm/algorithm')):
            case is_object($csr['certificationRequestInfo']['subjectPKInfo']['subjectPublicKey']):
                break;
            default:
                switch ($algorithm) {
                    case 'rsaEncryption':
                        $csr['certificationRequestInfo']['subjectPKInfo']['subjectPublicKey']
                            = base64_encode("\0" . base64_decode(preg_replace('#-.+-|[\r\n]#', '', $csr['certificationRequestInfo']['subjectPKInfo']['subjectPublicKey'])));
                        $csr['certificationRequestInfo']['subjectPKInfo']['algorithm']['parameters'] = null;
                        $csr['signatureAlgorithm']['parameters'] = null;
                        $csr['certificationRequestInfo']['signature']['parameters'] = null;
                }
        }

        $asn1 = new ASN1();

        $asn1->loadOIDs($this->oids);

        $filters = array();
        $filters['certificationRequestInfo']['subject']['rdnSequence']['value']
            = array('type' => ASN1::TYPE_UTF8_STRING);

        $asn1->loadFilters($filters);

        $this->_mapOutDNs($csr, 'certificationRequestInfo/subject/rdnSequence', $asn1);
        $this->_mapOutAttributes($csr, 'certificationRequestInfo/attributes', $asn1);
        $csr = $asn1->encodeDER($csr, $this->CertificationRequest);

        switch ($format) {
            case self::FORMAT_DER:
                return $csr;
            // case self::FORMAT_PEM:
            default:
                return "-----BEGIN CERTIFICATE REQUEST-----\r\n" . chunk_split(base64_encode($csr), 64) . '-----END CERTIFICATE REQUEST-----';
        }
    }

    /**
     * Load a SPKAC CSR
     *
     * SPKAC's are produced by the HTML5 keygen element:
     *
     * https://developer.mozilla.org/en-US/docs/HTML/Element/keygen
     *
     * @param string $csr
     * @access public
     * @return mixed
     */
    function loadSPKAC($spkac)
    {
        if (is_array($spkac) && isset($spkac['publicKeyAndChallenge'])) {
            unset($this->currentCert);
            unset($this->currentKeyIdentifier);
            unset($this->signatureSubject);
            $this->currentCert = $spkac;
            return $spkac;
        }

        // see http://www.w3.org/html/wg/drafts/html/master/forms.html#signedpublickeyandchallenge

        $asn1 = new ASN1();

        // OpenSSL produces SPKAC's that are preceded by the string SPKAC=
        $temp = preg_replace('#(?:SPKAC=)|[ \r\n\\\]#', '', $spkac);
        $temp = preg_match('#^[a-zA-Z\d/+]*={0,2}$#', $temp) ? base64_decode($temp) : false;
        if ($temp != false) {
            $spkac = $temp;
        }
        $orig = $spkac;

        if ($spkac === false) {
            $this->currentCert = false;
            return false;
        }

        $asn1->loadOIDs($this->oids);
        $decoded = $asn1->decodeBER($spkac);

        if (empty($decoded)) {
            $this->currentCert = false;
            return false;
        }

        $spkac = $asn1->asn1map($decoded[0], $this->SignedPublicKeyAndChallenge);

        if (!isset($spkac) || $spkac === false) {
            $this->currentCert = false;
            return false;
        }

        $this->signatureSubject = substr($orig, $decoded[0]['content'][0]['start'], $decoded[0]['content'][0]['length']);

        $algorithm = &$spkac['publicKeyAndChallenge']['spki']['algorithm']['algorithm'];
        $key = &$spkac['publicKeyAndChallenge']['spki']['subjectPublicKey'];
        $key = $this->_reformatKey($algorithm, $key);

        switch ($algorithm) {
            case 'rsaEncryption':
                $this->publicKey = new RSA();
                $this->publicKey->loadKey($key);
                $this->publicKey->setPublicKey();
                break;
            default:
                $this->publicKey = null;
        }

        $this->currentKeyIdentifier = null;
        $this->currentCert = $spkac;

        return $spkac;
    }

    /**
     * Save a SPKAC CSR request
     *
     * @param array $csr
     * @param int $format optional
     * @access public
     * @return string
     */
    function saveSPKAC($spkac, $format = self::FORMAT_PEM)
    {
        if (!is_array($spkac) || !isset($spkac['publicKeyAndChallenge'])) {
            return false;
        }

        $algorithm = $this->_subArray($spkac, 'publicKeyAndChallenge/spki/algorithm/algorithm');
        switch (true) {
            case !$algorithm:
            case is_object($spkac['publicKeyAndChallenge']['spki']['subjectPublicKey']):
                break;
            default:
                switch ($algorithm) {
                    case 'rsaEncryption':
                        $spkac['publicKeyAndChallenge']['spki']['subjectPublicKey']
                            = base64_encode("\0" . base64_decode(preg_replace('#-.+-|[\r\n]#', '', $spkac['publicKeyAndChallenge']['spki']['subjectPublicKey'])));
                }
        }

        $asn1 = new ASN1();

        $asn1->loadOIDs($this->oids);
        $spkac = $asn1->encodeDER($spkac, $this->SignedPublicKeyAndChallenge);

        switch ($format) {
            case self::FORMAT_DER:
                return $spkac;
            // case self::FORMAT_PEM:
            default:
                // OpenSSL's implementation of SPKAC requires the SPKAC be preceded by SPKAC= and since there are pretty much
                // no other SPKAC decoders phpseclib will use that same format
                return 'SPKAC=' . base64_encode($spkac);
        }
    }

    /**
     * Load a Certificate Revocation List
     *
     * @param string $crl
     * @access public
     * @return mixed
     */
    function loadCRL($crl, $mode = self::FORMAT_AUTO_DETECT)
    {
        if (is_array($crl) && isset($crl['tbsCertList'])) {
            $this->currentCert = $crl;
            unset($this->signatureSubject);
            return $crl;
        }

        $asn1 = new ASN1();

        if ($mode != self::FORMAT_DER) {
            $newcrl = $this->_extractBER($crl);
            if ($mode == self::FORMAT_PEM && $crl == $newcrl) {
                return false;
            }
            $crl = $newcrl;
        }
        $orig = $crl;

        if ($crl === false) {
            $this->currentCert = false;
            return false;
        }

        $asn1->loadOIDs($this->oids);
        $decoded = $asn1->decodeBER($crl);

        if (empty($decoded)) {
            $this->currentCert = false;
            return false;
        }

        $crl = $asn1->asn1map($decoded[0], $this->CertificateList);
        if (!isset($crl) || $crl === false) {
            $this->currentCert = false;
            return false;
        }

        $this->signatureSubject = substr($orig, $decoded[0]['content'][0]['start'], $decoded[0]['content'][0]['length']);

        $this->_mapInDNs($crl, 'tbsCertList/issuer/rdnSequence', $asn1);
        if ($this->_isSubArrayValid($crl, 'tbsCertList/crlExtensions')) {
            $this->_mapInExtensions($crl, 'tbsCertList/crlExtensions', $asn1);
        }
        if ($this->_isSubArrayValid($crl, 'tbsCertList/revokedCertificates')) {
            $rclist_ref = &$this->_subArrayUnchecked($crl, 'tbsCertList/revokedCertificates');
            if ($rclist_ref) {
                $rclist = $crl['tbsCertList']['revokedCertificates'];
                foreach ($rclist as $i => $extension) {
                    if ($this->_isSubArrayValid($rclist, "$i/crlEntryExtensions", $asn1)) {
                        $this->_mapInExtensions($rclist_ref, "$i/crlEntryExtensions", $asn1);
                    }
                }
            }
        }

        $this->currentKeyIdentifier = null;
        $this->currentCert = $crl;

        return $crl;
    }

    /**
     * Save Certificate Revocation List.
     *
     * @param array $crl
     * @param int $format optional
     * @access public
     * @return string
     */
    function saveCRL($crl, $format = self::FORMAT_PEM)
    {
        if (!is_array($crl) || !isset($crl['tbsCertList'])) {
            return false;
        }

        $asn1 = new ASN1();

        $asn1->loadOIDs($this->oids);

        $filters = array();
        $filters['tbsCertList']['issuer']['rdnSequence']['value']
            = array('type' => ASN1::TYPE_UTF8_STRING);
        $filters['tbsCertList']['signature']['parameters']
            = array('type' => ASN1::TYPE_UTF8_STRING);
        $filters['signatureAlgorithm']['parameters']
            = array('type' => ASN1::TYPE_UTF8_STRING);

        if (empty($crl['tbsCertList']['signature']['parameters'])) {
            $filters['tbsCertList']['signature']['parameters']
                = array('type' => ASN1::TYPE_NULL);
        }

        if (empty($crl['signatureAlgorithm']['parameters'])) {
            $filters['signatureAlgorithm']['parameters']
                = array('type' => ASN1::TYPE_NULL);
        }

        $asn1->loadFilters($filters);

        $this->_mapOutDNs($crl, 'tbsCertList/issuer/rdnSequence', $asn1);
        $this->_mapOutExtensions($crl, 'tbsCertList/crlExtensions', $asn1);
        $rclist = &$this->_subArray($crl, 'tbsCertList/revokedCertificates');
        if (is_array($rclist)) {
            foreach ($rclist as $i => $extension) {
                $this->_mapOutExtensions($rclist, "$i/crlEntryExtensions", $asn1);
            }
        }

        $crl = $asn1->encodeDER($crl, $this->CertificateList);

        switch ($format) {
            case self::FORMAT_DER:
                return $crl;
            // case self::FORMAT_PEM:
            default:
                return "-----BEGIN X509 CRL-----\r\n" . chunk_split(base64_encode($crl), 64) . '-----END X509 CRL-----';
        }
    }

    /**
     * Helper function to build a time field according to RFC 3280 section
     *  - 4.1.2.5 Validity
     *  - 5.1.2.4 This Update
     *  - 5.1.2.5 Next Update
     *  - 5.1.2.6 Revoked Certificates
     * by choosing utcTime iff year of date given is before 2050 and generalTime else.
     *
     * @param string $date in format date('D, d M Y H:i:s O')
     * @access private
     * @return array
     */
    function _timeField($date)
    {
        if (is_object($date) && strtolower(get_class($date)) == 'file_asn1_element') {
            return $date;
        }
        if (!class_exists('DateTime')) {
            $year = @gmdate("Y", @strtotime($date)); // the same way ASN1.php parses this
        } else {
            $dateObj = new DateTime($date, new DateTimeZone('GMT'));
            $year = $dateObj->format('Y');
        }
        if ($year < 2050) {
            return array('utcTime' => $date);
        } else {
            return array('generalTime' => $date);
        }
    }

    /**
     * Sign an X.509 certificate
     *
     * $issuer's private key needs to be loaded.
     * $subject can be either an existing X.509 cert (if you want to resign it),
     * a CSR or something with the DN and public key explicitly set.
     *
     * @param \phpseclib\File\X509 $issuer
     * @param \phpseclib\File\X509 $subject
     * @param string $signatureAlgorithm optional
     * @access public
     * @return mixed
     */
    function sign($issuer, $subject, $signatureAlgorithm = 'sha1WithRSAEncryption')
    {
        if (!is_object($issuer->privateKey) || empty($issuer->dn)) {
            return false;
        }

        if (isset($subject->publicKey) && !($subjectPublicKey = $subject->_formatSubjectPublicKey())) {
            return false;
        }

        $currentCert = isset($this->currentCert) ? $this->currentCert : null;
        $signatureSubject = isset($this->signatureSubject) ? $this->signatureSubject: null;

        if (isset($subject->currentCert) && is_array($subject->currentCert) && isset($subject->currentCert['tbsCertificate'])) {
            $this->currentCert = $subject->currentCert;
            $this->currentCert['tbsCertificate']['signature']['algorithm'] = $signatureAlgorithm;
            $this->currentCert['signatureAlgorithm']['algorithm'] = $signatureAlgorithm;

            if (!empty($this->startDate)) {
                $this->currentCert['tbsCertificate']['validity']['notBefore'] = $this->_timeField($this->startDate);
            }
            if (!empty($this->endDate)) {
                $this->currentCert['tbsCertificate']['validity']['notAfter'] = $this->_timeField($this->endDate);
            }
            if (!empty($this->serialNumber)) {
                $this->currentCert['tbsCertificate']['serialNumber'] = $this->serialNumber;
            }
            if (!empty($subject->dn)) {
                $this->currentCert['tbsCertificate']['subject'] = $subject->dn;
            }
            if (!empty($subject->publicKey)) {
                $this->currentCert['tbsCertificate']['subjectPublicKeyInfo'] = $subjectPublicKey;
            }
            $this->removeExtension('id-ce-authorityKeyIdentifier');
            if (isset($subject->domains)) {
                $this->removeExtension('id-ce-subjectAltName');
            }
        } elseif (isset($subject->currentCert) && is_array($subject->currentCert) && isset($subject->currentCert['tbsCertList'])) {
            return false;
        } else {
            if (!isset($subject->publicKey)) {
                return false;
            }

<<<<<<< HEAD
            $startDate = !empty($this->startDate) ? $this->startDate : @date('D, d M Y H:i:s O');
            $endDate = !empty($this->endDate) ? $this->endDate : @date('D, d M Y H:i:s O', strtotime('+1 year'));
            /* "The serial number MUST be a positive integer"
               "Conforming CAs MUST NOT use serialNumber values longer than 20 octets."
                -- https://tools.ietf.org/html/rfc5280#section-4.1.2.2

               for the integer to be positive the leading bit needs to be 0 hence the
               application of a bitmap
            */
            $serialNumber = !empty($this->serialNumber) ?
                $this->serialNumber :
                new BigInteger(Random::string(20) & ("\x7F" . str_repeat("\xFF", 19)), 256);
=======
            if (!class_exists('DateTime')) {
                $startDate = !empty($this->startDate) ? $this->startDate : @date('D, d M Y H:i:s O');
                $endDate = !empty($this->endDate) ? $this->endDate : @date('D, d M Y H:i:s O', strtotime('+1 year'));
            } else {
                $startDate = new DateTime('now', new DateTimeZone(@date_default_timezone_get()));
                $startDate = !empty($this->startDate) ? $this->startDate : $startDate->format('D, d M Y H:i:s O');

                $endDate = new DateTime('+1 year', new DateTimeZone(@date_default_timezone_get()));
                $endDate = !empty($this->endDate) ? $this->endDate : $endDate->format('D, d M Y H:i:s O');
            }
            if (!empty($this->serialNumber)) {
                $serialNumber = $this->serialNumber;
            } else {
                if (!function_exists('crypt_random_string')) {
                    include_once 'Crypt/Random.php';
                }
                /* "The serial number MUST be a positive integer"
                   "Conforming CAs MUST NOT use serialNumber values longer than 20 octets."
                    -- https://tools.ietf.org/html/rfc5280#section-4.1.2.2

                   for the integer to be positive the leading bit needs to be 0 hence the
                   application of a bitmap
                */
                $serialNumber = new Math_BigInteger(crypt_random_string(20) & ("\x7F" . str_repeat("\xFF", 19)), 256);
            }
>>>>>>> 09c17b1a

            $this->currentCert = array(
                'tbsCertificate' =>
                    array(
                        'version' => 'v3',
                        'serialNumber' => $serialNumber, // $this->setserialNumber()
                        'signature' => array('algorithm' => $signatureAlgorithm),
                        'issuer' => false, // this is going to be overwritten later
                        'validity' => array(
                            'notBefore' => $this->_timeField($startDate), // $this->setStartDate()
                            'notAfter' => $this->_timeField($endDate)   // $this->setEndDate()
                        ),
                        'subject' => $subject->dn,
                        'subjectPublicKeyInfo' => $subjectPublicKey
                    ),
                    'signatureAlgorithm' => array('algorithm' => $signatureAlgorithm),
                    'signature'          => false // this is going to be overwritten later
            );

            // Copy extensions from CSR.
            $csrexts = $subject->getAttribute('pkcs-9-at-extensionRequest', 0);

            if (!empty($csrexts)) {
                $this->currentCert['tbsCertificate']['extensions'] = $csrexts;
            }
        }

        $this->currentCert['tbsCertificate']['issuer'] = $issuer->dn;

        if (isset($issuer->currentKeyIdentifier)) {
            $this->setExtension('id-ce-authorityKeyIdentifier', array(
                    //'authorityCertIssuer' => array(
                    //    array(
                    //        'directoryName' => $issuer->dn
                    //    )
                    //),
                    'keyIdentifier' => $issuer->currentKeyIdentifier
                ));
            //$extensions = &$this->currentCert['tbsCertificate']['extensions'];
            //if (isset($issuer->serialNumber)) {
            //    $extensions[count($extensions) - 1]['authorityCertSerialNumber'] = $issuer->serialNumber;
            //}
            //unset($extensions);
        }

        if (isset($subject->currentKeyIdentifier)) {
            $this->setExtension('id-ce-subjectKeyIdentifier', $subject->currentKeyIdentifier);
        }

        $altName = array();

        if (isset($subject->domains) && count($subject->domains)) {
            $altName = array_map(array('\phpseclib\File\X509', '_dnsName'), $subject->domains);
        }

        if (isset($subject->ipAddresses) && count($subject->ipAddresses)) {
            // should an IP address appear as the CN if no domain name is specified? idk
            //$ips = count($subject->domains) ? $subject->ipAddresses : array_slice($subject->ipAddresses, 1);
            $ipAddresses = array();
            foreach ($subject->ipAddresses as $ipAddress) {
                $encoded = $subject->_ipAddress($ipAddress);
                if ($encoded !== false) {
                    $ipAddresses[] = $encoded;
                }
            }
            if (count($ipAddresses)) {
                $altName = array_merge($altName, $ipAddresses);
            }
        }

        if (!empty($altName)) {
            $this->setExtension('id-ce-subjectAltName', $altName);
        }

        if ($this->caFlag) {
            $keyUsage = $this->getExtension('id-ce-keyUsage');
            if (!$keyUsage) {
                $keyUsage = array();
            }

            $this->setExtension(
                'id-ce-keyUsage',
                array_values(array_unique(array_merge($keyUsage, array('cRLSign', 'keyCertSign'))))
            );

            $basicConstraints = $this->getExtension('id-ce-basicConstraints');
            if (!$basicConstraints) {
                $basicConstraints = array();
            }

            $this->setExtension(
                'id-ce-basicConstraints',
                array_unique(array_merge(array('cA' => true), $basicConstraints)),
                true
            );

            if (!isset($subject->currentKeyIdentifier)) {
                $this->setExtension('id-ce-subjectKeyIdentifier', base64_encode($this->computeKeyIdentifier($this->currentCert)), false, false);
            }
        }

        // resync $this->signatureSubject
        // save $tbsCertificate in case there are any \phpseclib\File\ASN1\Element objects in it
        $tbsCertificate = $this->currentCert['tbsCertificate'];
        $this->loadX509($this->saveX509($this->currentCert));

        $result = $this->_sign($issuer->privateKey, $signatureAlgorithm);
        $result['tbsCertificate'] = $tbsCertificate;

        $this->currentCert = $currentCert;
        $this->signatureSubject = $signatureSubject;

        return $result;
    }

    /**
     * Sign a CSR
     *
     * @access public
     * @return mixed
     */
    function signCSR($signatureAlgorithm = 'sha1WithRSAEncryption')
    {
        if (!is_object($this->privateKey) || empty($this->dn)) {
            return false;
        }

        $origPublicKey = $this->publicKey;
        $class = get_class($this->privateKey);
        $this->publicKey = new $class();
        $this->publicKey->loadKey($this->privateKey->getPublicKey());
        $this->publicKey->setPublicKey();
        if (!($publicKey = $this->_formatSubjectPublicKey())) {
            return false;
        }
        $this->publicKey = $origPublicKey;

        $currentCert = isset($this->currentCert) ? $this->currentCert : null;
        $signatureSubject = isset($this->signatureSubject) ? $this->signatureSubject: null;

        if (isset($this->currentCert) && is_array($this->currentCert) && isset($this->currentCert['certificationRequestInfo'])) {
            $this->currentCert['signatureAlgorithm']['algorithm'] = $signatureAlgorithm;
            if (!empty($this->dn)) {
                $this->currentCert['certificationRequestInfo']['subject'] = $this->dn;
            }
            $this->currentCert['certificationRequestInfo']['subjectPKInfo'] = $publicKey;
        } else {
            $this->currentCert = array(
                'certificationRequestInfo' =>
                    array(
                        'version' => 'v1',
                        'subject' => $this->dn,
                        'subjectPKInfo' => $publicKey
                    ),
                    'signatureAlgorithm' => array('algorithm' => $signatureAlgorithm),
                    'signature'          => false // this is going to be overwritten later
            );
        }

        // resync $this->signatureSubject
        // save $certificationRequestInfo in case there are any \phpseclib\File\ASN1\Element objects in it
        $certificationRequestInfo = $this->currentCert['certificationRequestInfo'];
        $this->loadCSR($this->saveCSR($this->currentCert));

        $result = $this->_sign($this->privateKey, $signatureAlgorithm);
        $result['certificationRequestInfo'] = $certificationRequestInfo;

        $this->currentCert = $currentCert;
        $this->signatureSubject = $signatureSubject;

        return $result;
    }

    /**
     * Sign a SPKAC
     *
     * @access public
     * @return mixed
     */
    function signSPKAC($signatureAlgorithm = 'sha1WithRSAEncryption')
    {
        if (!is_object($this->privateKey)) {
            return false;
        }

        $origPublicKey = $this->publicKey;
        $class = get_class($this->privateKey);
        $this->publicKey = new $class();
        $this->publicKey->loadKey($this->privateKey->getPublicKey());
        $this->publicKey->setPublicKey();
        $publicKey = $this->_formatSubjectPublicKey();
        if (!$publicKey) {
            return false;
        }
        $this->publicKey = $origPublicKey;

        $currentCert = isset($this->currentCert) ? $this->currentCert : null;
        $signatureSubject = isset($this->signatureSubject) ? $this->signatureSubject: null;

        // re-signing a SPKAC seems silly but since everything else supports re-signing why not?
        if (isset($this->currentCert) && is_array($this->currentCert) && isset($this->currentCert['publicKeyAndChallenge'])) {
            $this->currentCert['signatureAlgorithm']['algorithm'] = $signatureAlgorithm;
            $this->currentCert['publicKeyAndChallenge']['spki'] = $publicKey;
            if (!empty($this->challenge)) {
                // the bitwise AND ensures that the output is a valid IA5String
                $this->currentCert['publicKeyAndChallenge']['challenge'] = $this->challenge & str_repeat("\x7F", strlen($this->challenge));
            }
        } else {
            $this->currentCert = array(
                'publicKeyAndChallenge' =>
                    array(
                        'spki' => $publicKey,
                        // quoting <https://developer.mozilla.org/en-US/docs/Web/HTML/Element/keygen>,
                        // "A challenge string that is submitted along with the public key. Defaults to an empty string if not specified."
                        // both Firefox and OpenSSL ("openssl spkac -key private.key") behave this way
                        // we could alternatively do this instead if we ignored the specs:
                        // Random::string(8) & str_repeat("\x7F", 8)
                        'challenge' => !empty($this->challenge) ? $this->challenge : ''
                    ),
                    'signatureAlgorithm' => array('algorithm' => $signatureAlgorithm),
                    'signature'          => false // this is going to be overwritten later
            );
        }

        // resync $this->signatureSubject
        // save $publicKeyAndChallenge in case there are any \phpseclib\File\ASN1\Element objects in it
        $publicKeyAndChallenge = $this->currentCert['publicKeyAndChallenge'];
        $this->loadSPKAC($this->saveSPKAC($this->currentCert));

        $result = $this->_sign($this->privateKey, $signatureAlgorithm);
        $result['publicKeyAndChallenge'] = $publicKeyAndChallenge;

        $this->currentCert = $currentCert;
        $this->signatureSubject = $signatureSubject;

        return $result;
    }

    /**
     * Sign a CRL
     *
     * $issuer's private key needs to be loaded.
     *
     * @param \phpseclib\File\X509 $issuer
     * @param \phpseclib\File\X509 $crl
     * @param string $signatureAlgorithm optional
     * @access public
     * @return mixed
     */
    function signCRL($issuer, $crl, $signatureAlgorithm = 'sha1WithRSAEncryption')
    {
        if (!is_object($issuer->privateKey) || empty($issuer->dn)) {
            return false;
        }

        $currentCert = isset($this->currentCert) ? $this->currentCert : null;
        $signatureSubject = isset($this->signatureSubject) ? $this->signatureSubject : null;
        if (!class_exists('DateTime')) {
            $thisUpdate = !empty($this->startDate) ? $this->startDate : @date('D, d M Y H:i:s O');
        } else {
            $thisUpdate = new DateTime('now', new DateTimeZone(@date_default_timezone_get()));
            $thisUpdate = !empty($this->startDate) ? $this->startDate : $thisUpdate->format('D, d M Y H:i:s O');
        }

        if (isset($crl->currentCert) && is_array($crl->currentCert) && isset($crl->currentCert['tbsCertList'])) {
            $this->currentCert = $crl->currentCert;
            $this->currentCert['tbsCertList']['signature']['algorithm'] = $signatureAlgorithm;
            $this->currentCert['signatureAlgorithm']['algorithm'] = $signatureAlgorithm;
        } else {
            $this->currentCert = array(
                'tbsCertList' =>
                    array(
                        'version' => 'v2',
                        'signature' => array('algorithm' => $signatureAlgorithm),
                        'issuer' => false, // this is going to be overwritten later
                        'thisUpdate' => $this->_timeField($thisUpdate) // $this->setStartDate()
                    ),
                    'signatureAlgorithm' => array('algorithm' => $signatureAlgorithm),
                    'signature'          => false // this is going to be overwritten later
            );
        }

        $tbsCertList = &$this->currentCert['tbsCertList'];
        $tbsCertList['issuer'] = $issuer->dn;
        $tbsCertList['thisUpdate'] = $this->_timeField($thisUpdate);

        if (!empty($this->endDate)) {
            $tbsCertList['nextUpdate'] = $this->_timeField($this->endDate); // $this->setEndDate()
        } else {
            unset($tbsCertList['nextUpdate']);
        }

        if (!empty($this->serialNumber)) {
            $crlNumber = $this->serialNumber;
        } else {
            $crlNumber = $this->getExtension('id-ce-cRLNumber');
            // "The CRL number is a non-critical CRL extension that conveys a
            //  monotonically increasing sequence number for a given CRL scope and
            //  CRL issuer.  This extension allows users to easily determine when a
            //  particular CRL supersedes another CRL."
            // -- https://tools.ietf.org/html/rfc5280#section-5.2.3
            $crlNumber = $crlNumber !== false ? $crlNumber->add(new BigInteger(1)) : null;
        }

        $this->removeExtension('id-ce-authorityKeyIdentifier');
        $this->removeExtension('id-ce-issuerAltName');

        // Be sure version >= v2 if some extension found.
        $version = isset($tbsCertList['version']) ? $tbsCertList['version'] : 0;
        if (!$version) {
            if (!empty($tbsCertList['crlExtensions'])) {
                $version = 1; // v2.
            } elseif (!empty($tbsCertList['revokedCertificates'])) {
                foreach ($tbsCertList['revokedCertificates'] as $cert) {
                    if (!empty($cert['crlEntryExtensions'])) {
                        $version = 1; // v2.
                    }
                }
            }

            if ($version) {
                $tbsCertList['version'] = $version;
            }
        }

        // Store additional extensions.
        if (!empty($tbsCertList['version'])) { // At least v2.
            if (!empty($crlNumber)) {
                $this->setExtension('id-ce-cRLNumber', $crlNumber);
            }

            if (isset($issuer->currentKeyIdentifier)) {
                $this->setExtension('id-ce-authorityKeyIdentifier', array(
                        //'authorityCertIssuer' => array(
                        //    array(
                        //        'directoryName' => $issuer->dn
                        //    )
                        //),
                        'keyIdentifier' => $issuer->currentKeyIdentifier
                    ));
                //$extensions = &$tbsCertList['crlExtensions'];
                //if (isset($issuer->serialNumber)) {
                //    $extensions[count($extensions) - 1]['authorityCertSerialNumber'] = $issuer->serialNumber;
                //}
                //unset($extensions);
            }

            $issuerAltName = $this->getExtension('id-ce-subjectAltName', $issuer->currentCert);

            if ($issuerAltName !== false) {
                $this->setExtension('id-ce-issuerAltName', $issuerAltName);
            }
        }

        if (empty($tbsCertList['revokedCertificates'])) {
            unset($tbsCertList['revokedCertificates']);
        }

        unset($tbsCertList);

        // resync $this->signatureSubject
        // save $tbsCertList in case there are any \phpseclib\File\ASN1\Element objects in it
        $tbsCertList = $this->currentCert['tbsCertList'];
        $this->loadCRL($this->saveCRL($this->currentCert));

        $result = $this->_sign($issuer->privateKey, $signatureAlgorithm);
        $result['tbsCertList'] = $tbsCertList;

        $this->currentCert = $currentCert;
        $this->signatureSubject = $signatureSubject;

        return $result;
    }

    /**
     * X.509 certificate signing helper function.
     *
     * @param object $key
     * @param \phpseclib\File\X509 $subject
     * @param string $signatureAlgorithm
     * @access public
     * @return mixed
     */
    function _sign($key, $signatureAlgorithm)
    {
        if ($key instanceof RSA) {
            switch ($signatureAlgorithm) {
                case 'md2WithRSAEncryption':
                case 'md5WithRSAEncryption':
                case 'sha1WithRSAEncryption':
                case 'sha224WithRSAEncryption':
                case 'sha256WithRSAEncryption':
                case 'sha384WithRSAEncryption':
                case 'sha512WithRSAEncryption':
                    $key->setHash(preg_replace('#WithRSAEncryption$#', '', $signatureAlgorithm));
                    $key->setSignatureMode(RSA::SIGNATURE_PKCS1);

                    $this->currentCert['signature'] = base64_encode("\0" . $key->sign($this->signatureSubject));
                    return $this->currentCert;
            }
        }

        return false;
    }

    /**
     * Set certificate start date
     *
     * @param string $date
     * @access public
     */
    function setStartDate($date)
    {
        if (class_exists('DateTime')) {
            $date = new DateTime($date);
            $this->startDate = $date->format('D, d M Y H:i:s O');
        } else {
            $this->startDate = @date('D, d M Y H:i:s O', @strtotime($date));
        }
    }

    /**
     * Set certificate end date
     *
     * @param string $date
     * @access public
     */
    function setEndDate($date)
    {
        /*
          To indicate that a certificate has no well-defined expiration date,
          the notAfter SHOULD be assigned the GeneralizedTime value of
          99991231235959Z.

          -- http://tools.ietf.org/html/rfc5280#section-4.1.2.5
        */
        if (strtolower($date) == 'lifetime') {
            $temp = '99991231235959Z';
            $asn1 = new ASN1();
            $temp = chr(ASN1::TYPE_GENERALIZED_TIME) . $asn1->_encodeLength(strlen($temp)) . $temp;
            $this->endDate = new Element($temp);
        } else {
            if (class_exists('DateTime')) {
                $date = new DateTime($date);
                $this->endDate = $date->format('D, d M Y H:i:s O');
            } else {
                $this->endDate = @date('D, d M Y H:i:s O', @strtotime($date));
            }
        }
    }

    /**
     * Set Serial Number
     *
     * @param string $serial
     * @param $base optional
     * @access public
     */
    function setSerialNumber($serial, $base = -256)
    {
        $this->serialNumber = new BigInteger($serial, $base);
    }

    /**
     * Turns the certificate into a certificate authority
     *
     * @access public
     */
    function makeCA()
    {
        $this->caFlag = true;
    }

    /**
     * Check for validity of subarray
     *
     * This is intended for use in conjunction with _subArrayUnchecked(),
     * implementing the checks included in _subArray() but without copying
     * a potentially large array by passing its reference by-value to is_array().
     *
     * @param array $root
     * @param string $path
     * @return boolean
     * @access private
     */
    function _isSubArrayValid($root, $path)
    {
        if (!is_array($root)) {
            return false;
        }

        foreach (explode('/', $path) as $i) {
            if (!is_array($root)) {
                return false;
            }

            if (!isset($root[$i])) {
                return true;
            }

            $root = $root[$i];
        }

        return true;
    }

    /**
     * Get a reference to a subarray
     *
     * This variant of _subArray() does no is_array() checking,
     * so $root should be checked with _isSubArrayValid() first.
     *
     * This is here for performance reasons:
     * Passing a reference (i.e. $root) by-value (i.e. to is_array())
     * creates a copy. If $root is an especially large array, this is expensive.
     *
     * @param array $root
     * @param string $path  absolute path with / as component separator
     * @param bool $create optional
     * @access private
     * @return array|false
     */
    function &_subArrayUnchecked(&$root, $path, $create = false)
    {
        $false = false;

        foreach (explode('/', $path) as $i) {
            if (!isset($root[$i])) {
                if (!$create) {
                    return $false;
                }

                $root[$i] = array();
            }

            $root = &$root[$i];
        }

        return $root;
    }

    /**
     * Get a reference to a subarray
     *
     * @param array $root
     * @param string $path  absolute path with / as component separator
     * @param bool $create optional
     * @access private
     * @return array|false
     */
    function &_subArray(&$root, $path, $create = false)
    {
        $false = false;

        if (!is_array($root)) {
            return $false;
        }

        foreach (explode('/', $path) as $i) {
            if (!is_array($root)) {
                return $false;
            }

            if (!isset($root[$i])) {
                if (!$create) {
                    return $false;
                }

                $root[$i] = array();
            }

            $root = &$root[$i];
        }

        return $root;
    }

    /**
     * Get a reference to an extension subarray
     *
     * @param array $root
     * @param string $path optional absolute path with / as component separator
     * @param bool $create optional
     * @access private
     * @return array|false
     */
    function &_extensions(&$root, $path = null, $create = false)
    {
        if (!isset($root)) {
            $root = $this->currentCert;
        }

        switch (true) {
            case !empty($path):
            case !is_array($root):
                break;
            case isset($root['tbsCertificate']):
                $path = 'tbsCertificate/extensions';
                break;
            case isset($root['tbsCertList']):
                $path = 'tbsCertList/crlExtensions';
                break;
            case isset($root['certificationRequestInfo']):
                $pth = 'certificationRequestInfo/attributes';
                $attributes = &$this->_subArray($root, $pth, $create);

                if (is_array($attributes)) {
                    foreach ($attributes as $key => $value) {
                        if ($value['type'] == 'pkcs-9-at-extensionRequest') {
                            $path = "$pth/$key/value/0";
                            break 2;
                        }
                    }
                    if ($create) {
                        $key = count($attributes);
                        $attributes[] = array('type' => 'pkcs-9-at-extensionRequest', 'value' => array());
                        $path = "$pth/$key/value/0";
                    }
                }
                break;
        }

        $extensions = &$this->_subArray($root, $path, $create);

        if (!is_array($extensions)) {
            $false = false;
            return $false;
        }

        return $extensions;
    }

    /**
     * Remove an Extension
     *
     * @param string $id
     * @param string $path optional
     * @access private
     * @return bool
     */
    function _removeExtension($id, $path = null)
    {
        $extensions = &$this->_extensions($this->currentCert, $path);

        if (!is_array($extensions)) {
            return false;
        }

        $result = false;
        foreach ($extensions as $key => $value) {
            if ($value['extnId'] == $id) {
                unset($extensions[$key]);
                $result = true;
            }
        }

        $extensions = array_values($extensions);
        return $result;
    }

    /**
     * Get an Extension
     *
     * Returns the extension if it exists and false if not
     *
     * @param string $id
     * @param array $cert optional
     * @param string $path optional
     * @access private
     * @return mixed
     */
    function _getExtension($id, $cert = null, $path = null)
    {
        $extensions = $this->_extensions($cert, $path);

        if (!is_array($extensions)) {
            return false;
        }

        foreach ($extensions as $key => $value) {
            if ($value['extnId'] == $id) {
                return $value['extnValue'];
            }
        }

        return false;
    }

    /**
     * Returns a list of all extensions in use
     *
     * @param array $cert optional
     * @param string $path optional
     * @access private
     * @return array
     */
    function _getExtensions($cert = null, $path = null)
    {
        $exts = $this->_extensions($cert, $path);
        $extensions = array();

        if (is_array($exts)) {
            foreach ($exts as $extension) {
                $extensions[] = $extension['extnId'];
            }
        }

        return $extensions;
    }

    /**
     * Set an Extension
     *
     * @param string $id
     * @param mixed $value
     * @param bool $critical optional
     * @param bool $replace optional
     * @param string $path optional
     * @access private
     * @return bool
     */
    function _setExtension($id, $value, $critical = false, $replace = true, $path = null)
    {
        $extensions = &$this->_extensions($this->currentCert, $path, true);

        if (!is_array($extensions)) {
            return false;
        }

        $newext = array('extnId'  => $id, 'critical' => $critical, 'extnValue' => $value);

        foreach ($extensions as $key => $value) {
            if ($value['extnId'] == $id) {
                if (!$replace) {
                    return false;
                }

                $extensions[$key] = $newext;
                return true;
            }
        }

        $extensions[] = $newext;
        return true;
    }

    /**
     * Remove a certificate, CSR or CRL Extension
     *
     * @param string $id
     * @access public
     * @return bool
     */
    function removeExtension($id)
    {
        return $this->_removeExtension($id);
    }

    /**
     * Get a certificate, CSR or CRL Extension
     *
     * Returns the extension if it exists and false if not
     *
     * @param string $id
     * @param array $cert optional
     * @access public
     * @return mixed
     */
    function getExtension($id, $cert = null)
    {
        return $this->_getExtension($id, $cert);
    }

    /**
     * Returns a list of all extensions in use in certificate, CSR or CRL
     *
     * @param array $cert optional
     * @access public
     * @return array
     */
    function getExtensions($cert = null)
    {
        return $this->_getExtensions($cert);
    }

    /**
     * Set a certificate, CSR or CRL Extension
     *
     * @param string $id
     * @param mixed $value
     * @param bool $critical optional
     * @param bool $replace optional
     * @access public
     * @return bool
     */
    function setExtension($id, $value, $critical = false, $replace = true)
    {
        return $this->_setExtension($id, $value, $critical, $replace);
    }

    /**
     * Remove a CSR attribute.
     *
     * @param string $id
     * @param int $disposition optional
     * @access public
     * @return bool
     */
    function removeAttribute($id, $disposition = self::ATTR_ALL)
    {
        $attributes = &$this->_subArray($this->currentCert, 'certificationRequestInfo/attributes');

        if (!is_array($attributes)) {
            return false;
        }

        $result = false;
        foreach ($attributes as $key => $attribute) {
            if ($attribute['type'] == $id) {
                $n = count($attribute['value']);
                switch (true) {
                    case $disposition == self::ATTR_APPEND:
                    case $disposition == self::ATTR_REPLACE:
                        return false;
                    case $disposition >= $n:
                        $disposition -= $n;
                        break;
                    case $disposition == self::ATTR_ALL:
                    case $n == 1:
                        unset($attributes[$key]);
                        $result = true;
                        break;
                    default:
                        unset($attributes[$key]['value'][$disposition]);
                        $attributes[$key]['value'] = array_values($attributes[$key]['value']);
                        $result = true;
                        break;
                }
                if ($result && $disposition != self::ATTR_ALL) {
                    break;
                }
            }
        }

        $attributes = array_values($attributes);
        return $result;
    }

    /**
     * Get a CSR attribute
     *
     * Returns the attribute if it exists and false if not
     *
     * @param string $id
     * @param int $disposition optional
     * @param array $csr optional
     * @access public
     * @return mixed
     */
    function getAttribute($id, $disposition = self::ATTR_ALL, $csr = null)
    {
        if (empty($csr)) {
            $csr = $this->currentCert;
        }

        $attributes = $this->_subArray($csr, 'certificationRequestInfo/attributes');

        if (!is_array($attributes)) {
            return false;
        }

        foreach ($attributes as $key => $attribute) {
            if ($attribute['type'] == $id) {
                $n = count($attribute['value']);
                switch (true) {
                    case $disposition == self::ATTR_APPEND:
                    case $disposition == self::ATTR_REPLACE:
                        return false;
                    case $disposition == self::ATTR_ALL:
                        return $attribute['value'];
                    case $disposition >= $n:
                        $disposition -= $n;
                        break;
                    default:
                        return $attribute['value'][$disposition];
                }
            }
        }

        return false;
    }

    /**
     * Returns a list of all CSR attributes in use
     *
     * @param array $csr optional
     * @access public
     * @return array
     */
    function getAttributes($csr = null)
    {
        if (empty($csr)) {
            $csr = $this->currentCert;
        }

        $attributes = $this->_subArray($csr, 'certificationRequestInfo/attributes');
        $attrs = array();

        if (is_array($attributes)) {
            foreach ($attributes as $attribute) {
                $attrs[] = $attribute['type'];
            }
        }

        return $attrs;
    }

    /**
     * Set a CSR attribute
     *
     * @param string $id
     * @param mixed $value
     * @param bool $disposition optional
     * @access public
     * @return bool
     */
    function setAttribute($id, $value, $disposition = self::ATTR_ALL)
    {
        $attributes = &$this->_subArray($this->currentCert, 'certificationRequestInfo/attributes', true);

        if (!is_array($attributes)) {
            return false;
        }

        switch ($disposition) {
            case self::ATTR_REPLACE:
                $disposition = self::ATTR_APPEND;
            case self::ATTR_ALL:
                $this->removeAttribute($id);
                break;
        }

        foreach ($attributes as $key => $attribute) {
            if ($attribute['type'] == $id) {
                $n = count($attribute['value']);
                switch (true) {
                    case $disposition == self::ATTR_APPEND:
                        $last = $key;
                        break;
                    case $disposition >= $n:
                        $disposition -= $n;
                        break;
                    default:
                        $attributes[$key]['value'][$disposition] = $value;
                        return true;
                }
            }
        }

        switch (true) {
            case $disposition >= 0:
                return false;
            case isset($last):
                $attributes[$last]['value'][] = $value;
                break;
            default:
                $attributes[] = array('type' => $id, 'value' => $disposition == self::ATTR_ALL ? $value: array($value));
                break;
        }

        return true;
    }

    /**
     * Sets the subject key identifier
     *
     * This is used by the id-ce-authorityKeyIdentifier and the id-ce-subjectKeyIdentifier extensions.
     *
     * @param string $value
     * @access public
     */
    function setKeyIdentifier($value)
    {
        if (empty($value)) {
            unset($this->currentKeyIdentifier);
        } else {
            $this->currentKeyIdentifier = base64_encode($value);
        }
    }

    /**
     * Compute a public key identifier.
     *
     * Although key identifiers may be set to any unique value, this function
     * computes key identifiers from public key according to the two
     * recommended methods (4.2.1.2 RFC 3280).
     * Highly polymorphic: try to accept all possible forms of key:
     * - Key object
     * - \phpseclib\File\X509 object with public or private key defined
     * - Certificate or CSR array
     * - \phpseclib\File\ASN1\Element object
     * - PEM or DER string
     *
     * @param mixed $key optional
     * @param int $method optional
     * @access public
     * @return string binary key identifier
     */
    function computeKeyIdentifier($key = null, $method = 1)
    {
        if (is_null($key)) {
            $key = $this;
        }

        switch (true) {
            case is_string($key):
                break;
            case is_array($key) && isset($key['tbsCertificate']['subjectPublicKeyInfo']['subjectPublicKey']):
                return $this->computeKeyIdentifier($key['tbsCertificate']['subjectPublicKeyInfo']['subjectPublicKey'], $method);
            case is_array($key) && isset($key['certificationRequestInfo']['subjectPKInfo']['subjectPublicKey']):
                return $this->computeKeyIdentifier($key['certificationRequestInfo']['subjectPKInfo']['subjectPublicKey'], $method);
            case !is_object($key):
                return false;
            case $key instanceof Element:
                // Assume the element is a bitstring-packed key.
                $asn1 = new ASN1();
                $decoded = $asn1->decodeBER($key->element);
                if (empty($decoded)) {
                    return false;
                }
                $raw = $asn1->asn1map($decoded[0], array('type' => ASN1::TYPE_BIT_STRING));
                if (empty($raw)) {
                    return false;
                }
                $raw = base64_decode($raw);
                // If the key is private, compute identifier from its corresponding public key.
                $key = new RSA();
                if (!$key->loadKey($raw)) {
                    return false;   // Not an unencrypted RSA key.
                }
                if ($key->getPrivateKey() !== false) {  // If private.
                    return $this->computeKeyIdentifier($key, $method);
                }
                $key = $raw;    // Is a public key.
                break;
            case $key instanceof X509:
                if (isset($key->publicKey)) {
                    return $this->computeKeyIdentifier($key->publicKey, $method);
                }
                if (isset($key->privateKey)) {
                    return $this->computeKeyIdentifier($key->privateKey, $method);
                }
                if (isset($key->currentCert['tbsCertificate']) || isset($key->currentCert['certificationRequestInfo'])) {
                    return $this->computeKeyIdentifier($key->currentCert, $method);
                }
                return false;
            default: // Should be a key object (i.e.: \phpseclib\Crypt\RSA).
                $key = $key->getPublicKey(RSA::PUBLIC_FORMAT_PKCS1);
                break;
        }

        // If in PEM format, convert to binary.
        $key = $this->_extractBER($key);

        // Now we have the key string: compute its sha-1 sum.
        $hash = new Hash('sha1');
        $hash = $hash->hash($key);

        if ($method == 2) {
            $hash = substr($hash, -8);
            $hash[0] = chr((ord($hash[0]) & 0x0F) | 0x40);
        }

        return $hash;
    }

    /**
     * Format a public key as appropriate
     *
     * @access private
     * @return array
     */
    function _formatSubjectPublicKey()
    {
        if ($this->publicKey instanceof RSA) {
            // the following two return statements do the same thing. i dunno.. i just prefer the later for some reason.
            // the former is a good example of how to do fuzzing on the public key
            //return new Element(base64_decode(preg_replace('#-.+-|[\r\n]#', '', $this->publicKey->getPublicKey())));
            return array(
                'algorithm' => array('algorithm' => 'rsaEncryption'),
                'subjectPublicKey' => $this->publicKey->getPublicKey(RSA::PUBLIC_FORMAT_PKCS1)
            );
        }

        return false;
    }

    /**
     * Set the domain name's which the cert is to be valid for
     *
     * @access public
     * @return array
     */
    function setDomain()
    {
        $this->domains = func_get_args();
        $this->removeDNProp('id-at-commonName');
        $this->setDNProp('id-at-commonName', $this->domains[0]);
    }

    /**
     * Set the IP Addresses's which the cert is to be valid for
     *
     * @access public
     * @param string $ipAddress optional
     */
    function setIPAddress()
    {
        $this->ipAddresses = func_get_args();
        /*
        if (!isset($this->domains)) {
            $this->removeDNProp('id-at-commonName');
            $this->setDNProp('id-at-commonName', $this->ipAddresses[0]);
        }
        */
    }

    /**
     * Helper function to build domain array
     *
     * @access private
     * @param string $domain
     * @return array
     */
    function _dnsName($domain)
    {
        return array('dNSName' => $domain);
    }

    /**
     * Helper function to build IP Address array
     *
     * (IPv6 is not currently supported)
     *
     * @access private
     * @param string $address
     * @return array
     */
    function _iPAddress($address)
    {
        return array('iPAddress' => $address);
    }

    /**
     * Get the index of a revoked certificate.
     *
     * @param array $rclist
     * @param string $serial
     * @param bool $create optional
     * @access private
     * @return int|false
     */
    function _revokedCertificate(&$rclist, $serial, $create = false)
    {
        $serial = new BigInteger($serial);

        foreach ($rclist as $i => $rc) {
            if (!($serial->compare($rc['userCertificate']))) {
                return $i;
            }
        }

        if (!$create) {
            return false;
        }

        if (!class_exists('DateTime')) {
            $revocationDate = @date('D, d M Y H:i:s O');
        } else {
            $revocationDate = new DateTime('now', new DateTimeZone(@date_default_timezone_get()));
            $revocationDate = $revocationDate->format('D, d M Y H:i:s O');
        }

        $i = count($rclist);
        $rclist[] = array('userCertificate' => $serial,
                          'revocationDate'  => $this->_timeField($revocationDate));
        return $i;
    }

    /**
     * Revoke a certificate.
     *
     * @param string $serial
     * @param string $date optional
     * @access public
     * @return bool
     */
    function revoke($serial, $date = null)
    {
        if (isset($this->currentCert['tbsCertList'])) {
            if (is_array($rclist = &$this->_subArray($this->currentCert, 'tbsCertList/revokedCertificates', true))) {
                if ($this->_revokedCertificate($rclist, $serial) === false) { // If not yet revoked
                    if (($i = $this->_revokedCertificate($rclist, $serial, true)) !== false) {
                        if (!empty($date)) {
                            $rclist[$i]['revocationDate'] = $this->_timeField($date);
                        }

                        return true;
                    }
                }
            }
        }

        return false;
    }

    /**
     * Unrevoke a certificate.
     *
     * @param string $serial
     * @access public
     * @return bool
     */
    function unrevoke($serial)
    {
        if (is_array($rclist = &$this->_subArray($this->currentCert, 'tbsCertList/revokedCertificates'))) {
            if (($i = $this->_revokedCertificate($rclist, $serial)) !== false) {
                unset($rclist[$i]);
                $rclist = array_values($rclist);
                return true;
            }
        }

        return false;
    }

    /**
     * Get a revoked certificate.
     *
     * @param string $serial
     * @access public
     * @return mixed
     */
    function getRevoked($serial)
    {
        if (is_array($rclist = $this->_subArray($this->currentCert, 'tbsCertList/revokedCertificates'))) {
            if (($i = $this->_revokedCertificate($rclist, $serial)) !== false) {
                return $rclist[$i];
            }
        }

        return false;
    }

    /**
     * List revoked certificates
     *
     * @param array $crl optional
     * @access public
     * @return array
     */
    function listRevoked($crl = null)
    {
        if (!isset($crl)) {
            $crl = $this->currentCert;
        }

        if (!isset($crl['tbsCertList'])) {
            return false;
        }

        $result = array();

        if (is_array($rclist = $this->_subArray($crl, 'tbsCertList/revokedCertificates'))) {
            foreach ($rclist as $rc) {
                $result[] = $rc['userCertificate']->toString();
            }
        }

        return $result;
    }

    /**
     * Remove a Revoked Certificate Extension
     *
     * @param string $serial
     * @param string $id
     * @access public
     * @return bool
     */
    function removeRevokedCertificateExtension($serial, $id)
    {
        if (is_array($rclist = &$this->_subArray($this->currentCert, 'tbsCertList/revokedCertificates'))) {
            if (($i = $this->_revokedCertificate($rclist, $serial)) !== false) {
                return $this->_removeExtension($id, "tbsCertList/revokedCertificates/$i/crlEntryExtensions");
            }
        }

        return false;
    }

    /**
     * Get a Revoked Certificate Extension
     *
     * Returns the extension if it exists and false if not
     *
     * @param string $serial
     * @param string $id
     * @param array $crl optional
     * @access public
     * @return mixed
     */
    function getRevokedCertificateExtension($serial, $id, $crl = null)
    {
        if (!isset($crl)) {
            $crl = $this->currentCert;
        }

        if (is_array($rclist = $this->_subArray($crl, 'tbsCertList/revokedCertificates'))) {
            if (($i = $this->_revokedCertificate($rclist, $serial)) !== false) {
                return $this->_getExtension($id, $crl,  "tbsCertList/revokedCertificates/$i/crlEntryExtensions");
            }
        }

        return false;
    }

    /**
     * Returns a list of all extensions in use for a given revoked certificate
     *
     * @param string $serial
     * @param array $crl optional
     * @access public
     * @return array
     */
    function getRevokedCertificateExtensions($serial, $crl = null)
    {
        if (!isset($crl)) {
            $crl = $this->currentCert;
        }

        if (is_array($rclist = $this->_subArray($crl, 'tbsCertList/revokedCertificates'))) {
            if (($i = $this->_revokedCertificate($rclist, $serial)) !== false) {
                return $this->_getExtensions($crl, "tbsCertList/revokedCertificates/$i/crlEntryExtensions");
            }
        }

        return false;
    }

    /**
     * Set a Revoked Certificate Extension
     *
     * @param string $serial
     * @param string $id
     * @param mixed $value
     * @param bool $critical optional
     * @param bool $replace optional
     * @access public
     * @return bool
     */
    function setRevokedCertificateExtension($serial, $id, $value, $critical = false, $replace = true)
    {
        if (isset($this->currentCert['tbsCertList'])) {
            if (is_array($rclist = &$this->_subArray($this->currentCert, 'tbsCertList/revokedCertificates', true))) {
                if (($i = $this->_revokedCertificate($rclist, $serial, true)) !== false) {
                    return $this->_setExtension($id, $value, $critical, $replace, "tbsCertList/revokedCertificates/$i/crlEntryExtensions");
                }
            }
        }

        return false;
    }

    /**
     * Extract raw BER from Base64 encoding
     *
     * @access private
     * @param string $str
     * @return string
     */
    function _extractBER($str)
    {
        /* X.509 certs are assumed to be base64 encoded but sometimes they'll have additional things in them
         * above and beyond the ceritificate.
         * ie. some may have the following preceding the -----BEGIN CERTIFICATE----- line:
         *
         * Bag Attributes
         *     localKeyID: 01 00 00 00
         * subject=/O=organization/OU=org unit/CN=common name
         * issuer=/O=organization/CN=common name
         */
        $temp = preg_replace('#.*?^-+[^-]+-+[\r\n ]*$#ms', '', $str, 1);
        // remove the -----BEGIN CERTIFICATE----- and -----END CERTIFICATE----- stuff
        $temp = preg_replace('#-+[^-]+-+#', '', $temp);
        // remove new lines
        $temp = str_replace(array("\r", "\n", ' '), '', $temp);
        $temp = preg_match('#^[a-zA-Z\d/+]*={0,2}$#', $temp) ? base64_decode($temp) : false;
        return $temp != false ? $temp : $str;
    }

    /**
     * Returns the OID corresponding to a name
     *
     * What's returned in the associative array returned by loadX509() (or load*()) is either a name or an OID if
     * no OID to name mapping is available. The problem with this is that what may be an unmapped OID in one version
     * of phpseclib may not be unmapped in the next version, so apps that are looking at this OID may not be able
     * to work from version to version.
     *
     * This method will return the OID if a name is passed to it and if no mapping is avialable it'll assume that
     * what's being passed to it already is an OID and return that instead. A few examples.
     *
     * getOID('2.16.840.1.101.3.4.2.1') == '2.16.840.1.101.3.4.2.1'
     * getOID('id-sha256') == '2.16.840.1.101.3.4.2.1'
     * getOID('zzz') == 'zzz'
     *
     * @access public
     * @return string
     */
    function getOID($name)
    {
        static $reverseMap;
        if (!isset($reverseMap)) {
            $reverseMap = array_flip($this->oids);
        }
        return isset($reverseMap[$name]) ? $reverseMap[$name] : $name;
    }
}<|MERGE_RESOLUTION|>--- conflicted
+++ resolved
@@ -31,6 +31,8 @@
 use phpseclib\Crypt\RSA;
 use phpseclib\File\ASN1\Element;
 use phpseclib\Math\BigInteger;
+use DateTime;
+use DateTimeZone;
 
 /**
  * Pure-PHP X.509 Parser
@@ -2082,9 +2084,7 @@
         }
 
         if (!isset($date)) {
-            $date = class_exists('DateTime') ?
-                new DateTime($date, new DateTimeZone(date_default_timezone_get())) :
-                time();
+            $date = new DateTime($date, new DateTimeZone(date_default_timezone_get()));
         }
 
         $notBefore = $this->currentCert['tbsCertificate']['validity']['notBefore'];
@@ -2093,17 +2093,9 @@
         $notAfter = $this->currentCert['tbsCertificate']['validity']['notAfter'];
         $notAfter = isset($notAfter['generalTime']) ? $notAfter['generalTime'] : $notAfter['utcTime'];
 
-        if (class_exists('DateTime')) {
-            $notBefore = new DateTime($notBefore, new DateTimeZone(@date_default_timezone_get()));
-            $notAfter = new DateTime($notAfter, new DateTimeZone(@date_default_timezone_get()));
-        } else {
-            $notBefore = @strtotime($notBefore);
-            $notAfter = @strtotime($notAfter);
-        }
-
         switch (true) {
-            case $date < $notBefore:
-            case $date > $notAfter:
+            case $date < new DateTime($notBefore, new DateTimeZone(@date_default_timezone_get())):
+            case $date > new DateTime($notAfter, new DateTimeZone(@date_default_timezone_get())):
                 return false;
         }
 
@@ -3348,15 +3340,11 @@
      */
     function _timeField($date)
     {
-        if (is_object($date) && strtolower(get_class($date)) == 'file_asn1_element') {
+        if ($date instanceof Element) {
             return $date;
         }
-        if (!class_exists('DateTime')) {
-            $year = @gmdate("Y", @strtotime($date)); // the same way ASN1.php parses this
-        } else {
-            $dateObj = new DateTime($date, new DateTimeZone('GMT'));
-            $year = $dateObj->format('Y');
-        }
+        $dateObj = new DateTime($date, new DateTimeZone('GMT'));
+        $year = $dateObj->format('Y'); // the same way ASN1.php parses this
         if ($year < 2050) {
             return array('utcTime' => $date);
         } else {
@@ -3421,9 +3409,12 @@
                 return false;
             }
 
-<<<<<<< HEAD
-            $startDate = !empty($this->startDate) ? $this->startDate : @date('D, d M Y H:i:s O');
-            $endDate = !empty($this->endDate) ? $this->endDate : @date('D, d M Y H:i:s O', strtotime('+1 year'));
+            $startDate = new DateTime('now', new DateTimeZone(@date_default_timezone_get()));
+            $startDate = !empty($this->startDate) ? $this->startDate : $startDate->format('D, d M Y H:i:s O');
+
+            $endDate = new DateTime('+1 year', new DateTimeZone(@date_default_timezone_get()));
+            $endDate = !empty($this->endDate) ? $this->endDate : $endDate->format('D, d M Y H:i:s O');
+
             /* "The serial number MUST be a positive integer"
                "Conforming CAs MUST NOT use serialNumber values longer than 20 octets."
                 -- https://tools.ietf.org/html/rfc5280#section-4.1.2.2
@@ -3434,33 +3425,6 @@
             $serialNumber = !empty($this->serialNumber) ?
                 $this->serialNumber :
                 new BigInteger(Random::string(20) & ("\x7F" . str_repeat("\xFF", 19)), 256);
-=======
-            if (!class_exists('DateTime')) {
-                $startDate = !empty($this->startDate) ? $this->startDate : @date('D, d M Y H:i:s O');
-                $endDate = !empty($this->endDate) ? $this->endDate : @date('D, d M Y H:i:s O', strtotime('+1 year'));
-            } else {
-                $startDate = new DateTime('now', new DateTimeZone(@date_default_timezone_get()));
-                $startDate = !empty($this->startDate) ? $this->startDate : $startDate->format('D, d M Y H:i:s O');
-
-                $endDate = new DateTime('+1 year', new DateTimeZone(@date_default_timezone_get()));
-                $endDate = !empty($this->endDate) ? $this->endDate : $endDate->format('D, d M Y H:i:s O');
-            }
-            if (!empty($this->serialNumber)) {
-                $serialNumber = $this->serialNumber;
-            } else {
-                if (!function_exists('crypt_random_string')) {
-                    include_once 'Crypt/Random.php';
-                }
-                /* "The serial number MUST be a positive integer"
-                   "Conforming CAs MUST NOT use serialNumber values longer than 20 octets."
-                    -- https://tools.ietf.org/html/rfc5280#section-4.1.2.2
-
-                   for the integer to be positive the leading bit needs to be 0 hence the
-                   application of a bitmap
-                */
-                $serialNumber = new Math_BigInteger(crypt_random_string(20) & ("\x7F" . str_repeat("\xFF", 19)), 256);
-            }
->>>>>>> 09c17b1a
 
             $this->currentCert = array(
                 'tbsCertificate' =>
@@ -3718,12 +3682,9 @@
 
         $currentCert = isset($this->currentCert) ? $this->currentCert : null;
         $signatureSubject = isset($this->signatureSubject) ? $this->signatureSubject : null;
-        if (!class_exists('DateTime')) {
-            $thisUpdate = !empty($this->startDate) ? $this->startDate : @date('D, d M Y H:i:s O');
-        } else {
-            $thisUpdate = new DateTime('now', new DateTimeZone(@date_default_timezone_get()));
-            $thisUpdate = !empty($this->startDate) ? $this->startDate : $thisUpdate->format('D, d M Y H:i:s O');
-        }
+
+        $thisUpdate = new DateTime('now', new DateTimeZone(@date_default_timezone_get()));
+        $thisUpdate = !empty($this->startDate) ? $this->startDate : $thisUpdate->format('D, d M Y H:i:s O');
 
         if (isset($crl->currentCert) && is_array($crl->currentCert) && isset($crl->currentCert['tbsCertList'])) {
             $this->currentCert = $crl->currentCert;
@@ -3874,12 +3835,11 @@
      */
     function setStartDate($date)
     {
-        if (class_exists('DateTime')) {
+        if (!is_object($date) || !is_a($date, 'DateTime')) {
             $date = new DateTime($date);
-            $this->startDate = $date->format('D, d M Y H:i:s O');
-        } else {
-            $this->startDate = @date('D, d M Y H:i:s O', @strtotime($date));
-        }
+        }
+
+        $this->startDate = $date->format('D, d M Y H:i:s O');
     }
 
     /**
@@ -3903,12 +3863,11 @@
             $temp = chr(ASN1::TYPE_GENERALIZED_TIME) . $asn1->_encodeLength(strlen($temp)) . $temp;
             $this->endDate = new Element($temp);
         } else {
-            if (class_exists('DateTime')) {
+            if (!is_object($date) || !is_a($date, 'DateTime')) {
                 $date = new DateTime($date);
-                $this->endDate = $date->format('D, d M Y H:i:s O');
-            } else {
-                $this->endDate = @date('D, d M Y H:i:s O', @strtotime($date));
-            }
+            }
+
+            $this->endDate = $date->format('D, d M Y H:i:s O');
         }
     }
 
@@ -4637,16 +4596,10 @@
             return false;
         }
 
-        if (!class_exists('DateTime')) {
-            $revocationDate = @date('D, d M Y H:i:s O');
-        } else {
-            $revocationDate = new DateTime('now', new DateTimeZone(@date_default_timezone_get()));
-            $revocationDate = $revocationDate->format('D, d M Y H:i:s O');
-        }
-
         $i = count($rclist);
+        $revocationDate = new DateTime('now', new DateTimeZone(@date_default_timezone_get()));
         $rclist[] = array('userCertificate' => $serial,
-                          'revocationDate'  => $this->_timeField($revocationDate));
+                          'revocationDate'  => $this->_timeField($revocationDate->format('D, d M Y H:i:s O')));
         return $i;
     }
 
