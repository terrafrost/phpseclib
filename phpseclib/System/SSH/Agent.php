--- conflicted
+++ resolved
@@ -174,22 +174,14 @@
             $key_str = 'ssh-rsa ' . base64_encode($key_blob);
             $length = current(unpack('N', fread($this->fsock, 4)));
             if ($length) {
-<<<<<<< HEAD
-                $key_comment = fread($this->fsock, $length);
-=======
                 $key_str.= ' ' . fread($this->fsock, $length);
->>>>>>> 4e4397af
             }
             $length = current(unpack('N', substr($key_blob, 0, 4)));
             $key_type = substr($key_blob, 4, $length);
             switch ($key_type) {
                 case 'ssh-rsa':
                     $key = new RSA();
-<<<<<<< HEAD
-                    $key->load('ssh-rsa ' . base64_encode($key_blob) . ' ' . $key_comment);
-=======
-                    $key->loadKey($key_str);
->>>>>>> 4e4397af
+                    $key->load($key_str);
                     break;
                 case 'ssh-dss':
                     // not currently supported
