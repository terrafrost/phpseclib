--- conflicted
+++ resolved
@@ -316,14 +316,10 @@
      */
     function isValidEngine($engine)
     {
-<<<<<<< HEAD
         if ($engine == self::ENGINE_OPENSSL) {
-=======
-        if ($engine == CRYPT_ENGINE_OPENSSL) {
             if (version_compare(PHP_VERSION, '5.3.7') < 0 && $this->key_length != 16) {
                 return false;
             }
->>>>>>> a983412e
             if ($this->key_length < 16) {
                 return false;
             }
