--- conflicted
+++ resolved
@@ -5,23 +5,8 @@
  * such as sha256-96.  Any hash algorithm returned by hash_algos() (and
  * truncated versions thereof) are supported.
  *
-<<<<<<< HEAD
- * If {@link \phpseclib\Crypt\Hash::setKey() setKey()} is called,
- * {@link \phpseclib\Crypt\Hash::hash() hash()} will return the HMAC as opposed
- * to the hash.
-=======
- * Uses hash() or mhash() if available and an internal implementation, otherwise.  Currently supports the following:
- *
- * md2, md5, md5-96, sha1, sha1-96, sha256, sha256-96, sha384, and sha512, sha512-96
- *
- * If {@link self::setKey() setKey()} is called, {@link self::hash() hash()} will return the HMAC as opposed to
- * the hash.  If no valid algorithm is provided, sha1 will be used.
- *
- * PHP version 5
- *
- * {@internal The variable names are the same as those in
- * {@link http://tools.ietf.org/html/rfc2104#section-2 RFC2104}.}}
->>>>>>> 2b427eb0
+ * If {@link self::setKey() setKey()} is called, {@link self::hash() hash()} will
+ * return the HMAC as opposed to the hash.
  *
  * Here's a short example of how to use this library:
  * <code>
@@ -68,18 +53,6 @@
     var $hashParam;
 
     /**
-<<<<<<< HEAD
-=======
-     * Byte-length of compression blocks / key (Internal HMAC)
-     *
-     * @see self::setAlgorithm()
-     * @var int
-     * @access private
-     */
-    var $b;
-
-    /**
->>>>>>> 2b427eb0
      * Byte-length of hash output (Internal HMAC)
      *
      * @see self::setHash()
@@ -107,27 +80,6 @@
     var $key = false;
 
     /**
-<<<<<<< HEAD
-=======
-     * Outer XOR (Internal HMAC)
-     *
-     * @see self::setKey()
-     * @var string
-     * @access private
-     */
-    var $opad;
-
-    /**
-     * Inner XOR (Internal HMAC)
-     *
-     * @see self::setKey()
-     * @var string
-     * @access private
-     */
-    var $ipad;
-
-    /**
->>>>>>> 2b427eb0
      * Default Constructor.
      *
      * @param string $hash
@@ -248,484 +200,6 @@
      */
     function getLength()
     {
-<<<<<<< HEAD
         return $this->length;
-=======
-        return $this->l;
-    }
-
-    /**
-     * Wrapper for MD5
-     *
-     * @access private
-     * @param string $m
-     */
-    function _md5($m)
-    {
-        return pack('H*', md5($m));
-    }
-
-    /**
-     * Wrapper for SHA1
-     *
-     * @access private
-     * @param string $m
-     */
-    function _sha1($m)
-    {
-        return pack('H*', sha1($m));
-    }
-
-    /**
-     * Pure-PHP implementation of MD2
-     *
-     * See {@link http://tools.ietf.org/html/rfc1319 RFC1319}.
-     *
-     * @access private
-     * @param string $m
-     */
-    function _md2($m)
-    {
-        static $s = array(
-             41,  46,  67, 201, 162, 216, 124,   1,  61,  54,  84, 161, 236, 240, 6,
-             19,  98, 167,   5, 243, 192, 199, 115, 140, 152, 147,  43, 217, 188,
-             76, 130, 202,  30, 155,  87,  60, 253, 212, 224,  22, 103,  66, 111, 24,
-            138,  23, 229,  18, 190,  78, 196, 214, 218, 158, 222,  73, 160, 251,
-            245, 142, 187,  47, 238, 122, 169, 104, 121, 145,  21, 178,   7,  63,
-            148, 194,  16, 137,  11,  34,  95,  33, 128, 127,  93, 154,  90, 144, 50,
-             39,  53,  62, 204, 231, 191, 247, 151,   3, 255,  25,  48, 179,  72, 165,
-            181, 209, 215,  94, 146,  42, 172,  86, 170, 198,  79, 184,  56, 210,
-            150, 164, 125, 182, 118, 252, 107, 226, 156, 116,   4, 241,  69, 157,
-            112,  89, 100, 113, 135,  32, 134,  91, 207, 101, 230,  45, 168,   2, 27,
-             96,  37, 173, 174, 176, 185, 246,  28,  70,  97, 105,  52,  64, 126, 15,
-             85,  71, 163,  35, 221,  81, 175,  58, 195,  92, 249, 206, 186, 197,
-            234,  38,  44,  83,  13, 110, 133,  40, 132,   9, 211, 223, 205, 244, 65,
-            129,  77,  82, 106, 220,  55, 200, 108, 193, 171, 250,  36, 225, 123,
-              8,  12, 189, 177,  74, 120, 136, 149, 139, 227,  99, 232, 109, 233,
-            203, 213, 254,  59,   0,  29,  57, 242, 239, 183,  14, 102,  88, 208, 228,
-            166, 119, 114, 248, 235, 117,  75,  10,  49,  68,  80, 180, 143, 237,
-             31,  26, 219, 153, 141,  51, 159,  17, 131, 20
-        );
-
-        // Step 1. Append Padding Bytes
-        $pad = 16 - (strlen($m) & 0xF);
-        $m.= str_repeat(chr($pad), $pad);
-
-        $length = strlen($m);
-
-        // Step 2. Append Checksum
-        $c = str_repeat(chr(0), 16);
-        $l = chr(0);
-        for ($i = 0; $i < $length; $i+= 16) {
-            for ($j = 0; $j < 16; $j++) {
-                // RFC1319 incorrectly states that C[j] should be set to S[c xor L]
-                //$c[$j] = chr($s[ord($m[$i + $j] ^ $l)]);
-                // per <http://www.rfc-editor.org/errata_search.php?rfc=1319>, however, C[j] should be set to S[c xor L] xor C[j]
-                $c[$j] = chr($s[ord($m[$i + $j] ^ $l)] ^ ord($c[$j]));
-                $l = $c[$j];
-            }
-        }
-        $m.= $c;
-
-        $length+= 16;
-
-        // Step 3. Initialize MD Buffer
-        $x = str_repeat(chr(0), 48);
-
-        // Step 4. Process Message in 16-Byte Blocks
-        for ($i = 0; $i < $length; $i+= 16) {
-            for ($j = 0; $j < 16; $j++) {
-                $x[$j + 16] = $m[$i + $j];
-                $x[$j + 32] = $x[$j + 16] ^ $x[$j];
-            }
-            $t = chr(0);
-            for ($j = 0; $j < 18; $j++) {
-                for ($k = 0; $k < 48; $k++) {
-                    $x[$k] = $t = $x[$k] ^ chr($s[ord($t)]);
-                    //$t = $x[$k] = $x[$k] ^ chr($s[ord($t)]);
-                }
-                $t = chr(ord($t) + $j);
-            }
-        }
-
-        // Step 5. Output
-        return substr($x, 0, 16);
-    }
-
-    /**
-     * Pure-PHP implementation of SHA256
-     *
-     * See {@link http://en.wikipedia.org/wiki/SHA_hash_functions#SHA-256_.28a_SHA-2_variant.29_pseudocode SHA-256 (a SHA-2 variant) pseudocode - Wikipedia}.
-     *
-     * @access private
-     * @param string $m
-     */
-    function _sha256($m)
-    {
-        if (extension_loaded('suhosin')) {
-            return pack('H*', sha256($m));
-        }
-
-        // Initialize variables
-        $hash = array(
-            0x6a09e667, 0xbb67ae85, 0x3c6ef372, 0xa54ff53a, 0x510e527f, 0x9b05688c, 0x1f83d9ab, 0x5be0cd19
-        );
-        // Initialize table of round constants
-        // (first 32 bits of the fractional parts of the cube roots of the first 64 primes 2..311)
-        static $k = array(
-            0x428a2f98, 0x71374491, 0xb5c0fbcf, 0xe9b5dba5, 0x3956c25b, 0x59f111f1, 0x923f82a4, 0xab1c5ed5,
-            0xd807aa98, 0x12835b01, 0x243185be, 0x550c7dc3, 0x72be5d74, 0x80deb1fe, 0x9bdc06a7, 0xc19bf174,
-            0xe49b69c1, 0xefbe4786, 0x0fc19dc6, 0x240ca1cc, 0x2de92c6f, 0x4a7484aa, 0x5cb0a9dc, 0x76f988da,
-            0x983e5152, 0xa831c66d, 0xb00327c8, 0xbf597fc7, 0xc6e00bf3, 0xd5a79147, 0x06ca6351, 0x14292967,
-            0x27b70a85, 0x2e1b2138, 0x4d2c6dfc, 0x53380d13, 0x650a7354, 0x766a0abb, 0x81c2c92e, 0x92722c85,
-            0xa2bfe8a1, 0xa81a664b, 0xc24b8b70, 0xc76c51a3, 0xd192e819, 0xd6990624, 0xf40e3585, 0x106aa070,
-            0x19a4c116, 0x1e376c08, 0x2748774c, 0x34b0bcb5, 0x391c0cb3, 0x4ed8aa4a, 0x5b9cca4f, 0x682e6ff3,
-            0x748f82ee, 0x78a5636f, 0x84c87814, 0x8cc70208, 0x90befffa, 0xa4506ceb, 0xbef9a3f7, 0xc67178f2
-        );
-
-        // Pre-processing
-        $length = strlen($m);
-        // to round to nearest 56 mod 64, we'll add 64 - (length + (64 - 56)) % 64
-        $m.= str_repeat(chr(0), 64 - (($length + 8) & 0x3F));
-        $m[$length] = chr(0x80);
-        // we don't support hashing strings 512MB long
-        $m.= pack('N2', 0, $length << 3);
-
-        // Process the message in successive 512-bit chunks
-        $chunks = str_split($m, 64);
-        foreach ($chunks as $chunk) {
-            $w = array();
-            for ($i = 0; $i < 16; $i++) {
-                extract(unpack('Ntemp', $this->_string_shift($chunk, 4)));
-                $w[] = $temp;
-            }
-
-            // Extend the sixteen 32-bit words into sixty-four 32-bit words
-            for ($i = 16; $i < 64; $i++) {
-                // @codingStandardsIgnoreStart
-                $s0 = $this->_rightRotate($w[$i - 15],  7) ^
-                      $this->_rightRotate($w[$i - 15], 18) ^
-                      $this->_rightShift( $w[$i - 15],  3);
-                $s1 = $this->_rightRotate($w[$i - 2], 17) ^
-                      $this->_rightRotate($w[$i - 2], 19) ^
-                      $this->_rightShift( $w[$i - 2], 10);
-                // @codingStandardsIgnoreEnd
-                $w[$i] = $this->_add($w[$i - 16], $s0, $w[$i - 7], $s1);
-
-            }
-
-            // Initialize hash value for this chunk
-            list($a, $b, $c, $d, $e, $f, $g, $h) = $hash;
-
-            // Main loop
-            for ($i = 0; $i < 64; $i++) {
-                $s0 = $this->_rightRotate($a,  2) ^
-                      $this->_rightRotate($a, 13) ^
-                      $this->_rightRotate($a, 22);
-                $maj = ($a & $b) ^
-                       ($a & $c) ^
-                       ($b & $c);
-                $t2 = $this->_add($s0, $maj);
-
-                $s1 = $this->_rightRotate($e,  6) ^
-                      $this->_rightRotate($e, 11) ^
-                      $this->_rightRotate($e, 25);
-                $ch = ($e & $f) ^
-                      ($this->_not($e) & $g);
-                $t1 = $this->_add($h, $s1, $ch, $k[$i], $w[$i]);
-
-                $h = $g;
-                $g = $f;
-                $f = $e;
-                $e = $this->_add($d, $t1);
-                $d = $c;
-                $c = $b;
-                $b = $a;
-                $a = $this->_add($t1, $t2);
-            }
-
-            // Add this chunk's hash to result so far
-            $hash = array(
-                $this->_add($hash[0], $a),
-                $this->_add($hash[1], $b),
-                $this->_add($hash[2], $c),
-                $this->_add($hash[3], $d),
-                $this->_add($hash[4], $e),
-                $this->_add($hash[5], $f),
-                $this->_add($hash[6], $g),
-                $this->_add($hash[7], $h)
-            );
-        }
-
-        // Produce the final hash value (big-endian)
-        return pack('N8', $hash[0], $hash[1], $hash[2], $hash[3], $hash[4], $hash[5], $hash[6], $hash[7]);
-    }
-
-    /**
-     * Pure-PHP implementation of SHA384 and SHA512
-     *
-     * @access private
-     * @param string $m
-     */
-    function _sha512($m)
-    {
-        static $init384, $init512, $k;
-
-        if (!isset($k)) {
-            // Initialize variables
-            $init384 = array( // initial values for SHA384
-                'cbbb9d5dc1059ed8', '629a292a367cd507', '9159015a3070dd17', '152fecd8f70e5939',
-                '67332667ffc00b31', '8eb44a8768581511', 'db0c2e0d64f98fa7', '47b5481dbefa4fa4'
-            );
-            $init512 = array( // initial values for SHA512
-                '6a09e667f3bcc908', 'bb67ae8584caa73b', '3c6ef372fe94f82b', 'a54ff53a5f1d36f1',
-                '510e527fade682d1', '9b05688c2b3e6c1f', '1f83d9abfb41bd6b', '5be0cd19137e2179'
-            );
-
-            for ($i = 0; $i < 8; $i++) {
-                $init384[$i] = new BigInteger($init384[$i], 16);
-                $init384[$i]->setPrecision(64);
-                $init512[$i] = new BigInteger($init512[$i], 16);
-                $init512[$i]->setPrecision(64);
-            }
-
-            // Initialize table of round constants
-            // (first 64 bits of the fractional parts of the cube roots of the first 80 primes 2..409)
-            $k = array(
-                '428a2f98d728ae22', '7137449123ef65cd', 'b5c0fbcfec4d3b2f', 'e9b5dba58189dbbc',
-                '3956c25bf348b538', '59f111f1b605d019', '923f82a4af194f9b', 'ab1c5ed5da6d8118',
-                'd807aa98a3030242', '12835b0145706fbe', '243185be4ee4b28c', '550c7dc3d5ffb4e2',
-                '72be5d74f27b896f', '80deb1fe3b1696b1', '9bdc06a725c71235', 'c19bf174cf692694',
-                'e49b69c19ef14ad2', 'efbe4786384f25e3', '0fc19dc68b8cd5b5', '240ca1cc77ac9c65',
-                '2de92c6f592b0275', '4a7484aa6ea6e483', '5cb0a9dcbd41fbd4', '76f988da831153b5',
-                '983e5152ee66dfab', 'a831c66d2db43210', 'b00327c898fb213f', 'bf597fc7beef0ee4',
-                'c6e00bf33da88fc2', 'd5a79147930aa725', '06ca6351e003826f', '142929670a0e6e70',
-                '27b70a8546d22ffc', '2e1b21385c26c926', '4d2c6dfc5ac42aed', '53380d139d95b3df',
-                '650a73548baf63de', '766a0abb3c77b2a8', '81c2c92e47edaee6', '92722c851482353b',
-                'a2bfe8a14cf10364', 'a81a664bbc423001', 'c24b8b70d0f89791', 'c76c51a30654be30',
-                'd192e819d6ef5218', 'd69906245565a910', 'f40e35855771202a', '106aa07032bbd1b8',
-                '19a4c116b8d2d0c8', '1e376c085141ab53', '2748774cdf8eeb99', '34b0bcb5e19b48a8',
-                '391c0cb3c5c95a63', '4ed8aa4ae3418acb', '5b9cca4f7763e373', '682e6ff3d6b2b8a3',
-                '748f82ee5defb2fc', '78a5636f43172f60', '84c87814a1f0ab72', '8cc702081a6439ec',
-                '90befffa23631e28', 'a4506cebde82bde9', 'bef9a3f7b2c67915', 'c67178f2e372532b',
-                'ca273eceea26619c', 'd186b8c721c0c207', 'eada7dd6cde0eb1e', 'f57d4f7fee6ed178',
-                '06f067aa72176fba', '0a637dc5a2c898a6', '113f9804bef90dae', '1b710b35131c471b',
-                '28db77f523047d84', '32caab7b40c72493', '3c9ebe0a15c9bebc', '431d67c49c100d4c',
-                '4cc5d4becb3e42b6', '597f299cfc657e2a', '5fcb6fab3ad6faec', '6c44198c4a475817'
-            );
-
-            for ($i = 0; $i < 80; $i++) {
-                $k[$i] = new BigInteger($k[$i], 16);
-            }
-        }
-
-        $hash = $this->l == 48 ? $init384 : $init512;
-
-        // Pre-processing
-        $length = strlen($m);
-        // to round to nearest 112 mod 128, we'll add 128 - (length + (128 - 112)) % 128
-        $m.= str_repeat(chr(0), 128 - (($length + 16) & 0x7F));
-        $m[$length] = chr(0x80);
-        // we don't support hashing strings 512MB long
-        $m.= pack('N4', 0, 0, 0, $length << 3);
-
-        // Process the message in successive 1024-bit chunks
-        $chunks = str_split($m, 128);
-        foreach ($chunks as $chunk) {
-            $w = array();
-            for ($i = 0; $i < 16; $i++) {
-                $temp = new BigInteger($this->_string_shift($chunk, 8), 256);
-                $temp->setPrecision(64);
-                $w[] = $temp;
-            }
-
-            // Extend the sixteen 32-bit words into eighty 32-bit words
-            for ($i = 16; $i < 80; $i++) {
-                $temp = array(
-                          $w[$i - 15]->bitwise_rightRotate(1),
-                          $w[$i - 15]->bitwise_rightRotate(8),
-                          $w[$i - 15]->bitwise_rightShift(7)
-                );
-                $s0 = $temp[0]->bitwise_xor($temp[1]);
-                $s0 = $s0->bitwise_xor($temp[2]);
-                $temp = array(
-                          $w[$i - 2]->bitwise_rightRotate(19),
-                          $w[$i - 2]->bitwise_rightRotate(61),
-                          $w[$i - 2]->bitwise_rightShift(6)
-                );
-                $s1 = $temp[0]->bitwise_xor($temp[1]);
-                $s1 = $s1->bitwise_xor($temp[2]);
-                $w[$i] = $w[$i - 16]->copy();
-                $w[$i] = $w[$i]->add($s0);
-                $w[$i] = $w[$i]->add($w[$i - 7]);
-                $w[$i] = $w[$i]->add($s1);
-            }
-
-            // Initialize hash value for this chunk
-            $a = $hash[0]->copy();
-            $b = $hash[1]->copy();
-            $c = $hash[2]->copy();
-            $d = $hash[3]->copy();
-            $e = $hash[4]->copy();
-            $f = $hash[5]->copy();
-            $g = $hash[6]->copy();
-            $h = $hash[7]->copy();
-
-            // Main loop
-            for ($i = 0; $i < 80; $i++) {
-                $temp = array(
-                    $a->bitwise_rightRotate(28),
-                    $a->bitwise_rightRotate(34),
-                    $a->bitwise_rightRotate(39)
-                );
-                $s0 = $temp[0]->bitwise_xor($temp[1]);
-                $s0 = $s0->bitwise_xor($temp[2]);
-                $temp = array(
-                    $a->bitwise_and($b),
-                    $a->bitwise_and($c),
-                    $b->bitwise_and($c)
-                );
-                $maj = $temp[0]->bitwise_xor($temp[1]);
-                $maj = $maj->bitwise_xor($temp[2]);
-                $t2 = $s0->add($maj);
-
-                $temp = array(
-                    $e->bitwise_rightRotate(14),
-                    $e->bitwise_rightRotate(18),
-                    $e->bitwise_rightRotate(41)
-                );
-                $s1 = $temp[0]->bitwise_xor($temp[1]);
-                $s1 = $s1->bitwise_xor($temp[2]);
-                $temp = array(
-                    $e->bitwise_and($f),
-                    $g->bitwise_and($e->bitwise_not())
-                );
-                $ch = $temp[0]->bitwise_xor($temp[1]);
-                $t1 = $h->add($s1);
-                $t1 = $t1->add($ch);
-                $t1 = $t1->add($k[$i]);
-                $t1 = $t1->add($w[$i]);
-
-                $h = $g->copy();
-                $g = $f->copy();
-                $f = $e->copy();
-                $e = $d->add($t1);
-                $d = $c->copy();
-                $c = $b->copy();
-                $b = $a->copy();
-                $a = $t1->add($t2);
-            }
-
-            // Add this chunk's hash to result so far
-            $hash = array(
-                $hash[0]->add($a),
-                $hash[1]->add($b),
-                $hash[2]->add($c),
-                $hash[3]->add($d),
-                $hash[4]->add($e),
-                $hash[5]->add($f),
-                $hash[6]->add($g),
-                $hash[7]->add($h)
-            );
-        }
-
-        // Produce the final hash value (big-endian)
-        // (\phpseclib\Crypt\Hash::hash() trims the output for hashes but not for HMACs.  as such, we trim the output here)
-        $temp = $hash[0]->toBytes() . $hash[1]->toBytes() . $hash[2]->toBytes() . $hash[3]->toBytes() .
-                $hash[4]->toBytes() . $hash[5]->toBytes();
-        if ($this->l != 48) {
-            $temp.= $hash[6]->toBytes() . $hash[7]->toBytes();
-        }
-
-        return $temp;
-    }
-
-    /**
-     * Right Rotate
-     *
-     * @access private
-     * @param int $int
-     * @param int $amt
-     * @see self::_sha256()
-     * @return int
-     */
-    function _rightRotate($int, $amt)
-    {
-        $invamt = 32 - $amt;
-        $mask = (1 << $invamt) - 1;
-        return (($int << $invamt) & 0xFFFFFFFF) | (($int >> $amt) & $mask);
-    }
-
-    /**
-     * Right Shift
-     *
-     * @access private
-     * @param int $int
-     * @param int $amt
-     * @see self::_sha256()
-     * @return int
-     */
-    function _rightShift($int, $amt)
-    {
-        $mask = (1 << (32 - $amt)) - 1;
-        return ($int >> $amt) & $mask;
-    }
-
-    /**
-     * Not
-     *
-     * @access private
-     * @param int $int
-     * @see self::_sha256()
-     * @return int
-     */
-    function _not($int)
-    {
-        return ~$int & 0xFFFFFFFF;
-    }
-
-    /**
-     * Add
-     *
-     * _sha256() adds multiple unsigned 32-bit integers.  Since PHP doesn't support unsigned integers and since the
-     * possibility of overflow exists, care has to be taken.  BigInteger could be used but this should be faster.
-     *
-     * @param int $...
-     * @return int
-     * @see self::_sha256()
-     * @access private
-     */
-    function _add()
-    {
-        static $mod;
-        if (!isset($mod)) {
-            $mod = pow(2, 32);
-        }
-
-        $result = 0;
-        $arguments = func_get_args();
-        foreach ($arguments as $argument) {
-            $result+= $argument < 0 ? ($argument & 0x7FFFFFFF) + 0x80000000 : $argument;
-        }
-
-        return fmod($result, $mod);
-    }
-
-    /**
-     * String Shift
-     *
-     * Inspired by array_shift
-     *
-     * @param string $string
-     * @param int $index
-     * @return string
-     * @access private
-     */
-    function _string_shift(&$string, $index = 1)
-    {
-        $substr = substr($string, 0, $index);
-        $string = substr($string, $index);
-        return $substr;
->>>>>>> 2b427eb0
     }
 }