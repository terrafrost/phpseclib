<?php

/**
 * Pure-PHP implementation of Triple DES.
 *
 * Uses mcrypt, if available, and an internal implementation, otherwise.  Operates in the EDE3 mode (encrypt-decrypt-encrypt).
 *
 * PHP version 5
 *
 * Here's a short example of how to use this library:
 * <code>
 * <?php
 *    include 'vendor/autoload.php';
 *
 *    $des = new \phpseclib\Crypt\TripleDES();
 *
 *    $des->setKey('abcdefghijklmnopqrstuvwx');
 *
 *    $size = 10 * 1024;
 *    $plaintext = '';
 *    for ($i = 0; $i < $size; $i++) {
 *        $plaintext.= 'a';
 *    }
 *
 *    echo $des->decrypt($des->encrypt($plaintext));
 * ?>
 * </code>
 *
 * @category  Crypt
 * @package   TripleDES
 * @author    Jim Wigginton <terrafrost@php.net>
 * @copyright 2007 Jim Wigginton
 * @license   http://www.opensource.org/licenses/mit-license.html  MIT License
 * @link      http://phpseclib.sourceforge.net
 */

namespace phpseclib\Crypt;

<<<<<<< HEAD
use phpseclib\Crypt\Base;
use phpseclib\Crypt\DES;
=======
/**#@+
 * @access public
 * @see self::Crypt_TripleDES()
 */
/**
 * Encrypt / decrypt using inner chaining
 *
 * Inner chaining is used by SSH-1 and is generally considered to be less secure then outer chaining (CRYPT_DES_MODE_CBC3).
 */
define('CRYPT_MODE_3CBC', -2);
/**
 * BC version of the above.
 */
define('CRYPT_DES_MODE_3CBC', -2);
/**
 * Encrypt / decrypt using outer chaining
 *
 * Outer chaining is used by SSH-2 and when the mode is set to CRYPT_DES_MODE_CBC.
 */
define('CRYPT_MODE_CBC3', CRYPT_MODE_CBC);
/**
 * BC version of the above.
 */
define('CRYPT_DES_MODE_CBC3', CRYPT_MODE_CBC3);
/**#@-*/
>>>>>>> 2048a49a

/**
 * Pure-PHP implementation of Triple DES.
 *
 * @package TripleDES
 * @author  Jim Wigginton <terrafrost@php.net>
 * @access  public
 */
class TripleDES extends DES
{

    /**
     * Encrypt / decrypt using inner chaining
     *
     * Inner chaining is used by SSH-1 and is generally considered to be less secure then outer chaining (self::MODE_CBC3).
     */
    const MODE_3CBC = -2;

    /**
     * Encrypt / decrypt using outer chaining
     *
     * Outer chaining is used by SSH-2 and when the mode is set to \phpseclib\Crypt\Base::MODE_CBC.
     */
    const MODE_CBC3 = Base::MODE_CBC;

    /**
     * The default password key_size used by setPassword()
     *
     * @see \phpseclib\Crypt\DES::password_key_size
     * @see \phpseclib\Crypt\Base::password_key_size
     * @see \phpseclib\Crypt\Base::setPassword()
     * @var int
     * @access private
     */
    var $password_key_size = 24;

    /**
     * The default salt used by setPassword()
     *
     * @see \phpseclib\Crypt\Base::password_default_salt
     * @see \phpseclib\Crypt\Base::setPassword()
     * @var string
     * @access private
     */
    var $password_default_salt = 'phpseclib';

    /**
     * The mcrypt specific name of the cipher
     *
     * @see \phpseclib\Crypt\DES::cipher_name_mcrypt
     * @see \phpseclib\Crypt\Base::cipher_name_mcrypt
     * @var string
     * @access private
     */
    var $cipher_name_mcrypt = 'tripledes';

    /**
     * Optimizing value while CFB-encrypting
     *
     * @see \phpseclib\Crypt\Base::cfb_init_len
     * @var int
     * @access private
     */
    var $cfb_init_len = 750;

    /**
     * max possible size of $key
     *
<<<<<<< HEAD
     * @see \phpseclib\Crypt\TripleDES::setKey()
     * @see \phpseclib\Crypt\DES::setKey()
=======
     * @see self::setKey()
     * @see Crypt_DES::setKey()
>>>>>>> 2048a49a
     * @var string
     * @access private
     */
    var $key_size_max = 24;

    /**
     * Internal flag whether using self::MODE_3CBC or not
     *
     * @var bool
     * @access private
     */
    var $mode_3cbc;

    /**
     * The \phpseclib\Crypt\DES objects
     *
     * Used only if $mode_3cbc === true
     *
     * @var array
     * @access private
     */
    var $des;

    /**
     * Default Constructor.
     *
     * Determines whether or not the mcrypt extension should be used.
     *
     * $mode could be:
     *
     * - \phpseclib\Crypt\Base::MODE_ECB
     *
     * - \phpseclib\Crypt\Base::MODE_CBC
     *
     * - \phpseclib\Crypt\Base::MODE_CTR
     *
     * - \phpseclib\Crypt\Base::MODE_CFB
     *
     * - \phpseclib\Crypt\Base::MODE_OFB
     *
     * - \phpseclib\Crypt\TripleDES::MODE_3CBC
     *
     * If not explicitly set, \phpseclib\Crypt\Base::MODE_CBC will be used.
     *
     * @see \phpseclib\Crypt\DES::__construct()
     * @see \phpseclib\Crypt\Base::__construct()
     * @param int $mode
     * @access public
     */
    function __construct($mode = Base::MODE_CBC)
    {
        switch ($mode) {
            // In case of self::MODE_3CBC, we init as CRYPT_DES_MODE_CBC
            // and additional flag us internally as 3CBC
            case self::MODE_3CBC:
                parent::__construct(Base::MODE_CBC);
                $this->mode_3cbc = true;

                // This three $des'es will do the 3CBC work (if $key > 64bits)
                $this->des = array(
                    new DES(Base::MODE_CBC),
                    new DES(Base::MODE_CBC),
                    new DES(Base::MODE_CBC),
                );

                // we're going to be doing the padding, ourselves, so disable it in the \phpseclib\Crypt\DES objects
                $this->des[0]->disablePadding();
                $this->des[1]->disablePadding();
                $this->des[2]->disablePadding();
                break;
            // If not 3CBC, we init as usual
            default:
                parent::__construct($mode);
        }
    }

    /**
     * Test for engine validity
     *
     * This is mainly just a wrapper to set things up for \phpseclib\Crypt\Base::isValidEngine()
     *
     * @see \phpseclib\Crypt\Base::Crypt_Base()
     * @param int $engine
     * @access public
     * @return bool
     */
    function isValidEngine($engine)
    {
        if ($engine == self::ENGINE_OPENSSL) {
            $this->cipher_name_openssl_ecb = 'des-ede3';
            $mode = $this->_openssl_translate_mode();
            $this->cipher_name_openssl = $mode == 'ecb' ? 'des-ede3' : 'des-ede3-' . $mode;
        }

        return parent::isValidEngine($engine);
    }

    /**
     * Sets the initialization vector. (optional)
     *
     * SetIV is not required when \phpseclib\Crypt\Base::MODE_ECB is being used.  If not explicitly set, it'll be assumed
     * to be all zero's.
     *
     * @see \phpseclib\Crypt\Base::setIV()
     * @access public
     * @param string $iv
     */
    function setIV($iv)
    {
        parent::setIV($iv);
        if ($this->mode_3cbc) {
            $this->des[0]->setIV($iv);
            $this->des[1]->setIV($iv);
            $this->des[2]->setIV($iv);
        }
    }

    /**
     * Sets the key.
     *
     * Keys can be of any length.  Triple DES, itself, can use 128-bit (eg. strlen($key) == 16) or
     * 192-bit (eg. strlen($key) == 24) keys.  This function pads and truncates $key as appropriate.
     *
     * DES also requires that every eighth bit be a parity bit, however, we'll ignore that.
     *
     * If the key is not explicitly set, it'll be assumed to be all null bytes.
     *
     * @access public
     * @see \phpseclib\Crypt\DES::setKey()
     * @see \phpseclib\Crypt\Base::setKey()
     * @param string $key
     */
    function setKey($key)
    {
        $length = strlen($key);
        if ($length > 8) {
            $key = str_pad(substr($key, 0, 24), 24, chr(0));
            // if $key is between 64 and 128-bits, use the first 64-bits as the last, per this:
            // http://php.net/function.mcrypt-encrypt#47973
            $key = $length <= 16 ? substr_replace($key, substr($key, 0, 8), 16) : substr($key, 0, 24);
        } else {
            $key = str_pad($key, 8, chr(0));
        }
        parent::setKey($key);

        // And in case of self::MODE_3CBC:
        // if key <= 64bits we not need the 3 $des to work,
        // because we will then act as regular DES-CBC with just a <= 64bit key.
        // So only if the key > 64bits (> 8 bytes) we will call setKey() for the 3 $des.
        if ($this->mode_3cbc && $length > 8) {
            $this->des[0]->setKey(substr($key,  0, 8));
            $this->des[1]->setKey(substr($key,  8, 8));
            $this->des[2]->setKey(substr($key, 16, 8));
        }
    }

    /**
     * Encrypts a message.
     *
     * @see \phpseclib\Crypt\Base::encrypt()
     * @access public
     * @param string $plaintext
     * @return string $cipertext
     */
    function encrypt($plaintext)
    {
        // parent::en/decrypt() is able to do all the work for all modes and keylengths,
        // except for: self::MODE_3CBC (inner chaining CBC) with a key > 64bits

        // if the key is smaller then 8, do what we'd normally do
        if ($this->mode_3cbc && strlen($this->key) > 8) {
            return $this->des[2]->encrypt(
                $this->des[1]->decrypt(
                    $this->des[0]->encrypt(
                        $this->_pad($plaintext)
                    )
                )
            );
        }

        return parent::encrypt($plaintext);
    }

    /**
     * Decrypts a message.
     *
     * @see \phpseclib\Crypt\Base::decrypt()
     * @access public
     * @param string $ciphertext
     * @return string $plaintext
     */
    function decrypt($ciphertext)
    {
        if ($this->mode_3cbc && strlen($this->key) > 8) {
            return $this->_unpad(
                $this->des[0]->decrypt(
                    $this->des[1]->encrypt(
                        $this->des[2]->decrypt(
                            str_pad($ciphertext, (strlen($ciphertext) + 7) & 0xFFFFFFF8, "\0")
                        )
                    )
                )
            );
        }

        return parent::decrypt($ciphertext);
    }

    /**
     * Treat consecutive "packets" as if they are a continuous buffer.
     *
     * Say you have a 16-byte plaintext $plaintext.  Using the default behavior, the two following code snippets
     * will yield different outputs:
     *
     * <code>
     *    echo $des->encrypt(substr($plaintext, 0, 8));
     *    echo $des->encrypt(substr($plaintext, 8, 8));
     * </code>
     * <code>
     *    echo $des->encrypt($plaintext);
     * </code>
     *
     * The solution is to enable the continuous buffer.  Although this will resolve the above discrepancy, it creates
     * another, as demonstrated with the following:
     *
     * <code>
     *    $des->encrypt(substr($plaintext, 0, 8));
     *    echo $des->decrypt($des->encrypt(substr($plaintext, 8, 8)));
     * </code>
     * <code>
     *    echo $des->decrypt($des->encrypt(substr($plaintext, 8, 8)));
     * </code>
     *
     * With the continuous buffer disabled, these would yield the same output.  With it enabled, they yield different
     * outputs.  The reason is due to the fact that the initialization vector's change after every encryption /
     * decryption round when the continuous buffer is enabled.  When it's disabled, they remain constant.
     *
     * Put another way, when the continuous buffer is enabled, the state of the \phpseclib\Crypt\DES() object changes after each
     * encryption / decryption round, whereas otherwise, it'd remain constant.  For this reason, it's recommended that
     * continuous buffers not be used.  They do offer better security and are, in fact, sometimes required (SSH uses them),
     * however, they are also less intuitive and more likely to cause you problems.
     *
<<<<<<< HEAD
     * @see \phpseclib\Crypt\Base::enableContinuousBuffer()
     * @see \phpseclib\Crypt\TripleDES::disableContinuousBuffer()
=======
     * @see Crypt_Base::enableContinuousBuffer()
     * @see self::disableContinuousBuffer()
>>>>>>> 2048a49a
     * @access public
     */
    function enableContinuousBuffer()
    {
        parent::enableContinuousBuffer();
        if ($this->mode_3cbc) {
            $this->des[0]->enableContinuousBuffer();
            $this->des[1]->enableContinuousBuffer();
            $this->des[2]->enableContinuousBuffer();
        }
    }

    /**
     * Treat consecutive packets as if they are a discontinuous buffer.
     *
     * The default behavior.
     *
<<<<<<< HEAD
     * @see \phpseclib\Crypt\Base::disableContinuousBuffer()
     * @see \phpseclib\Crypt\TripleDES::enableContinuousBuffer()
=======
     * @see Crypt_Base::disableContinuousBuffer()
     * @see self::enableContinuousBuffer()
>>>>>>> 2048a49a
     * @access public
     */
    function disableContinuousBuffer()
    {
        parent::disableContinuousBuffer();
        if ($this->mode_3cbc) {
            $this->des[0]->disableContinuousBuffer();
            $this->des[1]->disableContinuousBuffer();
            $this->des[2]->disableContinuousBuffer();
        }
    }

    /**
     * Creates the key schedule
     *
     * @see \phpseclib\Crypt\DES::_setupKey()
     * @see \phpseclib\Crypt\Base::_setupKey()
     * @access private
     */
    function _setupKey()
    {
        switch (true) {
            // if $key <= 64bits we configure our internal pure-php cipher engine
            // to act as regular [1]DES, not as 3DES. mcrypt.so::tripledes does the same.
            case strlen($this->key) <= 8:
                $this->des_rounds = 1;
                break;

            // otherwise, if $key > 64bits, we configure our engine to work as 3DES.
            default:
                $this->des_rounds = 3;

                // (only) if 3CBC is used we have, of course, to setup the $des[0-2] keys also separately.
                if ($this->mode_3cbc) {
                    $this->des[0]->_setupKey();
                    $this->des[1]->_setupKey();
                    $this->des[2]->_setupKey();

                    // because $des[0-2] will, now, do all the work we can return here
                    // not need unnecessary stress parent::_setupKey() with our, now unused, $key.
                    return;
                }
        }
        // setup our key
        parent::_setupKey();
    }

    /**
     * Sets the internal crypt engine
     *
     * @see \phpseclib\Crypt\Base::Crypt_Base()
     * @see \phpseclib\Crypt\Base::setPreferredEngine()
     * @param int $engine
     * @access public
     * @return int
     */
    function setPreferredEngine($engine)
    {
        if ($this->mode_3cbc) {
            $this->des[0]->setPreferredEngine($engine);
            $this->des[1]->setPreferredEngine($engine);
            $this->des[2]->setPreferredEngine($engine);
        }

        return parent::setPreferredEngine($engine);
    }
}<|MERGE_RESOLUTION|>--- conflicted
+++ resolved
@@ -36,36 +36,8 @@
 
 namespace phpseclib\Crypt;
 
-<<<<<<< HEAD
 use phpseclib\Crypt\Base;
 use phpseclib\Crypt\DES;
-=======
-/**#@+
- * @access public
- * @see self::Crypt_TripleDES()
- */
-/**
- * Encrypt / decrypt using inner chaining
- *
- * Inner chaining is used by SSH-1 and is generally considered to be less secure then outer chaining (CRYPT_DES_MODE_CBC3).
- */
-define('CRYPT_MODE_3CBC', -2);
-/**
- * BC version of the above.
- */
-define('CRYPT_DES_MODE_3CBC', -2);
-/**
- * Encrypt / decrypt using outer chaining
- *
- * Outer chaining is used by SSH-2 and when the mode is set to CRYPT_DES_MODE_CBC.
- */
-define('CRYPT_MODE_CBC3', CRYPT_MODE_CBC);
-/**
- * BC version of the above.
- */
-define('CRYPT_DES_MODE_CBC3', CRYPT_MODE_CBC3);
-/**#@-*/
->>>>>>> 2048a49a
 
 /**
  * Pure-PHP implementation of Triple DES.
@@ -76,7 +48,6 @@
  */
 class TripleDES extends DES
 {
-
     /**
      * Encrypt / decrypt using inner chaining
      *
@@ -134,13 +105,8 @@
     /**
      * max possible size of $key
      *
-<<<<<<< HEAD
-     * @see \phpseclib\Crypt\TripleDES::setKey()
+     * @see self::setKey()
      * @see \phpseclib\Crypt\DES::setKey()
-=======
-     * @see self::setKey()
-     * @see Crypt_DES::setKey()
->>>>>>> 2048a49a
      * @var string
      * @access private
      */
@@ -383,13 +349,8 @@
      * continuous buffers not be used.  They do offer better security and are, in fact, sometimes required (SSH uses them),
      * however, they are also less intuitive and more likely to cause you problems.
      *
-<<<<<<< HEAD
      * @see \phpseclib\Crypt\Base::enableContinuousBuffer()
-     * @see \phpseclib\Crypt\TripleDES::disableContinuousBuffer()
-=======
-     * @see Crypt_Base::enableContinuousBuffer()
      * @see self::disableContinuousBuffer()
->>>>>>> 2048a49a
      * @access public
      */
     function enableContinuousBuffer()
@@ -407,13 +368,8 @@
      *
      * The default behavior.
      *
-<<<<<<< HEAD
      * @see \phpseclib\Crypt\Base::disableContinuousBuffer()
-     * @see \phpseclib\Crypt\TripleDES::enableContinuousBuffer()
-=======
-     * @see Crypt_Base::disableContinuousBuffer()
      * @see self::enableContinuousBuffer()
->>>>>>> 2048a49a
      * @access public
      */
     function disableContinuousBuffer()
