<?php

/**
 * Pure-PHP implementation of Triple DES.
 *
 * Uses mcrypt, if available, and an internal implementation, otherwise.  Operates in the EDE3 mode (encrypt-decrypt-encrypt).
 *
 * PHP version 5
 *
 * Here's a short example of how to use this library:
 * <code>
 * <?php
 *    include 'vendor/autoload.php';
 *
 *    $des = new \phpseclib\Crypt\TripleDES();
 *
 *    $des->setKey('abcdefghijklmnopqrstuvwx');
 *
 *    $size = 10 * 1024;
 *    $plaintext = '';
 *    for ($i = 0; $i < $size; $i++) {
 *        $plaintext.= 'a';
 *    }
 *
 *    echo $des->decrypt($des->encrypt($plaintext));
 * ?>
 * </code>
 *
 * @category  Crypt
 * @package   TripleDES
 * @author    Jim Wigginton <terrafrost@php.net>
 * @copyright 2007 Jim Wigginton
 * @license   http://www.opensource.org/licenses/mit-license.html  MIT License
 * @link      http://phpseclib.sourceforge.net
 */

namespace phpseclib\Crypt;

use phpseclib\Crypt\Base;
use phpseclib\Crypt\DES;

/**
 * Pure-PHP implementation of Triple DES.
 *
 * @package TripleDES
 * @author  Jim Wigginton <terrafrost@php.net>
 * @access  public
 */
class TripleDES extends DES
{
    /**
     * Encrypt / decrypt using inner chaining
     *
     * Inner chaining is used by SSH-1 and is generally considered to be less secure then outer chaining (self::MODE_CBC3).
     */
    const MODE_3CBC = -2;

    /**
     * Encrypt / decrypt using outer chaining
     *
     * Outer chaining is used by SSH-2 and when the mode is set to \phpseclib\Crypt\Base::MODE_CBC.
     */
    const MODE_CBC3 = Base::MODE_CBC;

    /**
<<<<<<< HEAD
     * Key Length
=======
     * Key Length (in bytes)
>>>>>>> 0ad37ab5
     *
     * @see \phpseclib\Crypt\TripleDES::setKeyLength()
     * @var int
     * @access private
     */
<<<<<<< HEAD
    var $key_size = 24;
=======
    var $key_length = 24;
>>>>>>> 0ad37ab5

    /**
     * The default salt used by setPassword()
     *
     * @see \phpseclib\Crypt\Base::password_default_salt
     * @see \phpseclib\Crypt\Base::setPassword()
     * @var string
     * @access private
     */
    var $password_default_salt = 'phpseclib';

    /**
     * The mcrypt specific name of the cipher
     *
     * @see \phpseclib\Crypt\DES::cipher_name_mcrypt
     * @see \phpseclib\Crypt\Base::cipher_name_mcrypt
     * @var string
     * @access private
     */
    var $cipher_name_mcrypt = 'tripledes';

    /**
     * Optimizing value while CFB-encrypting
     *
     * @see \phpseclib\Crypt\Base::cfb_init_len
     * @var int
     * @access private
     */
    var $cfb_init_len = 750;

    /**
     * max possible size of $key
     *
     * @see self::setKey()
     * @see \phpseclib\Crypt\DES::setKey()
     * @var string
     * @access private
     */
    var $key_length_max = 24;

    /**
     * Internal flag whether using self::MODE_3CBC or not
     *
     * @var bool
     * @access private
     */
    var $mode_3cbc;

    /**
     * The \phpseclib\Crypt\DES objects
     *
     * Used only if $mode_3cbc === true
     *
     * @var array
     * @access private
     */
    var $des;

    /**
     * Default Constructor.
     *
     * Determines whether or not the mcrypt extension should be used.
     *
     * $mode could be:
     *
     * - \phpseclib\Crypt\Base::MODE_ECB
     *
     * - \phpseclib\Crypt\Base::MODE_CBC
     *
     * - \phpseclib\Crypt\Base::MODE_CTR
     *
     * - \phpseclib\Crypt\Base::MODE_CFB
     *
     * - \phpseclib\Crypt\Base::MODE_OFB
     *
     * - \phpseclib\Crypt\TripleDES::MODE_3CBC
     *
     * If not explicitly set, \phpseclib\Crypt\Base::MODE_CBC will be used.
     *
     * @see \phpseclib\Crypt\DES::__construct()
     * @see \phpseclib\Crypt\Base::__construct()
     * @param int $mode
     * @access public
     */
    function __construct($mode = Base::MODE_CBC)
    {
        switch ($mode) {
            // In case of self::MODE_3CBC, we init as CRYPT_DES_MODE_CBC
            // and additional flag us internally as 3CBC
            case self::MODE_3CBC:
                parent::__construct(Base::MODE_CBC);
                $this->mode_3cbc = true;

                // This three $des'es will do the 3CBC work (if $key > 64bits)
                $this->des = array(
                    new DES(Base::MODE_CBC),
                    new DES(Base::MODE_CBC),
                    new DES(Base::MODE_CBC),
                );

                // we're going to be doing the padding, ourselves, so disable it in the \phpseclib\Crypt\DES objects
                $this->des[0]->disablePadding();
                $this->des[1]->disablePadding();
                $this->des[2]->disablePadding();
                break;
            // If not 3CBC, we init as usual
            default:
                parent::__construct($mode);
        }
    }

    /**
     * Test for engine validity
     *
     * This is mainly just a wrapper to set things up for \phpseclib\Crypt\Base::isValidEngine()
     *
     * @see \phpseclib\Crypt\Base::__construct()
     * @param int $engine
     * @access public
     * @return bool
     */
    function isValidEngine($engine)
    {
        if ($engine == self::ENGINE_OPENSSL) {
            $this->cipher_name_openssl_ecb = 'des-ede3';
            $mode = $this->_openssl_translate_mode();
            $this->cipher_name_openssl = $mode == 'ecb' ? 'des-ede3' : 'des-ede3-' . $mode;
        }

        return parent::isValidEngine($engine);
    }

    /**
     * Sets the initialization vector. (optional)
     *
     * SetIV is not required when \phpseclib\Crypt\Base::MODE_ECB is being used.  If not explicitly set, it'll be assumed
     * to be all zero's.
     *
     * @see \phpseclib\Crypt\Base::setIV()
     * @access public
     * @param string $iv
     */
    function setIV($iv)
    {
        parent::setIV($iv);
        if ($this->mode_3cbc) {
            $this->des[0]->setIV($iv);
            $this->des[1]->setIV($iv);
            $this->des[2]->setIV($iv);
        }
    }

    /**
     * Sets the key length.
     *
     * Valid key lengths are 64, 128 and 192
     *
     * @see \phpseclib\Crypt\Base:setKeyLength()
     * @access public
     * @param int $length
     */
    function setKeyLength($length)
    {
        $length >>= 3;
        switch (true) {
            case $length <= 8:
<<<<<<< HEAD
                $this->key_size = 8;
                break;
            case $length <= 16:
                $this->key_size = 16;
                break;
            default:
                $this->key_size = 24;
=======
                $this->key_length = 8;
                break;
            case $length <= 16:
                $this->key_length = 16;
                break;
            default:
                $this->key_length = 24;
>>>>>>> 0ad37ab5
        }

        parent::setKeyLength($length);
    }

    /**
     * Sets the key.
     *
     * Keys can be of any length.  Triple DES, itself, can use 128-bit (eg. strlen($key) == 16) or
     * 192-bit (eg. strlen($key) == 24) keys.  This function pads and truncates $key as appropriate.
     *
     * DES also requires that every eighth bit be a parity bit, however, we'll ignore that.
     *
     * If the key is not explicitly set, it'll be assumed to be all null bytes.
     *
     * @access public
     * @see \phpseclib\Crypt\DES::setKey()
     * @see \phpseclib\Crypt\Base::setKey()
     * @param string $key
     */
    function setKey($key)
    {
<<<<<<< HEAD
        $length = $this->explicit_key_length ? $this->key_size : strlen($key);
=======
        $length = $this->explicit_key_length ? $this->key_length : strlen($key);
>>>>>>> 0ad37ab5
        if ($length > 8) {
            $key = str_pad(substr($key, 0, 24), 24, chr(0));
            // if $key is between 64 and 128-bits, use the first 64-bits as the last, per this:
            // http://php.net/function.mcrypt-encrypt#47973
            $key = $length <= 16 ? substr_replace($key, substr($key, 0, 8), 16) : substr($key, 0, 24);
        } else {
            $key = str_pad($key, 8, chr(0));
        }
        parent::setKey($key);

        // And in case of self::MODE_3CBC:
        // if key <= 64bits we not need the 3 $des to work,
        // because we will then act as regular DES-CBC with just a <= 64bit key.
        // So only if the key > 64bits (> 8 bytes) we will call setKey() for the 3 $des.
        if ($this->mode_3cbc && $length > 8) {
            $this->des[0]->setKey(substr($key,  0, 8));
            $this->des[1]->setKey(substr($key,  8, 8));
            $this->des[2]->setKey(substr($key, 16, 8));
        }
    }

    /**
     * Encrypts a message.
     *
     * @see \phpseclib\Crypt\Base::encrypt()
     * @access public
     * @param string $plaintext
     * @return string $cipertext
     */
    function encrypt($plaintext)
    {
        // parent::en/decrypt() is able to do all the work for all modes and keylengths,
        // except for: self::MODE_3CBC (inner chaining CBC) with a key > 64bits

        // if the key is smaller then 8, do what we'd normally do
        if ($this->mode_3cbc && strlen($this->key) > 8) {
            return $this->des[2]->encrypt(
                $this->des[1]->decrypt(
                    $this->des[0]->encrypt(
                        $this->_pad($plaintext)
                    )
                )
            );
        }

        return parent::encrypt($plaintext);
    }

    /**
     * Decrypts a message.
     *
     * @see \phpseclib\Crypt\Base::decrypt()
     * @access public
     * @param string $ciphertext
     * @return string $plaintext
     */
    function decrypt($ciphertext)
    {
        if ($this->mode_3cbc && strlen($this->key) > 8) {
            return $this->_unpad(
                $this->des[0]->decrypt(
                    $this->des[1]->encrypt(
                        $this->des[2]->decrypt(
                            str_pad($ciphertext, (strlen($ciphertext) + 7) & 0xFFFFFFF8, "\0")
                        )
                    )
                )
            );
        }

        return parent::decrypt($ciphertext);
    }

    /**
     * Treat consecutive "packets" as if they are a continuous buffer.
     *
     * Say you have a 16-byte plaintext $plaintext.  Using the default behavior, the two following code snippets
     * will yield different outputs:
     *
     * <code>
     *    echo $des->encrypt(substr($plaintext, 0, 8));
     *    echo $des->encrypt(substr($plaintext, 8, 8));
     * </code>
     * <code>
     *    echo $des->encrypt($plaintext);
     * </code>
     *
     * The solution is to enable the continuous buffer.  Although this will resolve the above discrepancy, it creates
     * another, as demonstrated with the following:
     *
     * <code>
     *    $des->encrypt(substr($plaintext, 0, 8));
     *    echo $des->decrypt($des->encrypt(substr($plaintext, 8, 8)));
     * </code>
     * <code>
     *    echo $des->decrypt($des->encrypt(substr($plaintext, 8, 8)));
     * </code>
     *
     * With the continuous buffer disabled, these would yield the same output.  With it enabled, they yield different
     * outputs.  The reason is due to the fact that the initialization vector's change after every encryption /
     * decryption round when the continuous buffer is enabled.  When it's disabled, they remain constant.
     *
     * Put another way, when the continuous buffer is enabled, the state of the \phpseclib\Crypt\DES() object changes after each
     * encryption / decryption round, whereas otherwise, it'd remain constant.  For this reason, it's recommended that
     * continuous buffers not be used.  They do offer better security and are, in fact, sometimes required (SSH uses them),
     * however, they are also less intuitive and more likely to cause you problems.
     *
     * @see \phpseclib\Crypt\Base::enableContinuousBuffer()
     * @see self::disableContinuousBuffer()
     * @access public
     */
    function enableContinuousBuffer()
    {
        parent::enableContinuousBuffer();
        if ($this->mode_3cbc) {
            $this->des[0]->enableContinuousBuffer();
            $this->des[1]->enableContinuousBuffer();
            $this->des[2]->enableContinuousBuffer();
        }
    }

    /**
     * Treat consecutive packets as if they are a discontinuous buffer.
     *
     * The default behavior.
     *
     * @see \phpseclib\Crypt\Base::disableContinuousBuffer()
     * @see self::enableContinuousBuffer()
     * @access public
     */
    function disableContinuousBuffer()
    {
        parent::disableContinuousBuffer();
        if ($this->mode_3cbc) {
            $this->des[0]->disableContinuousBuffer();
            $this->des[1]->disableContinuousBuffer();
            $this->des[2]->disableContinuousBuffer();
        }
    }

    /**
     * Creates the key schedule
     *
     * @see \phpseclib\Crypt\DES::_setupKey()
     * @see \phpseclib\Crypt\Base::_setupKey()
     * @access private
     */
    function _setupKey()
    {
        switch (true) {
            // if $key <= 64bits we configure our internal pure-php cipher engine
            // to act as regular [1]DES, not as 3DES. mcrypt.so::tripledes does the same.
            case strlen($this->key) <= 8:
                $this->des_rounds = 1;
                break;

            // otherwise, if $key > 64bits, we configure our engine to work as 3DES.
            default:
                $this->des_rounds = 3;

                // (only) if 3CBC is used we have, of course, to setup the $des[0-2] keys also separately.
                if ($this->mode_3cbc) {
                    $this->des[0]->_setupKey();
                    $this->des[1]->_setupKey();
                    $this->des[2]->_setupKey();

                    // because $des[0-2] will, now, do all the work we can return here
                    // not need unnecessary stress parent::_setupKey() with our, now unused, $key.
                    return;
                }
        }
        // setup our key
        parent::_setupKey();
    }

    /**
     * Sets the internal crypt engine
     *
     * @see \phpseclib\Crypt\Base::__construct()
     * @see \phpseclib\Crypt\Base::setPreferredEngine()
     * @param int $engine
     * @access public
     * @return int
     */
    function setPreferredEngine($engine)
    {
        if ($this->mode_3cbc) {
            $this->des[0]->setPreferredEngine($engine);
            $this->des[1]->setPreferredEngine($engine);
            $this->des[2]->setPreferredEngine($engine);
        }

        return parent::setPreferredEngine($engine);
    }
}<|MERGE_RESOLUTION|>--- conflicted
+++ resolved
@@ -63,21 +63,13 @@
     const MODE_CBC3 = Base::MODE_CBC;
 
     /**
-<<<<<<< HEAD
-     * Key Length
-=======
      * Key Length (in bytes)
->>>>>>> 0ad37ab5
      *
      * @see \phpseclib\Crypt\TripleDES::setKeyLength()
      * @var int
      * @access private
      */
-<<<<<<< HEAD
-    var $key_size = 24;
-=======
     var $key_length = 24;
->>>>>>> 0ad37ab5
 
     /**
      * The default salt used by setPassword()
@@ -244,15 +236,6 @@
         $length >>= 3;
         switch (true) {
             case $length <= 8:
-<<<<<<< HEAD
-                $this->key_size = 8;
-                break;
-            case $length <= 16:
-                $this->key_size = 16;
-                break;
-            default:
-                $this->key_size = 24;
-=======
                 $this->key_length = 8;
                 break;
             case $length <= 16:
@@ -260,7 +243,6 @@
                 break;
             default:
                 $this->key_length = 24;
->>>>>>> 0ad37ab5
         }
 
         parent::setKeyLength($length);
@@ -283,11 +265,7 @@
      */
     function setKey($key)
     {
-<<<<<<< HEAD
-        $length = $this->explicit_key_length ? $this->key_size : strlen($key);
-=======
         $length = $this->explicit_key_length ? $this->key_length : strlen($key);
->>>>>>> 0ad37ab5
         if ($length > 8) {
             $key = str_pad(substr($key, 0, 24), 24, chr(0));
             // if $key is between 64 and 128-bits, use the first 64-bits as the last, per this:
