<?php

/**
 * Pure-PHP implementation of Triple DES.
 *
 * Uses mcrypt, if available, and an internal implementation, otherwise.  Operates in the EDE3 mode (encrypt-decrypt-encrypt).
 *
 * PHP versions 4 and 5
 *
 * Here's a short example of how to use this library:
 * <code>
 * <?php
 *    include 'vendor/autoload.php';
 *
 *    $des = new \phpseclib\Crypt\TripleDES();
 *
 *    $des->setKey('abcdefghijklmnopqrstuvwx');
 *
 *    $size = 10 * 1024;
 *    $plaintext = '';
 *    for ($i = 0; $i < $size; $i++) {
 *        $plaintext.= 'a';
 *    }
 *
 *    echo $des->decrypt($des->encrypt($plaintext));
 * ?>
 * </code>
 *
 * @category  Crypt
 * @package   TripleDES
 * @author    Jim Wigginton <terrafrost@php.net>
 * @copyright 2007 Jim Wigginton
 * @license   http://www.opensource.org/licenses/mit-license.html  MIT License
 * @link      http://phpseclib.sourceforge.net
 */

<<<<<<< HEAD
namespace phpseclib\Crypt;

use phpseclib\Crypt\Base;
use phpseclib\Crypt\DES;
=======
/**
 * Include Crypt_DES
 */
if (!class_exists('Crypt_DES')) {
    include_once 'DES.php';
}

/**#@+
 * @access public
 * @see Crypt_TripleDES::Crypt_TripleDES()
 */
/**
 * Encrypt / decrypt using inner chaining
 *
 * Inner chaining is used by SSH-1 and is generally considered to be less secure then outer chaining (CRYPT_DES_MODE_CBC3).
 */
define('CRYPT_MODE_3CBC', -2);
/**
 * BC version of the above.
 */
define('CRYPT_DES_MODE_3CBC', -2);
/**
 * Encrypt / decrypt using outer chaining
 *
 * Outer chaining is used by SSH-2 and when the mode is set to CRYPT_DES_MODE_CBC.
 */
define('CRYPT_MODE_CBC3', CRYPT_MODE_CBC);
/**
 * BC version of the above.
 */
define('CRYPT_DES_MODE_CBC3', CRYPT_MODE_CBC3);
/**#@-*/
>>>>>>> fb5f6cb8

/**
 * Pure-PHP implementation of Triple DES.
 *
 * @package TripleDES
 * @author  Jim Wigginton <terrafrost@php.net>
 * @access  public
 */
class TripleDES extends DES
{

    /**
     * Encrypt / decrypt using inner chaining
     *
     * Inner chaining is used by SSH-1 and is generally considered to be less secure then outer chaining (self::MODE_CBC3).
     */
    const MODE_3CBC = -2;

    /**
     * Encrypt / decrypt using outer chaining
     *
     * Outer chaining is used by SSH-2 and when the mode is set to \phpseclib\Crypt\Base::MODE_CBC.
    */
    const MODE_CBC3 = Base::MODE_CBC;

    /**
     * The default password key_size used by setPassword()
     *
     * @see \phpseclib\Crypt\DES::password_key_size
     * @see \phpseclib\Crypt\Base::password_key_size
     * @see \phpseclib\Crypt\Base::setPassword()
     * @var Integer
     * @access private
     */
    var $password_key_size = 24;

    /**
     * The default salt used by setPassword()
     *
     * @see \phpseclib\Crypt\Base::password_default_salt
     * @see \phpseclib\Crypt\Base::setPassword()
     * @var String
     * @access private
     */
    var $password_default_salt = 'phpseclib';

    /**
     * The namespace used by the cipher for its constants.
     *
     * @see \phpseclib\Crypt\DES::const_namespace
     * @see \phpseclib\Crypt\Base::const_namespace
     * @var String
     * @access private
     */
    var $const_namespace = 'DES';

    /**
     * The mcrypt specific name of the cipher
     *
     * @see \phpseclib\Crypt\DES::cipher_name_mcrypt
     * @see \phpseclib\Crypt\Base::cipher_name_mcrypt
     * @var String
     * @access private
     */
    var $cipher_name_mcrypt = 'tripledes';

    /**
     * Optimizing value while CFB-encrypting
     *
     * @see \phpseclib\Crypt\Base::cfb_init_len
     * @var Integer
     * @access private
     */
    var $cfb_init_len = 750;

    /**
     * max possible size of $key
     *
     * @see \phpseclib\Crypt\TripleDES::setKey()
     * @see \phpseclib\Crypt\DES::setKey()
     * @var String
     * @access private
     */
    var $key_size_max = 24;

    /**
     * Internal flag whether using self::MODE_3CBC or not
     *
     * @var Boolean
     * @access private
     */
    var $mode_3cbc;

    /**
     * The \phpseclib\Crypt\DES objects
     *
     * Used only if $mode_3cbc === true
     *
     * @var Array
     * @access private
     */
    var $des;

    /**
     * Default Constructor.
     *
     * Determines whether or not the mcrypt extension should be used.
     *
     * $mode could be:
     *
     * - \phpseclib\Crypt\Base::MODE_ECB
     *
     * - \phpseclib\Crypt\Base::MODE_CBC
     *
     * - \phpseclib\Crypt\Base::MODE_CTR
     *
     * - \phpseclib\Crypt\Base::MODE_CFB
     *
     * - \phpseclib\Crypt\Base::MODE_OFB
     *
     * - \phpseclib\Crypt\TripleDES::MODE_3CBC
     *
     * If not explicitly set, \phpseclib\Crypt\Base::MODE_CBC will be used.
     *
     * @see \phpseclib\Crypt\DES::__construct()
     * @see \phpseclib\Crypt\Base::__construct()
     * @param optional Integer $mode
     * @access public
     */
<<<<<<< HEAD
    function __construct($mode = Base::MODE_CBC)
=======
    function Crypt_TripleDES($mode = CRYPT_MODE_CBC)
>>>>>>> fb5f6cb8
    {
        switch ($mode) {
            // In case of self::MODE_3CBC, we init as CRYPT_DES_MODE_CBC
            // and additional flag us internally as 3CBC
<<<<<<< HEAD
            case self::MODE_3CBC:
                parent::__construct(Base::MODE_CBC);
=======
            case CRYPT_DES_MODE_3CBC:
                parent::Crypt_Base(CRYPT_MODE_CBC);
>>>>>>> fb5f6cb8
                $this->mode_3cbc = true;

                // This three $des'es will do the 3CBC work (if $key > 64bits)
                $this->des = array(
<<<<<<< HEAD
                    new DES(Base::MODE_CBC),
                    new DES(Base::MODE_CBC),
                    new DES(Base::MODE_CBC),
=======
                    new Crypt_DES(CRYPT_MODE_CBC),
                    new Crypt_DES(CRYPT_MODE_CBC),
                    new Crypt_DES(CRYPT_MODE_CBC),
>>>>>>> fb5f6cb8
                );

                // we're going to be doing the padding, ourselves, so disable it in the \phpseclib\Crypt\DES objects
                $this->des[0]->disablePadding();
                $this->des[1]->disablePadding();
                $this->des[2]->disablePadding();
                break;
            // If not 3CBC, we init as usual
            default:
                parent::__construct($mode);
        }
    }

    /**
     * Test for engine validity
     *
     * This is mainly just a wrapper to set things up for Crypt_Base::isValidEngine()
     *
     * @see Crypt_Base::Crypt_Base()
     * @param Integer $engine
     * @access public
     * @return Boolean
     */
    function isValidEngine($engine)
    {
        if ($engine == CRYPT_ENGINE_OPENSSL) {
            $this->cipher_name_openssl_ecb = 'des-ede3';
            $mode = $this->_openssl_translate_mode();
            $this->cipher_name_openssl = $mode == 'ecb' ? 'des-ede3' : 'des-ede3-' . $mode;
        }

        return parent::isValidEngine($engine);
    }

    /**
     * Sets the initialization vector. (optional)
     *
     * SetIV is not required when \phpseclib\Crypt\Base::MODE_ECB is being used.  If not explicitly set, it'll be assumed
     * to be all zero's.
     *
     * @see \phpseclib\Crypt\Base::setIV()
     * @access public
     * @param String $iv
     */
    function setIV($iv)
    {
        parent::setIV($iv);
        if ($this->mode_3cbc) {
            $this->des[0]->setIV($iv);
            $this->des[1]->setIV($iv);
            $this->des[2]->setIV($iv);
        }
    }

    /**
     * Sets the key.
     *
     * Keys can be of any length.  Triple DES, itself, can use 128-bit (eg. strlen($key) == 16) or
     * 192-bit (eg. strlen($key) == 24) keys.  This function pads and truncates $key as appropriate.
     *
     * DES also requires that every eighth bit be a parity bit, however, we'll ignore that.
     *
     * If the key is not explicitly set, it'll be assumed to be all null bytes.
     *
     * @access public
     * @see \phpseclib\Crypt\DES::setKey()
     * @see \phpseclib\Crypt\Base::setKey()
     * @param String $key
     */
    function setKey($key)
    {
        $length = strlen($key);
        if ($length > 8) {
            $key = str_pad(substr($key, 0, 24), 24, chr(0));
            // if $key is between 64 and 128-bits, use the first 64-bits as the last, per this:
            // http://php.net/function.mcrypt-encrypt#47973
            $key = $length <= 16 ? substr_replace($key, substr($key, 0, 8), 16) : substr($key, 0, 24);
        } else {
            $key = str_pad($key, 8, chr(0));
        }
        parent::setKey($key);

        // And in case of self::MODE_3CBC:
        // if key <= 64bits we not need the 3 $des to work,
        // because we will then act as regular DES-CBC with just a <= 64bit key.
        // So only if the key > 64bits (> 8 bytes) we will call setKey() for the 3 $des.
        if ($this->mode_3cbc && $length > 8) {
            $this->des[0]->setKey(substr($key,  0, 8));
            $this->des[1]->setKey(substr($key,  8, 8));
            $this->des[2]->setKey(substr($key, 16, 8));
        }
    }

    /**
     * Encrypts a message.
     *
     * @see \phpseclib\Crypt\Base::encrypt()
     * @access public
     * @param String $plaintext
     * @return String $cipertext
     */
    function encrypt($plaintext)
    {
        // parent::en/decrypt() is able to do all the work for all modes and keylengths,
<<<<<<< HEAD
        // except for: self::MODE_3CBC (inner chaining CBC) with a key > 64bits
=======
        // except for: CRYPT_MODE_3CBC (inner chaining CBC) with a key > 64bits
>>>>>>> fb5f6cb8

        // if the key is smaller then 8, do what we'd normally do
        if ($this->mode_3cbc && strlen($this->key) > 8) {
            return $this->des[2]->encrypt(
                $this->des[1]->decrypt(
                    $this->des[0]->encrypt(
                        $this->_pad($plaintext)
                    )
                )
            );
        }

        return parent::encrypt($plaintext);
    }

    /**
     * Decrypts a message.
     *
     * @see \phpseclib\Crypt\Base::decrypt()
     * @access public
     * @param String $ciphertext
     * @return String $plaintext
     */
    function decrypt($ciphertext)
    {
        if ($this->mode_3cbc && strlen($this->key) > 8) {
            return $this->_unpad(
                $this->des[0]->decrypt(
                    $this->des[1]->encrypt(
                        $this->des[2]->decrypt(
                            str_pad($ciphertext, (strlen($ciphertext) + 7) & 0xFFFFFFF8, "\0")
                        )
                    )
                )
            );
        }

        return parent::decrypt($ciphertext);
    }

    /**
     * Treat consecutive "packets" as if they are a continuous buffer.
     *
     * Say you have a 16-byte plaintext $plaintext.  Using the default behavior, the two following code snippets
     * will yield different outputs:
     *
     * <code>
     *    echo $des->encrypt(substr($plaintext, 0, 8));
     *    echo $des->encrypt(substr($plaintext, 8, 8));
     * </code>
     * <code>
     *    echo $des->encrypt($plaintext);
     * </code>
     *
     * The solution is to enable the continuous buffer.  Although this will resolve the above discrepancy, it creates
     * another, as demonstrated with the following:
     *
     * <code>
     *    $des->encrypt(substr($plaintext, 0, 8));
     *    echo $des->decrypt($des->encrypt(substr($plaintext, 8, 8)));
     * </code>
     * <code>
     *    echo $des->decrypt($des->encrypt(substr($plaintext, 8, 8)));
     * </code>
     *
     * With the continuous buffer disabled, these would yield the same output.  With it enabled, they yield different
     * outputs.  The reason is due to the fact that the initialization vector's change after every encryption /
     * decryption round when the continuous buffer is enabled.  When it's disabled, they remain constant.
     *
     * Put another way, when the continuous buffer is enabled, the state of the \phpseclib\Crypt\DES() object changes after each
     * encryption / decryption round, whereas otherwise, it'd remain constant.  For this reason, it's recommended that
     * continuous buffers not be used.  They do offer better security and are, in fact, sometimes required (SSH uses them),
     * however, they are also less intuitive and more likely to cause you problems.
     *
     * @see \phpseclib\Crypt\Base::enableContinuousBuffer()
     * @see \phpseclib\Crypt\TripleDES::disableContinuousBuffer()
     * @access public
     */
    function enableContinuousBuffer()
    {
        parent::enableContinuousBuffer();
        if ($this->mode_3cbc) {
            $this->des[0]->enableContinuousBuffer();
            $this->des[1]->enableContinuousBuffer();
            $this->des[2]->enableContinuousBuffer();
        }
    }

    /**
     * Treat consecutive packets as if they are a discontinuous buffer.
     *
     * The default behavior.
     *
     * @see \phpseclib\Crypt\Base::disableContinuousBuffer()
     * @see \phpseclib\Crypt\TripleDES::enableContinuousBuffer()
     * @access public
     */
    function disableContinuousBuffer()
    {
        parent::disableContinuousBuffer();
        if ($this->mode_3cbc) {
            $this->des[0]->disableContinuousBuffer();
            $this->des[1]->disableContinuousBuffer();
            $this->des[2]->disableContinuousBuffer();
        }
    }

    /**
     * Creates the key schedule
     *
     * @see \phpseclib\Crypt\DES::_setupKey()
     * @see \phpseclib\Crypt\Base::_setupKey()
     * @access private
     */
    function _setupKey()
    {
        switch (true) {
            // if $key <= 64bits we configure our internal pure-php cipher engine
            // to act as regular [1]DES, not as 3DES. mcrypt.so::tripledes does the same.
            case strlen($this->key) <= 8:
                $this->des_rounds = 1;
                break;

            // otherwise, if $key > 64bits, we configure our engine to work as 3DES.
            default:
                $this->des_rounds = 3;

                // (only) if 3CBC is used we have, of course, to setup the $des[0-2] keys also separately.
                if ($this->mode_3cbc) {
                    $this->des[0]->_setupKey();
                    $this->des[1]->_setupKey();
                    $this->des[2]->_setupKey();

                    // because $des[0-2] will, now, do all the work we can return here
                    // not need unnecessary stress parent::_setupKey() with our, now unused, $key.
                    return;
                }
        }
        // setup our key
        parent::_setupKey();
    }

    /**
     * Sets the internal crypt engine
     *
     * @see Crypt_Base::Crypt_Base()
     * @see Crypt_Base::setPreferredEngine()
     * @param Integer $engine
     * @access public
     * @return Integer
     */
    function setPreferredEngine($engine)
    {
        if ($this->mode_3cbc) {
            $this->des[0]->setPreferredEngine($engine);
            $this->des[1]->setPreferredEngine($engine);
            $this->des[2]->setPreferredEngine($engine);
        }

        return parent::setPreferredEngine($engine);
    }
}<|MERGE_RESOLUTION|>--- conflicted
+++ resolved
@@ -34,45 +34,10 @@
  * @link      http://phpseclib.sourceforge.net
  */
 
-<<<<<<< HEAD
 namespace phpseclib\Crypt;
 
 use phpseclib\Crypt\Base;
 use phpseclib\Crypt\DES;
-=======
-/**
- * Include Crypt_DES
- */
-if (!class_exists('Crypt_DES')) {
-    include_once 'DES.php';
-}
-
-/**#@+
- * @access public
- * @see Crypt_TripleDES::Crypt_TripleDES()
- */
-/**
- * Encrypt / decrypt using inner chaining
- *
- * Inner chaining is used by SSH-1 and is generally considered to be less secure then outer chaining (CRYPT_DES_MODE_CBC3).
- */
-define('CRYPT_MODE_3CBC', -2);
-/**
- * BC version of the above.
- */
-define('CRYPT_DES_MODE_3CBC', -2);
-/**
- * Encrypt / decrypt using outer chaining
- *
- * Outer chaining is used by SSH-2 and when the mode is set to CRYPT_DES_MODE_CBC.
- */
-define('CRYPT_MODE_CBC3', CRYPT_MODE_CBC);
-/**
- * BC version of the above.
- */
-define('CRYPT_DES_MODE_CBC3', CRYPT_MODE_CBC3);
-/**#@-*/
->>>>>>> fb5f6cb8
 
 /**
  * Pure-PHP implementation of Triple DES.
@@ -120,16 +85,6 @@
     var $password_default_salt = 'phpseclib';
 
     /**
-     * The namespace used by the cipher for its constants.
-     *
-     * @see \phpseclib\Crypt\DES::const_namespace
-     * @see \phpseclib\Crypt\Base::const_namespace
-     * @var String
-     * @access private
-     */
-    var $const_namespace = 'DES';
-
-    /**
      * The mcrypt specific name of the cipher
      *
      * @see \phpseclib\Crypt\DES::cipher_name_mcrypt
@@ -202,35 +157,20 @@
      * @param optional Integer $mode
      * @access public
      */
-<<<<<<< HEAD
     function __construct($mode = Base::MODE_CBC)
-=======
-    function Crypt_TripleDES($mode = CRYPT_MODE_CBC)
->>>>>>> fb5f6cb8
     {
         switch ($mode) {
             // In case of self::MODE_3CBC, we init as CRYPT_DES_MODE_CBC
             // and additional flag us internally as 3CBC
-<<<<<<< HEAD
             case self::MODE_3CBC:
                 parent::__construct(Base::MODE_CBC);
-=======
-            case CRYPT_DES_MODE_3CBC:
-                parent::Crypt_Base(CRYPT_MODE_CBC);
->>>>>>> fb5f6cb8
                 $this->mode_3cbc = true;
 
                 // This three $des'es will do the 3CBC work (if $key > 64bits)
                 $this->des = array(
-<<<<<<< HEAD
                     new DES(Base::MODE_CBC),
                     new DES(Base::MODE_CBC),
                     new DES(Base::MODE_CBC),
-=======
-                    new Crypt_DES(CRYPT_MODE_CBC),
-                    new Crypt_DES(CRYPT_MODE_CBC),
-                    new Crypt_DES(CRYPT_MODE_CBC),
->>>>>>> fb5f6cb8
                 );
 
                 // we're going to be doing the padding, ourselves, so disable it in the \phpseclib\Crypt\DES objects
@@ -247,16 +187,16 @@
     /**
      * Test for engine validity
      *
-     * This is mainly just a wrapper to set things up for Crypt_Base::isValidEngine()
-     *
-     * @see Crypt_Base::Crypt_Base()
+     * This is mainly just a wrapper to set things up for \phpseclib\Crypt\Base::isValidEngine()
+     *
+     * @see \phpseclib\Crypt\Base::Crypt_Base()
      * @param Integer $engine
      * @access public
      * @return Boolean
      */
     function isValidEngine($engine)
     {
-        if ($engine == CRYPT_ENGINE_OPENSSL) {
+        if ($engine == self::ENGINE_OPENSSL) {
             $this->cipher_name_openssl_ecb = 'des-ede3';
             $mode = $this->_openssl_translate_mode();
             $this->cipher_name_openssl = $mode == 'ecb' ? 'des-ede3' : 'des-ede3-' . $mode;
@@ -335,11 +275,7 @@
     function encrypt($plaintext)
     {
         // parent::en/decrypt() is able to do all the work for all modes and keylengths,
-<<<<<<< HEAD
         // except for: self::MODE_3CBC (inner chaining CBC) with a key > 64bits
-=======
-        // except for: CRYPT_MODE_3CBC (inner chaining CBC) with a key > 64bits
->>>>>>> fb5f6cb8
 
         // if the key is smaller then 8, do what we'd normally do
         if ($this->mode_3cbc && strlen($this->key) > 8) {
@@ -485,8 +421,8 @@
     /**
      * Sets the internal crypt engine
      *
-     * @see Crypt_Base::Crypt_Base()
-     * @see Crypt_Base::setPreferredEngine()
+     * @see \phpseclib\Crypt\Base::Crypt_Base()
+     * @see \phpseclib\Crypt\Base::setPreferredEngine()
      * @param Integer $engine
      * @access public
      * @return Integer
