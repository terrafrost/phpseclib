<?php

/**
 * OpenSSH Key Handler
 *
 * PHP version 5
 *
 * Place in $HOME/.ssh/authorized_keys
 *
 * @author    Jim Wigginton <terrafrost@php.net>
 * @copyright 2015 Jim Wigginton
 * @license   http://www.opensource.org/licenses/mit-license.html  MIT License
 * @link      http://phpseclib.sourceforge.net
 */

declare(strict_types=1);

namespace phpseclib3\Crypt\Common\Formats\Keys;

use ParagonIE\ConstantTime\Base64;
use phpseclib3\Common\Functions\Strings;
use phpseclib3\Crypt\Random;
use phpseclib3\Exception\UnsupportedFormatException;

/**
 * OpenSSH Formatted RSA Key Handler
 *
 * @author  Jim Wigginton <terrafrost@php.net>
 */
abstract class OpenSSH
{
    /**
     * Default comment
     *
     * @var string
     */
    protected static $comment = 'phpseclib-generated-key';

    /**
     * Binary key flag
     *
     * @var bool
     */
    protected static $binary = false;

    /**
     * Sets the default comment
     */
    public static function setComment(string $comment): void
    {
        self::$comment = str_replace(["\r", "\n"], '', $comment);
    }

    /**
     * Break a public or private key down into its constituent components
     *
     * $type can be either ssh-dss or ssh-rsa
     *
     * @param string|array $key
     * @param string|false $password
     */
    public static function load($key, $password = ''): array
    {
        if (!Strings::is_stringable($key)) {
            throw new \UnexpectedValueException('Key should be a string - not a ' . gettype($key));
        }

        // key format is described here:
        // https://cvsweb.openbsd.org/cgi-bin/cvsweb/src/usr.bin/ssh/PROTOCOL.key?annotate=HEAD

        if (strpos($key, 'BEGIN OPENSSH PRIVATE KEY') !== false) {
            $key = preg_replace('#(?:^-.*?-[\r\n]*$)|\s#ms', '', $key);
            $key = Base64::decode($key);
            $magic = Strings::shift($key, 15);
            if ($magic != "openssh-key-v1\0") {
                throw new \RuntimeException('Expected openssh-key-v1');
            }
            [$ciphername, $kdfname, $kdfoptions, $numKeys] = Strings::unpackSSH2('sssN', $key);
            if ($numKeys != 1) {
                // if we wanted to support multiple keys we could update PublicKeyLoader to preview what the # of keys
                // would be; it'd then call Common\Keys\OpenSSH.php::load() and get the paddedKey. it'd then pass
                // that to the appropriate key loading parser $numKey times or something
                throw new \RuntimeException('Although the OpenSSH private key format supports multiple keys phpseclib does not');
            }
            if (strlen($kdfoptions) || $kdfname != 'none' || $ciphername != 'none') {
                /*
                  OpenSSH private keys use a customized version of bcrypt. specifically, instead of encrypting
                  OrpheanBeholderScryDoubt 64 times OpenSSH's bcrypt variant encrypts
                  OxychromaticBlowfishSwatDynamite 64 times. so we can't use crypt().

                  bcrypt is basically Blowfish with an altered key expansion. whereas Blowfish just runs the
                  key through the key expansion bcrypt interleaves the key expansion with the salt and
                  password. this renders openssl / mcrypt unusuable. this forces us to use a pure-PHP implementation
                  of bcrypt. the problem with that is that pure-PHP is too slow to be practically useful.

                  in addition to encrypting a different string 64 times the OpenSSH implementation also performs bcrypt
                  from scratch $rounds times. calling crypt() 64x with bcrypt takes 0.7s. PHP is going to be naturally
                  slower. pure-PHP is 215x slower than OpenSSL for AES and pure-PHP is 43x slower for bcrypt.
                  43 * 0.7 = 30s. no one wants to wait 30s to load a private key.

                  another way to think about this..  according to wikipedia's article on Blowfish,
                  "Each new key requires pre-processing equivalent to encrypting about 4 kilobytes of text".
                  key expansion is done (9+64*2)*160 times. multiply that by 4 and it turns out that Blowfish,
                  OpenSSH style, is the equivalent of encrypting ~80mb of text.

                  more supporting evidence: sodium_compat does not implement Argon2 (another password hashing
                  algorithm) because "It's not feasible to polyfill scrypt or Argon2 into PHP and get reasonable
                  performance. Users would feel motivated to select parameters that downgrade security to avoid
                  denial of service (DoS) attacks. The only winning move is not to play"
                    -- https://github.com/paragonie/sodium_compat/blob/master/README.md
                */
                throw new \RuntimeException('Encrypted OpenSSH private keys are not supported');
                //list($salt, $rounds) = Strings::unpackSSH2('sN', $kdfoptions);
            }

            [$publicKey, $paddedKey] = Strings::unpackSSH2('ss', $key);
            [$type] = Strings::unpackSSH2('s', $publicKey);
            [$checkint1, $checkint2] = Strings::unpackSSH2('NN', $paddedKey);
            // any leftover bytes in $paddedKey are for padding? but they should be sequential bytes. eg. 1, 2, 3, etc.
            if ($checkint1 != $checkint2) {
                throw new \RuntimeException('The two checkints do not match');
            }
            self::checkType($type);

            return compact('type', 'publicKey', 'paddedKey');
        }

        $parts = explode(' ', $key, 3);

        if (!isset($parts[1])) {
            $key = base64_decode($parts[0]);
<<<<<<< HEAD
            $comment = $parts[1] ?? false;
=======
            $comment = false;
>>>>>>> 114f8c8f
        } else {
            $asciiType = $parts[0];
            self::checkType($parts[0]);
            $key = base64_decode($parts[1]);
            $comment = $parts[2] ?? false;
        }
        if ($key === false) {
            throw new \UnexpectedValueException('Key should be a string - not a ' . gettype($key));
        }

        [$type] = Strings::unpackSSH2('s', $key);
        self::checkType($type);
        if (isset($asciiType) && $asciiType != $type) {
            throw new \RuntimeException('Two different types of keys are claimed: ' . $asciiType . ' and ' . $type);
        }
        if (strlen($key) <= 4) {
            throw new \UnexpectedValueException('Key appears to be malformed');
        }

        $publicKey = $key;

        return compact('type', 'publicKey', 'comment');
    }

    /**
     * Toggle between binary and printable keys
     *
     * Printable keys are what are generated by default. These are the ones that go in
     * $HOME/.ssh/authorized_key.
     */
    public static function setBinaryOutput(bool $enabled): void
    {
        self::$binary = $enabled;
    }

    /**
     * Checks to see if the type is valid
     */
    private static function checkType(string $candidate): void
    {
        if (!in_array($candidate, static::$types)) {
            throw new \RuntimeException("The key type ($candidate) is not equal to: " . implode(',', static::$types));
        }
    }

    /**
     * Wrap a private key appropriately
     *
     * @param string|false $password
     */
    protected static function wrapPrivateKey(string $publicKey, string $privateKey, $password, array $options): string
    {
        if (!empty($password) && is_string($password)) {
            throw new UnsupportedFormatException('Encrypted OpenSSH private keys are not supported');
        }

        [, $checkint] = unpack('N', Random::string(4));

        $comment = $options['comment'] ?? self::$comment;
        $paddedKey = Strings::packSSH2('NN', $checkint, $checkint) .
                     $privateKey .
                     Strings::packSSH2('s', $comment);

        /*
           from http://tools.ietf.org/html/rfc4253#section-6 :

           Note that the length of the concatenation of 'packet_length',
           'padding_length', 'payload', and 'random padding' MUST be a multiple
           of the cipher block size or 8, whichever is larger.
         */
        $paddingLength = (7 * strlen($paddedKey)) % 8;
        for ($i = 1; $i <= $paddingLength; $i++) {
            $paddedKey .= chr($i);
        }
        $key = Strings::packSSH2('sssNss', 'none', 'none', '', 1, $publicKey, $paddedKey);
        $key = "openssh-key-v1\0$key";

        return "-----BEGIN OPENSSH PRIVATE KEY-----\n" .
               chunk_split(Base64::encode($key), 70, "\n") .
               "-----END OPENSSH PRIVATE KEY-----\n";
    }
}<|MERGE_RESOLUTION|>--- conflicted
+++ resolved
@@ -129,11 +129,7 @@
 
         if (!isset($parts[1])) {
             $key = base64_decode($parts[0]);
-<<<<<<< HEAD
-            $comment = $parts[1] ?? false;
-=======
             $comment = false;
->>>>>>> 114f8c8f
         } else {
             $asciiType = $parts[0];
             self::checkType($parts[0]);
