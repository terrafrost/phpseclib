<?php

/**
 * Base Class for all \phpseclib3\Crypt\* cipher classes
 *
 * PHP version 5
 *
 * Internally for phpseclib developers:
 *  If you plan to add a new cipher class, please note following rules:
 *
 *  - The new \phpseclib3\Crypt\* cipher class should extend \phpseclib3\Crypt\Common\SymmetricKey
 *
 *  - Following methods are then required to be overridden/overloaded:
 *
 *    - encryptBlock()
 *
 *    - decryptBlock()
 *
 *    - setupKey()
 *
 *  - All other methods are optional to be overridden/overloaded
 *
 *  - Look at the source code of the current ciphers how they extend \phpseclib3\Crypt\Common\SymmetricKey
 *    and take one of them as a start up for the new cipher class.
 *
 *  - Please read all the other comments/notes/hints here also for each class var/method
 *
 * @author    Jim Wigginton <terrafrost@php.net>
 * @author    Hans-Juergen Petrich <petrich@tronic-media.com>
 * @copyright 2007 Jim Wigginton
 * @license   http://www.opensource.org/licenses/mit-license.html  MIT License
 * @link      http://phpseclib.sourceforge.net
 */

declare(strict_types=1);

namespace phpseclib3\Crypt\Common;

use phpseclib3\Common\Functions\Strings;
use phpseclib3\Crypt\Blowfish;
use phpseclib3\Crypt\Hash;
use phpseclib3\Exception\BadDecryptionException;
use phpseclib3\Exception\BadMethodCallException;
use phpseclib3\Exception\BadModeException;
use phpseclib3\Exception\InconsistentSetupException;
use phpseclib3\Exception\InsufficientSetupException;
use phpseclib3\Exception\LengthException;
use phpseclib3\Exception\LogicException;
use phpseclib3\Exception\RuntimeException;
use phpseclib3\Exception\UnsupportedAlgorithmException;
use phpseclib3\Math\BigInteger;
use phpseclib3\Math\BinaryField;
use phpseclib3\Math\PrimeField;

/**
 * Base Class for all \phpseclib3\Crypt\* cipher classes
 *
 * @author  Jim Wigginton <terrafrost@php.net>
 * @author  Hans-Juergen Petrich <petrich@tronic-media.com>
 */
abstract class SymmetricKey
{
    /**
     * Encrypt / decrypt using the Counter mode.
     *
     * Set to -1 since that's what Crypt/Random.php uses to index the CTR mode.
     *
     * @link http://en.wikipedia.org/wiki/Block_cipher_modes_of_operation#Counter_.28CTR.29
     * @see \phpseclib3\Crypt\Common\SymmetricKey::encrypt()
     * @see \phpseclib3\Crypt\Common\SymmetricKey::decrypt()
     */
    public const MODE_CTR = -1;
    /**
     * Encrypt / decrypt using the Electronic Code Book mode.
     *
     * @link http://en.wikipedia.org/wiki/Block_cipher_modes_of_operation#Electronic_codebook_.28ECB.29
     * @see \phpseclib3\Crypt\Common\SymmetricKey::encrypt()
     * @see \phpseclib3\Crypt\Common\SymmetricKey::decrypt()
     */
    public const MODE_ECB = 1;
    /**
     * Encrypt / decrypt using the Code Book Chaining mode.
     *
     * @link http://en.wikipedia.org/wiki/Block_cipher_modes_of_operation#Cipher-block_chaining_.28CBC.29
     * @see \phpseclib3\Crypt\Common\SymmetricKey::encrypt()
     * @see \phpseclib3\Crypt\Common\SymmetricKey::decrypt()
     */
    public const MODE_CBC = 2;
    /**
     * Encrypt / decrypt using the Cipher Feedback mode.
     *
     * @link http://en.wikipedia.org/wiki/Block_cipher_modes_of_operation#Cipher_feedback_.28CFB.29
     * @see \phpseclib3\Crypt\Common\SymmetricKey::encrypt()
     * @see \phpseclib3\Crypt\Common\SymmetricKey::decrypt()
     */
    public const MODE_CFB = 3;
    /**
     * Encrypt / decrypt using the Cipher Feedback mode (8bit)
     *
     * @see \phpseclib3\Crypt\Common\SymmetricKey::encrypt()
     * @see \phpseclib3\Crypt\Common\SymmetricKey::decrypt()
     */
    public const MODE_CFB8 = 7;
    /**
     * Encrypt / decrypt using the Output Feedback mode (8bit)
     *
     * @see \phpseclib3\Crypt\Common\SymmetricKey::encrypt()
     * @see \phpseclib3\Crypt\Common\SymmetricKey::decrypt()
     */
    public const MODE_OFB8 = 8;
    /**
     * Encrypt / decrypt using the Output Feedback mode.
     *
     * @link http://en.wikipedia.org/wiki/Block_cipher_modes_of_operation#Output_feedback_.28OFB.29
     * @see \phpseclib3\Crypt\Common\SymmetricKey::encrypt()
     * @see \phpseclib3\Crypt\Common\SymmetricKey::decrypt()
     */
    public const MODE_OFB = 4;
    /**
     * Encrypt / decrypt using Galois/Counter mode.
     *
     * @link https://en.wikipedia.org/wiki/Galois/Counter_Mode
     * @see \phpseclib3\Crypt\Common\SymmetricKey::encrypt()
     * @see \phpseclib3\Crypt\Common\SymmetricKey::decrypt()
     */
    public const MODE_GCM = 5;
    /**
     * Encrypt / decrypt using streaming mode.
     *
     * @see \phpseclib3\Crypt\Common\SymmetricKey::encrypt()
     * @see \phpseclib3\Crypt\Common\SymmetricKey::decrypt()
     */
    public const MODE_STREAM = 6;

    /**
     * Mode Map
     *
     * @see \phpseclib3\Crypt\Common\SymmetricKey::__construct()
     */
    public const MODE_MAP = [
        'ctr'    => self::MODE_CTR,
        'ecb'    => self::MODE_ECB,
        'cbc'    => self::MODE_CBC,
        'cfb'    => self::MODE_CFB,
        'cfb8'   => self::MODE_CFB8,
        'ofb'    => self::MODE_OFB,
        'ofb8'   => self::MODE_OFB8,
        'gcm'    => self::MODE_GCM,
        'stream' => self::MODE_STREAM,
    ];

    /**
     * Base value for the internal implementation $engine switch
     *
     * @see \phpseclib3\Crypt\Common\SymmetricKey::__construct()
     */
    public const ENGINE_INTERNAL = 1;
    /**
     * Base value for the eval() implementation $engine switch
     *
     * @see \phpseclib3\Crypt\Common\SymmetricKey::__construct()
     */
    public const ENGINE_EVAL = 2;
    /**
     * Base value for the openssl implementation $engine switch
     *
     * @see \phpseclib3\Crypt\Common\SymmetricKey::__construct()
     */
    public const ENGINE_OPENSSL = 4;
    /**
     * Base value for the libsodium implementation $engine switch
     *
     * @see \phpseclib3\Crypt\Common\SymmetricKey::__construct()
     */
    public const ENGINE_LIBSODIUM = 5;
    /**
     * Base value for the openssl / gcm implementation $engine switch
     *
     * @see \phpseclib3\Crypt\Common\SymmetricKey::__construct()
     */
    public const ENGINE_OPENSSL_GCM = 6;

    /**
     * Engine Reverse Map
     *
     * @see \phpseclib3\Crypt\Common\SymmetricKey::getEngine()
     */
    public const ENGINE_MAP = [
        self::ENGINE_INTERNAL    => 'PHP',
        self::ENGINE_EVAL        => 'Eval',
        self::ENGINE_OPENSSL     => 'OpenSSL',
        self::ENGINE_LIBSODIUM   => 'libsodium',
        self::ENGINE_OPENSSL_GCM => 'OpenSSL (GCM)',
    ];

    /**
     * The Encryption Mode
     *
     * @see self::__construct()
     * @var int
     */
    protected $mode;

    /**
     * The Block Length of the block cipher
     *
     * @var int
     */
    protected $block_size = 16;

    /**
     * The Key
     *
     * @see self::setKey()
     * @var string
     */
    protected $key = false;

    /**
     * HMAC Key
     *
     * @see self::setupGCM()
     * @var null|string
     */
    private $hKey = null;

    /**
     * The Initialization Vector
     *
     * @see self::setIV()
     * @var string
     */
    protected $iv = false;

    /**
     * A "sliding" Initialization Vector
     *
     * @see self::enableContinuousBuffer()
     * @see self::clearBuffers()
     * @var string
     */
    protected $encryptIV;

    /**
     * A "sliding" Initialization Vector
     *
     * @see self::enableContinuousBuffer()
     * @see self::clearBuffers()
     * @var string
     */
    protected $decryptIV;

    /**
     * Continuous Buffer status
     *
     * @see self::enableContinuousBuffer()
     * @var bool
     */
    protected $continuousBuffer = false;

    /**
     * Encryption buffer for CTR, OFB and CFB modes
     *
     * @see self::encrypt()
     * @see self::clearBuffers()
     * @var array
     */
    protected $enbuffer;

    /**
     * Decryption buffer for CTR, OFB and CFB modes
     *
     * @see self::decrypt()
     * @see self::clearBuffers()
     * @var array
     */
    protected $debuffer;

    /**
     * Does internal cipher state need to be (re)initialized?
     *
     * @see self::setKey()
     * @see self::setIV()
     * @see self::disableContinuousBuffer()
     * @var bool
     */
    protected $changed = true;

    /**
     * Does Eval engie need to be (re)initialized?
     *
     * @see self::setup()
     * @var bool
     */
    protected $nonIVChanged = true;

    /**
     * Padding status
     *
     * @see self::enablePadding()
     * @var bool
     */
    private $padding = true;

    /**
     * Is the mode one that is paddable?
     *
     * @see self::__construct()
     * @var bool
     */
    private $paddable = false;

    /**
     * Holds which crypt engine internaly should be use,
     * which will be determined automatically on __construct()
     *
     * Currently available $engines are:
     * - self::ENGINE_LIBSODIUM   (very fast, php-extension: libsodium, extension_loaded('libsodium') required)
     * - self::ENGINE_OPENSSL_GCM (very fast, php-extension: openssl, extension_loaded('openssl') required)
     * - self::ENGINE_OPENSSL     (very fast, php-extension: openssl, extension_loaded('openssl') required)
     * - self::ENGINE_EVAL        (medium, pure php-engine, no php-extension required)
     * - self::ENGINE_INTERNAL    (slower, pure php-engine, no php-extension required)
     *
     * @see self::setEngine()
     * @see self::encrypt()
     * @see self::decrypt()
     * @var int
     */
    protected $engine;

    /**
     * Holds the preferred crypt engine
     *
     * @see self::setEngine()
     * @see self::setPreferredEngine()
     * @var int
     */
    private $preferredEngine;

    /**
     * The openssl specific name of the cipher
     *
     * Only used if $engine == self::ENGINE_OPENSSL
     *
     * @link http://www.php.net/openssl-get-cipher-methods
     * @var string
     */
    protected $cipher_name_openssl;

    /**
     * The openssl specific name of the cipher in ECB mode
     *
     * If OpenSSL does not support the mode we're trying to use (CTR)
     * it can still be emulated with ECB mode.
     *
     * @link http://www.php.net/openssl-get-cipher-methods
     * @var string
     */
    protected $cipher_name_openssl_ecb;

    /**
     * The default salt used by setPassword()
     *
     * @see self::setPassword()
     * @var string
     */
    private $password_default_salt = 'phpseclib/salt';

    /**
     * The name of the performance-optimized callback function
     *
     * Used by encrypt() / decrypt()
     * only if $engine == self::ENGINE_INTERNAL
     *
     * @see self::encrypt()
     * @see self::decrypt()
     * @see self::setupInlineCrypt()
     * @var Callback
     */
    protected $inline_crypt;

    /**
     * If OpenSSL can be used in ECB but not in CTR we can emulate CTR
     *
     * @see self::openssl_ctr_process()
     * @var bool
     */
    private $openssl_emulate_ctr = false;

    /**
     * Has the key length explicitly been set or should it be derived from the key, itself?
     *
     * @see self::setKeyLength()
     * @var bool
     */
    protected $explicit_key_length = false;

    /**
     * Hash subkey for GHASH
     *
     * @see self::setupGCM()
     * @see self::ghash()
     * @var BinaryField\Integer
     */
    private $h;

    /**
     * Additional authenticated data
     *
     * @var string
     */
    protected $aad = '';

    /**
     * Authentication Tag produced after a round of encryption
     *
     * @var string
     */
    protected $newtag = false;

    /**
     * Authentication Tag to be verified during decryption
     *
     * @var string
     */
    protected $oldtag = false;

    /**
     * GCM Binary Field
     *
     * @see self::__construct()
     * @see self::ghash()
     * @var BinaryField
     */
    private static $gcmField;

    /**
     * Poly1305 Prime Field
     *
     * @see self::enablePoly1305()
     * @see self::poly1305()
     * @var PrimeField
     */
    private static $poly1305Field;

    /**
     * Poly1305 Key
     *
     * @see self::setPoly1305Key()
     * @see self::poly1305()
     * @var string
     */
    protected $poly1305Key;

    /**
     * Poly1305 Flag
     *
     * @see self::setPoly1305Key()
     * @see self::enablePoly1305()
     * @var boolean
     */
    protected $usePoly1305 = false;

    /**
     * The Original Initialization Vector
     *
     * GCM uses the nonce to build the IV but we want to be able to distinguish between nonce-derived
     * IV's and user-set IV's
     *
     * @see self::setIV()
     * @var string
     */
    private $origIV = false;

    /**
     * Nonce
     *
     * Only used with GCM. We could re-use setIV() but nonce's can be of a different length and
     * toggling between GCM and other modes could be more complicated if we re-used setIV()
     *
     * @see self::setNonce()
     * @var string
     */
    protected $nonce = false;

    /**
     * Default Constructor.
     *
     * $mode could be:
     *
     * - ecb
     *
     * - cbc
     *
     * - ctr
     *
     * - cfb
     *
     * - cfb8
     *
     * - ofb
     *
     * - ofb8
     *
     * - gcm
     *
     * @throws BadModeException if an invalid / unsupported mode is provided
     */
    public function __construct(string $mode)
    {
        $mode = strtolower($mode);
        // necessary because of 5.6 compatibility; we can't do isset(self::MODE_MAP[$mode]) in 5.6
        $map = self::MODE_MAP;
        if (!isset($map[$mode])) {
            throw new BadModeException('No valid mode has been specified');
        }

        $mode = self::MODE_MAP[$mode];

        // $mode dependent settings
        switch ($mode) {
            case self::MODE_ECB:
            case self::MODE_CBC:
                $this->paddable = true;
                break;
            case self::MODE_CTR:
            case self::MODE_CFB:
            case self::MODE_CFB8:
            case self::MODE_OFB:
            case self::MODE_OFB8:
            case self::MODE_STREAM:
                $this->paddable = false;
                break;
            case self::MODE_GCM:
                if ($this->block_size != 16) {
                    throw new BadModeException('GCM is only valid for block ciphers with a block size of 128 bits');
                }
                if (!isset(self::$gcmField)) {
                    self::$gcmField = new BinaryField(128, 7, 2, 1, 0);
                }
                $this->paddable = false;
                break;
            default:
                throw new BadModeException('No valid mode has been specified');
        }

        $this->mode = $mode;

        static::initialize_static_variables();
    }

    /**
     * Initialize static variables
     */
    protected static function initialize_static_variables(): void
    {
    }

    /**
     * Sets the initialization vector.
     *
     * setIV() is not required when ecb or gcm modes are being used.
     *
     * {@internal Can be overwritten by a sub class, but does not have to be}
     *
     * @throws LengthException if the IV length isn't equal to the block size
     * @throws BadMethodCallException if an IV is provided when one shouldn't be
     */
    public function setIV(string $iv): void
    {
        if ($this->mode == self::MODE_ECB) {
            throw new BadMethodCallException('This mode does not require an IV.');
        }

        if ($this->mode == self::MODE_GCM) {
            throw new BadMethodCallException('Use setNonce instead');
        }

        if (!$this->usesIV()) {
            throw new BadMethodCallException('This algorithm does not use an IV.');
        }

        if (strlen($iv) != $this->block_size) {
            throw new LengthException('Received initialization vector of size ' . strlen($iv) . ', but size ' . $this->block_size . ' is required');
        }

        $this->iv = $this->origIV = $iv;
        $this->changed = true;
    }

    /**
     * Enables Poly1305 mode.
     *
     * Once enabled Poly1305 cannot be disabled.
     *
     * @throws BadMethodCallException if Poly1305 is enabled whilst in GCM mode
     */
    public function enablePoly1305(): void
    {
        if ($this->mode == self::MODE_GCM) {
            throw new BadMethodCallException('Poly1305 cannot be used in GCM mode');
        }

        $this->usePoly1305 = true;
    }

    /**
     * Enables Poly1305 mode.
     *
     * Once enabled Poly1305 cannot be disabled. If $key is not passed then an attempt to call createPoly1305Key
     * will be made.
     *
     * @param string|null $key optional
     * @throws LengthException if the key isn't long enough
     * @throws BadMethodCallException if Poly1305 is enabled whilst in GCM mode
     */
<<<<<<< HEAD
    public function setPoly1305Key(string $key = null): void
=======
    public function setPoly1305Key(?string $key = null): void
>>>>>>> d2c96631
    {
        if ($this->mode == self::MODE_GCM) {
            throw new BadMethodCallException('Poly1305 cannot be used in GCM mode');
        }

        if (!is_string($key) || strlen($key) != 32) {
            throw new LengthException('The Poly1305 key must be 32 bytes long (256 bits)');
        }

        if (!isset(self::$poly1305Field)) {
            // 2^130-5
            self::$poly1305Field = new PrimeField(new BigInteger('3fffffffffffffffffffffffffffffffb', 16));
        }

        $this->poly1305Key = $key;
        $this->usePoly1305 = true;
    }

    /**
     * Sets the nonce.
     *
     * setNonce() is only required when gcm is used
     *
     * @throws BadMethodCallException if an nonce is provided when one shouldn't be
     */
    public function setNonce(string $nonce): void
    {
        if ($this->mode != self::MODE_GCM) {
            throw new BadMethodCallException('Nonces are only used in GCM mode.');
        }

        $this->nonce = $nonce;
        $this->setEngine();
    }

    /**
     * Sets additional authenticated data
     *
     * setAAD() is only used by gcm or in poly1305 mode
     *
     * @throws BadMethodCallException if mode isn't GCM or if poly1305 isn't being utilized
     */
    public function setAAD(string $aad): void
    {
        if ($this->mode != self::MODE_GCM && !$this->usePoly1305) {
            throw new BadMethodCallException('Additional authenticated data is only utilized in GCM mode or with Poly1305');
        }

        $this->aad = $aad;
    }

    /**
     * Returns whether or not the algorithm uses an IV
     */
    public function usesIV(): bool
    {
        return $this->mode != self::MODE_GCM && $this->mode != self::MODE_ECB;
    }

    /**
     * Returns whether or not the algorithm uses a nonce
     */
    public function usesNonce(): bool
    {
        return $this->mode == self::MODE_GCM;
    }

    /**
     * Returns the current key length in bits
     */
    public function getKeyLength(): int
    {
        return $this->key_length << 3;
    }

    /**
     * Returns the current block length in bits
     */
    public function getBlockLength(): int
    {
        return $this->block_size << 3;
    }

    /**
     * Returns the current block length in bytes
     */
    public function getBlockLengthInBytes(): int
    {
        return $this->block_size;
    }

    /**
     * Sets the key length.
     *
     * Keys with explicitly set lengths need to be treated accordingly
     */
    public function setKeyLength(int $length): void
    {
        $this->explicit_key_length = $length >> 3;

        if (is_string($this->key) && strlen($this->key) != $this->explicit_key_length) {
            $this->key = false;
            throw new InconsistentSetupException('Key has already been set and is not ' . $this->explicit_key_length . ' bytes long');
        }
    }

    /**
     * Sets the key.
     *
     * The min/max length(s) of the key depends on the cipher which is used.
     * If the key not fits the length(s) of the cipher it will paded with null bytes
     * up to the closest valid key length.  If the key is more than max length,
     * we trim the excess bits.
     *
     * If the key is not explicitly set, it'll be assumed to be all null bytes.
     *
     * {@internal Could, but not must, extend by the child Crypt_* class}
     */
    public function setKey(string $key): void
    {
        if ($this->explicit_key_length !== false && strlen($key) != $this->explicit_key_length) {
            throw new InconsistentSetupException('Key length has already been set to ' . $this->explicit_key_length . ' bytes and this key is ' . strlen($key) . ' bytes');
        }

        $this->key = $key;
        $this->key_length = strlen($key);
        $this->setEngine();
    }

    /**
     * Sets the password.
     *
     * Depending on what $method is set to, setPassword()'s (optional) parameters are as follows:
     *     {@link http://en.wikipedia.org/wiki/PBKDF2 pbkdf2} or pbkdf1:
     *         $hash, $salt, $count, $dkLen
     *
     *         Where $hash (default = sha1) currently supports the following hashes: see: Crypt/Hash.php
     *     {@link https://en.wikipedia.org/wiki/Bcrypt bcypt}:
     *         $salt, $rounds, $keylen
     *
     *         This is a modified version of bcrypt used by OpenSSH.
     *
     * {@internal Could, but not must, extend by the child Crypt_* class}
     *
     * @param int|string ...$func_args
     * @throws LengthException if pbkdf1 is being used and the derived key length exceeds the hash length
     * @throws RuntimeException if bcrypt is being used and a salt isn't provided
     * @see Crypt/Hash.php
     */
    public function setPassword(string $password, string $method = 'pbkdf2', ...$func_args): bool
    {
        $key = '';

        $method = strtolower($method);
        switch ($method) {
            case 'bcrypt':
                if (!isset($func_args[2])) {
                    throw new RuntimeException('A salt must be provided for bcrypt to work');
                }

                $salt = $func_args[0];

                $rounds = $func_args[1] ?? 16;
                $keylen = $func_args[2] ?? $this->key_length;

                $key = Blowfish::bcrypt_pbkdf($password, $salt, $keylen + $this->block_size, $rounds);

                $this->setKey(substr($key, 0, $keylen));
                $this->setIV(substr($key, $keylen));

                return true;
            case 'pkcs12': // from https://tools.ietf.org/html/rfc7292#appendix-B.2
            case 'pbkdf1':
            case 'pbkdf2':
                // Hash function
                $hash = isset($func_args[0]) ? strtolower($func_args[0]) : 'sha1';
                $hashObj = new Hash();
                $hashObj->setHash($hash);

                // WPA and WPA2 use the SSID as the salt
                $salt = $func_args[1] ?? $this->password_default_salt;

                // RFC2898#section-4.2 uses 1,000 iterations by default
                // WPA and WPA2 use 4,096.
                $count = $func_args[2] ?? 1000;

                // Keylength
                if (isset($func_args[3])) {
                    if ($func_args[3] <= 0) {
                        throw new LengthException('Derived key length cannot be longer 0 or less');
                    }
                    $dkLen = $func_args[3];
                } else {
                    $key_length = $this->explicit_key_length !== false ? $this->explicit_key_length : $this->key_length;
                    $dkLen = $method == 'pbkdf1' ? 2 * $key_length : $key_length;
                }

                switch (true) {
                    case $method == 'pkcs12':
                        /*
                         In this specification, however, all passwords are created from
                         BMPStrings with a NULL terminator.  This means that each character in
                         the original BMPString is encoded in 2 bytes in big-endian format
                         (most-significant byte first).  There are no Unicode byte order
                         marks.  The 2 bytes produced from the last character in the BMPString
                         are followed by 2 additional bytes with the value 0x00.

                         -- https://tools.ietf.org/html/rfc7292#appendix-B.1
                         */
                        $password = "\0" . chunk_split($password, 1, "\0") . "\0";

                        /*
                         This standard specifies 3 different values for the ID byte mentioned
                         above:

                         1.  If ID=1, then the pseudorandom bits being produced are to be used
                             as key material for performing encryption or decryption.

                         2.  If ID=2, then the pseudorandom bits being produced are to be used
                             as an IV (Initial Value) for encryption or decryption.

                         3.  If ID=3, then the pseudorandom bits being produced are to be used
                             as an integrity key for MACing.
                         */
                        // Construct a string, D (the "diversifier"), by concatenating v/8
                        // copies of ID.
                        $blockLength = $hashObj->getBlockLengthInBytes();
                        $d1 = str_repeat(chr(1), $blockLength);
                        $d2 = str_repeat(chr(2), $blockLength);
                        $s = '';
                        if (strlen($salt)) {
                            while (strlen($s) < $blockLength) {
                                $s .= $salt;
                            }
                        }
                        $s = substr($s, 0, $blockLength);

                        $p = '';
                        if (strlen($password)) {
                            while (strlen($p) < $blockLength) {
                                $p .= $password;
                            }
                        }
                        $p = substr($p, 0, $blockLength);

                        $i = $s . $p;

                        $this->setKey(self::pkcs12helper($dkLen, $hashObj, $i, $d1, $count));
                        if ($this->usesIV()) {
                            $this->setIV(self::pkcs12helper($this->block_size, $hashObj, $i, $d2, $count));
                        }

                        return true;
                    case $method == 'pbkdf1':
                        if ($dkLen > $hashObj->getLengthInBytes()) {
                            throw new LengthException('Derived key length cannot be longer than the hash length');
                        }
                        $t = $password . $salt;
                        for ($i = 0; $i < $count; ++$i) {
                            $t = $hashObj->hash($t);
                        }
                        $key = substr($t, 0, $dkLen);

                        $this->setKey(substr($key, 0, $dkLen >> 1));
                        if ($this->usesIV()) {
                            $this->setIV(substr($key, $dkLen >> 1));
                        }

                        return true;
                    case !in_array($hash, hash_algos()):
                        $i = 1;
                        $hashObj->setKey($password);
                        while (strlen($key) < $dkLen) {
                            $f = $u = $hashObj->hash($salt . pack('N', $i++));
                            for ($j = 2; $j <= $count; ++$j) {
                                $u = $hashObj->hash($u);
                                $f ^= $u;
                            }
                            $key .= $f;
                        }
                        $key = substr($key, 0, $dkLen);
                        break;
                    default:
                        $key = hash_pbkdf2($hash, $password, $salt, $count, $dkLen, true);
                }
                break;
            default:
                throw new UnsupportedAlgorithmException($method . ' is not a supported password hashing method');
        }

        $this->setKey($key);

        return true;
    }

    /**
     * PKCS#12 KDF Helper Function
     *
     * As discussed here:
     *
     * {@link https://tools.ietf.org/html/rfc7292#appendix-B}
     *
     * @return string $a
     * @see self::setPassword()
     */
    private static function pkcs12helper(int $n, Hash $hashObj, string $i, string $d, int $count): string
    {
        static $one;
        if (!isset($one)) {
            $one = new BigInteger(1);
        }

        $blockLength = $hashObj->getBlockLength() >> 3;

        $c = ceil($n / $hashObj->getLengthInBytes());
        $a = '';
        for ($j = 1; $j <= $c; $j++) {
            $ai = $d . $i;
            for ($k = 0; $k < $count; $k++) {
                $ai = $hashObj->hash($ai);
            }
            $b = '';
            while (strlen($b) < $blockLength) {
                $b .= $ai;
            }
            $b = substr($b, 0, $blockLength);
            $b = new BigInteger($b, 256);
            $newi = '';
            for ($k = 0; $k < strlen($i); $k += $blockLength) {
                $temp = substr($i, $k, $blockLength);
                $temp = new BigInteger($temp, 256);
                $temp->setPrecision($blockLength << 3);
                $temp = $temp->add($b);
                $temp = $temp->add($one);
                $newi .= $temp->toBytes(false);
            }
            $i = $newi;
            $a .= $ai;
        }

        return substr($a, 0, $n);
    }

    /**
     * Encrypts a message.
     *
     * $plaintext will be padded with additional bytes such that it's length is a multiple of the block size. Other cipher
     * implementations may or may not pad in the same manner.  Other common approaches to padding and the reasons why it's
     * necessary are discussed in the following
     * URL:
     *
     * {@link http://www.di-mgt.com.au/cryptopad.html http://www.di-mgt.com.au/cryptopad.html}
     *
     * An alternative to padding is to, separately, send the length of the file.  This is what SSH, in fact, does.
     * strlen($plaintext) will still need to be a multiple of the block size, however, arbitrary values can be added to make it that
     * length.
     *
     * {@internal Could, but not must, extend by the child Crypt_* class}
     *
     * @return string $ciphertext
     * @see self::decrypt()
     */
    public function encrypt(string $plaintext): string
    {
        if ($this->paddable) {
            $plaintext = $this->pad($plaintext);
        }

        $this->setup();

        if ($this->mode == self::MODE_GCM) {
            $oldIV = $this->iv;
            Strings::increment_str($this->iv);
            $cipher = new static('ctr');
            $cipher->setKey($this->key);
            $cipher->setIV($this->iv);
            $ciphertext = $cipher->encrypt($plaintext);

            $s = $this->ghash(
                self::nullPad128($this->aad) .
                self::nullPad128($ciphertext) .
                self::len64($this->aad) .
                self::len64($ciphertext)
            );
            $cipher->encryptIV = $this->iv = $this->encryptIV = $this->decryptIV = $oldIV;
            $this->newtag = $cipher->encrypt($s);
            return $ciphertext;
        }

        if (isset($this->poly1305Key)) {
            $cipher = clone $this;
            unset($cipher->poly1305Key);
            $this->usePoly1305 = false;
            $ciphertext = $cipher->encrypt($plaintext);
            $this->newtag = $this->poly1305($ciphertext);
            return $ciphertext;
        }

        if ($this->engine === self::ENGINE_OPENSSL) {
            switch ($this->mode) {
                case self::MODE_STREAM:
                    return openssl_encrypt($plaintext, $this->cipher_name_openssl, $this->key, OPENSSL_RAW_DATA | OPENSSL_ZERO_PADDING);
                case self::MODE_ECB:
                    return openssl_encrypt($plaintext, $this->cipher_name_openssl, $this->key, OPENSSL_RAW_DATA | OPENSSL_ZERO_PADDING);
                case self::MODE_CBC:
                    $result = openssl_encrypt($plaintext, $this->cipher_name_openssl, $this->key, OPENSSL_RAW_DATA | OPENSSL_ZERO_PADDING, $this->encryptIV);
                    if ($this->continuousBuffer) {
                        $this->encryptIV = substr($result, -$this->block_size);
                    }
                    return $result;
                case self::MODE_CTR:
                    return $this->openssl_ctr_process($plaintext, $this->encryptIV, $this->enbuffer);
                case self::MODE_CFB:
                    // cfb loosely routines inspired by openssl's:
                    // {@link http://cvs.openssl.org/fileview?f=openssl/crypto/modes/cfb128.c&v=1.3.2.2.2.1}
                    $ciphertext = '';
                    if ($this->continuousBuffer) {
                        $iv = &$this->encryptIV;
                        $pos = &$this->enbuffer['pos'];
                    } else {
                        $iv = $this->encryptIV;
                        $pos = 0;
                    }
                    $len = strlen($plaintext);
                    $i = 0;
                    if ($pos) {
                        $orig_pos = $pos;
                        $max = $this->block_size - $pos;
                        if ($len >= $max) {
                            $i = $max;
                            $len -= $max;
                            $pos = 0;
                        } else {
                            $i = $len;
                            $pos += $len;
                            $len = 0;
                        }
                        // ie. $i = min($max, $len), $len-= $i, $pos+= $i, $pos%= $blocksize
                        $ciphertext = substr($iv, $orig_pos) ^ $plaintext;
                        $iv = substr_replace($iv, $ciphertext, $orig_pos, $i);
                        $plaintext = substr($plaintext, $i);
                    }

                    $overflow = $len % $this->block_size;

                    if ($overflow) {
                        $ciphertext .= openssl_encrypt(substr($plaintext, 0, -$overflow) . str_repeat("\0", $this->block_size), $this->cipher_name_openssl, $this->key, OPENSSL_RAW_DATA | OPENSSL_ZERO_PADDING, $iv);
                        $iv = Strings::pop($ciphertext, $this->block_size);

                        $size = $len - $overflow;
                        $block = $iv ^ substr($plaintext, -$overflow);
                        $iv = substr_replace($iv, $block, 0, $overflow);
                        $ciphertext .= $block;
                        $pos = $overflow;
                    } elseif ($len) {
                        $ciphertext = openssl_encrypt($plaintext, $this->cipher_name_openssl, $this->key, OPENSSL_RAW_DATA | OPENSSL_ZERO_PADDING, $iv);
                        $iv = substr($ciphertext, -$this->block_size);
                    }

                    return $ciphertext;
                case self::MODE_CFB8:
                    $ciphertext = openssl_encrypt($plaintext, $this->cipher_name_openssl, $this->key, OPENSSL_RAW_DATA | OPENSSL_ZERO_PADDING, $this->encryptIV);
                    if ($this->continuousBuffer) {
                        if (($len = strlen($ciphertext)) >= $this->block_size) {
                            $this->encryptIV = substr($ciphertext, -$this->block_size);
                        } else {
                            $this->encryptIV = substr($this->encryptIV, $len - $this->block_size) . substr($ciphertext, -$len);
                        }
                    }
                    return $ciphertext;
                case self::MODE_OFB8:
                    $ciphertext = '';
                    $len = strlen($plaintext);
                    $iv = $this->encryptIV;

                    for ($i = 0; $i < $len; ++$i) {
                        $xor = openssl_encrypt($iv, $this->cipher_name_openssl_ecb, $this->key, $this->openssl_options, $this->decryptIV);
                        $ciphertext .= $plaintext[$i] ^ $xor;
                        $iv = substr($iv, 1) . $xor[0];
                    }

                    if ($this->continuousBuffer) {
                        $this->encryptIV = $iv;
                    }
                    break;
                case self::MODE_OFB:
                    return $this->openssl_ofb_process($plaintext, $this->encryptIV, $this->enbuffer);
            }
        }

        if ($this->engine === self::ENGINE_EVAL) {
            $inline = $this->inline_crypt;
            return $inline('encrypt', $plaintext);
        }

        $buffer = &$this->enbuffer;
        $block_size = $this->block_size;
        $ciphertext = '';
        switch ($this->mode) {
            case self::MODE_ECB:
                for ($i = 0; $i < strlen($plaintext); $i += $block_size) {
                    $ciphertext .= $this->encryptBlock(substr($plaintext, $i, $block_size));
                }
                break;
            case self::MODE_CBC:
                $xor = $this->encryptIV;
                for ($i = 0; $i < strlen($plaintext); $i += $block_size) {
                    $block = substr($plaintext, $i, $block_size);
                    $block = $this->encryptBlock($block ^ $xor);
                    $xor = $block;
                    $ciphertext .= $block;
                }
                if ($this->continuousBuffer) {
                    $this->encryptIV = $xor;
                }
                break;
            case self::MODE_CTR:
                $xor = $this->encryptIV;
                if (strlen($buffer['ciphertext'])) {
                    for ($i = 0; $i < strlen($plaintext); $i += $block_size) {
                        $block = substr($plaintext, $i, $block_size);
                        if (strlen($block) > strlen($buffer['ciphertext'])) {
                            $buffer['ciphertext'] .= $this->encryptBlock($xor);
                            Strings::increment_str($xor);
                        }
                        $key = Strings::shift($buffer['ciphertext'], $block_size);
                        $ciphertext .= $block ^ $key;
                    }
                } else {
                    for ($i = 0; $i < strlen($plaintext); $i += $block_size) {
                        $block = substr($plaintext, $i, $block_size);
                        $key = $this->encryptBlock($xor);
                        Strings::increment_str($xor);
                        $ciphertext .= $block ^ $key;
                    }
                }
                if ($this->continuousBuffer) {
                    $this->encryptIV = $xor;
                    if ($start = strlen($plaintext) % $block_size) {
                        $buffer['ciphertext'] = substr($key, $start) . $buffer['ciphertext'];
                    }
                }
                break;
            case self::MODE_CFB:
                // cfb loosely routines inspired by openssl's:
                // {@link http://cvs.openssl.org/fileview?f=openssl/crypto/modes/cfb128.c&v=1.3.2.2.2.1}
                if ($this->continuousBuffer) {
                    $iv = &$this->encryptIV;
                    $pos = &$buffer['pos'];
                } else {
                    $iv = $this->encryptIV;
                    $pos = 0;
                }
                $len = strlen($plaintext);
                $i = 0;
                if ($pos) {
                    $orig_pos = $pos;
                    $max = $block_size - $pos;
                    if ($len >= $max) {
                        $i = $max;
                        $len -= $max;
                        $pos = 0;
                    } else {
                        $i = $len;
                        $pos += $len;
                        $len = 0;
                    }
                    // ie. $i = min($max, $len), $len-= $i, $pos+= $i, $pos%= $blocksize
                    $ciphertext = substr($iv, $orig_pos) ^ $plaintext;
                    $iv = substr_replace($iv, $ciphertext, $orig_pos, $i);
                }
                while ($len >= $block_size) {
                    $iv = $this->encryptBlock($iv) ^ substr($plaintext, $i, $block_size);
                    $ciphertext .= $iv;
                    $len -= $block_size;
                    $i += $block_size;
                }
                if ($len) {
                    $iv = $this->encryptBlock($iv);
                    $block = $iv ^ substr($plaintext, $i);
                    $iv = substr_replace($iv, $block, 0, $len);
                    $ciphertext .= $block;
                    $pos = $len;
                }
                break;
            case self::MODE_CFB8:
                $ciphertext = '';
                $len = strlen($plaintext);
                $iv = $this->encryptIV;

                for ($i = 0; $i < $len; ++$i) {
                    $ciphertext .= ($c = $plaintext[$i] ^ $this->encryptBlock($iv));
                    $iv = substr($iv, 1) . $c;
                }

                if ($this->continuousBuffer) {
                    if ($len >= $block_size) {
                        $this->encryptIV = substr($ciphertext, -$block_size);
                    } else {
                        $this->encryptIV = substr($this->encryptIV, $len - $block_size) . substr($ciphertext, -$len);
                    }
                }
                break;
            case self::MODE_OFB8:
                $ciphertext = '';
                $len = strlen($plaintext);
                $iv = $this->encryptIV;

                for ($i = 0; $i < $len; ++$i) {
                    $xor = $this->encryptBlock($iv);
                    $ciphertext .= $plaintext[$i] ^ $xor;
                    $iv = substr($iv, 1) . $xor[0];
                }

                if ($this->continuousBuffer) {
                    $this->encryptIV = $iv;
                }
                break;
            case self::MODE_OFB:
                $xor = $this->encryptIV;
                if (strlen($buffer['xor'])) {
                    for ($i = 0; $i < strlen($plaintext); $i += $block_size) {
                        $block = substr($plaintext, $i, $block_size);
                        if (strlen($block) > strlen($buffer['xor'])) {
                            $xor = $this->encryptBlock($xor);
                            $buffer['xor'] .= $xor;
                        }
                        $key = Strings::shift($buffer['xor'], $block_size);
                        $ciphertext .= $block ^ $key;
                    }
                } else {
                    for ($i = 0; $i < strlen($plaintext); $i += $block_size) {
                        $xor = $this->encryptBlock($xor);
                        $ciphertext .= substr($plaintext, $i, $block_size) ^ $xor;
                    }
                    $key = $xor;
                }
                if ($this->continuousBuffer) {
                    $this->encryptIV = $xor;
                    if ($start = strlen($plaintext) % $block_size) {
                        $buffer['xor'] = substr($key, $start) . $buffer['xor'];
                    }
                }
                break;
            case self::MODE_STREAM:
                $ciphertext = $this->encryptBlock($plaintext);
                break;
        }

        return $ciphertext;
    }

    /**
     * Decrypts a message.
     *
     * If strlen($ciphertext) is not a multiple of the block size, null bytes will be added to the end of the string until
     * it is.
     *
     * {@internal Could, but not must, extend by the child Crypt_* class}
     *
     * @return string $plaintext
     * @throws LengthException if we're inside a block cipher and the ciphertext length is not a multiple of the block size
     * @see self::encrypt()
     */
    public function decrypt(string $ciphertext): string
    {
        if ($this->paddable && strlen($ciphertext) % $this->block_size) {
            throw new LengthException('The ciphertext length (' . strlen($ciphertext) . ') needs to be a multiple of the block size (' . $this->block_size . ')');
        }
        $this->setup();

        if ($this->mode == self::MODE_GCM || isset($this->poly1305Key)) {
            if ($this->oldtag === false) {
                throw new InsufficientSetupException('Authentication Tag has not been set');
            }

            if (isset($this->poly1305Key)) {
                $newtag = $this->poly1305($ciphertext);
            } else {
                $oldIV = $this->iv;
                Strings::increment_str($this->iv);
                $cipher = new static('ctr');
                $cipher->setKey($this->key);
                $cipher->setIV($this->iv);
                $plaintext = $cipher->decrypt($ciphertext);

                $s = $this->ghash(
                    self::nullPad128($this->aad) .
                    self::nullPad128($ciphertext) .
                    self::len64($this->aad) .
                    self::len64($ciphertext)
                );
                $cipher->encryptIV = $this->iv = $this->encryptIV = $this->decryptIV = $oldIV;
                $newtag = $cipher->encrypt($s);
            }
            if ($this->oldtag != substr($newtag, 0, strlen($newtag))) {
                $cipher = clone $this;
                unset($cipher->poly1305Key);
                $this->usePoly1305 = false;
                $plaintext = $cipher->decrypt($ciphertext);
                $this->oldtag = false;
                throw new BadDecryptionException('Derived authentication tag and supplied authentication tag do not match');
            }
            $this->oldtag = false;
            return $plaintext;
        }

        if ($this->engine === self::ENGINE_OPENSSL) {
            switch ($this->mode) {
                case self::MODE_STREAM:
                    $plaintext = openssl_decrypt($ciphertext, $this->cipher_name_openssl, $this->key, OPENSSL_RAW_DATA | OPENSSL_ZERO_PADDING);
                    break;
                case self::MODE_ECB:
                    $plaintext = openssl_decrypt($ciphertext, $this->cipher_name_openssl, $this->key, OPENSSL_RAW_DATA | OPENSSL_ZERO_PADDING);
                    break;
                case self::MODE_CBC:
                    $offset = $this->block_size;
                    $plaintext = openssl_decrypt($ciphertext, $this->cipher_name_openssl, $this->key, OPENSSL_RAW_DATA | OPENSSL_ZERO_PADDING, $this->decryptIV);
                    if ($this->continuousBuffer) {
                        $this->decryptIV = substr($ciphertext, -$offset, $this->block_size);
                    }
                    break;
                case self::MODE_CTR:
                    $plaintext = $this->openssl_ctr_process($ciphertext, $this->decryptIV, $this->debuffer);
                    break;
                case self::MODE_CFB:
                    // cfb loosely routines inspired by openssl's:
                    // {@link http://cvs.openssl.org/fileview?f=openssl/crypto/modes/cfb128.c&v=1.3.2.2.2.1}
                    $plaintext = '';
                    if ($this->continuousBuffer) {
                        $iv = &$this->decryptIV;
                        $pos = &$this->debuffer['pos'];
                    } else {
                        $iv = $this->decryptIV;
                        $pos = 0;
                    }
                    $len = strlen($ciphertext);
                    $i = 0;
                    if ($pos) {
                        $orig_pos = $pos;
                        $max = $this->block_size - $pos;
                        if ($len >= $max) {
                            $i = $max;
                            $len -= $max;
                            $pos = 0;
                        } else {
                            $i = $len;
                            $pos += $len;
                            $len = 0;
                        }
                        // ie. $i = min($max, $len), $len-= $i, $pos+= $i, $pos%= $this->blocksize
                        $plaintext = substr($iv, $orig_pos) ^ $ciphertext;
                        $iv = substr_replace($iv, substr($ciphertext, 0, $i), $orig_pos, $i);
                        $ciphertext = substr($ciphertext, $i);
                    }
                    $overflow = $len % $this->block_size;
                    if ($overflow) {
                        $plaintext .= openssl_decrypt(substr($ciphertext, 0, -$overflow), $this->cipher_name_openssl, $this->key, OPENSSL_RAW_DATA | OPENSSL_ZERO_PADDING, $iv);
                        if ($len - $overflow) {
                            $iv = substr($ciphertext, -$overflow - $this->block_size, -$overflow);
                        }
                        $iv = openssl_encrypt(str_repeat("\0", $this->block_size), $this->cipher_name_openssl, $this->key, OPENSSL_RAW_DATA | OPENSSL_ZERO_PADDING, $iv);
                        $plaintext .= $iv ^ substr($ciphertext, -$overflow);
                        $iv = substr_replace($iv, substr($ciphertext, -$overflow), 0, $overflow);
                        $pos = $overflow;
                    } elseif ($len) {
                        $plaintext .= openssl_decrypt($ciphertext, $this->cipher_name_openssl, $this->key, OPENSSL_RAW_DATA | OPENSSL_ZERO_PADDING, $iv);
                        $iv = substr($ciphertext, -$this->block_size);
                    }
                    break;
                case self::MODE_CFB8:
                    $plaintext = openssl_decrypt($ciphertext, $this->cipher_name_openssl, $this->key, OPENSSL_RAW_DATA | OPENSSL_ZERO_PADDING, $this->decryptIV);
                    if ($this->continuousBuffer) {
                        if (($len = strlen($ciphertext)) >= $this->block_size) {
                            $this->decryptIV = substr($ciphertext, -$this->block_size);
                        } else {
                            $this->decryptIV = substr($this->decryptIV, $len - $this->block_size) . substr($ciphertext, -$len);
                        }
                    }
                    break;
                case self::MODE_OFB8:
                    $plaintext = '';
                    $len = strlen($ciphertext);
                    $iv = $this->decryptIV;

                    for ($i = 0; $i < $len; ++$i) {
                        $xor = openssl_encrypt($iv, $this->cipher_name_openssl_ecb, $this->key, $this->openssl_options, $this->decryptIV);
                        $plaintext .= $ciphertext[$i] ^ $xor;
                        $iv = substr($iv, 1) . $xor[0];
                    }

                    if ($this->continuousBuffer) {
                        $this->decryptIV = $iv;
                    }
                    break;
                case self::MODE_OFB:
                    $plaintext = $this->openssl_ofb_process($ciphertext, $this->decryptIV, $this->debuffer);
            }

            return $this->paddable ? $this->unpad($plaintext) : $plaintext;
        }

        if ($this->engine === self::ENGINE_EVAL) {
            $inline = $this->inline_crypt;
            return $inline('decrypt', $ciphertext);
        }

        $block_size = $this->block_size;

        $buffer = &$this->debuffer;
        $plaintext = '';
        switch ($this->mode) {
            case self::MODE_ECB:
                for ($i = 0; $i < strlen($ciphertext); $i += $block_size) {
                    $plaintext .= $this->decryptBlock(substr($ciphertext, $i, $block_size));
                }
                break;
            case self::MODE_CBC:
                $xor = $this->decryptIV;
                for ($i = 0; $i < strlen($ciphertext); $i += $block_size) {
                    $block = substr($ciphertext, $i, $block_size);
                    $plaintext .= $this->decryptBlock($block) ^ $xor;
                    $xor = $block;
                }
                if ($this->continuousBuffer) {
                    $this->decryptIV = $xor;
                }
                break;
            case self::MODE_CTR:
                $xor = $this->decryptIV;
                if (strlen($buffer['ciphertext'])) {
                    for ($i = 0; $i < strlen($ciphertext); $i += $block_size) {
                        $block = substr($ciphertext, $i, $block_size);
                        if (strlen($block) > strlen($buffer['ciphertext'])) {
                            $buffer['ciphertext'] .= $this->encryptBlock($xor);
                            Strings::increment_str($xor);
                        }
                        $key = Strings::shift($buffer['ciphertext'], $block_size);
                        $plaintext .= $block ^ $key;
                    }
                } else {
                    for ($i = 0; $i < strlen($ciphertext); $i += $block_size) {
                        $block = substr($ciphertext, $i, $block_size);
                        $key = $this->encryptBlock($xor);
                        Strings::increment_str($xor);
                        $plaintext .= $block ^ $key;
                    }
                }
                if ($this->continuousBuffer) {
                    $this->decryptIV = $xor;
                    if ($start = strlen($ciphertext) % $block_size) {
                        $buffer['ciphertext'] = substr($key, $start) . $buffer['ciphertext'];
                    }
                }
                break;
            case self::MODE_CFB:
                if ($this->continuousBuffer) {
                    $iv = &$this->decryptIV;
                    $pos = &$buffer['pos'];
                } else {
                    $iv = $this->decryptIV;
                    $pos = 0;
                }
                $len = strlen($ciphertext);
                $i = 0;
                if ($pos) {
                    $orig_pos = $pos;
                    $max = $block_size - $pos;
                    if ($len >= $max) {
                        $i = $max;
                        $len -= $max;
                        $pos = 0;
                    } else {
                        $i = $len;
                        $pos += $len;
                        $len = 0;
                    }
                    // ie. $i = min($max, $len), $len-= $i, $pos+= $i, $pos%= $blocksize
                    $plaintext = substr($iv, $orig_pos) ^ $ciphertext;
                    $iv = substr_replace($iv, substr($ciphertext, 0, $i), $orig_pos, $i);
                }
                while ($len >= $block_size) {
                    $iv = $this->encryptBlock($iv);
                    $cb = substr($ciphertext, $i, $block_size);
                    $plaintext .= $iv ^ $cb;
                    $iv = $cb;
                    $len -= $block_size;
                    $i += $block_size;
                }
                if ($len) {
                    $iv = $this->encryptBlock($iv);
                    $plaintext .= $iv ^ substr($ciphertext, $i);
                    $iv = substr_replace($iv, substr($ciphertext, $i), 0, $len);
                    $pos = $len;
                }
                break;
            case self::MODE_CFB8:
                $plaintext = '';
                $len = strlen($ciphertext);
                $iv = $this->decryptIV;

                for ($i = 0; $i < $len; ++$i) {
                    $plaintext .= $ciphertext[$i] ^ $this->encryptBlock($iv);
                    $iv = substr($iv, 1) . $ciphertext[$i];
                }

                if ($this->continuousBuffer) {
                    if ($len >= $block_size) {
                        $this->decryptIV = substr($ciphertext, -$block_size);
                    } else {
                        $this->decryptIV = substr($this->decryptIV, $len - $block_size) . substr($ciphertext, -$len);
                    }
                }
                break;
            case self::MODE_OFB8:
                $plaintext = '';
                $len = strlen($ciphertext);
                $iv = $this->decryptIV;

                for ($i = 0; $i < $len; ++$i) {
                    $xor = $this->encryptBlock($iv);
                    $plaintext .= $ciphertext[$i] ^ $xor;
                    $iv = substr($iv, 1) . $xor[0];
                }

                if ($this->continuousBuffer) {
                    $this->decryptIV = $iv;
                }
                break;
            case self::MODE_OFB:
                $xor = $this->decryptIV;
                if (strlen($buffer['xor'])) {
                    for ($i = 0; $i < strlen($ciphertext); $i += $block_size) {
                        $block = substr($ciphertext, $i, $block_size);
                        if (strlen($block) > strlen($buffer['xor'])) {
                            $xor = $this->encryptBlock($xor);
                            $buffer['xor'] .= $xor;
                        }
                        $key = Strings::shift($buffer['xor'], $block_size);
                        $plaintext .= $block ^ $key;
                    }
                } else {
                    for ($i = 0; $i < strlen($ciphertext); $i += $block_size) {
                        $xor = $this->encryptBlock($xor);
                        $plaintext .= substr($ciphertext, $i, $block_size) ^ $xor;
                    }
                    $key = $xor;
                }
                if ($this->continuousBuffer) {
                    $this->decryptIV = $xor;
                    if ($start = strlen($ciphertext) % $block_size) {
                        $buffer['xor'] = substr($key, $start) . $buffer['xor'];
                    }
                }
                break;
            case self::MODE_STREAM:
                $plaintext = $this->decryptBlock($ciphertext);
                break;
        }
        return $this->paddable ? $this->unpad($plaintext) : $plaintext;
    }

    /**
     * Get the authentication tag
     *
     * Only used in GCM or Poly1305 mode
     *
     * @param int $length optional
     * @return string
     * @throws LengthException if $length isn't of a sufficient length
     * @throws RuntimeException if GCM mode isn't being used
     * @see self::encrypt()
     */
    public function getTag(int $length = 16)
    {
        if ($this->mode != self::MODE_GCM && !$this->usePoly1305) {
            throw new BadMethodCallException('Authentication tags are only utilized in GCM mode or with Poly1305');
        }

        if ($this->newtag === false) {
            throw new BadMethodCallException('A tag can only be returned after a round of encryption has been performed');
        }

        // the tag is 128-bits. it can't be greater than 16 bytes because that's bigger than the tag is. if it
        // were 0 you might as well be doing CTR and less than 4 provides minimal security that could be trivially
        // easily brute forced.
        // see https://nvlpubs.nist.gov/nistpubs/Legacy/SP/nistspecialpublication800-38d.pdf#page=36
        // for more info
        if ($length < 4 || $length > 16) {
            throw new LengthException('The authentication tag must be between 4 and 16 bytes long');
        }

        return $length == 16 ?
            $this->newtag :
            substr($this->newtag, 0, $length);
    }

    /**
     * Sets the authentication tag
     *
     * Only used in GCM mode
     *
     * @throws LengthException if $length isn't of a sufficient length
     * @throws RuntimeException if GCM mode isn't being used
     * @see self::decrypt()
     */
    public function setTag(string $tag): void
    {
        if ($this->usePoly1305 && !isset($this->poly1305Key) && method_exists($this, 'createPoly1305Key')) {
            $this->createPoly1305Key();
        }

        if ($this->mode != self::MODE_GCM && !$this->usePoly1305) {
            throw new BadMethodCallException('Authentication tags are only utilized in GCM mode or with Poly1305');
        }

        $length = strlen($tag);
        if ($length < 4 || $length > 16) {
            throw new LengthException('The authentication tag must be between 4 and 16 bytes long');
        }
        $this->oldtag = $tag;
    }

    /**
     * OpenSSL CTR Processor
     *
     * PHP's OpenSSL bindings do not operate in continuous mode so we'll wrap around it. Since the keystream
     * for CTR is the same for both encrypting and decrypting this function is re-used by both SymmetricKey::encrypt()
     * and SymmetricKey::decrypt(). Also, OpenSSL doesn't implement CTR for all of it's symmetric ciphers so this
     * function will emulate CTR with ECB when necessary.
     *
     * @see self::encrypt()
     * @see self::decrypt()
     */
    private function openssl_ctr_process(string $plaintext, string &$encryptIV, array &$buffer): string
    {
        $ciphertext = '';

        $block_size = $this->block_size;
        $key = $this->key;

        if ($this->openssl_emulate_ctr) {
            $xor = $encryptIV;
            if (strlen($buffer['ciphertext'])) {
                for ($i = 0; $i < strlen($plaintext); $i += $block_size) {
                    $block = substr($plaintext, $i, $block_size);
                    if (strlen($block) > strlen($buffer['ciphertext'])) {
                        $buffer['ciphertext'] .= openssl_encrypt($xor, $this->cipher_name_openssl_ecb, $key, OPENSSL_RAW_DATA | OPENSSL_ZERO_PADDING);
                    }
                    Strings::increment_str($xor);
                    $otp = Strings::shift($buffer['ciphertext'], $block_size);
                    $ciphertext .= $block ^ $otp;
                }
            } else {
                for ($i = 0; $i < strlen($plaintext); $i += $block_size) {
                    $block = substr($plaintext, $i, $block_size);
                    $otp = openssl_encrypt($xor, $this->cipher_name_openssl_ecb, $key, OPENSSL_RAW_DATA | OPENSSL_ZERO_PADDING);
                    Strings::increment_str($xor);
                    $ciphertext .= $block ^ $otp;
                }
            }
            if ($this->continuousBuffer) {
                $encryptIV = $xor;
                if ($start = strlen($plaintext) % $block_size) {
                    $buffer['ciphertext'] = substr($key, $start) . $buffer['ciphertext'];
                }
            }

            return $ciphertext;
        }

        if (strlen($buffer['ciphertext'])) {
            $ciphertext = $plaintext ^ Strings::shift($buffer['ciphertext'], strlen($plaintext));
            $plaintext = substr($plaintext, strlen($ciphertext));

            if (!strlen($plaintext)) {
                return $ciphertext;
            }
        }

        $overflow = strlen($plaintext) % $block_size;
        if ($overflow) {
            $plaintext2 = Strings::pop($plaintext, $overflow); // ie. trim $plaintext to a multiple of $block_size and put rest of $plaintext in $plaintext2
            $encrypted = openssl_encrypt($plaintext . str_repeat("\0", $block_size), $this->cipher_name_openssl, $key, OPENSSL_RAW_DATA | OPENSSL_ZERO_PADDING, $encryptIV);
            $temp = Strings::pop($encrypted, $block_size);
            $ciphertext .= $encrypted . ($plaintext2 ^ $temp);
            if ($this->continuousBuffer) {
                $buffer['ciphertext'] = substr($temp, $overflow);
                $encryptIV = $temp;
            }
        } elseif (!strlen($buffer['ciphertext'])) {
            $ciphertext .= openssl_encrypt($plaintext . str_repeat("\0", $block_size), $this->cipher_name_openssl, $key, OPENSSL_RAW_DATA | OPENSSL_ZERO_PADDING, $encryptIV);
            $temp = Strings::pop($ciphertext, $block_size);
            if ($this->continuousBuffer) {
                $encryptIV = $temp;
            }
        }
        if ($this->continuousBuffer) {
            $encryptIV = openssl_decrypt($encryptIV, $this->cipher_name_openssl_ecb, $key, OPENSSL_RAW_DATA | OPENSSL_ZERO_PADDING);
            if ($overflow) {
                Strings::increment_str($encryptIV);
            }
        }

        return $ciphertext;
    }

    /**
     * OpenSSL OFB Processor
     *
     * PHP's OpenSSL bindings do not operate in continuous mode so we'll wrap around it. Since the keystream
     * for OFB is the same for both encrypting and decrypting this function is re-used by both SymmetricKey::encrypt()
     * and SymmetricKey::decrypt().
     *
     * @see self::encrypt()
     * @see self::decrypt()
     */
    private function openssl_ofb_process(string $plaintext, string &$encryptIV, array &$buffer): string
    {
        if (strlen($buffer['xor'])) {
            $ciphertext = $plaintext ^ $buffer['xor'];
            $buffer['xor'] = substr($buffer['xor'], strlen($ciphertext));
            $plaintext = substr($plaintext, strlen($ciphertext));
        } else {
            $ciphertext = '';
        }

        $block_size = $this->block_size;

        $len = strlen($plaintext);
        $key = $this->key;
        $overflow = $len % $block_size;

        if (strlen($plaintext)) {
            if ($overflow) {
                $ciphertext .= openssl_encrypt(substr($plaintext, 0, -$overflow) . str_repeat("\0", $block_size), $this->cipher_name_openssl, $key, OPENSSL_RAW_DATA | OPENSSL_ZERO_PADDING, $encryptIV);
                $xor = Strings::pop($ciphertext, $block_size);
                if ($this->continuousBuffer) {
                    $encryptIV = $xor;
                }
                $ciphertext .= Strings::shift($xor, $overflow) ^ substr($plaintext, -$overflow);
                if ($this->continuousBuffer) {
                    $buffer['xor'] = $xor;
                }
            } else {
                $ciphertext = openssl_encrypt($plaintext, $this->cipher_name_openssl, $key, OPENSSL_RAW_DATA | OPENSSL_ZERO_PADDING, $encryptIV);
                if ($this->continuousBuffer) {
                    $encryptIV = substr($ciphertext, -$block_size) ^ substr($plaintext, -$block_size);
                }
            }
        }

        return $ciphertext;
    }

    /**
     * phpseclib <-> OpenSSL Mode Mapper
     *
     * May need to be overwritten by classes extending this one in some cases
     */
    protected function openssl_translate_mode(): ?string
    {
        switch ($this->mode) {
            case self::MODE_ECB:
                return 'ecb';
            case self::MODE_CBC:
                return 'cbc';
            case self::MODE_CTR:
            case self::MODE_GCM:
                return 'ctr';
            case self::MODE_CFB:
                return 'cfb';
            case self::MODE_CFB8:
                return 'cfb8';
            case self::MODE_OFB:
                return 'ofb';
        }
        return null;
    }

    /**
     * Pad "packets".
     *
     * Block ciphers working by encrypting between their specified [$this->]block_size at a time
     * If you ever need to encrypt or decrypt something that isn't of the proper length, it becomes necessary to
     * pad the input so that it is of the proper length.
     *
     * Padding is enabled by default.  Sometimes, however, it is undesirable to pad strings.  Such is the case in SSH,
     * where "packets" are padded with random bytes before being encrypted.  Unpad these packets and you risk stripping
     * away characters that shouldn't be stripped away. (SSH knows how many bytes are added because the length is
     * transmitted separately)
     *
     * @see self::disablePadding()
     */
    public function enablePadding(): void
    {
        $this->padding = true;
    }

    /**
     * Do not pad packets.
     *
     * @see self::enablePadding()
     */
    public function disablePadding(): void
    {
        $this->padding = false;
    }

    /**
     * Treat consecutive "packets" as if they are a continuous buffer.
     *
     * Say you have a 32-byte plaintext $plaintext.  Using the default behavior, the two following code snippets
     * will yield different outputs:
     *
     * <code>
     *    echo $rijndael->encrypt(substr($plaintext,  0, 16));
     *    echo $rijndael->encrypt(substr($plaintext, 16, 16));
     * </code>
     * <code>
     *    echo $rijndael->encrypt($plaintext);
     * </code>
     *
     * The solution is to enable the continuous buffer.  Although this will resolve the above discrepancy, it creates
     * another, as demonstrated with the following:
     *
     * <code>
     *    $rijndael->encrypt(substr($plaintext, 0, 16));
     *    echo $rijndael->decrypt($rijndael->encrypt(substr($plaintext, 16, 16)));
     * </code>
     * <code>
     *    echo $rijndael->decrypt($rijndael->encrypt(substr($plaintext, 16, 16)));
     * </code>
     *
     * With the continuous buffer disabled, these would yield the same output.  With it enabled, they yield different
     * outputs.  The reason is due to the fact that the initialization vector's change after every encryption /
     * decryption round when the continuous buffer is enabled.  When it's disabled, they remain constant.
     *
     * Put another way, when the continuous buffer is enabled, the state of the \phpseclib3\Crypt\*() object changes after each
     * encryption / decryption round, whereas otherwise, it'd remain constant.  For this reason, it's recommended that
     * continuous buffers not be used.  They do offer better security and are, in fact, sometimes required (SSH uses them),
     * however, they are also less intuitive and more likely to cause you problems.
     *
     * {@internal Could, but not must, extend by the child Crypt_* class}
     *
     * @see self::disableContinuousBuffer()
     */
    public function enableContinuousBuffer(): void
    {
        if ($this->mode == self::MODE_ECB) {
            return;
        }

        if ($this->mode == self::MODE_GCM) {
            throw new BadMethodCallException('This mode does not run in continuous mode');
        }

        $this->continuousBuffer = true;

        $this->setEngine();
    }

    /**
     * Treat consecutive packets as if they are a discontinuous buffer.
     *
     * The default behavior.
     *
     * {@internal Could, but not must, extend by the child Crypt_* class}
     *
     * @see self::enableContinuousBuffer()
     */
    public function disableContinuousBuffer(): void
    {
        if ($this->mode == self::MODE_ECB) {
            return;
        }
        if (!$this->continuousBuffer) {
            return;
        }

        $this->continuousBuffer = false;

        $this->setEngine();
    }

    /**
     * Test for engine validity
     *
     * @see self::__construct()
     */
    protected function isValidEngineHelper(int $engine): bool
    {
        switch ($engine) {
            case self::ENGINE_OPENSSL:
                $this->openssl_emulate_ctr = false;
                $result = $this->cipher_name_openssl &&
                          extension_loaded('openssl');
                if (!$result) {
                    return false;
                }

                $methods = openssl_get_cipher_methods();
                if (in_array($this->cipher_name_openssl, $methods)) {
                    return true;
                }
                // not all of openssl's symmetric cipher's support ctr. for those
                // that don't we'll emulate it
                switch ($this->mode) {
                    case self::MODE_CTR:
                        if (in_array($this->cipher_name_openssl_ecb, $methods)) {
                            $this->openssl_emulate_ctr = true;
                            return true;
                        }
                }
                return false;
            case self::ENGINE_EVAL:
                return method_exists($this, 'setupInlineCrypt');
            case self::ENGINE_INTERNAL:
                return true;
        }

        return false;
    }

    /**
     * Test for engine validity
     *
          * @see self::__construct()
     */
    public function isValidEngine(string $engine): bool
    {
        static $reverseMap;
        if (!isset($reverseMap)) {
            $reverseMap = array_map('strtolower', self::ENGINE_MAP);
            $reverseMap = array_flip($reverseMap);
        }
        $engine = strtolower($engine);
        if (!isset($reverseMap[$engine])) {
            return false;
        }

        return $this->isValidEngineHelper($reverseMap[$engine]);
    }

    /**
     * Sets the preferred crypt engine
     *
     * Currently, $engine could be:
     *
     * - libsodium[very fast]
     *
     * - OpenSSL  [very fast]
     *
     * - Eval     [slow]
     *
     * - PHP      [slowest]
     *
     * If the preferred crypt engine is not available the fastest available one will be used
     *
     * @see self::__construct()
     */
    public function setPreferredEngine(string $engine): void
    {
        static $reverseMap;
        if (!isset($reverseMap)) {
            $reverseMap = array_map('strtolower', self::ENGINE_MAP);
            $reverseMap = array_flip($reverseMap);
        }
        $engine = is_string($engine) ? strtolower($engine) : '';
        $this->preferredEngine = $reverseMap[$engine] ?? self::ENGINE_LIBSODIUM;

        $this->setEngine();
    }

    /**
     * Returns the engine currently being utilized
     *
     * @see self::setEngine()
     */
    public function getEngine(): string
    {
        return self::ENGINE_MAP[$this->engine];
    }

    /**
     * Sets the engine as appropriate
     *
     * @see self::__construct()
     */
    protected function setEngine(): void
    {
        $this->engine = null;

        $candidateEngines = [
            self::ENGINE_LIBSODIUM,
            self::ENGINE_OPENSSL_GCM,
            self::ENGINE_OPENSSL,
            self::ENGINE_EVAL,
        ];
        if (isset($this->preferredEngine)) {
            $temp = [$this->preferredEngine];
            $candidateEngines = array_merge(
                $temp,
                array_diff($candidateEngines, $temp)
            );
        }
        foreach ($candidateEngines as $engine) {
            if ($this->isValidEngineHelper($engine)) {
                $this->engine = $engine;
                break;
            }
        }
        if (!$this->engine) {
            $this->engine = self::ENGINE_INTERNAL;
        }

        $this->changed = $this->nonIVChanged = true;
    }

    /**
     * Encrypts a block
     *
     * Note: Must be extended by the child \phpseclib3\Crypt\* class
     */
    abstract protected function encryptBlock(string $in): string;

    /**
     * Decrypts a block
     *
     * Note: Must be extended by the child \phpseclib3\Crypt\* class
     */
    abstract protected function decryptBlock(string $in): string;

    /**
     * Setup the key (expansion)
     *
     * Only used if $engine == self::ENGINE_INTERNAL
     *
     * Note: Must extend by the child \phpseclib3\Crypt\* class
     *
     * @see self::setup()
     */
    abstract protected function setupKey();

    /**
     * Setup the self::ENGINE_INTERNAL $engine
     *
     * (re)init, if necessary, the internal cipher $engine and flush all $buffers
     * Used (only) if $engine == self::ENGINE_INTERNAL
     *
     * _setup() will be called each time if $changed === true
     * typically this happens when using one or more of following public methods:
     *
     * - setKey()
     *
     * - setIV()
     *
     * - disableContinuousBuffer()
     *
     * - First run of encrypt() / decrypt() with no init-settings
     *
     * {@internal setup() is always called before en/decryption.}
     *
     * {@internal Could, but not must, extend by the child Crypt_* class}
     *
     * @see self::setKey()
     * @see self::setIV()
     * @see self::disableContinuousBuffer()
     */
    protected function setup(): void
    {
        if (!$this->changed) {
            return;
        }

        $this->changed = false;

        if ($this->usePoly1305 && !isset($this->poly1305Key) && method_exists($this, 'createPoly1305Key')) {
            $this->createPoly1305Key();
        }

        $this->enbuffer = $this->debuffer = ['ciphertext' => '', 'xor' => '', 'pos' => 0, 'enmcrypt_init' => true];
        //$this->newtag = $this->oldtag = false;

        if ($this->usesNonce()) {
            if ($this->nonce === false) {
                throw new InsufficientSetupException('No nonce has been defined');
            }
            if ($this->mode == self::MODE_GCM && !in_array($this->engine, [self::ENGINE_LIBSODIUM, self::ENGINE_OPENSSL_GCM])) {
                $this->setupGCM();
            }
        } else {
            $this->iv = $this->origIV;
        }

        if ($this->iv === false && !in_array($this->mode, [self::MODE_STREAM, self::MODE_ECB])) {
            if ($this->mode != self::MODE_GCM || !in_array($this->engine, [self::ENGINE_LIBSODIUM, self::ENGINE_OPENSSL_GCM])) {
                throw new InsufficientSetupException('No IV has been defined');
            }
        }

        if ($this->key === false) {
            throw new InsufficientSetupException('No key has been defined');
        }

        $this->encryptIV = $this->decryptIV = $this->iv;

        switch ($this->engine) {
            case self::ENGINE_INTERNAL:
                $this->setupKey();
                break;
            case self::ENGINE_EVAL:
                if ($this->nonIVChanged) {
                    $this->setupKey();
                    $this->setupInlineCrypt();
                }
        }

        $this->nonIVChanged = false;
    }

    /**
     * Pads a string
     *
     * Pads a string using the RSA PKCS padding standards so that its length is a multiple of the blocksize.
     * $this->block_size - (strlen($text) % $this->block_size) bytes are added, each of which is equal to
     * chr($this->block_size - (strlen($text) % $this->block_size)
     *
     * If padding is disabled and $text is not a multiple of the blocksize, the string will be padded regardless
     * and padding will, hence forth, be enabled.
     *
     * @throws LengthException if padding is disabled and the plaintext's length is not a multiple of the block size
     * @see self::unpad()
     */
    protected function pad(string $text): string
    {
        $length = strlen($text);

        if (!$this->padding) {
            if ($length % $this->block_size == 0) {
                return $text;
            } else {
                throw new LengthException("The plaintext's length ($length) is not a multiple of the block size ({$this->block_size}). Try enabling padding.");
            }
        }

        $pad = $this->block_size - ($length % $this->block_size);

        return str_pad($text, $length + $pad, chr($pad));
    }

    /**
     * Unpads a string.
     *
     * If padding is enabled and the reported padding length is invalid the encryption key will be assumed to be wrong
     * and false will be returned.
     *
     * @throws LengthException if the ciphertext's length is not a multiple of the block size
     * @see self::pad()
     */
    protected function unpad(string $text): string
    {
        if (!$this->padding) {
            return $text;
        }

        $length = ord($text[-1]);

        if (!$length || $length > $this->block_size) {
            throw new BadDecryptionException("The ciphertext has an invalid padding length ($length) compared to the block size ({$this->block_size})");
        }

        return substr($text, 0, -$length);
    }

    /**
     * Setup the performance-optimized function for de/encrypt()
     *
     * Stores the created (or existing) callback function-name
     * in $this->inline_crypt
     *
     * Internally for phpseclib developers:
     *
     *     _setupInlineCrypt() would be called only if:
     *
     *     - $this->engine === self::ENGINE_EVAL
     *
     *     - each time on _setup(), after(!) _setupKey()
     *
     *
     *     This ensures that _setupInlineCrypt() has always a
     *     full ready2go initializated internal cipher $engine state
     *     where, for example, the keys already expanded,
     *     keys/block_size calculated and such.
     *
     *     It is, each time if called, the responsibility of _setupInlineCrypt():
     *
     *     - to set $this->inline_crypt to a valid and fully working callback function
     *       as a (faster) replacement for encrypt() / decrypt()
     *
     *     - NOT to create unlimited callback functions (for memory reasons!)
     *       no matter how often _setupInlineCrypt() would be called. At some
     *       point of amount they must be generic re-useable.
     *
     *     - the code of _setupInlineCrypt() it self,
     *       and the generated callback code,
     *       must be, in following order:
     *       - 100% safe
     *       - 100% compatible to encrypt()/decrypt()
     *       - using only php5+ features/lang-constructs/php-extensions if
     *         compatibility (down to php4) or fallback is provided
     *       - readable/maintainable/understandable/commented and... not-cryptic-styled-code :-)
     *       - >= 10% faster than encrypt()/decrypt() [which is, by the way,
     *         the reason for the existence of _setupInlineCrypt() :-)]
     *       - memory-nice
     *       - short (as good as possible)
     *
     * Note: - _setupInlineCrypt() is using _createInlineCryptFunction() to create the full callback function code.
     *       - In case of using inline crypting, _setupInlineCrypt() must extend by the child \phpseclib3\Crypt\* class.
     *       - The following variable names are reserved:
     *         - $_*  (all variable names prefixed with an underscore)
     *         - $self (object reference to it self. Do not use $this, but $self instead)
     *         - $in (the content of $in has to en/decrypt by the generated code)
     *       - The callback function should not use the 'return' statement, but en/decrypt'ing the content of $in only
     *
     * {@internal If a Crypt_* class providing inline crypting it must extend _setupInlineCrypt()}
     *
     * @see self::setup()
     * @see self::createInlineCryptFunction()
     * @see self::encrypt()
     * @see self::decrypt()
     */
    //protected function setupInlineCrypt();

    /**
     * Creates the performance-optimized function for en/decrypt()
     *
     * Internally for phpseclib developers:
     *
     *    _createInlineCryptFunction():
     *
     *    - merge the $cipher_code [setup'ed by _setupInlineCrypt()]
     *      with the current [$this->]mode of operation code
     *
     *    - create the $inline function, which called by encrypt() / decrypt()
     *      as its replacement to speed up the en/decryption operations.
     *
     *    - return the name of the created $inline callback function
     *
     *    - used to speed up en/decryption
     *
     *
     *
     *    The main reason why can speed up things [up to 50%] this way are:
     *
     *    - using variables more effective then regular.
     *      (ie no use of expensive arrays but integers $k_0, $k_1 ...
     *      or even, for example, the pure $key[] values hardcoded)
     *
     *    - avoiding 1000's of function calls of ie _encryptBlock()
     *      but inlining the crypt operations.
     *      in the mode of operation for() loop.
     *
     *    - full loop unroll the (sometimes key-dependent) rounds
     *      avoiding this way ++$i counters and runtime-if's etc...
     *
     *    The basic code architectur of the generated $inline en/decrypt()
     *    lambda function, in pseudo php, is:
     *
     *    <code>
     *    +----------------------------------------------------------------------------------------------+
     *    | callback $inline = create_function:                                                          |
     *    | lambda_function_0001_crypt_ECB($action, $text)                                               |
     *    | {                                                                                            |
     *    |     INSERT PHP CODE OF:                                                                      |
     *    |     $cipher_code['init_crypt'];                  // general init code.                       |
     *    |                                                  // ie: $sbox'es declarations used for       |
     *    |                                                  //     encrypt and decrypt'ing.             |
     *    |                                                                                              |
     *    |     switch ($action) {                                                                       |
     *    |         case 'encrypt':                                                                      |
     *    |             INSERT PHP CODE OF:                                                              |
     *    |             $cipher_code['init_encrypt'];       // encrypt sepcific init code.               |
     *    |                                                    ie: specified $key or $box                |
     *    |                                                        declarations for encrypt'ing.         |
     *    |                                                                                              |
     *    |             foreach ($ciphertext) {                                                          |
     *    |                 $in = $block_size of $ciphertext;                                            |
     *    |                                                                                              |
     *    |                 INSERT PHP CODE OF:                                                          |
     *    |                 $cipher_code['encrypt_block'];  // encrypt's (string) $in, which is always:  |
     *    |                                                 // strlen($in) == $this->block_size          |
     *    |                                                 // here comes the cipher algorithm in action |
     *    |                                                 // for encryption.                           |
     *    |                                                 // $cipher_code['encrypt_block'] has to      |
     *    |                                                 // encrypt the content of the $in variable   |
     *    |                                                                                              |
     *    |                 $plaintext .= $in;                                                           |
     *    |             }                                                                                |
     *    |             return $plaintext;                                                               |
     *    |                                                                                              |
     *    |         case 'decrypt':                                                                      |
     *    |             INSERT PHP CODE OF:                                                              |
     *    |             $cipher_code['init_decrypt'];       // decrypt sepcific init code                |
     *    |                                                    ie: specified $key or $box                |
     *    |                                                        declarations for decrypt'ing.         |
     *    |             foreach ($plaintext) {                                                           |
     *    |                 $in = $block_size of $plaintext;                                             |
     *    |                                                                                              |
     *    |                 INSERT PHP CODE OF:                                                          |
     *    |                 $cipher_code['decrypt_block'];  // decrypt's (string) $in, which is always   |
     *    |                                                 // strlen($in) == $this->block_size          |
     *    |                                                 // here comes the cipher algorithm in action |
     *    |                                                 // for decryption.                           |
     *    |                                                 // $cipher_code['decrypt_block'] has to      |
     *    |                                                 // decrypt the content of the $in variable   |
     *    |                 $ciphertext .= $in;                                                          |
     *    |             }                                                                                |
     *    |             return $ciphertext;                                                              |
     *    |     }                                                                                        |
     *    | }                                                                                            |
     *    +----------------------------------------------------------------------------------------------+
     *    </code>
     *
     *    See also the \phpseclib3\Crypt\*::_setupInlineCrypt()'s for
     *    productive inline $cipher_code's how they works.
     *
     *    Structure of:
     *    <code>
     *    $cipher_code = [
     *        'init_crypt'    => (string) '', // optional
     *        'init_encrypt'  => (string) '', // optional
     *        'init_decrypt'  => (string) '', // optional
     *        'encrypt_block' => (string) '', // required
     *        'decrypt_block' => (string) ''  // required
     *    ];
     *    </code>
     *
     * @see self::decrypt()
     * @see self::setupInlineCrypt()
     * @see self::encrypt()
     */
    protected function createInlineCryptFunction(array $cipher_code): \Closure
    {
        $block_size = $this->block_size;

        // optional
        $init_crypt    = $cipher_code['init_crypt']    ?? '';
        $init_encrypt  = $cipher_code['init_encrypt']  ?? '';
        $init_decrypt  = $cipher_code['init_decrypt']  ?? '';
        // required
        $encrypt_block = $cipher_code['encrypt_block'];
        $decrypt_block = $cipher_code['decrypt_block'];

        // Generating mode of operation inline code,
        // merged with the $cipher_code algorithm
        // for encrypt- and decryption.
        switch ($this->mode) {
            case self::MODE_ECB:
                $encrypt = $init_encrypt . '
                    $_ciphertext = "";
                    $_plaintext_len = strlen($_text);

                    for ($_i = 0; $_i < $_plaintext_len; $_i+= ' . $block_size . ') {
                        $in = substr($_text, $_i, ' . $block_size . ');
                        ' . $encrypt_block . '
                        $_ciphertext.= $in;
                    }

                    return $_ciphertext;
                    ';

                $decrypt = $init_decrypt . '
                    $_plaintext = "";
                    $_text = str_pad($_text, strlen($_text) + (' . $block_size . ' - strlen($_text) % ' . $block_size . ') % ' . $block_size . ', chr(0));
                    $_ciphertext_len = strlen($_text);

                    for ($_i = 0; $_i < $_ciphertext_len; $_i+= ' . $block_size . ') {
                        $in = substr($_text, $_i, ' . $block_size . ');
                        ' . $decrypt_block . '
                        $_plaintext.= $in;
                    }

                    return $this->unpad($_plaintext);
                    ';
                break;
            case self::MODE_CTR:
                $encrypt = $init_encrypt . '
                    $_ciphertext = "";
                    $_plaintext_len = strlen($_text);
                    $_xor = $this->encryptIV;
                    $_buffer = &$this->enbuffer;
                    if (strlen($_buffer["ciphertext"])) {
                        for ($_i = 0; $_i < $_plaintext_len; $_i+= ' . $block_size . ') {
                            $_block = substr($_text, $_i, ' . $block_size . ');
                            if (strlen($_block) > strlen($_buffer["ciphertext"])) {
                                $in = $_xor;
                                ' . $encrypt_block . '
                                \phpseclib3\Common\Functions\Strings::increment_str($_xor);
                                $_buffer["ciphertext"].= $in;
                            }
                            $_key = \phpseclib3\Common\Functions\Strings::shift($_buffer["ciphertext"], ' . $block_size . ');
                            $_ciphertext.= $_block ^ $_key;
                        }
                    } else {
                        for ($_i = 0; $_i < $_plaintext_len; $_i+= ' . $block_size . ') {
                            $_block = substr($_text, $_i, ' . $block_size . ');
                            $in = $_xor;
                            ' . $encrypt_block . '
                            \phpseclib3\Common\Functions\Strings::increment_str($_xor);
                            $_key = $in;
                            $_ciphertext.= $_block ^ $_key;
                        }
                    }
                    if ($this->continuousBuffer) {
                        $this->encryptIV = $_xor;
                        if ($_start = $_plaintext_len % ' . $block_size . ') {
                            $_buffer["ciphertext"] = substr($_key, $_start) . $_buffer["ciphertext"];
                        }
                    }

                    return $_ciphertext;
                ';

                $decrypt = $init_encrypt . '
                    $_plaintext = "";
                    $_ciphertext_len = strlen($_text);
                    $_xor = $this->decryptIV;
                    $_buffer = &$this->debuffer;

                    if (strlen($_buffer["ciphertext"])) {
                        for ($_i = 0; $_i < $_ciphertext_len; $_i+= ' . $block_size . ') {
                            $_block = substr($_text, $_i, ' . $block_size . ');
                            if (strlen($_block) > strlen($_buffer["ciphertext"])) {
                                $in = $_xor;
                                ' . $encrypt_block . '
                                \phpseclib3\Common\Functions\Strings::increment_str($_xor);
                                $_buffer["ciphertext"].= $in;
                            }
                            $_key = \phpseclib3\Common\Functions\Strings::shift($_buffer["ciphertext"], ' . $block_size . ');
                            $_plaintext.= $_block ^ $_key;
                        }
                    } else {
                        for ($_i = 0; $_i < $_ciphertext_len; $_i+= ' . $block_size . ') {
                            $_block = substr($_text, $_i, ' . $block_size . ');
                            $in = $_xor;
                            ' . $encrypt_block . '
                            \phpseclib3\Common\Functions\Strings::increment_str($_xor);
                            $_key = $in;
                            $_plaintext.= $_block ^ $_key;
                        }
                    }
                    if ($this->continuousBuffer) {
                        $this->decryptIV = $_xor;
                        if ($_start = $_ciphertext_len % ' . $block_size . ') {
                            $_buffer["ciphertext"] = substr($_key, $_start) . $_buffer["ciphertext"];
                        }
                    }

                    return $_plaintext;
                    ';
                break;
            case self::MODE_CFB:
                $encrypt = $init_encrypt . '
                    $_ciphertext = "";
                    $_buffer = &$this->enbuffer;

                    if ($this->continuousBuffer) {
                        $_iv = &$this->encryptIV;
                        $_pos = &$_buffer["pos"];
                    } else {
                        $_iv = $this->encryptIV;
                        $_pos = 0;
                    }
                    $_len = strlen($_text);
                    $_i = 0;
                    if ($_pos) {
                        $_orig_pos = $_pos;
                        $_max = ' . $block_size . ' - $_pos;
                        if ($_len >= $_max) {
                            $_i = $_max;
                            $_len-= $_max;
                            $_pos = 0;
                        } else {
                            $_i = $_len;
                            $_pos+= $_len;
                            $_len = 0;
                        }
                        $_ciphertext = substr($_iv, $_orig_pos) ^ $_text;
                        $_iv = substr_replace($_iv, $_ciphertext, $_orig_pos, $_i);
                    }
                    while ($_len >= ' . $block_size . ') {
                        $in = $_iv;
                        ' . $encrypt_block . ';
                        $_iv = $in ^ substr($_text, $_i, ' . $block_size . ');
                        $_ciphertext.= $_iv;
                        $_len-= ' . $block_size . ';
                        $_i+= ' . $block_size . ';
                    }
                    if ($_len) {
                        $in = $_iv;
                        ' . $encrypt_block . '
                        $_iv = $in;
                        $_block = $_iv ^ substr($_text, $_i);
                        $_iv = substr_replace($_iv, $_block, 0, $_len);
                        $_ciphertext.= $_block;
                        $_pos = $_len;
                    }
                    return $_ciphertext;
                ';

                $decrypt = $init_encrypt . '
                    $_plaintext = "";
                    $_buffer = &$this->debuffer;

                    if ($this->continuousBuffer) {
                        $_iv = &$this->decryptIV;
                        $_pos = &$_buffer["pos"];
                    } else {
                        $_iv = $this->decryptIV;
                        $_pos = 0;
                    }
                    $_len = strlen($_text);
                    $_i = 0;
                    if ($_pos) {
                        $_orig_pos = $_pos;
                        $_max = ' . $block_size . ' - $_pos;
                        if ($_len >= $_max) {
                            $_i = $_max;
                            $_len-= $_max;
                            $_pos = 0;
                        } else {
                            $_i = $_len;
                            $_pos+= $_len;
                            $_len = 0;
                        }
                        $_plaintext = substr($_iv, $_orig_pos) ^ $_text;
                        $_iv = substr_replace($_iv, substr($_text, 0, $_i), $_orig_pos, $_i);
                    }
                    while ($_len >= ' . $block_size . ') {
                        $in = $_iv;
                        ' . $encrypt_block . '
                        $_iv = $in;
                        $cb = substr($_text, $_i, ' . $block_size . ');
                        $_plaintext.= $_iv ^ $cb;
                        $_iv = $cb;
                        $_len-= ' . $block_size . ';
                        $_i+= ' . $block_size . ';
                    }
                    if ($_len) {
                        $in = $_iv;
                        ' . $encrypt_block . '
                        $_iv = $in;
                        $_plaintext.= $_iv ^ substr($_text, $_i);
                        $_iv = substr_replace($_iv, substr($_text, $_i), 0, $_len);
                        $_pos = $_len;
                    }

                    return $_plaintext;
                    ';
                break;
            case self::MODE_CFB8:
                $encrypt = $init_encrypt . '
                    $_ciphertext = "";
                    $_len = strlen($_text);
                    $_iv = $this->encryptIV;

                    for ($_i = 0; $_i < $_len; ++$_i) {
                        $in = $_iv;
                        ' . $encrypt_block . '
                        $_ciphertext .= ($_c = $_text[$_i] ^ $in);
                        $_iv = substr($_iv, 1) . $_c;
                    }

                    if ($this->continuousBuffer) {
                        if ($_len >= ' . $block_size . ') {
                            $this->encryptIV = substr($_ciphertext, -' . $block_size . ');
                        } else {
                            $this->encryptIV = substr($this->encryptIV, $_len - ' . $block_size . ') . substr($_ciphertext, -$_len);
                        }
                    }

                    return $_ciphertext;
                    ';
                $decrypt = $init_encrypt . '
                    $_plaintext = "";
                    $_len = strlen($_text);
                    $_iv = $this->decryptIV;

                    for ($_i = 0; $_i < $_len; ++$_i) {
                        $in = $_iv;
                        ' . $encrypt_block . '
                        $_plaintext .= $_text[$_i] ^ $in;
                        $_iv = substr($_iv, 1) . $_text[$_i];
                    }

                    if ($this->continuousBuffer) {
                        if ($_len >= ' . $block_size . ') {
                            $this->decryptIV = substr($_text, -' . $block_size . ');
                        } else {
                            $this->decryptIV = substr($this->decryptIV, $_len - ' . $block_size . ') . substr($_text, -$_len);
                        }
                    }

                    return $_plaintext;
                    ';
                break;
            case self::MODE_OFB8:
                $encrypt = $init_encrypt . '
                    $_ciphertext = "";
                    $_len = strlen($_text);
                    $_iv = $this->encryptIV;

                    for ($_i = 0; $_i < $_len; ++$_i) {
                        $in = $_iv;
                        ' . $encrypt_block . '
                        $_ciphertext.= $_text[$_i] ^ $in;
                        $_iv = substr($_iv, 1) . $in[0];
                    }

                    if ($this->continuousBuffer) {
                        $this->encryptIV = $_iv;
                    }

                    return $_ciphertext;
                    ';
                $decrypt = $init_encrypt . '
                    $_plaintext = "";
                    $_len = strlen($_text);
                    $_iv = $this->decryptIV;

                    for ($_i = 0; $_i < $_len; ++$_i) {
                        $in = $_iv;
                        ' . $encrypt_block . '
                        $_plaintext.= $_text[$_i] ^ $in;
                        $_iv = substr($_iv, 1) . $in[0];
                    }

                    if ($this->continuousBuffer) {
                        $this->decryptIV = $_iv;
                    }

                    return $_plaintext;
                    ';
                break;
            case self::MODE_OFB:
                $encrypt = $init_encrypt . '
                    $_ciphertext = "";
                    $_plaintext_len = strlen($_text);
                    $_xor = $this->encryptIV;
                    $_buffer = &$this->enbuffer;

                    if (strlen($_buffer["xor"])) {
                        for ($_i = 0; $_i < $_plaintext_len; $_i+= ' . $block_size . ') {
                            $_block = substr($_text, $_i, ' . $block_size . ');
                            if (strlen($_block) > strlen($_buffer["xor"])) {
                                $in = $_xor;
                                ' . $encrypt_block . '
                                $_xor = $in;
                                $_buffer["xor"].= $_xor;
                            }
                            $_key = \phpseclib3\Common\Functions\Strings::shift($_buffer["xor"], ' . $block_size . ');
                            $_ciphertext.= $_block ^ $_key;
                        }
                    } else {
                        for ($_i = 0; $_i < $_plaintext_len; $_i+= ' . $block_size . ') {
                            $in = $_xor;
                            ' . $encrypt_block . '
                            $_xor = $in;
                            $_ciphertext.= substr($_text, $_i, ' . $block_size . ') ^ $_xor;
                        }
                        $_key = $_xor;
                    }
                    if ($this->continuousBuffer) {
                        $this->encryptIV = $_xor;
                        if ($_start = $_plaintext_len % ' . $block_size . ') {
                             $_buffer["xor"] = substr($_key, $_start) . $_buffer["xor"];
                        }
                    }
                    return $_ciphertext;
                    ';

                $decrypt = $init_encrypt . '
                    $_plaintext = "";
                    $_ciphertext_len = strlen($_text);
                    $_xor = $this->decryptIV;
                    $_buffer = &$this->debuffer;

                    if (strlen($_buffer["xor"])) {
                        for ($_i = 0; $_i < $_ciphertext_len; $_i+= ' . $block_size . ') {
                            $_block = substr($_text, $_i, ' . $block_size . ');
                            if (strlen($_block) > strlen($_buffer["xor"])) {
                                $in = $_xor;
                                ' . $encrypt_block . '
                                $_xor = $in;
                                $_buffer["xor"].= $_xor;
                            }
                            $_key = \phpseclib3\Common\Functions\Strings::shift($_buffer["xor"], ' . $block_size . ');
                            $_plaintext.= $_block ^ $_key;
                        }
                    } else {
                        for ($_i = 0; $_i < $_ciphertext_len; $_i+= ' . $block_size . ') {
                            $in = $_xor;
                            ' . $encrypt_block . '
                            $_xor = $in;
                            $_plaintext.= substr($_text, $_i, ' . $block_size . ') ^ $_xor;
                        }
                        $_key = $_xor;
                    }
                    if ($this->continuousBuffer) {
                        $this->decryptIV = $_xor;
                        if ($_start = $_ciphertext_len % ' . $block_size . ') {
                             $_buffer["xor"] = substr($_key, $_start) . $_buffer["xor"];
                        }
                    }
                    return $_plaintext;
                    ';
                break;
            case self::MODE_STREAM:
                $encrypt = $init_encrypt . '
                    $_ciphertext = "";
                    ' . $encrypt_block . '
                    return $_ciphertext;
                    ';
                $decrypt = $init_decrypt . '
                    $_plaintext = "";
                    ' . $decrypt_block . '
                    return $_plaintext;
                    ';
                break;
            // case self::MODE_CBC:
            default:
                $encrypt = $init_encrypt . '
                    $_ciphertext = "";
                    $_plaintext_len = strlen($_text);

                    $in = $this->encryptIV;

                    for ($_i = 0; $_i < $_plaintext_len; $_i+= ' . $block_size . ') {
                        $in = substr($_text, $_i, ' . $block_size . ') ^ $in;
                        ' . $encrypt_block . '
                        $_ciphertext.= $in;
                    }

                    if ($this->continuousBuffer) {
                        $this->encryptIV = $in;
                    }

                    return $_ciphertext;
                    ';

                $decrypt = $init_decrypt . '
                    $_plaintext = "";
                    $_text = str_pad($_text, strlen($_text) + (' . $block_size . ' - strlen($_text) % ' . $block_size . ') % ' . $block_size . ', chr(0));
                    $_ciphertext_len = strlen($_text);

                    $_iv = $this->decryptIV;

                    for ($_i = 0; $_i < $_ciphertext_len; $_i+= ' . $block_size . ') {
                        $in = $_block = substr($_text, $_i, ' . $block_size . ');
                        ' . $decrypt_block . '
                        $_plaintext.= $in ^ $_iv;
                        $_iv = $_block;
                    }

                    if ($this->continuousBuffer) {
                        $this->decryptIV = $_iv;
                    }

                    return $this->unpad($_plaintext);
                    ';
                break;
        }

        // Before discrediting this, please read the following:
        // @see https://github.com/phpseclib/phpseclib/issues/1293
        // @see https://github.com/phpseclib/phpseclib/pull/1143

        /** @var \Closure $func */
        $func = eval(<<<PHP
            return function (string \$_action, string \$_text): string
            {
                {$init_crypt}
                if (\$_action === 'encrypt') {
                    {$encrypt}
                } else {
                    {$decrypt}
                }
            };
            PHP
        );

        $bindedClosure = \Closure::bind($func, $this, static::class);
        if ($bindedClosure instanceof \Closure) {
            return $bindedClosure;
        }
        throw new LogicException('\Closure::bind() failed.');
    }

    /**
     * Sets up GCM parameters
     *
     * See steps 1-2 of https://nvlpubs.nist.gov/nistpubs/Legacy/SP/nistspecialpublication800-38d.pdf#page=23
     * for more info
     */
    private function setupGCM(): void
    {
        // don't keep on re-calculating $this->h
        if (!$this->h || $this->hKey != $this->key) {
            $cipher = new static('ecb');
            $cipher->setKey($this->key);
            $cipher->disablePadding();

            $this->h = self::$gcmField->newInteger(
                Strings::switchEndianness($cipher->encrypt("\0\0\0\0\0\0\0\0\0\0\0\0\0\0\0\0"))
            );
            $this->hKey = $this->key;
        }

        if (strlen($this->nonce) == 12) {
            $this->iv = $this->nonce . "\0\0\0\1";
        } else {
            $this->iv = $this->ghash(
                self::nullPad128($this->nonce) . str_repeat("\0", 8) . self::len64($this->nonce)
            );
        }
    }

    /**
     * Performs GHASH operation
     *
     * See https://nvlpubs.nist.gov/nistpubs/Legacy/SP/nistspecialpublication800-38d.pdf#page=20
     * for more info
     *
     * @see self::decrypt()
          * @see self::encrypt()
     */
    private function ghash(string $x): string
    {
        $h = $this->h;
        $y = ["\0\0\0\0\0\0\0\0\0\0\0\0\0\0\0\0"];
        $x = str_split($x, 16);
        $n = 0;
        // the switchEndianness calls are necessary because the multiplication algorithm in BinaryField/Integer
        // interprets strings as polynomials in big endian order whereas in GCM they're interpreted in little
        // endian order per https://nvlpubs.nist.gov/nistpubs/Legacy/SP/nistspecialpublication800-38d.pdf#page=19.
        // big endian order is what binary field elliptic curves use per http://www.secg.org/sec1-v2.pdf#page=18.

        // we could switchEndianness here instead of in the while loop but doing so in the while loop seems like it
        // might be slightly more performant
        //$x = Strings::switchEndianness($x);
        foreach ($x as $xn) {
            $xn = Strings::switchEndianness($xn);
            $t = $y[$n] ^ $xn;
            $temp = self::$gcmField->newInteger($t);
            $y[++$n] = $temp->multiply($h)->toBytes();
            $y[$n] = substr($y[$n], 1);
        }
        $y[$n] = Strings::switchEndianness($y[$n]);
        return $y[$n];
    }

    /**
     * Returns the bit length of a string in a packed format
     *
     * @see self::setupGCM()
     * @see self::decrypt()
          * @see self::encrypt()
     */
    private static function len64(string $str): string
    {
        return "\0\0\0\0" . pack('N', 8 * strlen($str));
    }

    /**
     * NULL pads a string to be a multiple of 128
     *
     * @see self::setupGCM()
     * @see self::decrypt()
          * @see self::encrypt()
     */
    protected static function nullPad128(string $str): string
    {
        $len = strlen($str);
        return $str . str_repeat("\0", 16 * ((int) ceil($len / 16)) - $len);
    }

    /**
     * Calculates Poly1305 MAC
     *
     * On my system ChaCha20, with libsodium, takes 0.5s. With this custom Poly1305 implementation
     * it takes 1.2s.
     *
     *@see self::decrypt()
          * @see self::encrypt()
     */
    protected function poly1305(string $text): string
    {
        $s = $this->poly1305Key; // strlen($this->poly1305Key) == 32
        $r = Strings::shift($s, 16);
        $r = strrev($r);
        $r &= "\x0f\xff\xff\xfc\x0f\xff\xff\xfc\x0f\xff\xff\xfc\x0f\xff\xff\xff";
        $s = strrev($s);

        $r = self::$poly1305Field->newInteger(new BigInteger($r, 256));
        $s = self::$poly1305Field->newInteger(new BigInteger($s, 256));
        $a = self::$poly1305Field->newInteger(new BigInteger());

        $blocks = str_split($text, 16);
        foreach ($blocks as $block) {
            $n = strrev($block . chr(1));
            $n = self::$poly1305Field->newInteger(new BigInteger($n, 256));
            $a = $a->add($n);
            $a = $a->multiply($r);
        }
        $r = $a->toBigInteger()->add($s->toBigInteger());
        $mask = "\xFF\xFF\xFF\xFF\xFF\xFF\xFF\xFF\xFF\xFF\xFF\xFF\xFF\xFF\xFF\xFF";
        return strrev($r->toBytes()) & $mask;
    }

    /**
     * Return the mode
     *
     * You can do $obj instanceof AES or whatever to get the cipher but you can't do that to get the mode
     */
    public function getMode(): string
    {
        return array_flip(self::MODE_MAP)[$this->mode];
    }

    /**
     * Is the continuous buffer enabled?
     */
    public function continuousBufferEnabled(): bool
    {
        return $this->continuousBuffer;
    }
}<|MERGE_RESOLUTION|>--- conflicted
+++ resolved
@@ -614,11 +614,7 @@
      * @throws LengthException if the key isn't long enough
      * @throws BadMethodCallException if Poly1305 is enabled whilst in GCM mode
      */
-<<<<<<< HEAD
-    public function setPoly1305Key(string $key = null): void
-=======
     public function setPoly1305Key(?string $key = null): void
->>>>>>> d2c96631
     {
         if ($this->mode == self::MODE_GCM) {
             throw new BadMethodCallException('Poly1305 cannot be used in GCM mode');
