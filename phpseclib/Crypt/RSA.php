<?php

/**
 * Pure-PHP PKCS#1 (v2.1) compliant implementation of RSA.
 *
 * PHP version 5
 *
 * Here's an example of how to encrypt and decrypt text with this library:
 * <code>
 * <?php
 *    include 'vendor/autoload.php';
 *
 *    $rsa = new \phpseclib\Crypt\RSA();
 *    extract($rsa->createKey());
 *
 *    $plaintext = 'terrafrost';
 *
 *    $rsa->load($privatekey);
 *    $ciphertext = $rsa->encrypt($plaintext);
 *
 *    $rsa->load($publickey);
 *    echo $rsa->decrypt($ciphertext);
 * ?>
 * </code>
 *
 * Here's an example of how to create signatures and verify signatures with this library:
 * <code>
 * <?php
 *    include 'vendor/autoload.php';
 *
 *    $rsa = new \phpseclib\Crypt\RSA();
 *    extract($rsa->createKey());
 *
 *    $plaintext = 'terrafrost';
 *
 *    $rsa->load($privatekey);
 *    $signature = $rsa->sign($plaintext);
 *
 *    $rsa->load($publickey);
 *    echo $rsa->verify($plaintext, $signature) ? 'verified' : 'unverified';
 * ?>
 * </code>
 *
 * @category  Crypt
 * @package   RSA
 * @author    Jim Wigginton <terrafrost@php.net>
 * @copyright 2009 Jim Wigginton
 * @license   http://www.opensource.org/licenses/mit-license.html  MIT License
 * @link      http://phpseclib.sourceforge.net
 */

namespace phpseclib\Crypt;

use phpseclib\Crypt\AES;
use phpseclib\Crypt\Base;
use phpseclib\Crypt\DES;
use phpseclib\Crypt\Hash;
use phpseclib\Crypt\Random;
use phpseclib\Crypt\RSA;
use phpseclib\Crypt\TripleDES;
use phpseclib\Math\BigInteger;

/**
 * Pure-PHP PKCS#1 compliant implementation of RSA.
 *
 * @package RSA
 * @author  Jim Wigginton <terrafrost@php.net>
 * @access  public
 */
class RSA
{
    /**#@+
     * @access public
     * @see self::encrypt()
     * @see self::decrypt()
     */
    /**
     * Use {@link http://en.wikipedia.org/wiki/Optimal_Asymmetric_Encryption_Padding Optimal Asymmetric Encryption Padding}
     * (OAEP) for encryption / decryption.
     *
     * Uses sha1 by default.
     *
     * @see self::setHash()
     * @see self::setMGFHash()
     */
    const ENCRYPTION_OAEP = 1;
    /**
     * Use PKCS#1 padding.
     *
     * Although self::ENCRYPTION_OAEP offers more security, including PKCS#1 padding is necessary for purposes of backwards
     * compatibility with protocols (like SSH-1) written before OAEP's introduction.
     */
    const ENCRYPTION_PKCS1 = 2;
    /**
     * Do not use any padding
     *
     * Although this method is not recommended it can none-the-less sometimes be useful if you're trying to decrypt some legacy
     * stuff, if you're trying to diagnose why an encrypted message isn't decrypting, etc.
     */
    const ENCRYPTION_NONE = 3;
    /**#@-*/

    /**#@+
     * @access public
     * @see self::sign()
     * @see self::verify()
     * @see self::setHash()
    */
    /**
     * Use the Probabilistic Signature Scheme for signing
     *
     * Uses sha1 by default.
     *
     * @see self::setSaltLength()
     * @see self::setMGFHash()
     */
    const SIGNATURE_PSS = 1;
    /**
     * Use the PKCS#1 scheme by default.
     *
     * Although self::SIGNATURE_PSS offers more security, including PKCS#1 signing is necessary for purposes of backwards
     * compatibility with protocols (like SSH-2) written before PSS's introduction.
     */
    const SIGNATURE_PKCS1 = 2;
    /**#@-*/

    /**#@+
     * @access private
     * @see \phpseclib\Crypt\RSA::createKey()
    */
    /**
     * ASN1 Integer
     */
    const ASN1_INTEGER = 2;
    /**
     * ASN1 Bit String
     */
    const ASN1_BITSTRING = 3;
    /**
     * ASN1 Octet String
     */
    const ASN1_OCTETSTRING = 4;
    /**
     * ASN1 Object Identifier
     */
    const ASN1_OBJECT = 6;
    /**
     * ASN1 Sequence (with the constucted bit set)
     */
    const ASN1_SEQUENCE = 48;
    /**#@-*/

    /**#@+
     * @access private
     * @see \phpseclib\Crypt\RSA::__construct()
    */
    /**
     * To use the pure-PHP implementation
     */
    const MODE_INTERNAL = 1;
    /**
     * To use the OpenSSL library
     *
     * (if enabled; otherwise, the internal implementation will be used)
     */
    const MODE_OPENSSL = 2;
    /**#@-*/

    /**#@+
     * @access public
     * @see \phpseclib\Crypt\RSA::createKey()
     * @see \phpseclib\Crypt\RSA::setPrivateKeyFormat()
    */
    /**
     * PKCS#1 formatted private key
     *
     * Used by OpenSSH
     */
    const PRIVATE_FORMAT_PKCS1 = 0;
    /**
     * PuTTY formatted private key
     */
    const PRIVATE_FORMAT_PUTTY = 1;
    /**
     * XML formatted private key
     */
    const PRIVATE_FORMAT_XML = 2;
    /**
     * PKCS#8 formatted private key
     */
    const PRIVATE_FORMAT_PKCS8 = 3;
    /**#@-*/

    /**#@+
     * @access public
     * @see \phpseclib\Crypt\RSA::createKey()
     * @see \phpseclib\Crypt\RSA::setPublicKeyFormat()
    */
    /**
     * Raw public key
     *
     * An array containing two \phpseclib\Math\BigInteger objects.
     *
     * The exponent can be indexed with any of the following:
     *
     * 0, e, exponent, publicExponent
     *
     * The modulus can be indexed with any of the following:
     *
     * 1, n, modulo, modulus
     */
    const PUBLIC_FORMAT_RAW = 3;
    /**
     * PKCS#1 formatted public key (raw)
     *
     * Used by File/X509.php
     *
     * Has the following header:
     *
     * -----BEGIN RSA PUBLIC KEY-----
     *
     * Analogous to ssh-keygen's pem format (as specified by -m)
     */
    const PUBLIC_FORMAT_PKCS1 = 4;
    const PUBLIC_FORMAT_PKCS1_RAW = 4;
    /**
     * XML formatted public key
     */
    const PUBLIC_FORMAT_XML = 5;
    /**
     * OpenSSH formatted public key
     *
     * Place in $HOME/.ssh/authorized_keys
     */
    const PUBLIC_FORMAT_OPENSSH = 6;
    /**
     * PKCS#1 formatted public key (encapsulated)
     *
     * Used by PHP's openssl_public_encrypt() and openssl's rsautl (when -pubin is set)
     *
     * Has the following header:
     *
     * -----BEGIN PUBLIC KEY-----
     *
     * Analogous to ssh-keygen's pkcs8 format (as specified by -m). Although PKCS8
     * is specific to private keys it's basically creating a DER-encoded wrapper
     * for keys. This just extends that same concept to public keys (much like ssh-keygen)
     */
    const PUBLIC_FORMAT_PKCS8 = 7;
    /**#@-*/

    /**
     * Precomputed Zero
     *
     * @var array
     * @access private
     */
    static $zero;

    /**
     * Precomputed One
     *
     * @var array
     * @access private
     */
    static $one;

    /**
     * Private Key Format
     *
     * @var int
     * @access private
     */
    var $privateKeyFormat = self::PRIVATE_FORMAT_PKCS1;

    /**
     * Public Key Format
     *
     * @var int
     * @access public
     */
    var $publicKeyFormat = self::PUBLIC_FORMAT_PKCS8;

    /**
     * Modulus (ie. n)
     *
     * @var \phpseclib\Math\BigInteger
     * @access private
     */
    var $modulus;

    /**
     * Modulus length
     *
     * @var \phpseclib\Math\BigInteger
     * @access private
     */
    var $k;

    /**
     * Exponent (ie. e or d)
     *
     * @var \phpseclib\Math\BigInteger
     * @access private
     */
    var $exponent;

    /**
     * Primes for Chinese Remainder Theorem (ie. p and q)
     *
     * @var array
     * @access private
     */
    var $primes;

    /**
     * Exponents for Chinese Remainder Theorem (ie. dP and dQ)
     *
     * @var array
     * @access private
     */
    var $exponents;

    /**
     * Coefficients for Chinese Remainder Theorem (ie. qInv)
     *
     * @var array
     * @access private
     */
    var $coefficients;

    /**
     * Hash name
     *
     * @var string
     * @access private
     */
    var $hashName;

    /**
     * Hash function
     *
     * @var \phpseclib\Crypt\Hash
     * @access private
     */
    var $hash;

    /**
     * Length of hash function output
     *
     * @var int
     * @access private
     */
    var $hLen;

    /**
     * Length of salt
     *
     * @var int
     * @access private
     */
    var $sLen;

    /**
     * Hash function for the Mask Generation Function
     *
     * @var \phpseclib\Crypt\Hash
     * @access private
     */
    var $mgfHash;

    /**
     * Length of MGF hash function output
     *
     * @var int
     * @access private
     */
    var $mgfHLen;

    /**
     * Encryption mode
     *
     * @var int
     * @access private
     */
    var $encryptionMode = self::ENCRYPTION_OAEP;

    /**
     * Signature mode
     *
     * @var int
     * @access private
     */
    var $signatureMode = self::SIGNATURE_PSS;

    /**
     * Public Exponent
     *
     * @var mixed
     * @access private
     */
    var $publicExponent = false;

    /**
     * Password
     *
     * @var string
     * @access private
     */
    var $password = false;

    /**
     * Components
     *
     * For use with parsing XML formatted keys.  PHP's XML Parser functions use utilized - instead of PHP's DOM functions -
     * because PHP's XML Parser functions work on PHP4 whereas PHP's DOM functions - although surperior - don't.
     *
     * @see self::_start_element_handler()
     * @var array
     * @access private
     */
    var $components = array();

    /**
     * Current String
     *
     * For use with parsing XML formatted keys.
     *
     * @see self::_character_handler()
     * @see self::_stop_element_handler()
     * @var mixed
     * @access private
     */
    var $current;

    /**
     * OpenSSL configuration file name.
     *
     * Set to null to use system configuration file.
<<<<<<< HEAD
     *
     * @see \phpseclib\Crypt\RSA::createKey()
=======
     * @see self::createKey()
>>>>>>> 2b427eb0
     * @var mixed
     * @access public
     */
    static $configFile;

    /**
     * Public key comment field.
     *
     * @var string
     * @access private
     */
    var $comment = 'phpseclib-generated-key';

    /**
     * Initialize static variables
     *
     * @access private
     */
    static function _initialize_static_variables()
    {
        if (!isset(self::$zero)) {
            self::$zero= new BigInteger(0);
            self::$one = new BigInteger(1);
            self::$configFile = __DIR__ . '/../openssl.cnf';
        }
    }

    /**
     * The constructor
     *
     * If you want to make use of the openssl extension, you'll need to set the mode manually, yourself.  The reason
     * \phpseclib\Crypt\RSA doesn't do it is because OpenSSL doesn't fail gracefully.  openssl_pkey_new(), in particular, requires
     * openssl.cnf be present somewhere and, unfortunately, the only real way to find out is too late.
     *
     * @return \phpseclib\Crypt\RSA
     * @access public
     */
    function __construct()
    {
        self::_initialize_static_variables();

        $this->hash = new Hash('sha1');
        $this->hLen = $this->hash->getLength();
        $this->hashName = 'sha1';
        $this->mgfHash = new Hash('sha1');
        $this->mgfHLen = $this->mgfHash->getLength();
    }

    /**
     * Create public / private key pair
     *
     * Returns an array with the following three elements:
     *  - 'privatekey': The private key.
     *  - 'publickey':  The public key.
     *  - 'partialkey': A partially computed key (if the execution time exceeded $timeout).
     *                  Will need to be passed back to \phpseclib\Crypt\RSA::createKey() as the third parameter for further processing.
     *
     * @access public
     * @param int $bits
     * @param int $timeout
     * @param array $p
     */
    static function createKey($bits = 1024, $timeout = false, $partial = array())
    {
        self::_initialize_static_variables();

        if (!defined('CRYPT_RSA_MODE')) {
            switch (true) {
                // Math/BigInteger's openssl requirements are a little less stringent than Crypt/RSA's. in particular,
                // Math/BigInteger doesn't require an openssl.cfg file whereas Crypt/RSA does. so if Math/BigInteger
                // can't use OpenSSL it can be pretty trivially assumed, then, that Crypt/RSA can't either.
                case defined('MATH_BIGINTEGER_OPENSSL_DISABLE'):
                    define('CRYPT_RSA_MODE', self::MODE_INTERNAL);
                    break;
                case extension_loaded('openssl') && file_exists(self::$configFile):
                    // some versions of XAMPP have mismatched versions of OpenSSL which causes it not to work
                    ob_start();
                    @phpinfo();
                    $content = ob_get_contents();
                    ob_end_clean();

                    preg_match_all('#OpenSSL (Header|Library) Version(.*)#im', $content, $matches);

                    $versions = array();
                    if (!empty($matches[1])) {
                        for ($i = 0; $i < count($matches[1]); $i++) {
                            $fullVersion = trim(str_replace('=>', '', strip_tags($matches[2][$i])));

                            // Remove letter part in OpenSSL version
                            if (!preg_match('/(\d+\.\d+\.\d+)/i', $fullVersion, $m)) {
                                $versions[$matches[1][$i]] = $fullVersion;
                            } else {
                                $versions[$matches[1][$i]] = $m[0];
                            }
                        }
                    }

                    // it doesn't appear that OpenSSL versions were reported upon until PHP 5.3+
                    switch (true) {
                        case !isset($versions['Header']):
                        case !isset($versions['Library']):
                        case $versions['Header'] == $versions['Library']:
                            define('CRYPT_RSA_MODE', self::MODE_OPENSSL);
                            break;
                        default:
                            define('CRYPT_RSA_MODE', self::MODE_INTERNAL);
                            define('MATH_BIGINTEGER_OPENSSL_DISABLE', true);
                    }
                    break;
                default:
                    define('CRYPT_RSA_MODE', self::MODE_INTERNAL);
            }
        }

        if (!defined('CRYPT_RSA_EXPONENT')) {
            // http://en.wikipedia.org/wiki/65537_%28number%29
            define('CRYPT_RSA_EXPONENT', '65537');
        }
        // per <http://cseweb.ucsd.edu/~hovav/dist/survey.pdf#page=5>, this number ought not result in primes smaller
        // than 256 bits. as a consequence if the key you're trying to create is 1024 bits and you've set CRYPT_RSA_SMALLEST_PRIME
        // to 384 bits then you're going to get a 384 bit prime and a 640 bit prime (384 + 1024 % 384). at least if
        // CRYPT_RSA_MODE is set to self::MODE_INTERNAL. if CRYPT_RSA_MODE is set to self::MODE_OPENSSL then
        // CRYPT_RSA_SMALLEST_PRIME is ignored (ie. multi-prime RSA support is more intended as a way to speed up RSA key
        // generation when there's a chance neither gmp nor OpenSSL are installed)
        if (!defined('CRYPT_RSA_SMALLEST_PRIME')) {
            define('CRYPT_RSA_SMALLEST_PRIME', 4096);
        }

        // OpenSSL uses 65537 as the exponent and requires RSA keys be 384 bits minimum
        if (CRYPT_RSA_MODE == self::MODE_OPENSSL && $bits >= 384 && CRYPT_RSA_EXPONENT == 65537) {
            $config = array();
            if (isset(self::$configFile)) {
                $config['config'] = self::$configFile;
            }
            $rsa = openssl_pkey_new(array('private_key_bits' => $bits) + $config);
            openssl_pkey_export($rsa, $privatekeystr, null, $config);
            $privatekey = new RSA();
            $privatekey->load($privatekeystr);

            $publickeyarr = openssl_pkey_get_details($rsa);
            $publickey = new RSA();
            $publickey->load($publickeyarr['key']);

            // clear the buffer of error strings stemming from a minimalistic openssl.cnf
            while (openssl_error_string() !== false) {
            }

            return array(
                'privatekey' => $privatekey,
                'publickey' => $publickey,
                'partialkey' => false
            );
        }

        static $e;
        if (!isset($e)) {
            $e = new BigInteger(CRYPT_RSA_EXPONENT);
        }

        extract(self::_generateMinMax($bits));
        $absoluteMin = $min;
        $temp = $bits >> 1; // divide by two to see how many bits P and Q would be
        if ($temp > CRYPT_RSA_SMALLEST_PRIME) {
            $num_primes = floor($bits / CRYPT_RSA_SMALLEST_PRIME);
            $temp = CRYPT_RSA_SMALLEST_PRIME;
        } else {
            $num_primes = 2;
        }
        extract(self::_generateMinMax($temp + $bits % $temp));
        $finalMax = $max;
        extract(self::_generateMinMax($temp));

        $generator = new BigInteger();

        $n = self::$one->copy();
        if (!empty($partial)) {
            extract(unserialize($partial));
        } else {
            $exponents = $coefficients = $primes = array();
            $lcm = array(
                'top' => self::$one->copy(),
                'bottom' => false
            );
        }

        $start = time();
        $i0 = count($primes) + 1;

        do {
            for ($i = $i0; $i <= $num_primes; $i++) {
                if ($timeout !== false) {
                    $timeout-= time() - $start;
                    $start = time();
                    if ($timeout <= 0) {
                        return array(
                            'privatekey' => '',
                            'publickey'  => '',
                            'partialkey' => serialize(array(
                                'primes' => $primes,
                                'coefficients' => $coefficients,
                                'lcm' => $lcm,
                                'exponents' => $exponents
                            ))
                        );
                    }
                }

                if ($i == $num_primes) {
                    list($min, $temp) = $absoluteMin->divide($n);
                    if (!$temp->equals(self::$zero)) {
                        $min = $min->add(self::$one); // ie. ceil()
                    }
                    $primes[$i] = $generator->randomPrime($min, $finalMax, $timeout);
                } else {
                    $primes[$i] = $generator->randomPrime($min, $max, $timeout);
                }

                if ($primes[$i] === false) { // if we've reached the timeout
                    if (count($primes) > 1) {
                        $partialkey = '';
                    } else {
                        array_pop($primes);
                        $partialkey = serialize(array(
                            'primes' => $primes,
                            'coefficients' => $coefficients,
                            'lcm' => $lcm,
                            'exponents' => $exponents
                        ));
                    }

                    return array(
                        'privatekey' => false,
                        'publickey'  => false,
                        'partialkey' => $partialkey
                    );
                }

                // the first coefficient is calculated differently from the rest
                // ie. instead of being $primes[1]->modInverse($primes[2]), it's $primes[2]->modInverse($primes[1])
                if ($i > 2) {
                    $coefficients[$i] = $n->modInverse($primes[$i]);
                }

                $n = $n->multiply($primes[$i]);

                $temp = $primes[$i]->subtract(self::$one);

                // textbook RSA implementations use Euler's totient function instead of the least common multiple.
                // see http://en.wikipedia.org/wiki/Euler%27s_totient_function
                $lcm['top'] = $lcm['top']->multiply($temp);
                $lcm['bottom'] = $lcm['bottom'] === false ? $temp : $lcm['bottom']->gcd($temp);

                $exponents[$i] = $e->modInverse($temp);
            }

            list($temp) = $lcm['top']->divide($lcm['bottom']);
            $gcd = $temp->gcd($e);
            $i0 = 1;
        } while (!$gcd->equals(self::$one));

        $d = $e->modInverse($temp);

        $coefficients[2] = $primes[2]->modInverse($primes[1]);

        // from <http://tools.ietf.org/html/rfc3447#appendix-A.1.2>:
        // RSAPrivateKey ::= SEQUENCE {
        //     version           Version,
        //     modulus           INTEGER,  -- n
        //     publicExponent    INTEGER,  -- e
        //     privateExponent   INTEGER,  -- d
        //     prime1            INTEGER,  -- p
        //     prime2            INTEGER,  -- q
        //     exponent1         INTEGER,  -- d mod (p-1)
        //     exponent2         INTEGER,  -- d mod (q-1)
        //     coefficient       INTEGER,  -- (inverse of q) mod p
        //     otherPrimeInfos   OtherPrimeInfos OPTIONAL
        // }
        $privatekey = new RSA();
        $privatekey->modulus = $n;
        $privatekey->k = $bits >> 3;
        $privatekey->publicExponent = $e;
        $privatekey->exponent = $d;
        $privatekey->privateExponent = $e;
        $privatekey->primes = $primes;
        $privatekey->exponents = $exponents;
        $privatekey->coefficients = $coefficients;

        $publickey = new RSA();
        $publickey->modulus = $n;
        $publickey->k = $bits >> 3;
        $publickey->exponent = $e;

        return array(
            'privatekey' => $privatekey,
            'publickey'  => $publickey,
            'partialkey' => false
        );
    }

    /**
     * Convert a private key to the appropriate format.
     *
     * @access private
     * @see self::setPrivateKeyFormat()
     * @param string $RSAPrivateKey
     * @return string
     */
    function _convertPrivateKey($n, $e, $d, $primes, $exponents, $coefficients)
    {
        $signed = $this->privateKeyFormat != self::PRIVATE_FORMAT_XML;
        $num_primes = count($primes);
        $raw = array(
            'version' => $num_primes == 2 ? chr(0) : chr(1), // two-prime vs. multi
            'modulus' => $n->toBytes($signed),
            'publicExponent' => $e->toBytes($signed),
            'privateExponent' => $d->toBytes($signed),
            'prime1' => $primes[1]->toBytes($signed),
            'prime2' => $primes[2]->toBytes($signed),
            'exponent1' => $exponents[1]->toBytes($signed),
            'exponent2' => $exponents[2]->toBytes($signed),
            'coefficient' => $coefficients[2]->toBytes($signed)
        );

        // if the format in question does not support multi-prime rsa and multi-prime rsa was used,
        // call _convertPublicKey() instead.
        switch ($this->privateKeyFormat) {
            case self::PRIVATE_FORMAT_XML:
                if ($num_primes != 2) {
                    return false;
                }
                return "<RSAKeyValue>\r\n" .
                       '  <Modulus>' . base64_encode($raw['modulus']) . "</Modulus>\r\n" .
                       '  <Exponent>' . base64_encode($raw['publicExponent']) . "</Exponent>\r\n" .
                       '  <P>' . base64_encode($raw['prime1']) . "</P>\r\n" .
                       '  <Q>' . base64_encode($raw['prime2']) . "</Q>\r\n" .
                       '  <DP>' . base64_encode($raw['exponent1']) . "</DP>\r\n" .
                       '  <DQ>' . base64_encode($raw['exponent2']) . "</DQ>\r\n" .
                       '  <InverseQ>' . base64_encode($raw['coefficient']) . "</InverseQ>\r\n" .
                       '  <D>' . base64_encode($raw['privateExponent']) . "</D>\r\n" .
                       '</RSAKeyValue>';
                break;
            case self::PRIVATE_FORMAT_PUTTY:
                if ($num_primes != 2) {
                    return false;
                }
                $key = "PuTTY-User-Key-File-2: ssh-rsa\r\nEncryption: ";
                $encryption = (!empty($this->password) || is_string($this->password)) ? 'aes256-cbc' : 'none';
                $key.= $encryption;
                $key.= "\r\nComment: " . $this->comment . "\r\n";
                $public = pack(
                    'Na*Na*Na*',
                    strlen('ssh-rsa'),
                    'ssh-rsa',
                    strlen($raw['publicExponent']),
                    $raw['publicExponent'],
                    strlen($raw['modulus']),
                    $raw['modulus']
                );
                $source = pack(
                    'Na*Na*Na*Na*',
                    strlen('ssh-rsa'),
                    'ssh-rsa',
                    strlen($encryption),
                    $encryption,
                    strlen($this->comment),
                    $this->comment,
                    strlen($public),
                    $public
                );
                $public = base64_encode($public);
                $key.= "Public-Lines: " . ((strlen($public) + 63) >> 6) . "\r\n";
                $key.= chunk_split($public, 64);
                $private = pack(
                    'Na*Na*Na*Na*',
                    strlen($raw['privateExponent']),
                    $raw['privateExponent'],
                    strlen($raw['prime1']),
                    $raw['prime1'],
                    strlen($raw['prime2']),
                    $raw['prime2'],
                    strlen($raw['coefficient']),
                    $raw['coefficient']
                );
                if (empty($this->password) && !is_string($this->password)) {
                    $source.= pack('Na*', strlen($private), $private);
                    $hashkey = 'putty-private-key-file-mac-key';
                } else {
                    $private.= Random::string(16 - (strlen($private) & 15));
                    $source.= pack('Na*', strlen($private), $private);
                    $sequence = 0;
                    $symkey = '';
                    while (strlen($symkey) < 32) {
                        $temp = pack('Na*', $sequence++, $this->password);
                        $symkey.= pack('H*', sha1($temp));
                    }
                    $symkey = substr($symkey, 0, 32);
                    $crypto = new AES();

                    $crypto->setKey($symkey);
                    $crypto->disablePadding();
                    $private = $crypto->encrypt($private);
                    $hashkey = 'putty-private-key-file-mac-key' . $this->password;
                }

                $private = base64_encode($private);
                $key.= 'Private-Lines: ' . ((strlen($private) + 63) >> 6) . "\r\n";
                $key.= chunk_split($private, 64);
                $hash = new Hash('sha1');
                $hash->setKey(pack('H*', sha1($hashkey)));
                $key.= 'Private-MAC: ' . bin2hex($hash->hash($source)) . "\r\n";

                return $key;
            default: // eg. self::PRIVATE_FORMAT_PKCS1
                $components = array();
                foreach ($raw as $name => $value) {
                    $components[$name] = pack('Ca*a*', self::ASN1_INTEGER, $this->_encodeLength(strlen($value)), $value);
                }

                $RSAPrivateKey = implode('', $components);

                if ($num_primes > 2) {
                    $OtherPrimeInfos = '';
                    for ($i = 3; $i <= $num_primes; $i++) {
                        // OtherPrimeInfos ::= SEQUENCE SIZE(1..MAX) OF OtherPrimeInfo
                        //
                        // OtherPrimeInfo ::= SEQUENCE {
                        //     prime             INTEGER,  -- ri
                        //     exponent          INTEGER,  -- di
                        //     coefficient       INTEGER   -- ti
                        // }
                        $OtherPrimeInfo = pack('Ca*a*', self::ASN1_INTEGER, $this->_encodeLength(strlen($primes[$i]->toBytes(true))), $primes[$i]->toBytes(true));
                        $OtherPrimeInfo.= pack('Ca*a*', self::ASN1_INTEGER, $this->_encodeLength(strlen($exponents[$i]->toBytes(true))), $exponents[$i]->toBytes(true));
                        $OtherPrimeInfo.= pack('Ca*a*', self::ASN1_INTEGER, $this->_encodeLength(strlen($coefficients[$i]->toBytes(true))), $coefficients[$i]->toBytes(true));
                        $OtherPrimeInfos.= pack('Ca*a*', self::ASN1_SEQUENCE, $this->_encodeLength(strlen($OtherPrimeInfo)), $OtherPrimeInfo);
                    }
                    $RSAPrivateKey.= pack('Ca*a*', self::ASN1_SEQUENCE, $this->_encodeLength(strlen($OtherPrimeInfos)), $OtherPrimeInfos);
                }

                $RSAPrivateKey = pack('Ca*a*', self::ASN1_SEQUENCE, $this->_encodeLength(strlen($RSAPrivateKey)), $RSAPrivateKey);

                if ($this->privateKeyFormat == self::PRIVATE_FORMAT_PKCS8) {
                    $rsaOID = pack('H*', '300d06092a864886f70d0101010500'); // hex version of MA0GCSqGSIb3DQEBAQUA
                    $RSAPrivateKey = pack(
                        'Ca*a*Ca*a*',
                        self::ASN1_INTEGER,
                        "\01\00",
                        $rsaOID,
                        4,
                        $this->_encodeLength(strlen($RSAPrivateKey)),
                        $RSAPrivateKey
                    );
                    $RSAPrivateKey = pack('Ca*a*', self::ASN1_SEQUENCE, $this->_encodeLength(strlen($RSAPrivateKey)), $RSAPrivateKey);
                    if (!empty($this->password) || is_string($this->password)) {
                        $salt = Random::string(8);
                        $iterationCount = 2048;

                        $crypto = new DES();
                        $crypto->setPassword($this->password, 'pbkdf1', 'md5', $salt, $iterationCount);
                        $RSAPrivateKey = $crypto->encrypt($RSAPrivateKey);

                        $parameters = pack(
                            'Ca*a*Ca*N',
                            self::ASN1_OCTETSTRING,
                            $this->_encodeLength(strlen($salt)),
                            $salt,
                            self::ASN1_INTEGER,
                            $this->_encodeLength(4),
                            $iterationCount
                        );
                        $pbeWithMD5AndDES_CBC = "\x2a\x86\x48\x86\xf7\x0d\x01\x05\x03";

                        $encryptionAlgorithm = pack(
                            'Ca*a*Ca*a*',
                            self::ASN1_OBJECT,
                            $this->_encodeLength(strlen($pbeWithMD5AndDES_CBC)),
                            $pbeWithMD5AndDES_CBC,
                            self::ASN1_SEQUENCE,
                            $this->_encodeLength(strlen($parameters)),
                            $parameters
                        );

                        $RSAPrivateKey = pack(
                            'Ca*a*Ca*a*',
                            self::ASN1_SEQUENCE,
                            $this->_encodeLength(strlen($encryptionAlgorithm)),
                            $encryptionAlgorithm,
                            self::ASN1_OCTETSTRING,
                            $this->_encodeLength(strlen($RSAPrivateKey)),
                            $RSAPrivateKey
                        );

                        $RSAPrivateKey = pack('Ca*a*', self::ASN1_SEQUENCE, $this->_encodeLength(strlen($RSAPrivateKey)), $RSAPrivateKey);

                        $RSAPrivateKey = "-----BEGIN ENCRYPTED PRIVATE KEY-----\r\n" .
                                         chunk_split(base64_encode($RSAPrivateKey), 64) .
                                         '-----END ENCRYPTED PRIVATE KEY-----';
                    } else {
                        $RSAPrivateKey = "-----BEGIN PRIVATE KEY-----\r\n" .
                                         chunk_split(base64_encode($RSAPrivateKey), 64) .
                                         '-----END PRIVATE KEY-----';
                    }
                    return $RSAPrivateKey;
                }

                if (!empty($this->password) || is_string($this->password)) {
                    $iv = Random::string(8);
                    $symkey = pack('H*', md5($this->password . $iv)); // symkey is short for symmetric key
                    $symkey.= substr(pack('H*', md5($symkey . $this->password . $iv)), 0, 8);
                    $des = new TripleDES();
                    $des->setKey($symkey);
                    $des->setIV($iv);
                    $iv = strtoupper(bin2hex($iv));
                    $RSAPrivateKey = "-----BEGIN RSA PRIVATE KEY-----\r\n" .
                                     "Proc-Type: 4,ENCRYPTED\r\n" .
                                     "DEK-Info: DES-EDE3-CBC,$iv\r\n" .
                                     "\r\n" .
                                     chunk_split(base64_encode($des->encrypt($RSAPrivateKey)), 64) .
                                     '-----END RSA PRIVATE KEY-----';
                } else {
                    $RSAPrivateKey = "-----BEGIN RSA PRIVATE KEY-----\r\n" .
                                     chunk_split(base64_encode($RSAPrivateKey), 64) .
                                     '-----END RSA PRIVATE KEY-----';
                }

                return $RSAPrivateKey;
        }
    }

    /**
     * Convert a public key to the appropriate format
     *
     * @access private
     * @see self::setPublicKeyFormat()
     * @param string $RSAPrivateKey
     * @return string
     */
    function _convertPublicKey($n, $e)
    {
        $signed = $this->publicKeyFormat != self::PUBLIC_FORMAT_XML;

        $modulus = $n->toBytes($signed);
        $publicExponent = $e->toBytes($signed);

        switch ($this->publicKeyFormat) {
            case self::PUBLIC_FORMAT_RAW:
                return array('e' => $e->copy(), 'n' => $n->copy());
            case self::PUBLIC_FORMAT_XML:
                return "<RSAKeyValue>\r\n" .
                       '  <Modulus>' . base64_encode($modulus) . "</Modulus>\r\n" .
                       '  <Exponent>' . base64_encode($publicExponent) . "</Exponent>\r\n" .
                       '</RSAKeyValue>';
                break;
            case self::PUBLIC_FORMAT_OPENSSH:
                // from <http://tools.ietf.org/html/rfc4253#page-15>:
                // string    "ssh-rsa"
                // mpint     e
                // mpint     n
                $RSAPublicKey = pack('Na*Na*Na*', strlen('ssh-rsa'), 'ssh-rsa', strlen($publicExponent), $publicExponent, strlen($modulus), $modulus);
                $RSAPublicKey = 'ssh-rsa ' . base64_encode($RSAPublicKey) . ' ' . $this->comment;

                return $RSAPublicKey;
            default: // eg. self::PUBLIC_FORMAT_PKCS1_RAW or self::PUBLIC_FORMAT_PKCS1
                // from <http://tools.ietf.org/html/rfc3447#appendix-A.1.1>:
                // RSAPublicKey ::= SEQUENCE {
                //     modulus           INTEGER,  -- n
                //     publicExponent    INTEGER   -- e
                // }
                $components = array(
                    'modulus' => pack('Ca*a*', self::ASN1_INTEGER, $this->_encodeLength(strlen($modulus)), $modulus),
                    'publicExponent' => pack('Ca*a*', self::ASN1_INTEGER, $this->_encodeLength(strlen($publicExponent)), $publicExponent)
                );

                $RSAPublicKey = pack(
                    'Ca*a*a*',
                    self::ASN1_SEQUENCE,
                    $this->_encodeLength(strlen($components['modulus']) + strlen($components['publicExponent'])),
                    $components['modulus'],
                    $components['publicExponent']
                );

                if ($this->publicKeyFormat == self::PUBLIC_FORMAT_PKCS1_RAW) {
                    $RSAPublicKey = "-----BEGIN RSA PUBLIC KEY-----\r\n" .
                                    chunk_split(base64_encode($RSAPublicKey), 64) .
                                    '-----END RSA PUBLIC KEY-----';
                } else {
                    // sequence(oid(1.2.840.113549.1.1.1), null)) = rsaEncryption.
                    $rsaOID = pack('H*', '300d06092a864886f70d0101010500'); // hex version of MA0GCSqGSIb3DQEBAQUA
                    $RSAPublicKey = chr(0) . $RSAPublicKey;
                    $RSAPublicKey = chr(3) . $this->_encodeLength(strlen($RSAPublicKey)) . $RSAPublicKey;

                    $RSAPublicKey = pack(
                        'Ca*a*',
                        self::ASN1_SEQUENCE,
                        $this->_encodeLength(strlen($rsaOID . $RSAPublicKey)),
                        $rsaOID . $RSAPublicKey
                    );

                    $RSAPublicKey = "-----BEGIN PUBLIC KEY-----\r\n" .
                                     chunk_split(base64_encode($RSAPublicKey), 64) .
                                     '-----END PUBLIC KEY-----';
                }

                return $RSAPublicKey;
        }
    }

    /**
     * Break a public or private key down into its constituant components
     *
     * @access private
     * @see self::_convertPublicKey()
     * @see self::_convertPrivateKey()
     * @param string $key
     * @param int $type
     * @return array
     */
    function _parseKey($key, $type)
    {
        if ($type != self::PUBLIC_FORMAT_RAW && !is_string($key)) {
            return false;
        }

        switch ($type) {
            case self::PUBLIC_FORMAT_RAW:
                if (!is_array($key)) {
                    return false;
                }
                $components = array();
                switch (true) {
                    case isset($key['e']):
                        $components['publicExponent'] = $key['e']->copy();
                        break;
                    case isset($key['exponent']):
                        $components['publicExponent'] = $key['exponent']->copy();
                        break;
                    case isset($key['publicExponent']):
                        $components['publicExponent'] = $key['publicExponent']->copy();
                        break;
                    case isset($key[0]):
                        $components['publicExponent'] = $key[0]->copy();
                }
                switch (true) {
                    case isset($key['n']):
                        $components['modulus'] = $key['n']->copy();
                        break;
                    case isset($key['modulo']):
                        $components['modulus'] = $key['modulo']->copy();
                        break;
                    case isset($key['modulus']):
                        $components['modulus'] = $key['modulus']->copy();
                        break;
                    case isset($key[1]):
                        $components['modulus'] = $key[1]->copy();
                }
                return isset($components['modulus']) && isset($components['publicExponent']) ? $components : false;
            case self::PRIVATE_FORMAT_PKCS1:
            case self::PRIVATE_FORMAT_PKCS8:
            case self::PUBLIC_FORMAT_PKCS1:
                /* Although PKCS#1 proposes a format that public and private keys can use, encrypting them is
                   "outside the scope" of PKCS#1.  PKCS#1 then refers you to PKCS#12 and PKCS#15 if you're wanting to
                   protect private keys, however, that's not what OpenSSL* does.  OpenSSL protects private keys by adding
                   two new "fields" to the key - DEK-Info and Proc-Type.  These fields are discussed here:

                   http://tools.ietf.org/html/rfc1421#section-4.6.1.1
                   http://tools.ietf.org/html/rfc1421#section-4.6.1.3

                   DES-EDE3-CBC as an algorithm, however, is not discussed anywhere, near as I can tell.
                   DES-CBC and DES-EDE are discussed in RFC1423, however, DES-EDE3-CBC isn't, nor is its key derivation
                   function.  As is, the definitive authority on this encoding scheme isn't the IETF but rather OpenSSL's
                   own implementation.  ie. the implementation *is* the standard and any bugs that may exist in that
                   implementation are part of the standard, as well.

                   * OpenSSL is the de facto standard.  It's utilized by OpenSSH and other projects */
                if (preg_match('#DEK-Info: (.+),(.+)#', $key, $matches)) {
                    $iv = pack('H*', trim($matches[2]));
                    $symkey = pack('H*', md5($this->password . substr($iv, 0, 8))); // symkey is short for symmetric key
                    $symkey.= pack('H*', md5($symkey . $this->password . substr($iv, 0, 8)));
                    // remove the Proc-Type / DEK-Info sections as they're no longer needed
                    $key = preg_replace('#^(?:Proc-Type|DEK-Info): .*#m', '', $key);
                    $ciphertext = $this->_extractBER($key);
                    if ($ciphertext === false) {
                        $ciphertext = $key;
                    }
                    switch ($matches[1]) {
                        case 'AES-256-CBC':
                            $crypto = new AES();
                            break;
                        case 'AES-128-CBC':
                            $symkey = substr($symkey, 0, 16);
                            $crypto = new AES();
                            break;
                        case 'DES-EDE3-CFB':
                            $crypto = new TripleDES(Base::MODE_CFB);
                            break;
                        case 'DES-EDE3-CBC':
                            $symkey = substr($symkey, 0, 24);
                            $crypto = new TripleDES();
                            break;
                        case 'DES-CBC':
                            $crypto = new DES();
                            break;
                        default:
                            return false;
                    }
                    $crypto->setKey($symkey);
                    $crypto->setIV($iv);
                    $decoded = $crypto->decrypt($ciphertext);
                } else {
                    $decoded = $this->_extractBER($key);
                }

                if ($decoded !== false) {
                    $key = $decoded;
                }

                $components = array();

                if (ord($this->_string_shift($key)) != self::ASN1_SEQUENCE) {
                    return false;
                }
                if ($this->_decodeLength($key) != strlen($key)) {
                    return false;
                }

                $tag = ord($this->_string_shift($key));
                /* intended for keys for which OpenSSL's asn1parse returns the following:

                    0:d=0  hl=4 l= 631 cons: SEQUENCE
                    4:d=1  hl=2 l=   1 prim:  INTEGER           :00
                    7:d=1  hl=2 l=  13 cons:  SEQUENCE
                    9:d=2  hl=2 l=   9 prim:   OBJECT            :rsaEncryption
                   20:d=2  hl=2 l=   0 prim:   NULL
                   22:d=1  hl=4 l= 609 prim:  OCTET STRING

                   ie. PKCS8 keys*/

                if ($tag == self::ASN1_INTEGER && substr($key, 0, 3) == "\x01\x00\x30") {
                    $this->_string_shift($key, 3);
                    $tag = self::ASN1_SEQUENCE;
                }

                if ($tag == self::ASN1_SEQUENCE) {
                    $temp = $this->_string_shift($key, $this->_decodeLength($key));
                    if (ord($this->_string_shift($temp)) != self::ASN1_OBJECT) {
                        return false;
                    }
                    $length = $this->_decodeLength($temp);
                    switch ($this->_string_shift($temp, $length)) {
                        case "\x2a\x86\x48\x86\xf7\x0d\x01\x01\x01": // rsaEncryption
                            break;
                        case "\x2a\x86\x48\x86\xf7\x0d\x01\x05\x03": // pbeWithMD5AndDES-CBC
                            /*
                               PBEParameter ::= SEQUENCE {
                                   salt OCTET STRING (SIZE(8)),
                                   iterationCount INTEGER }
                            */
                            if (ord($this->_string_shift($temp)) != self::ASN1_SEQUENCE) {
                                return false;
                            }
                            if ($this->_decodeLength($temp) != strlen($temp)) {
                                return false;
                            }
                            $this->_string_shift($temp); // assume it's an octet string
                            $salt = $this->_string_shift($temp, $this->_decodeLength($temp));
                            if (ord($this->_string_shift($temp)) != self::ASN1_INTEGER) {
                                return false;
                            }
                            $this->_decodeLength($temp);
                            list(, $iterationCount) = unpack('N', str_pad($temp, 4, chr(0), STR_PAD_LEFT));
                            $this->_string_shift($key); // assume it's an octet string
                            $length = $this->_decodeLength($key);
                            if (strlen($key) != $length) {
                                return false;
                            }

                            $crypto = new DES();
                            $crypto->setPassword($this->password, 'pbkdf1', 'md5', $salt, $iterationCount);
                            $key = $crypto->decrypt($key);
                            if ($key === false) {
                                return false;
                            }
                            return $this->_parseKey($key, self::PRIVATE_FORMAT_PKCS1);
                        default:
                            return false;
                    }
                    /* intended for keys for which OpenSSL's asn1parse returns the following:

                        0:d=0  hl=4 l= 290 cons: SEQUENCE
                        4:d=1  hl=2 l=  13 cons:  SEQUENCE
                        6:d=2  hl=2 l=   9 prim:   OBJECT            :rsaEncryption
                       17:d=2  hl=2 l=   0 prim:   NULL
                       19:d=1  hl=4 l= 271 prim:  BIT STRING */
                    $tag = ord($this->_string_shift($key)); // skip over the BIT STRING / OCTET STRING tag
                    $this->_decodeLength($key); // skip over the BIT STRING / OCTET STRING length
                    // "The initial octet shall encode, as an unsigned binary integer wtih bit 1 as the least significant bit, the number of
                    //  unused bits in the final subsequent octet. The number shall be in the range zero to seven."
                    //  -- http://www.itu.int/ITU-T/studygroups/com17/languages/X.690-0207.pdf (section 8.6.2.2)
                    if ($tag == self::ASN1_BITSTRING) {
                        $this->_string_shift($key);
                    }
                    if (ord($this->_string_shift($key)) != self::ASN1_SEQUENCE) {
                        return false;
                    }
                    if ($this->_decodeLength($key) != strlen($key)) {
                        return false;
                    }
                    $tag = ord($this->_string_shift($key));
                }
                if ($tag != self::ASN1_INTEGER) {
                    return false;
                }

                $length = $this->_decodeLength($key);
                $temp = $this->_string_shift($key, $length);
                if (strlen($temp) != 1 || ord($temp) > 2) {
                    $components['modulus'] = new BigInteger($temp, 256);
                    $this->_string_shift($key); // skip over self::ASN1_INTEGER
                    $length = $this->_decodeLength($key);
                    $components[$type == self::PUBLIC_FORMAT_PKCS1 ? 'publicExponent' : 'privateExponent'] = new BigInteger($this->_string_shift($key, $length), 256);

                    return $components;
                }
                if (ord($this->_string_shift($key)) != self::ASN1_INTEGER) {
                    return false;
                }
                $length = $this->_decodeLength($key);
                $components['modulus'] = new BigInteger($this->_string_shift($key, $length), 256);
                $this->_string_shift($key);
                $length = $this->_decodeLength($key);
                $components['publicExponent'] = new BigInteger($this->_string_shift($key, $length), 256);
                $this->_string_shift($key);
                $length = $this->_decodeLength($key);
                $components['privateExponent'] = new BigInteger($this->_string_shift($key, $length), 256);
                $this->_string_shift($key);
                $length = $this->_decodeLength($key);
                $components['primes'] = array(1 => new BigInteger($this->_string_shift($key, $length), 256));
                $this->_string_shift($key);
                $length = $this->_decodeLength($key);
                $components['primes'][] = new BigInteger($this->_string_shift($key, $length), 256);
                $this->_string_shift($key);
                $length = $this->_decodeLength($key);
                $components['exponents'] = array(1 => new BigInteger($this->_string_shift($key, $length), 256));
                $this->_string_shift($key);
                $length = $this->_decodeLength($key);
                $components['exponents'][] = new BigInteger($this->_string_shift($key, $length), 256);
                $this->_string_shift($key);
                $length = $this->_decodeLength($key);
                $components['coefficients'] = array(2 => new BigInteger($this->_string_shift($key, $length), 256));

                if (!empty($key)) {
                    if (ord($this->_string_shift($key)) != self::ASN1_SEQUENCE) {
                        return false;
                    }
                    $this->_decodeLength($key);
                    while (!empty($key)) {
                        if (ord($this->_string_shift($key)) != self::ASN1_SEQUENCE) {
                            return false;
                        }
                        $this->_decodeLength($key);
                        $key = substr($key, 1);
                        $length = $this->_decodeLength($key);
                        $components['primes'][] = new BigInteger($this->_string_shift($key, $length), 256);
                        $this->_string_shift($key);
                        $length = $this->_decodeLength($key);
                        $components['exponents'][] = new BigInteger($this->_string_shift($key, $length), 256);
                        $this->_string_shift($key);
                        $length = $this->_decodeLength($key);
                        $components['coefficients'][] = new BigInteger($this->_string_shift($key, $length), 256);
                    }
                }

                return $components;
            case self::PUBLIC_FORMAT_OPENSSH:
                $parts = explode(' ', $key, 3);

                $key = isset($parts[1]) ? base64_decode($parts[1]) : false;
                if ($key === false) {
                    return false;
                }

                $comment = isset($parts[2]) ? $parts[2] : false;

                $cleanup = substr($key, 0, 11) == "\0\0\0\7ssh-rsa";

                if (strlen($key) <= 4) {
                    return false;
                }
                extract(unpack('Nlength', $this->_string_shift($key, 4)));
                $publicExponent = new BigInteger($this->_string_shift($key, $length), -256);
                if (strlen($key) <= 4) {
                    return false;
                }
                extract(unpack('Nlength', $this->_string_shift($key, 4)));
                $modulus = new BigInteger($this->_string_shift($key, $length), -256);

                if ($cleanup && strlen($key)) {
                    if (strlen($key) <= 4) {
                        return false;
                    }
                    extract(unpack('Nlength', $this->_string_shift($key, 4)));
                    $realModulus = new BigInteger($this->_string_shift($key, $length), -256);
                    return strlen($key) ? false : array(
                        'modulus' => $realModulus,
                        'publicExponent' => $modulus,
                        'comment' => $comment
                    );
                } else {
                    return strlen($key) ? false : array(
                        'modulus' => $modulus,
                        'publicExponent' => $publicExponent,
                        'comment' => $comment
                    );
                }
            // http://www.w3.org/TR/xmldsig-core/#sec-RSAKeyValue
            // http://en.wikipedia.org/wiki/XML_Signature
            case self::PRIVATE_FORMAT_XML:
            case self::PUBLIC_FORMAT_XML:
                $this->components = array();

                $xml = xml_parser_create('UTF-8');
                xml_set_object($xml, $this);
                xml_set_element_handler($xml, '_start_element_handler', '_stop_element_handler');
                xml_set_character_data_handler($xml, '_data_handler');
                // add <xml></xml> to account for "dangling" tags like <BitStrength>...</BitStrength> that are sometimes added
                if (!xml_parse($xml, '<xml>' . $key . '</xml>')) {
                    return false;
                }

                return isset($this->components['modulus']) && isset($this->components['publicExponent']) ? $this->components : false;
            // from PuTTY's SSHPUBK.C
            case self::PRIVATE_FORMAT_PUTTY:
                $components = array();
                $key = preg_split('#\r\n|\r|\n#', $key);
                $type = trim(preg_replace('#PuTTY-User-Key-File-2: (.+)#', '$1', $key[0]));
                if ($type != 'ssh-rsa') {
                    return false;
                }
                $encryption = trim(preg_replace('#Encryption: (.+)#', '$1', $key[1]));
                $comment = trim(preg_replace('#Comment: (.+)#', '$1', $key[2]));

                $publicLength = trim(preg_replace('#Public-Lines: (\d+)#', '$1', $key[3]));
                $public = base64_decode(implode('', array_map('trim', array_slice($key, 4, $publicLength))));
                $public = substr($public, 11);
                extract(unpack('Nlength', $this->_string_shift($public, 4)));
                $components['publicExponent'] = new BigInteger($this->_string_shift($public, $length), -256);
                extract(unpack('Nlength', $this->_string_shift($public, 4)));
                $components['modulus'] = new BigInteger($this->_string_shift($public, $length), -256);

                $privateLength = trim(preg_replace('#Private-Lines: (\d+)#', '$1', $key[$publicLength + 4]));
                $private = base64_decode(implode('', array_map('trim', array_slice($key, $publicLength + 5, $privateLength))));

                switch ($encryption) {
                    case 'aes256-cbc':
                        $symkey = '';
                        $sequence = 0;
                        while (strlen($symkey) < 32) {
                            $temp = pack('Na*', $sequence++, $this->password);
                            $symkey.= pack('H*', sha1($temp));
                        }
                        $symkey = substr($symkey, 0, 32);
                        $crypto = new AES();
                }

                if ($encryption != 'none') {
                    $crypto->setKey($symkey);
                    $crypto->disablePadding();
                    $private = $crypto->decrypt($private);
                    if ($private === false) {
                        return false;
                    }
                }

                extract(unpack('Nlength', $this->_string_shift($private, 4)));
                if (strlen($private) < $length) {
                    return false;
                }
                $components['privateExponent'] = new BigInteger($this->_string_shift($private, $length), -256);
                extract(unpack('Nlength', $this->_string_shift($private, 4)));
                if (strlen($private) < $length) {
                    return false;
                }
                $components['primes'] = array(1 => new BigInteger($this->_string_shift($private, $length), -256));
                extract(unpack('Nlength', $this->_string_shift($private, 4)));
                if (strlen($private) < $length) {
                    return false;
                }
                $components['primes'][] = new BigInteger($this->_string_shift($private, $length), -256);

                $temp = $components['primes'][1]->subtract(self::$one);
                $components['exponents'] = array(1 => $components['publicExponent']->modInverse($temp));
                $temp = $components['primes'][2]->subtract(self::$one);
                $components['exponents'][] = $components['publicExponent']->modInverse($temp);

                extract(unpack('Nlength', $this->_string_shift($private, 4)));
                if (strlen($private) < $length) {
                    return false;
                }
                $components['coefficients'] = array(2 => new BigInteger($this->_string_shift($private, $length), -256));

                return $components;
        }
    }

    /**
     * Returns the key size
     *
     * More specifically, this returns the size of the modulo in bits.
     *
     * @access public
     * @return int
     */
    function getSize()
    {
        return !isset($this->modulus) ? 0 : strlen($this->modulus->toBits());
    }

    /**
     * Start Element Handler
     *
     * Called by xml_set_element_handler()
     *
     * @access private
     * @param resource $parser
     * @param string $name
     * @param array $attribs
     */
    function _start_element_handler($parser, $name, $attribs)
    {
        //$name = strtoupper($name);
        switch ($name) {
            case 'MODULUS':
                $this->current = &$this->components['modulus'];
                break;
            case 'EXPONENT':
                $this->current = &$this->components['publicExponent'];
                break;
            case 'P':
                $this->current = &$this->components['primes'][1];
                break;
            case 'Q':
                $this->current = &$this->components['primes'][2];
                break;
            case 'DP':
                $this->current = &$this->components['exponents'][1];
                break;
            case 'DQ':
                $this->current = &$this->components['exponents'][2];
                break;
            case 'INVERSEQ':
                $this->current = &$this->components['coefficients'][2];
                break;
            case 'D':
                $this->current = &$this->components['privateExponent'];
        }
        $this->current = '';
    }

    /**
     * Stop Element Handler
     *
     * Called by xml_set_element_handler()
     *
     * @access private
     * @param resource $parser
     * @param string $name
     */
    function _stop_element_handler($parser, $name)
    {
        if (isset($this->current)) {
            $this->current = new BigInteger(base64_decode($this->current), 256);
            unset($this->current);
        }
    }

    /**
     * Data Handler
     *
     * Called by xml_set_character_data_handler()
     *
     * @access private
     * @param resource $parser
     * @param string $data
     */
    function _data_handler($parser, $data)
    {
        if (!isset($this->current) || is_object($this->current)) {
            return;
        }
        $this->current.= trim($data);
    }

    /**
     * Loads a public or private key
     *
     * Returns true on success and false on failure (ie. an incorrect password was provided or the key was malformed)
     *
     * @access public
     * @param string $key
     * @param int $type optional
     */
    function load($key, $type = false)
    {
        if ($key instanceof RSA) {
            $this->privateKeyFormat = $key->privateKeyFormat;
            $this->publicKeyFormat = $key->publicKeyFormat;
            $this->k = $key->k;
            $this->hLen = $key->hLen;
            $this->sLen = $key->sLen;
            $this->mgfHLen = $key->mgfHLen;
            $this->encryptionMode = $key->encryptionMode;
            $this->signatureMode = $key->signatureMode;
            $this->password = $key->password;
            $this->comment = $key->comment;

            if (is_object($key->hash)) {
                $this->hash = new Hash($key->hash->getHash());
            }
            if (is_object($key->mgfHash)) {
                $this->mgfHash = new Hash($key->mgfHash->getHash());
            }

            if (is_object($key->modulus)) {
                $this->modulus = $key->modulus->copy();
            }
            if (is_object($key->exponent)) {
                $this->exponent = $key->exponent->copy();
            }
            if (is_object($key->publicExponent)) {
                $this->publicExponent = $key->publicExponent->copy();
            }

            $this->primes = array();
            $this->exponents = array();
            $this->coefficients = array();

            foreach ($this->primes as $prime) {
                $this->primes[] = $prime->copy();
            }
            foreach ($this->exponents as $exponent) {
                $this->exponents[] = $exponent->copy();
            }
            foreach ($this->coefficients as $coefficient) {
                $this->coefficients[] = $coefficient->copy();
            }

            return true;
        }

        if ($type === false) {
            $types = array(
                self::PUBLIC_FORMAT_RAW,
                self::PRIVATE_FORMAT_PKCS1,
                self::PRIVATE_FORMAT_XML,
                self::PRIVATE_FORMAT_PUTTY,
                self::PUBLIC_FORMAT_OPENSSH
            );
            foreach ($types as $type) {
                $components = $this->_parseKey($key, $type);
                if ($components !== false) {
                    break;
                }
            }
        } else {
            $components = $this->_parseKey($key, $type);
        }

        if ($components === false) {
            return false;
        }

        if (isset($components['comment']) && $components['comment'] !== false) {
            $this->comment = $components['comment'];
        }
        $this->modulus = $components['modulus'];
        $this->k = strlen($this->modulus->toBytes());
        $this->exponent = isset($components['privateExponent']) ? $components['privateExponent'] : $components['publicExponent'];
        if (isset($components['primes'])) {
            $this->primes = $components['primes'];
            $this->exponents = $components['exponents'];
            $this->coefficients = $components['coefficients'];
            $this->publicExponent = $components['publicExponent'];
        } else {
            $this->primes = array();
            $this->exponents = array();
            $this->coefficients = array();
            $this->publicExponent = false;
        }

        switch ($type) {
            case self::PUBLIC_FORMAT_OPENSSH:
            case self::PUBLIC_FORMAT_RAW:
                $this->setPublicKey();
                break;
            case self::PRIVATE_FORMAT_PKCS1:
                switch (true) {
                    case strpos($key, '-BEGIN PUBLIC KEY-') !== false:
                    case strpos($key, '-BEGIN RSA PUBLIC KEY-') !== false:
                        $this->setPublicKey();
                }
        }

        return true;
    }

    /**
     * Sets the password
     *
     * Private keys can be encrypted with a password.  To unset the password, pass in the empty string or false.
     * Or rather, pass in $password such that empty($password) && !is_string($password) is true.
     *
<<<<<<< HEAD
     * @see createKey()
     * @see load()
=======
     * @see self::createKey()
     * @see self::loadKey()
>>>>>>> 2b427eb0
     * @access public
     * @param string $password
     */
    function setPassword($password = false)
    {
        $this->password = $password;
    }

    /**
     * Defines the public key
     *
     * Some private key formats define the public exponent and some don't.  Those that don't define it are problematic when
     * used in certain contexts.  For example, in SSH-2, RSA authentication works by sending the public key along with a
     * message signed by the private key to the server.  The SSH-2 server looks the public key up in an index of public keys
     * and if it's present then proceeds to verify the signature.  Problem is, if your private key doesn't include the public
     * exponent this won't work unless you manually add the public exponent. phpseclib tries to guess if the key being used
     * is the public key but in the event that it guesses incorrectly you might still want to explicitly set the key as being
     * public.
     *
     * Do note that when a new key is loaded the index will be cleared.
     *
     * Returns true on success, false on failure
     *
     * @see self::getPublicKey()
     * @access public
     * @param string $key optional
     * @param int $type optional
     * @return bool
     */
    function setPublicKey($key = false, $type = false)
    {
        // if a public key has already been loaded return false
        if (!empty($this->publicExponent)) {
            return false;
        }

        if ($key === false && !empty($this->modulus)) {
            $this->publicExponent = $this->exponent;
            return true;
        }

        if ($type === false) {
            $types = array(
                self::PUBLIC_FORMAT_RAW,
                self::PUBLIC_FORMAT_PKCS1,
                self::PUBLIC_FORMAT_XML,
                self::PUBLIC_FORMAT_OPENSSH
            );
            foreach ($types as $type) {
                $components = $this->_parseKey($key, $type);
                if ($components !== false) {
                    break;
                }
            }
        } else {
            $components = $this->_parseKey($key, $type);
        }

        if ($components === false) {
            return false;
        }

        if (empty($this->modulus) || !$this->modulus->equals($components['modulus'])) {
            $this->modulus = $components['modulus'];
            $this->exponent = $this->publicExponent = $components['publicExponent'];
            return true;
        }

        $this->publicExponent = $components['publicExponent'];

        return true;
    }

    /**
     * Defines the private key
     *
     * If phpseclib guessed a private key was a public key and loaded it as such it might be desirable to force
     * phpseclib to treat the key as a private key. This function will do that.
     *
     * Do note that when a new key is loaded the index will be cleared.
     *
     * Returns true on success, false on failure
     *
     * @see self::getPublicKey()
     * @access public
     * @param string $key optional
     * @param int $type optional
     * @return bool
     */
    function setPrivateKey($key = false, $type = false)
    {
        if ($key === false && !empty($this->publicExponent)) {
            unset($this->publicExponent);
            return true;
        }

        $rsa = new RSA();
        if (!$rsa->load($key, $type)) {
            return false;
        }
        unset($rsa->publicExponent);

        // don't overwrite the old key if the new key is invalid
        $this->load($rsa);
        return true;
    }

    /**
     * Returns the public key
     *
     * The public key is only returned under two circumstances - if the private key had the public key embedded within it
     * or if the public key was set via setPublicKey().  If the currently loaded key is supposed to be the public key this
     * function won't return it since this library, for the most part, doesn't distinguish between public and private keys.
     *
     * @see self::getPublicKey()
     * @access public
     * @param string $key
     * @param int $type optional
     */
    function getPublicKey($type = self::PUBLIC_FORMAT_PKCS8)
    {
        if (empty($this->modulus) || empty($this->publicExponent)) {
            return false;
        }

        $oldFormat = $this->publicKeyFormat;
        $this->publicKeyFormat = $type;
        $temp = $this->_convertPublicKey($this->modulus, $this->publicExponent);
        $this->publicKeyFormat = $oldFormat;
        return $temp;
    }

    /**
     * Returns the public key's fingerprint
     *
     * The public key's fingerprint is returned, which is equivalent to running `ssh-keygen -lf rsa.pub`. If there is
     * no public key currently loaded, false is returned.
     * Example output (md5): "c1:b1:30:29:d7:b8:de:6c:97:77:10:d7:46:41:63:87" (as specified by RFC 4716)
     *
     * @access public
     * @param string $algorithm The hashing algorithm to be used. Valid options are 'md5' and 'sha256'. False is returned
     * for invalid values.
     * @return mixed
     */
    public function getPublicKeyFingerprint($algorithm = 'md5')
    {
        if (empty($this->modulus) || empty($this->publicExponent)) {
            return false;
        }

        $modulus = $this->modulus->toBytes(true);
        $publicExponent = $this->publicExponent->toBytes(true);

        $RSAPublicKey = pack('Na*Na*Na*', strlen('ssh-rsa'), 'ssh-rsa', strlen($publicExponent), $publicExponent, strlen($modulus), $modulus);

        switch ($algorithm) {
            case 'sha256':
                $hash = new Hash('sha256');
                $base = base64_encode($hash->hash($RSAPublicKey));
                return substr($base, 0, strlen($base) - 1);
            case 'md5':
                return substr(chunk_split(md5($RSAPublicKey), 2, ':'), 0, -1);
            default:
                return false;
        }
    }

    /**
     * Returns the private key
     *
     * The private key is only returned if the currently loaded key contains the constituent prime numbers.
     *
     * @see self::getPublicKey()
     * @access public
     * @param string $key
     * @param int $type optional
     * @return mixed
     */
    function getPrivateKey($type = self::PUBLIC_FORMAT_PKCS1)
    {
        if (empty($this->primes)) {
            return false;
        }

        $oldFormat = $this->privateKeyFormat;
        $this->privateKeyFormat = $type;
        $temp = $this->_convertPrivateKey($this->modulus, $this->publicExponent, $this->exponent, $this->primes, $this->exponents, $this->coefficients);
        $this->privateKeyFormat = $oldFormat;
        return $temp;
    }

    /**
     * Returns a minimalistic private key
     *
     * Returns the private key without the prime number constituants.  Structurally identical to a public key that
     * hasn't been set as the public key
     *
     * @see self::getPrivateKey()
     * @access private
     * @param string $key
     * @param int $type optional
     */
    function _getPrivatePublicKey($mode = self::PUBLIC_FORMAT_PKCS8)
    {
        if (empty($this->modulus) || empty($this->exponent)) {
            return false;
        }

        $oldFormat = $this->publicKeyFormat;
        $this->publicKeyFormat = $mode;
        $temp = $this->_convertPublicKey($this->modulus, $this->exponent);
        $this->publicKeyFormat = $oldFormat;
        return $temp;
    }

    /**
     *  __toString() magic method
     *
     * @access public
     * @return string
     */
    function __toString()
    {
        $key = $this->getPrivateKey($this->privateKeyFormat);
        if ($key !== false) {
            return $key;
        }
        $key = $this->_getPrivatePublicKey($this->publicKeyFormat);
        return $key !== false ? $key : '';
    }

    /**
     *  __clone() magic method
     *
     * @access public
     * @return Crypt_RSA
     */
    function __clone()
    {
        $key = new RSA();
        $key->load($this);
        return $key;
    }

    /**
     * Generates the smallest and largest numbers requiring $bits bits
     *
     * @access private
     * @param int $bits
     * @return array
     */
    static function _generateMinMax($bits)
    {
        $bytes = $bits >> 3;
        $min = str_repeat(chr(0), $bytes);
        $max = str_repeat(chr(0xFF), $bytes);
        $msb = $bits & 7;
        if ($msb) {
            $min = chr(1 << ($msb - 1)) . $min;
            $max = chr((1 << $msb) - 1) . $max;
        } else {
            $min[0] = chr(0x80);
        }

        return array(
            'min' => new BigInteger($min, 256),
            'max' => new BigInteger($max, 256)
        );
    }

    /**
     * DER-decode the length
     *
     * DER supports lengths up to (2**8)**127, however, we'll only support lengths up to (2**8)**4.  See
     * {@link http://itu.int/ITU-T/studygroups/com17/languages/X.690-0207.pdf#p=13 X.690 paragraph 8.1.3} for more information.
     *
     * @access private
     * @param string $string
     * @return int
     */
    function _decodeLength(&$string)
    {
        $length = ord($this->_string_shift($string));
        if ($length & 0x80) { // definite length, long form
            $length&= 0x7F;
            $temp = $this->_string_shift($string, $length);
            list(, $length) = unpack('N', substr(str_pad($temp, 4, chr(0), STR_PAD_LEFT), -4));
        }
        return $length;
    }

    /**
     * DER-encode the length
     *
     * DER supports lengths up to (2**8)**127, however, we'll only support lengths up to (2**8)**4.  See
     * {@link http://itu.int/ITU-T/studygroups/com17/languages/X.690-0207.pdf#p=13 X.690 paragraph 8.1.3} for more information.
     *
     * @access private
     * @param int $length
     * @return string
     */
    function _encodeLength($length)
    {
        if ($length <= 0x7F) {
            return chr($length);
        }

        $temp = ltrim(pack('N', $length), chr(0));
        return pack('Ca*', 0x80 | strlen($temp), $temp);
    }

    /**
     * String Shift
     *
     * Inspired by array_shift
     *
     * @param string $string
     * @param int $index
     * @return string
     * @access private
     */
    function _string_shift(&$string, $index = 1)
    {
        $substr = substr($string, 0, $index);
        $string = substr($string, $index);
        return $substr;
    }

    /**
     * Determines the private key format
     *
     * @see self::createKey()
     * @access public
     * @param int $format
     */
    function setPrivateKeyFormat($format)
    {
        $this->privateKeyFormat = $format;
    }

    /**
     * Determines the public key format
     *
     * @see self::createKey()
     * @access public
     * @param int $format
     */
    function setPublicKeyFormat($format)
    {
        $this->publicKeyFormat = $format;
    }

    /**
     * Determines which hashing function should be used
     *
     * Used with signature production / verification and (if the encryption mode is self::ENCRYPTION_OAEP) encryption and
     * decryption.  If $hash isn't supported, sha1 is used.
     *
     * @access public
     * @param string $hash
     */
    function setHash($hash)
    {
        // \phpseclib\Crypt\Hash supports algorithms that PKCS#1 doesn't support.  md5-96 and sha1-96, for example.
        switch ($hash) {
            case 'md2':
            case 'md5':
            case 'sha1':
            case 'sha256':
            case 'sha384':
            case 'sha512':
                $this->hash = new Hash($hash);
                $this->hashName = $hash;
                break;
            default:
                $this->hash = new Hash('sha1');
                $this->hashName = 'sha1';
        }
        $this->hLen = $this->hash->getLength();
    }

    /**
     * Determines which hashing function should be used for the mask generation function
     *
     * The mask generation function is used by self::ENCRYPTION_OAEP and self::SIGNATURE_PSS and although it's
     * best if Hash and MGFHash are set to the same thing this is not a requirement.
     *
     * @access public
     * @param string $hash
     */
    function setMGFHash($hash)
    {
        // \phpseclib\Crypt\Hash supports algorithms that PKCS#1 doesn't support.  md5-96 and sha1-96, for example.
        switch ($hash) {
            case 'md2':
            case 'md5':
            case 'sha1':
            case 'sha256':
            case 'sha384':
            case 'sha512':
                $this->mgfHash = new Hash($hash);
                break;
            default:
                $this->mgfHash = new Hash('sha1');
        }
        $this->mgfHLen = $this->mgfHash->getLength();
    }

    /**
     * Determines the salt length
     *
     * To quote from {@link http://tools.ietf.org/html/rfc3447#page-38 RFC3447#page-38}:
     *
     *    Typical salt lengths in octets are hLen (the length of the output
     *    of the hash function Hash) and 0.
     *
     * @access public
     * @param int $format
     */
    function setSaltLength($sLen)
    {
        $this->sLen = $sLen;
    }

    /**
     * Integer-to-Octet-String primitive
     *
     * See {@link http://tools.ietf.org/html/rfc3447#section-4.1 RFC3447#section-4.1}.
     *
     * @access private
     * @param \phpseclib\Math\BigInteger $x
     * @param int $xLen
     * @throws \OutOfBoundsException if strlen($x) > $xLen
     * @return string
     */
    function _i2osp($x, $xLen)
    {
        $x = $x->toBytes();
        if (strlen($x) > $xLen) {
            throw new \OutOfBoundsException('Integer too large');
        }
        return str_pad($x, $xLen, chr(0), STR_PAD_LEFT);
    }

    /**
     * Octet-String-to-Integer primitive
     *
     * See {@link http://tools.ietf.org/html/rfc3447#section-4.2 RFC3447#section-4.2}.
     *
     * @access private
     * @param string $x
     * @return \phpseclib\Math\BigInteger
     */
    function _os2ip($x)
    {
        return new BigInteger($x, 256);
    }

    /**
     * Exponentiate with or without Chinese Remainder Theorem
     *
     * See {@link http://tools.ietf.org/html/rfc3447#section-5.1.1 RFC3447#section-5.1.2}.
     *
     * @access private
     * @param \phpseclib\Math\BigInteger $x
     * @return \phpseclib\Math\BigInteger
     */
    function _exponentiate($x)
    {
        if (empty($this->primes) || empty($this->coefficients) || empty($this->exponents)) {
            return $x->modPow($this->exponent, $this->modulus);
        }

        $num_primes = count($this->primes);

        if (defined('CRYPT_RSA_DISABLE_BLINDING')) {
            $m_i = array(
                1 => $x->modPow($this->exponents[1], $this->primes[1]),
                2 => $x->modPow($this->exponents[2], $this->primes[2])
            );
            $h = $m_i[1]->subtract($m_i[2]);
            $h = $h->multiply($this->coefficients[2]);
            list(, $h) = $h->divide($this->primes[1]);
            $m = $m_i[2]->add($h->multiply($this->primes[2]));

            $r = $this->primes[1];
            for ($i = 3; $i <= $num_primes; $i++) {
                $m_i = $x->modPow($this->exponents[$i], $this->primes[$i]);

                $r = $r->multiply($this->primes[$i - 1]);

                $h = $m_i->subtract($m);
                $h = $h->multiply($this->coefficients[$i]);
                list(, $h) = $h->divide($this->primes[$i]);

                $m = $m->add($r->multiply($h));
            }
        } else {
            $smallest = $this->primes[1];
            for ($i = 2; $i <= $num_primes; $i++) {
                if ($smallest->compare($this->primes[$i]) > 0) {
                    $smallest = $this->primes[$i];
                }
            }

            $one = new BigInteger(1);

            $r = $one->random($one, $smallest->subtract($one));

            $m_i = array(
                1 => $this->_blind($x, $r, 1),
                2 => $this->_blind($x, $r, 2)
            );
            $h = $m_i[1]->subtract($m_i[2]);
            $h = $h->multiply($this->coefficients[2]);
            list(, $h) = $h->divide($this->primes[1]);
            $m = $m_i[2]->add($h->multiply($this->primes[2]));

            $r = $this->primes[1];
            for ($i = 3; $i <= $num_primes; $i++) {
                $m_i = $this->_blind($x, $r, $i);

                $r = $r->multiply($this->primes[$i - 1]);

                $h = $m_i->subtract($m);
                $h = $h->multiply($this->coefficients[$i]);
                list(, $h) = $h->divide($this->primes[$i]);

                $m = $m->add($r->multiply($h));
            }
        }

        return $m;
    }

    /**
     * Performs RSA Blinding
     *
     * Protects against timing attacks by employing RSA Blinding.
     * Returns $x->modPow($this->exponents[$i], $this->primes[$i])
     *
     * @access private
     * @param \phpseclib\Math\BigInteger $x
     * @param \phpseclib\Math\BigInteger $r
     * @param int $i
     * @return \phpseclib\Math\BigInteger
     */
    function _blind($x, $r, $i)
    {
        $x = $x->multiply($r->modPow($this->publicExponent, $this->primes[$i]));
        $x = $x->modPow($this->exponents[$i], $this->primes[$i]);

        $r = $r->modInverse($this->primes[$i]);
        $x = $x->multiply($r);
        list(, $x) = $x->divide($this->primes[$i]);

        return $x;
    }

    /**
     * Performs blinded RSA equality testing
     *
     * Protects against a particular type of timing attack described.
     *
     * See {@link http://codahale.com/a-lesson-in-timing-attacks/ A Lesson In Timing Attacks (or, Don't use MessageDigest.isEquals)}
     *
     * Thanks for the heads up singpolyma!
     *
     * @access private
     * @param string $x
     * @param string $y
     * @return bool
     */
    function _equals($x, $y)
    {
        if (strlen($x) != strlen($y)) {
            return false;
        }

        $result = 0;
        for ($i = 0; $i < strlen($x); $i++) {
            $result |= ord($x[$i]) ^ ord($y[$i]);
        }

        return $result == 0;
    }

    /**
     * RSAEP
     *
     * See {@link http://tools.ietf.org/html/rfc3447#section-5.1.1 RFC3447#section-5.1.1}.
     *
     * @access private
     * @param \phpseclib\Math\BigInteger $m
     * @throws \OutOfRangeException if $m < 0 or $m > $this->modulus
     * @return \phpseclib\Math\BigInteger
     */
    function _rsaep($m)
    {
        if ($m->compare(self::$zero) < 0 || $m->compare($this->modulus) > 0) {
            throw new \OutOfRangeException('Message representative out of range');
        }
        return $this->_exponentiate($m);
    }

    /**
     * RSADP
     *
     * See {@link http://tools.ietf.org/html/rfc3447#section-5.1.2 RFC3447#section-5.1.2}.
     *
     * @access private
     * @param \phpseclib\Math\BigInteger $c
     * @throws \OutOfRangeException if $c < 0 or $c > $this->modulus
     * @return \phpseclib\Math\BigInteger
     */
    function _rsadp($c)
    {
        if ($c->compare(self::$zero) < 0 || $c->compare($this->modulus) > 0) {
            throw new \OutOfRangeException('Ciphertext representative out of range');
        }
        return $this->_exponentiate($c);
    }

    /**
     * RSASP1
     *
     * See {@link http://tools.ietf.org/html/rfc3447#section-5.2.1 RFC3447#section-5.2.1}.
     *
     * @access private
     * @param \phpseclib\Math\BigInteger $m
     * @throws \OutOfRangeException if $m < 0 or $m > $this->modulus
     * @return \phpseclib\Math\BigInteger
     */
    function _rsasp1($m)
    {
        if ($m->compare(self::$zero) < 0 || $m->compare($this->modulus) > 0) {
            throw new \OutOfRangeException('Message representative out of range');
        }
        return $this->_exponentiate($m);
    }

    /**
     * RSAVP1
     *
     * See {@link http://tools.ietf.org/html/rfc3447#section-5.2.2 RFC3447#section-5.2.2}.
     *
     * @access private
     * @param \phpseclib\Math\BigInteger $s
     * @throws \OutOfRangeException if $s < 0 or $s > $this->modulus
     * @return \phpseclib\Math\BigInteger
     */
    function _rsavp1($s)
    {
        if ($s->compare(self::$zero) < 0 || $s->compare($this->modulus) > 0) {
            throw new \OutOfRangeException('Signature representative out of range');
        }
        return $this->_exponentiate($s);
    }

    /**
     * MGF1
     *
     * See {@link http://tools.ietf.org/html/rfc3447#appendix-B.2.1 RFC3447#appendix-B.2.1}.
     *
     * @access private
     * @param string $mgfSeed
     * @param int $mgfLen
     * @return string
     */
    function _mgf1($mgfSeed, $maskLen)
    {
        // if $maskLen would yield strings larger than 4GB, PKCS#1 suggests a "Mask too long" error be output.

        $t = '';
        $count = ceil($maskLen / $this->mgfHLen);
        for ($i = 0; $i < $count; $i++) {
            $c = pack('N', $i);
            $t.= $this->mgfHash->hash($mgfSeed . $c);
        }

        return substr($t, 0, $maskLen);
    }

    /**
     * RSAES-OAEP-ENCRYPT
     *
     * See {@link http://tools.ietf.org/html/rfc3447#section-7.1.1 RFC3447#section-7.1.1} and
     * {http://en.wikipedia.org/wiki/Optimal_Asymmetric_Encryption_Padding OAES}.
     *
     * @access private
     * @param string $m
     * @param string $l
     * @throws \OutOfBoundsException if strlen($m) > $this->k - 2 * $this->hLen - 2
     * @return string
     */
    function _rsaes_oaep_encrypt($m, $l = '')
    {
        $mLen = strlen($m);

        // Length checking

        // if $l is larger than two million terrabytes and you're using sha1, PKCS#1 suggests a "Label too long" error
        // be output.

        if ($mLen > $this->k - 2 * $this->hLen - 2) {
            throw new \OutOfBoundsException('Message too long');
        }

        // EME-OAEP encoding

        $lHash = $this->hash->hash($l);
        $ps = str_repeat(chr(0), $this->k - $mLen - 2 * $this->hLen - 2);
        $db = $lHash . $ps . chr(1) . $m;
        $seed = Random::string($this->hLen);
        $dbMask = $this->_mgf1($seed, $this->k - $this->hLen - 1);
        $maskedDB = $db ^ $dbMask;
        $seedMask = $this->_mgf1($maskedDB, $this->hLen);
        $maskedSeed = $seed ^ $seedMask;
        $em = chr(0) . $maskedSeed . $maskedDB;

        // RSA encryption

        $m = $this->_os2ip($em);
        $c = $this->_rsaep($m);
        $c = $this->_i2osp($c, $this->k);

        // Output the ciphertext C

        return $c;
    }

    /**
     * RSAES-OAEP-DECRYPT
     *
     * See {@link http://tools.ietf.org/html/rfc3447#section-7.1.2 RFC3447#section-7.1.2}.  The fact that the error
     * messages aren't distinguishable from one another hinders debugging, but, to quote from RFC3447#section-7.1.2:
     *
     *    Note.  Care must be taken to ensure that an opponent cannot
     *    distinguish the different error conditions in Step 3.g, whether by
     *    error message or timing, or, more generally, learn partial
     *    information about the encoded message EM.  Otherwise an opponent may
     *    be able to obtain useful information about the decryption of the
     *    ciphertext C, leading to a chosen-ciphertext attack such as the one
     *    observed by Manger [36].
     *
     * As for $l...  to quote from {@link http://tools.ietf.org/html/rfc3447#page-17 RFC3447#page-17}:
     *
     *    Both the encryption and the decryption operations of RSAES-OAEP take
     *    the value of a label L as input.  In this version of PKCS #1, L is
     *    the empty string; other uses of the label are outside the scope of
     *    this document.
     *
     * @access private
     * @param string $c
     * @param string $l
     * @throws \RuntimeException on decryption error
     * @return string
     */
    function _rsaes_oaep_decrypt($c, $l = '')
    {
        // Length checking

        // if $l is larger than two million terrabytes and you're using sha1, PKCS#1 suggests a "Label too long" error
        // be output.

        if (strlen($c) != $this->k || $this->k < 2 * $this->hLen + 2) {
            throw new \RuntimeException('Decryption error');
        }

        // RSA decryption

        $c = $this->_os2ip($c);
        $m = $this->_rsadp($c);
        if ($m === false) {
            throw new \RuntimeException('Decryption error');
        }
        $em = $this->_i2osp($m, $this->k);

        // EME-OAEP decoding

        $lHash = $this->hash->hash($l);
        $y = ord($em[0]);
        $maskedSeed = substr($em, 1, $this->hLen);
        $maskedDB = substr($em, $this->hLen + 1);
        $seedMask = $this->_mgf1($maskedDB, $this->hLen);
        $seed = $maskedSeed ^ $seedMask;
        $dbMask = $this->_mgf1($seed, $this->k - $this->hLen - 1);
        $db = $maskedDB ^ $dbMask;
        $lHash2 = substr($db, 0, $this->hLen);
        $m = substr($db, $this->hLen);
        if ($lHash != $lHash2) {
            throw new \RuntimeException('Decryption error');
        }
        $m = ltrim($m, chr(0));
        if (ord($m[0]) != 1) {
            throw new \RuntimeException('Decryption error');
        }

        // Output the message M

        return substr($m, 1);
    }

    /**
     * Raw Encryption / Decryption
     *
     * Doesn't use padding and is not recommended.
     *
     * @access private
     * @param string $m
     * @return string
     */
    function _raw_encrypt($m)
    {
        $temp = $this->_os2ip($m);
        $temp = $this->_rsaep($temp);
        return  $this->_i2osp($temp, $this->k);
    }

    /**
     * RSAES-PKCS1-V1_5-ENCRYPT
     *
     * See {@link http://tools.ietf.org/html/rfc3447#section-7.2.1 RFC3447#section-7.2.1}.
     *
     * @access private
     * @param string $m
     * @throws \OutOfBoundsException if strlen($m) > $this->k - 11
     * @return string
     */
    function _rsaes_pkcs1_v1_5_encrypt($m)
    {
        $mLen = strlen($m);

        // Length checking

        if ($mLen > $this->k - 11) {
            throw new \OutOfBoundsException('Message too long');
        }

        // EME-PKCS1-v1_5 encoding

        $psLen = $this->k - $mLen - 3;
        $ps = '';
        while (strlen($ps) != $psLen) {
            $temp = Random::string($psLen - strlen($ps));
            $temp = str_replace("\x00", '', $temp);
            $ps.= $temp;
        }
        $type = 2;
        // see the comments of _rsaes_pkcs1_v1_5_decrypt() to understand why this is being done
        if (defined('CRYPT_RSA_PKCS15_COMPAT') && (!isset($this->publicExponent) || $this->exponent !== $this->publicExponent)) {
            $type = 1;
            // "The padding string PS shall consist of k-3-||D|| octets. ... for block type 01, they shall have value FF"
            $ps = str_repeat("\xFF", $psLen);
        }
        $em = chr(0) . chr($type) . $ps . chr(0) . $m;

        // RSA encryption
        $m = $this->_os2ip($em);
        $c = $this->_rsaep($m);
        $c = $this->_i2osp($c, $this->k);

        // Output the ciphertext C

        return $c;
    }

    /**
     * RSAES-PKCS1-V1_5-DECRYPT
     *
     * See {@link http://tools.ietf.org/html/rfc3447#section-7.2.2 RFC3447#section-7.2.2}.
     *
     * For compatibility purposes, this function departs slightly from the description given in RFC3447.
     * The reason being that RFC2313#section-8.1 (PKCS#1 v1.5) states that ciphertext's encrypted by the
     * private key should have the second byte set to either 0 or 1 and that ciphertext's encrypted by the
     * public key should have the second byte set to 2.  In RFC3447 (PKCS#1 v2.1), the second byte is supposed
     * to be 2 regardless of which key is used.  For compatibility purposes, we'll just check to make sure the
     * second byte is 2 or less.  If it is, we'll accept the decrypted string as valid.
     *
     * As a consequence of this, a private key encrypted ciphertext produced with \phpseclib\Crypt\RSA may not decrypt
     * with a strictly PKCS#1 v1.5 compliant RSA implementation.  Public key encrypted ciphertext's should but
     * not private key encrypted ciphertext's.
     *
     * @access private
     * @param string $c
     * @throws \RuntimeException on decryption error
     * @return string
     */
    function _rsaes_pkcs1_v1_5_decrypt($c)
    {
        // Length checking

        if (strlen($c) != $this->k) { // or if k < 11
            throw new \RuntimeException('Decryption error');
        }

        // RSA decryption

        $c = $this->_os2ip($c);
        $m = $this->_rsadp($c);

        if ($m === false) {
            throw new \RuntimeException('Decryption error');
        }
        $em = $this->_i2osp($m, $this->k);

        // EME-PKCS1-v1_5 decoding

        if (ord($em[0]) != 0 || ord($em[1]) > 2) {
            throw new \RuntimeException('Decryption error');
        }

        $ps = substr($em, 2, strpos($em, chr(0), 2) - 2);
        $m = substr($em, strlen($ps) + 3);

        if (strlen($ps) < 8) {
            throw new \RuntimeException('Decryption error');
        }

        // Output M

        return $m;
    }

    /**
     * EMSA-PSS-ENCODE
     *
     * See {@link http://tools.ietf.org/html/rfc3447#section-9.1.1 RFC3447#section-9.1.1}.
     *
     * @access private
     * @param string $m
     * @throws \RuntimeException on encoding error
     * @param int $emBits
     */
    function _emsa_pss_encode($m, $emBits)
    {
        // if $m is larger than two million terrabytes and you're using sha1, PKCS#1 suggests a "Label too long" error
        // be output.

        $emLen = ($emBits + 1) >> 3; // ie. ceil($emBits / 8)
        $sLen = $this->sLen ? $this->sLen : $this->hLen;

        $mHash = $this->hash->hash($m);
        if ($emLen < $this->hLen + $sLen + 2) {
            throw new \RuntimeException('Encoding error');
        }

        $salt = Random::string($sLen);
        $m2 = "\0\0\0\0\0\0\0\0" . $mHash . $salt;
        $h = $this->hash->hash($m2);
        $ps = str_repeat(chr(0), $emLen - $sLen - $this->hLen - 2);
        $db = $ps . chr(1) . $salt;
        $dbMask = $this->_mgf1($h, $emLen - $this->hLen - 1);
        $maskedDB = $db ^ $dbMask;
        $maskedDB[0] = ~chr(0xFF << ($emBits & 7)) & $maskedDB[0];
        $em = $maskedDB . $h . chr(0xBC);

        return $em;
    }

    /**
     * EMSA-PSS-VERIFY
     *
     * See {@link http://tools.ietf.org/html/rfc3447#section-9.1.2 RFC3447#section-9.1.2}.
     *
     * @access private
     * @param string $m
     * @param string $em
     * @param int $emBits
     * @return string
     */
    function _emsa_pss_verify($m, $em, $emBits)
    {
        // if $m is larger than two million terrabytes and you're using sha1, PKCS#1 suggests a "Label too long" error
        // be output.

        $emLen = ($emBits + 1) >> 3; // ie. ceil($emBits / 8);
        $sLen = $this->sLen ? $this->sLen : $this->hLen;

        $mHash = $this->hash->hash($m);
        if ($emLen < $this->hLen + $sLen + 2) {
            return false;
        }

        if ($em[strlen($em) - 1] != chr(0xBC)) {
            return false;
        }

        $maskedDB = substr($em, 0, -$this->hLen - 1);
        $h = substr($em, -$this->hLen - 1, $this->hLen);
        $temp = chr(0xFF << ($emBits & 7));
        if ((~$maskedDB[0] & $temp) != $temp) {
            return false;
        }
        $dbMask = $this->_mgf1($h, $emLen - $this->hLen - 1);
        $db = $maskedDB ^ $dbMask;
        $db[0] = ~chr(0xFF << ($emBits & 7)) & $db[0];
        $temp = $emLen - $this->hLen - $sLen - 2;
        if (substr($db, 0, $temp) != str_repeat(chr(0), $temp) || ord($db[$temp]) != 1) {
            return false;
        }
        $salt = substr($db, $temp + 1); // should be $sLen long
        $m2 = "\0\0\0\0\0\0\0\0" . $mHash . $salt;
        $h2 = $this->hash->hash($m2);
        return $this->_equals($h, $h2);
    }

    /**
     * RSASSA-PSS-SIGN
     *
     * See {@link http://tools.ietf.org/html/rfc3447#section-8.1.1 RFC3447#section-8.1.1}.
     *
     * @access private
     * @param string $m
     * @return string
     */
    function _rsassa_pss_sign($m)
    {
        // EMSA-PSS encoding

        $em = $this->_emsa_pss_encode($m, 8 * $this->k - 1);

        // RSA signature

        $m = $this->_os2ip($em);
        $s = $this->_rsasp1($m);
        $s = $this->_i2osp($s, $this->k);

        // Output the signature S

        return $s;
    }

    /**
     * RSASSA-PSS-VERIFY
     *
     * See {@link http://tools.ietf.org/html/rfc3447#section-8.1.2 RFC3447#section-8.1.2}.
     *
     * @access private
     * @param string $m
     * @param string $s
     * @throws \RuntimeException on invalid signature
     * @return string
     */
    function _rsassa_pss_verify($m, $s)
    {
        // Length checking

        if (strlen($s) != $this->k) {
            throw new \RuntimeException('Invalid signature');
        }

        // RSA verification

        $modBits = 8 * $this->k;

        $s2 = $this->_os2ip($s);
        $m2 = $this->_rsavp1($s2);
        if ($m2 === false) {
            throw new \RuntimeException('Invalid signature');
        }
        $em = $this->_i2osp($m2, $modBits >> 3);
        if ($em === false) {
            throw new \RuntimeException('Invalid signature');
        }

        // EMSA-PSS verification

        return $this->_emsa_pss_verify($m, $em, $modBits - 1);
    }

    /**
     * EMSA-PKCS1-V1_5-ENCODE
     *
     * See {@link http://tools.ietf.org/html/rfc3447#section-9.2 RFC3447#section-9.2}.
     *
     * @access private
     * @param string $m
     * @param int $emLen
     * @throws \LengthException if the intended encoded message length is too short
     * @return string
     */
    function _emsa_pkcs1_v1_5_encode($m, $emLen)
    {
        $h = $this->hash->hash($m);
        if ($h === false) {
            return false;
        }

        // see http://tools.ietf.org/html/rfc3447#page-43
        switch ($this->hashName) {
            case 'md2':
                $t = pack('H*', '3020300c06082a864886f70d020205000410');
                break;
            case 'md5':
                $t = pack('H*', '3020300c06082a864886f70d020505000410');
                break;
            case 'sha1':
                $t = pack('H*', '3021300906052b0e03021a05000414');
                break;
            case 'sha256':
                $t = pack('H*', '3031300d060960864801650304020105000420');
                break;
            case 'sha384':
                $t = pack('H*', '3041300d060960864801650304020205000430');
                break;
            case 'sha512':
                $t = pack('H*', '3051300d060960864801650304020305000440');
        }
        $t.= $h;
        $tLen = strlen($t);

        if ($emLen < $tLen + 11) {
            throw new \LengthException('Intended encoded message length too short');
        }

        $ps = str_repeat(chr(0xFF), $emLen - $tLen - 3);

        $em = "\0\1$ps\0$t";

        return $em;
    }

    /**
     * RSASSA-PKCS1-V1_5-SIGN
     *
     * See {@link http://tools.ietf.org/html/rfc3447#section-8.2.1 RFC3447#section-8.2.1}.
     *
     * @access private
     * @param string $m
     * @throws \LengthException if the RSA modulus is too short
     * @return string
     */
    function _rsassa_pkcs1_v1_5_sign($m)
    {
        // EMSA-PKCS1-v1_5 encoding

        $em = $this->_emsa_pkcs1_v1_5_encode($m, $this->k);
        if ($em === false) {
            throw new \LengthException('RSA modulus too short');
        }

        // RSA signature

        $m = $this->_os2ip($em);
        $s = $this->_rsasp1($m);
        $s = $this->_i2osp($s, $this->k);

        // Output the signature S

        return $s;
    }

    /**
     * RSASSA-PKCS1-V1_5-VERIFY
     *
     * See {@link http://tools.ietf.org/html/rfc3447#section-8.2.2 RFC3447#section-8.2.2}.
     *
     * @access private
     * @param string $m
     * @throws \RuntimeException if the signature is invalid
     * @throws \LengthException if the RSA modulus is too short
     * @return string
     */
    function _rsassa_pkcs1_v1_5_verify($m, $s)
    {
        // Length checking

        if (strlen($s) != $this->k) {
            throw new \RuntimeException('Invalid signature');
        }

        // RSA verification

        $s = $this->_os2ip($s);
        $m2 = $this->_rsavp1($s);
        if ($m2 === false) {
            throw new \RuntimeException('Invalid signature');
        }
        $em = $this->_i2osp($m2, $this->k);
        if ($em === false) {
            throw new \RuntimeException('Invalid signature');
        }

        // EMSA-PKCS1-v1_5 encoding

        $em2 = $this->_emsa_pkcs1_v1_5_encode($m, $this->k);
        if ($em2 === false) {
            throw new \LengthException('RSA modulus too short');
        }

        // Compare
        return $this->_equals($em, $em2);
    }

    /**
     * Set Encryption Mode
     *
     * Valid values include self::ENCRYPTION_OAEP and self::ENCRYPTION_PKCS1.
     *
     * @access public
     * @param int $mode
     */
    function setEncryptionMode($mode)
    {
        $this->encryptionMode = $mode;
    }

    /**
     * Set Signature Mode
     *
     * Valid values include self::SIGNATURE_PSS and self::SIGNATURE_PKCS1
     *
     * @access public
     * @param int $mode
     */
    function setSignatureMode($mode)
    {
        $this->signatureMode = $mode;
    }

    /**
     * Set public key comment.
     *
     * @access public
     * @param string $comment
     */
    function setComment($comment)
    {
        $this->comment = $comment;
    }

    /**
     * Get public key comment.
     *
     * @access public
     * @return string
     */
    function getComment()
    {
        return $this->comment;
    }

    /**
     * Encryption
     *
     * Both self::ENCRYPTION_OAEP and self::ENCRYPTION_PKCS1 both place limits on how long $plaintext can be.
     * If $plaintext exceeds those limits it will be broken up so that it does and the resultant ciphertext's will
     * be concatenated together.
     *
     * @see self::decrypt()
     * @access public
     * @param string $plaintext
     * @return string
     */
    function encrypt($plaintext)
    {
        switch ($this->encryptionMode) {
            case self::ENCRYPTION_NONE:
                $plaintext = str_split($plaintext, $this->k);
                $ciphertext = '';
                foreach ($plaintext as $m) {
                    $ciphertext.= $this->_raw_encrypt($m);
                }
                return $ciphertext;
            case self::ENCRYPTION_PKCS1:
                $length = $this->k - 11;
                if ($length <= 0) {
                    return false;
                }

                $plaintext = str_split($plaintext, $length);
                $ciphertext = '';
                foreach ($plaintext as $m) {
                    $ciphertext.= $this->_rsaes_pkcs1_v1_5_encrypt($m);
                }
                return $ciphertext;
            //case self::ENCRYPTION_OAEP:
            default:
                $length = $this->k - 2 * $this->hLen - 2;
                if ($length <= 0) {
                    return false;
                }

                $plaintext = str_split($plaintext, $length);
                $ciphertext = '';
                foreach ($plaintext as $m) {
                    $ciphertext.= $this->_rsaes_oaep_encrypt($m);
                }
                return $ciphertext;
        }
    }

    /**
     * Decryption
     *
     * @see self::encrypt()
     * @access public
     * @param string $plaintext
     * @return string
     */
    function decrypt($ciphertext)
    {
        if ($this->k <= 0) {
            return false;
        }

        $ciphertext = str_split($ciphertext, $this->k);
        $ciphertext[count($ciphertext) - 1] = str_pad($ciphertext[count($ciphertext) - 1], $this->k, chr(0), STR_PAD_LEFT);

        $plaintext = '';

        switch ($this->encryptionMode) {
            case self::ENCRYPTION_NONE:
                $decrypt = '_raw_encrypt';
                break;
            case self::ENCRYPTION_PKCS1:
                $decrypt = '_rsaes_pkcs1_v1_5_decrypt';
                break;
            //case self::ENCRYPTION_OAEP:
            default:
                $decrypt = '_rsaes_oaep_decrypt';
        }

        foreach ($ciphertext as $c) {
            $temp = $this->$decrypt($c);
            if ($temp === false) {
                return false;
            }
            $plaintext.= $temp;
        }

        return $plaintext;
    }

    /**
     * Create a signature
     *
     * @see self::verify()
     * @access public
     * @param string $message
     * @return string
     */
    function sign($message)
    {
        if (empty($this->modulus) || empty($this->exponent)) {
            return false;
        }

        switch ($this->signatureMode) {
            case self::SIGNATURE_PKCS1:
                return $this->_rsassa_pkcs1_v1_5_sign($message);
            //case self::SIGNATURE_PSS:
            default:
                return $this->_rsassa_pss_sign($message);
        }
    }

    /**
     * Verifies a signature
     *
     * @see self::sign()
     * @access public
     * @param string $message
     * @param string $signature
     * @return bool
     */
    function verify($message, $signature)
    {
        if (empty($this->modulus) || empty($this->exponent)) {
            return false;
        }

        switch ($this->signatureMode) {
            case self::SIGNATURE_PKCS1:
                return $this->_rsassa_pkcs1_v1_5_verify($message, $signature);
            //case self::SIGNATURE_PSS:
            default:
                return $this->_rsassa_pss_verify($message, $signature);
        }
    }

    /**
     * Extract raw BER from Base64 encoding
     *
     * @access private
     * @param string $str
     * @return string
     */
    function _extractBER($str)
    {
        /* X.509 certs are assumed to be base64 encoded but sometimes they'll have additional things in them
         * above and beyond the ceritificate.
         * ie. some may have the following preceding the -----BEGIN CERTIFICATE----- line:
         *
         * Bag Attributes
         *     localKeyID: 01 00 00 00
         * subject=/O=organization/OU=org unit/CN=common name
         * issuer=/O=organization/CN=common name
         */
        $temp = preg_replace('#.*?^-+[^-]+-+#ms', '', $str, 1);
        // remove the -----BEGIN CERTIFICATE----- and -----END CERTIFICATE----- stuff
        $temp = preg_replace('#-+[^-]+-+#', '', $temp);
        // remove new lines
        $temp = str_replace(array("\r", "\n", ' '), '', $temp);
        $temp = preg_match('#^[a-zA-Z\d/+]*={0,2}$#', $temp) ? base64_decode($temp) : false;
        return $temp != false ? $temp : $str;
    }
}<|MERGE_RESOLUTION|>--- conflicted
+++ resolved
@@ -437,12 +437,8 @@
      * OpenSSL configuration file name.
      *
      * Set to null to use system configuration file.
-<<<<<<< HEAD
-     *
-     * @see \phpseclib\Crypt\RSA::createKey()
-=======
+     *
      * @see self::createKey()
->>>>>>> 2b427eb0
      * @var mixed
      * @access public
      */
@@ -1653,13 +1649,8 @@
      * Private keys can be encrypted with a password.  To unset the password, pass in the empty string or false.
      * Or rather, pass in $password such that empty($password) && !is_string($password) is true.
      *
-<<<<<<< HEAD
-     * @see createKey()
-     * @see load()
-=======
      * @see self::createKey()
      * @see self::loadKey()
->>>>>>> 2b427eb0
      * @access public
      * @param string $password
      */
