<?php

/**
 * Pure-PHP PKCS#1 (v2.1) compliant implementation of RSA.
 *
 * PHP version 5
 *
 * Here's an example of how to encrypt and decrypt text with this library:
 * <code>
 * <?php
 *    include 'vendor/autoload.php';
 *
 *    $rsa = new \phpseclib\Crypt\RSA();
 *    extract($rsa->createKey());
 *
 *    $plaintext = 'terrafrost';
 *
 *    $rsa->loadKey($privatekey);
 *    $ciphertext = $rsa->encrypt($plaintext);
 *
 *    $rsa->loadKey($publickey);
 *    echo $rsa->decrypt($ciphertext);
 * ?>
 * </code>
 *
 * Here's an example of how to create signatures and verify signatures with this library:
 * <code>
 * <?php
 *    include 'vendor/autoload.php';
 *
 *    $rsa = new \phpseclib\Crypt\RSA();
 *    extract($rsa->createKey());
 *
 *    $plaintext = 'terrafrost';
 *
 *    $rsa->loadKey($privatekey);
 *    $signature = $rsa->sign($plaintext);
 *
 *    $rsa->loadKey($publickey);
 *    echo $rsa->verify($plaintext, $signature) ? 'verified' : 'unverified';
 * ?>
 * </code>
 *
 * @category  Crypt
 * @package   RSA
 * @author    Jim Wigginton <terrafrost@php.net>
 * @copyright 2009 Jim Wigginton
 * @license   http://www.opensource.org/licenses/mit-license.html  MIT License
 * @link      http://phpseclib.sourceforge.net
 */

namespace phpseclib\Crypt;

use phpseclib\Crypt\AES;
use phpseclib\Crypt\Base;
use phpseclib\Crypt\DES;
use phpseclib\Crypt\Hash;
use phpseclib\Crypt\Random;
use phpseclib\Crypt\RSA;
use phpseclib\Crypt\TripleDES;
use phpseclib\Math\BigInteger;

/**
 * Pure-PHP PKCS#1 compliant implementation of RSA.
 *
 * @package RSA
 * @author  Jim Wigginton <terrafrost@php.net>
 * @access  public
 */
class RSA
{
    /**#@+
     * @access public
     * @see \phpseclib\Crypt\RSA::encrypt()
     * @see \phpseclib\Crypt\RSA::decrypt()
     */
    /**
     * Use {@link http://en.wikipedia.org/wiki/Optimal_Asymmetric_Encryption_Padding Optimal Asymmetric Encryption Padding}
     * (OAEP) for encryption / decryption.
     *
     * Uses sha1 by default.
     *
     * @see \phpseclib\Crypt\RSA::setHash()
     * @see \phpseclib\Crypt\RSA::setMGFHash()
     */
    const ENCRYPTION_OAEP = 1;
    /**
     * Use PKCS#1 padding.
     *
     * Although self::ENCRYPTION_OAEP offers more security, including PKCS#1 padding is necessary for purposes of backwards
     * compatibility with protocols (like SSH-1) written before OAEP's introduction.
    */
    const ENCRYPTION_PKCS1 = 2;
    /**#@-*/

    /**#@+
     * @access public
     * @see \phpseclib\Crypt\RSA::sign()
     * @see \phpseclib\Crypt\RSA::verify()
     * @see \phpseclib\Crypt\RSA::setHash()
    */
    /**
     * Use the Probabilistic Signature Scheme for signing
     *
     * Uses sha1 by default.
     *
     * @see \phpseclib\Crypt\RSA::setSaltLength()
     * @see \phpseclib\Crypt\RSA::setMGFHash()
    */
    const SIGNATURE_PSS = 1;
    /**
     * Use the PKCS#1 scheme by default.
     *
     * Although self::SIGNATURE_PSS offers more security, including PKCS#1 signing is necessary for purposes of backwards
     * compatibility with protocols (like SSH-2) written before PSS's introduction.
    */
    const SIGNATURE_PKCS1 = 2;
    /**#@-*/

    /**#@+
     * @access private
     * @see \phpseclib\Crypt\RSA::createKey()
    */
    /**
     * ASN1 Integer
    */
    const ASN1_INTEGER = 2;
    /**
     * ASN1 Bit String
    */
    const ASN1_BITSTRING = 3;
    /**
     * ASN1 Octet String
    */
    const ASN1_OCTETSTRING = 4;
    /**
     * ASN1 Object Identifier
    */
    const ASN1_OBJECT = 6;
    /**
     * ASN1 Sequence (with the constucted bit set)
    */
    const ASN1_SEQUENCE = 48;
    /**#@-*/

    /**#@+
     * @access private
     * @see \phpseclib\Crypt\RSA::__construct()
    */
    /**
     * To use the pure-PHP implementation
    */
    const MODE_INTERNAL = 1;
    /**
     * To use the OpenSSL library
     *
     * (if enabled; otherwise, the internal implementation will be used)
    */
    const MODE_OPENSSL = 2;
    /**#@-*/

    /**#@+
     * @access public
     * @see \phpseclib\Crypt\RSA::createKey()
     * @see \phpseclib\Crypt\RSA::setPrivateKeyFormat()
    */
    /**
     * PKCS#1 formatted private key
     *
     * Used by OpenSSH
    */
    const PRIVATE_FORMAT_PKCS1 = 0;
    /**
     * PuTTY formatted private key
    */
    const PRIVATE_FORMAT_PUTTY = 1;
    /**
     * XML formatted private key
    */
    const PRIVATE_FORMAT_XML = 2;
    /**
     * PKCS#8 formatted private key
    */
    const PRIVATE_FORMAT_PKCS8 = 3;
    /**#@-*/

    /**#@+
     * @access public
     * @see \phpseclib\Crypt\RSA::createKey()
     * @see \phpseclib\Crypt\RSA::setPublicKeyFormat()
    */
    /**
     * Raw public key
     *
     * An array containing two \phpseclib\Math\BigInteger objects.
     *
     * The exponent can be indexed with any of the following:
     *
     * 0, e, exponent, publicExponent
     *
     * The modulus can be indexed with any of the following:
     *
     * 1, n, modulo, modulus
    */
    const PUBLIC_FORMAT_RAW = 3;
    /**
     * PKCS#1 formatted public key (raw)
     *
     * Used by File/X509.php
     *
     * Has the following header:
     *
     * -----BEGIN RSA PUBLIC KEY-----
     *
     * Analogous to ssh-keygen's pem format (as specified by -m)
    */
    const PUBLIC_FORMAT_PKCS1 = 4;
    const PUBLIC_FORMAT_PKCS1_RAW = 4;
    /**
     * XML formatted public key
    */
    const PUBLIC_FORMAT_XML = 5;
    /**
     * OpenSSH formatted public key
     *
     * Place in $HOME/.ssh/authorized_keys
    */
    const PUBLIC_FORMAT_OPENSSH = 6;
    /**
     * PKCS#1 formatted public key (encapsulated)
     *
     * Used by PHP's openssl_public_encrypt() and openssl's rsautl (when -pubin is set)
     *
     * Has the following header:
     *
     * -----BEGIN PUBLIC KEY-----
     *
     * Analogous to ssh-keygen's pkcs8 format (as specified by -m). Although PKCS8
     * is specific to private keys it's basically creating a DER-encoded wrapper
     * for keys. This just extends that same concept to public keys (much like ssh-keygen)
    */
    const PUBLIC_FORMAT_PKCS8 = 7;
    /**#@-*/

    /**
     * Precomputed Zero
     *
     * @var Array
     * @access private
     */
    var $zero;

    /**
     * Precomputed One
     *
     * @var Array
     * @access private
     */
    var $one;

    /**
     * Private Key Format
     *
     * @var Integer
     * @access private
     */
    var $privateKeyFormat = self::PRIVATE_FORMAT_PKCS1;

    /**
     * Public Key Format
     *
     * @var Integer
     * @access public
     */
    var $publicKeyFormat = self::PUBLIC_FORMAT_PKCS8;

    /**
     * Modulus (ie. n)
     *
     * @var \phpseclib\Math\BigInteger
     * @access private
     */
    var $modulus;

    /**
     * Modulus length
     *
     * @var \phpseclib\Math\BigInteger
     * @access private
     */
    var $k;

    /**
     * Exponent (ie. e or d)
     *
     * @var \phpseclib\Math\BigInteger
     * @access private
     */
    var $exponent;

    /**
     * Primes for Chinese Remainder Theorem (ie. p and q)
     *
     * @var Array
     * @access private
     */
    var $primes;

    /**
     * Exponents for Chinese Remainder Theorem (ie. dP and dQ)
     *
     * @var Array
     * @access private
     */
    var $exponents;

    /**
     * Coefficients for Chinese Remainder Theorem (ie. qInv)
     *
     * @var Array
     * @access private
     */
    var $coefficients;

    /**
     * Hash name
     *
     * @var String
     * @access private
     */
    var $hashName;

    /**
     * Hash function
     *
     * @var \phpseclib\Crypt\Hash
     * @access private
     */
    var $hash;

    /**
     * Length of hash function output
     *
     * @var Integer
     * @access private
     */
    var $hLen;

    /**
     * Length of salt
     *
     * @var Integer
     * @access private
     */
    var $sLen;

    /**
     * Hash function for the Mask Generation Function
     *
     * @var \phpseclib\Crypt\Hash
     * @access private
     */
    var $mgfHash;

    /**
     * Length of MGF hash function output
     *
     * @var Integer
     * @access private
     */
    var $mgfHLen;

    /**
     * Encryption mode
     *
     * @var Integer
     * @access private
     */
    var $encryptionMode = self::ENCRYPTION_OAEP;

    /**
     * Signature mode
     *
     * @var Integer
     * @access private
     */
    var $signatureMode = self::SIGNATURE_PSS;

    /**
     * Public Exponent
     *
     * @var Mixed
     * @access private
     */
    var $publicExponent = false;

    /**
     * Password
     *
     * @var String
     * @access private
     */
    var $password = false;

    /**
     * Components
     *
     * For use with parsing XML formatted keys.  PHP's XML Parser functions use utilized - instead of PHP's DOM functions -
     * because PHP's XML Parser functions work on PHP4 whereas PHP's DOM functions - although surperior - don't.
     *
     * @see \phpseclib\Crypt\RSA::_start_element_handler()
     * @var Array
     * @access private
     */
    var $components = array();

    /**
     * Current String
     *
     * For use with parsing XML formatted keys.
     *
     * @see \phpseclib\Crypt\RSA::_character_handler()
     * @see \phpseclib\Crypt\RSA::_stop_element_handler()
     * @var Mixed
     * @access private
     */
    var $current;

    /**
     * OpenSSL configuration file name.
     *
     * Set to null to use system configuration file.
     * @see \phpseclib\Crypt\RSA::createKey()
     * @var Mixed
     * @Access public
     */
    var $configFile;

    /**
     * Public key comment field.
     *
     * @var String
     * @access private
     */
    var $comment = 'phpseclib-generated-key';

    /**
     * The constructor
     *
     * If you want to make use of the openssl extension, you'll need to set the mode manually, yourself.  The reason
     * \phpseclib\Crypt\RSA doesn't do it is because OpenSSL doesn't fail gracefully.  openssl_pkey_new(), in particular, requires
     * openssl.cnf be present somewhere and, unfortunately, the only real way to find out is too late.
     *
     * @return \phpseclib\Crypt\RSA
     * @access public
     */
    function __construct()
    {
        $this->configFile = dirname(__FILE__) . '/../openssl.cnf';

        if ( !defined('CRYPT_RSA_MODE') ) {
            switch (true) {
                // Math/BigInteger's openssl requirements are a little less stringent than Crypt/RSA's. in particular,
                // Math/BigInteger doesn't require an openssl.cfg file whereas Crypt/RSA does. so if Math/BigInteger
                // can't use OpenSSL it can be pretty trivially assumed, then, that Crypt/RSA can't either.
                case defined('MATH_BIGINTEGER_OPENSSL_DISABLE'):
                    define('CRYPT_RSA_MODE', self::MODE_INTERNAL);
                    break;
                // openssl_pkey_get_details - which is used in the only place Crypt/RSA.php uses OpenSSL - was introduced in PHP 5.2.0
                case !function_exists('openssl_pkey_get_details'):
                    define('CRYPT_RSA_MODE', self::MODE_INTERNAL);
                    break;
                case extension_loaded('openssl') && version_compare(PHP_VERSION, '4.2.0', '>=') && file_exists($this->configFile):
                    // some versions of XAMPP have mismatched versions of OpenSSL which causes it not to work
                    ob_start();
                    @phpinfo();
                    $content = ob_get_contents();
                    ob_end_clean();

                    preg_match_all('#OpenSSL (Header|Library) Version(.*)#im', $content, $matches);

                    $versions = array();
                    if (!empty($matches[1])) {
                        for ($i = 0; $i < count($matches[1]); $i++) {
                            $fullVersion = trim(str_replace('=>', '', strip_tags($matches[2][$i])));

                            // Remove letter part in OpenSSL version
                            if (!preg_match('/(\d+\.\d+\.\d+)/i', $fullVersion, $m)) {
                                $versions[$matches[1][$i]] = $fullVersion;
                            } else {
                                $versions[$matches[1][$i]] = $m[0];
                            }
                        }
                    }

                    // it doesn't appear that OpenSSL versions were reported upon until PHP 5.3+
                    switch (true) {
                        case !isset($versions['Header']):
                        case !isset($versions['Library']):
                        case $versions['Header'] == $versions['Library']:
                            define('CRYPT_RSA_MODE', self::MODE_OPENSSL);
                            break;
                        default:
                            define('CRYPT_RSA_MODE', self::MODE_INTERNAL);
                            define('MATH_BIGINTEGER_OPENSSL_DISABLE', true);
                    }
                    break;
                default:
                    define('CRYPT_RSA_MODE', self::MODE_INTERNAL);
            }
        }

        $this->zero = new BigInteger();
        $this->one = new BigInteger(1);

        $this->hash = new Hash('sha1');
        $this->hLen = $this->hash->getLength();
        $this->hashName = 'sha1';
        $this->mgfHash = new Hash('sha1');
        $this->mgfHLen = $this->mgfHash->getLength();
    }

    /**
     * Create public / private key pair
     *
     * Returns an array with the following three elements:
     *  - 'privatekey': The private key.
     *  - 'publickey':  The public key.
     *  - 'partialkey': A partially computed key (if the execution time exceeded $timeout).
     *                  Will need to be passed back to \phpseclib\Crypt\RSA::createKey() as the third parameter for further processing.
     *
     * @access public
     * @param optional Integer $bits
     * @param optional Integer $timeout
     * @param optional array $p
     */
    function createKey($bits = 1024, $timeout = false, $partial = array())
    {
        if (!defined('CRYPT_RSA_EXPONENT')) {
            // http://en.wikipedia.org/wiki/65537_%28number%29
            define('CRYPT_RSA_EXPONENT', '65537');
        }
        // per <http://cseweb.ucsd.edu/~hovav/dist/survey.pdf#page=5>, this number ought not result in primes smaller
        // than 256 bits. as a consequence if the key you're trying to create is 1024 bits and you've set CRYPT_RSA_SMALLEST_PRIME
        // to 384 bits then you're going to get a 384 bit prime and a 640 bit prime (384 + 1024 % 384). at least if
        // CRYPT_RSA_MODE is set to self::MODE_INTERNAL. if CRYPT_RSA_MODE is set to self::MODE_OPENSSL then
        // CRYPT_RSA_SMALLEST_PRIME is ignored (ie. multi-prime RSA support is more intended as a way to speed up RSA key
        // generation when there's a chance neither gmp nor OpenSSL are installed)
        if (!defined('CRYPT_RSA_SMALLEST_PRIME')) {
            define('CRYPT_RSA_SMALLEST_PRIME', 4096);
        }

        // OpenSSL uses 65537 as the exponent and requires RSA keys be 384 bits minimum
        if ( CRYPT_RSA_MODE == self::MODE_OPENSSL && $bits >= 384 && CRYPT_RSA_EXPONENT == 65537) {
            $config = array();
            if (isset($this->configFile)) {
                $config['config'] = $this->configFile;
            }
            $rsa = openssl_pkey_new(array('private_key_bits' => $bits) + $config);
            openssl_pkey_export($rsa, $privatekey, null, $config);
            $publickey = openssl_pkey_get_details($rsa);
            $publickey = $publickey['key'];

            $privatekey = call_user_func_array(array($this, '_convertPrivateKey'), array_values($this->_parseKey($privatekey, self::PRIVATE_FORMAT_PKCS1)));
            $publickey = call_user_func_array(array($this, '_convertPublicKey'), array_values($this->_parseKey($publickey, self::PUBLIC_FORMAT_PKCS1)));

            // clear the buffer of error strings stemming from a minimalistic openssl.cnf
            while (openssl_error_string() !== false);

            return array(
                'privatekey' => $privatekey,
                'publickey' => $publickey,
                'partialkey' => false
            );
        }

        static $e;
        if (!isset($e)) {
            $e = new BigInteger(CRYPT_RSA_EXPONENT);
        }

        extract($this->_generateMinMax($bits));
        $absoluteMin = $min;
        $temp = $bits >> 1; // divide by two to see how many bits P and Q would be
        if ($temp > CRYPT_RSA_SMALLEST_PRIME) {
            $num_primes = floor($bits / CRYPT_RSA_SMALLEST_PRIME);
            $temp = CRYPT_RSA_SMALLEST_PRIME;
        } else {
            $num_primes = 2;
        }
        extract($this->_generateMinMax($temp + $bits % $temp));
        $finalMax = $max;
        extract($this->_generateMinMax($temp));

        $generator = new BigInteger();

        $n = $this->one->copy();
        if (!empty($partial)) {
            extract(unserialize($partial));
        } else {
            $exponents = $coefficients = $primes = array();
            $lcm = array(
                'top' => $this->one->copy(),
                'bottom' => false
            );
        }

        $start = time();
        $i0 = count($primes) + 1;

        do {
            for ($i = $i0; $i <= $num_primes; $i++) {
                if ($timeout !== false) {
                    $timeout-= time() - $start;
                    $start = time();
                    if ($timeout <= 0) {
                        return array(
                            'privatekey' => '',
                            'publickey'  => '',
                            'partialkey' => serialize(array(
                                'primes' => $primes,
                                'coefficients' => $coefficients,
                                'lcm' => $lcm,
                                'exponents' => $exponents
                            ))
                        );
                    }
                }

                if ($i == $num_primes) {
                    list($min, $temp) = $absoluteMin->divide($n);
                    if (!$temp->equals($this->zero)) {
                        $min = $min->add($this->one); // ie. ceil()
                    }
                    $primes[$i] = $generator->randomPrime($min, $finalMax, $timeout);
                } else {
                    $primes[$i] = $generator->randomPrime($min, $max, $timeout);
                }

                if ($primes[$i] === false) { // if we've reached the timeout
                    if (count($primes) > 1) {
                        $partialkey = '';
                    } else {
                        array_pop($primes);
                        $partialkey = serialize(array(
                            'primes' => $primes,
                            'coefficients' => $coefficients,
                            'lcm' => $lcm,
                            'exponents' => $exponents
                        ));
                    }

                    return array(
                        'privatekey' => '',
                        'publickey'  => '',
                        'partialkey' => $partialkey
                    );
                }

                // the first coefficient is calculated differently from the rest
                // ie. instead of being $primes[1]->modInverse($primes[2]), it's $primes[2]->modInverse($primes[1])
                if ($i > 2) {
                    $coefficients[$i] = $n->modInverse($primes[$i]);
                }

                $n = $n->multiply($primes[$i]);

                $temp = $primes[$i]->subtract($this->one);

                // textbook RSA implementations use Euler's totient function instead of the least common multiple.
                // see http://en.wikipedia.org/wiki/Euler%27s_totient_function
                $lcm['top'] = $lcm['top']->multiply($temp);
                $lcm['bottom'] = $lcm['bottom'] === false ? $temp : $lcm['bottom']->gcd($temp);

                $exponents[$i] = $e->modInverse($temp);
            }

            list($temp) = $lcm['top']->divide($lcm['bottom']);
            $gcd = $temp->gcd($e);
            $i0 = 1;
        } while (!$gcd->equals($this->one));

        $d = $e->modInverse($temp);

        $coefficients[2] = $primes[2]->modInverse($primes[1]);

        // from <http://tools.ietf.org/html/rfc3447#appendix-A.1.2>:
        // RSAPrivateKey ::= SEQUENCE {
        //     version           Version,
        //     modulus           INTEGER,  -- n
        //     publicExponent    INTEGER,  -- e
        //     privateExponent   INTEGER,  -- d
        //     prime1            INTEGER,  -- p
        //     prime2            INTEGER,  -- q
        //     exponent1         INTEGER,  -- d mod (p-1)
        //     exponent2         INTEGER,  -- d mod (q-1)
        //     coefficient       INTEGER,  -- (inverse of q) mod p
        //     otherPrimeInfos   OtherPrimeInfos OPTIONAL
        // }

        return array(
            'privatekey' => $this->_convertPrivateKey($n, $e, $d, $primes, $exponents, $coefficients),
            'publickey'  => $this->_convertPublicKey($n, $e),
            'partialkey' => false
        );
    }

    /**
     * Convert a private key to the appropriate format.
     *
     * @access private
     * @see setPrivateKeyFormat()
     * @param String $RSAPrivateKey
     * @return String
     */
    function _convertPrivateKey($n, $e, $d, $primes, $exponents, $coefficients)
    {
        $signed = $this->privateKeyFormat != self::PRIVATE_FORMAT_XML;
        $num_primes = count($primes);
        $raw = array(
            'version' => $num_primes == 2 ? chr(0) : chr(1), // two-prime vs. multi
            'modulus' => $n->toBytes($signed),
            'publicExponent' => $e->toBytes($signed),
            'privateExponent' => $d->toBytes($signed),
            'prime1' => $primes[1]->toBytes($signed),
            'prime2' => $primes[2]->toBytes($signed),
            'exponent1' => $exponents[1]->toBytes($signed),
            'exponent2' => $exponents[2]->toBytes($signed),
            'coefficient' => $coefficients[2]->toBytes($signed)
        );

        // if the format in question does not support multi-prime rsa and multi-prime rsa was used,
        // call _convertPublicKey() instead.
        switch ($this->privateKeyFormat) {
            case self::PRIVATE_FORMAT_XML:
                if ($num_primes != 2) {
                    return false;
                }
                return "<RSAKeyValue>\r\n" .
                       '  <Modulus>' . base64_encode($raw['modulus']) . "</Modulus>\r\n" .
                       '  <Exponent>' . base64_encode($raw['publicExponent']) . "</Exponent>\r\n" .
                       '  <P>' . base64_encode($raw['prime1']) . "</P>\r\n" .
                       '  <Q>' . base64_encode($raw['prime2']) . "</Q>\r\n" .
                       '  <DP>' . base64_encode($raw['exponent1']) . "</DP>\r\n" .
                       '  <DQ>' . base64_encode($raw['exponent2']) . "</DQ>\r\n" .
                       '  <InverseQ>' . base64_encode($raw['coefficient']) . "</InverseQ>\r\n" .
                       '  <D>' . base64_encode($raw['privateExponent']) . "</D>\r\n" .
                       '</RSAKeyValue>';
                break;
            case self::PRIVATE_FORMAT_PUTTY:
                if ($num_primes != 2) {
                    return false;
                }
                $key = "PuTTY-User-Key-File-2: ssh-rsa\r\nEncryption: ";
                $encryption = (!empty($this->password) || is_string($this->password)) ? 'aes256-cbc' : 'none';
                $key.= $encryption;
                $key.= "\r\nComment: " . $this->comment . "\r\n";
                $public = pack('Na*Na*Na*',
                    strlen('ssh-rsa'), 'ssh-rsa', strlen($raw['publicExponent']), $raw['publicExponent'], strlen($raw['modulus']), $raw['modulus']
                );
                $source = pack('Na*Na*Na*Na*',
                    strlen('ssh-rsa'), 'ssh-rsa', strlen($encryption), $encryption,
                    strlen($this->comment), $this->comment, strlen($public), $public
                );
                $public = base64_encode($public);
                $key.= "Public-Lines: " . ((strlen($public) + 63) >> 6) . "\r\n";
                $key.= chunk_split($public, 64);
                $private = pack('Na*Na*Na*Na*',
                    strlen($raw['privateExponent']), $raw['privateExponent'], strlen($raw['prime1']), $raw['prime1'],
                    strlen($raw['prime2']), $raw['prime2'], strlen($raw['coefficient']), $raw['coefficient']
                );
                if (empty($this->password) && !is_string($this->password)) {
                    $source.= pack('Na*', strlen($private), $private);
                    $hashkey = 'putty-private-key-file-mac-key';
                } else {
                    $private.= Random::string(16 - (strlen($private) & 15));
                    $source.= pack('Na*', strlen($private), $private);
                    $sequence = 0;
                    $symkey = '';
                    while (strlen($symkey) < 32) {
                        $temp = pack('Na*', $sequence++, $this->password);
                        $symkey.= pack('H*', sha1($temp));
                    }
                    $symkey = substr($symkey, 0, 32);
                    $crypto = new AES();

                    $crypto->setKey($symkey);
                    $crypto->disablePadding();
                    $private = $crypto->encrypt($private);
                    $hashkey = 'putty-private-key-file-mac-key' . $this->password;
                }

                $private = base64_encode($private);
                $key.= 'Private-Lines: ' . ((strlen($private) + 63) >> 6) . "\r\n";
                $key.= chunk_split($private, 64);
                $hash = new Hash('sha1');
                $hash->setKey(pack('H*', sha1($hashkey)));
                $key.= 'Private-MAC: ' . bin2hex($hash->hash($source)) . "\r\n";

                return $key;
            default: // eg. self::PRIVATE_FORMAT_PKCS1
                $components = array();
                foreach ($raw as $name => $value) {
                    $components[$name] = pack('Ca*a*', self::ASN1_INTEGER, $this->_encodeLength(strlen($value)), $value);
                }

                $RSAPrivateKey = implode('', $components);

                if ($num_primes > 2) {
                    $OtherPrimeInfos = '';
                    for ($i = 3; $i <= $num_primes; $i++) {
                        // OtherPrimeInfos ::= SEQUENCE SIZE(1..MAX) OF OtherPrimeInfo
                        //
                        // OtherPrimeInfo ::= SEQUENCE {
                        //     prime             INTEGER,  -- ri
                        //     exponent          INTEGER,  -- di
                        //     coefficient       INTEGER   -- ti
                        // }
                        $OtherPrimeInfo = pack('Ca*a*', self::ASN1_INTEGER, $this->_encodeLength(strlen($primes[$i]->toBytes(true))), $primes[$i]->toBytes(true));
                        $OtherPrimeInfo.= pack('Ca*a*', self::ASN1_INTEGER, $this->_encodeLength(strlen($exponents[$i]->toBytes(true))), $exponents[$i]->toBytes(true));
                        $OtherPrimeInfo.= pack('Ca*a*', self::ASN1_INTEGER, $this->_encodeLength(strlen($coefficients[$i]->toBytes(true))), $coefficients[$i]->toBytes(true));
                        $OtherPrimeInfos.= pack('Ca*a*', self::ASN1_SEQUENCE, $this->_encodeLength(strlen($OtherPrimeInfo)), $OtherPrimeInfo);
                    }
                    $RSAPrivateKey.= pack('Ca*a*', self::ASN1_SEQUENCE, $this->_encodeLength(strlen($OtherPrimeInfos)), $OtherPrimeInfos);
                }

                $RSAPrivateKey = pack('Ca*a*', self::ASN1_SEQUENCE, $this->_encodeLength(strlen($RSAPrivateKey)), $RSAPrivateKey);

                if ($this->privateKeyFormat == self::PRIVATE_FORMAT_PKCS8) {
                    $rsaOID = pack('H*', '300d06092a864886f70d0101010500'); // hex version of MA0GCSqGSIb3DQEBAQUA
                    $RSAPrivateKey = pack('Ca*a*Ca*a*',
                        self::ASN1_INTEGER, "\01\00", $rsaOID, 4, $this->_encodeLength(strlen($RSAPrivateKey)), $RSAPrivateKey
                    );
                    $RSAPrivateKey = pack('Ca*a*', self::ASN1_SEQUENCE, $this->_encodeLength(strlen($RSAPrivateKey)), $RSAPrivateKey);
                    if (!empty($this->password) || is_string($this->password)) {
                        $salt = Random::string(8);
                        $iterationCount = 2048;

                        $crypto = new DES();
                        $crypto->setPassword($this->password, 'pbkdf1', 'md5', $salt, $iterationCount);
                        $RSAPrivateKey = $crypto->encrypt($RSAPrivateKey);

                        $parameters = pack('Ca*a*Ca*N',
                            self::ASN1_OCTETSTRING, $this->_encodeLength(strlen($salt)), $salt,
                            self::ASN1_INTEGER, $this->_encodeLength(4), $iterationCount
                        );
                        $pbeWithMD5AndDES_CBC = "\x2a\x86\x48\x86\xf7\x0d\x01\x05\x03";

                        $encryptionAlgorithm = pack('Ca*a*Ca*a*',
                            self::ASN1_OBJECT, $this->_encodeLength(strlen($pbeWithMD5AndDES_CBC)), $pbeWithMD5AndDES_CBC,
                            self::ASN1_SEQUENCE, $this->_encodeLength(strlen($parameters)), $parameters
                        );

                        $RSAPrivateKey = pack('Ca*a*Ca*a*',
                            self::ASN1_SEQUENCE, $this->_encodeLength(strlen($encryptionAlgorithm)), $encryptionAlgorithm,
                            self::ASN1_OCTETSTRING, $this->_encodeLength(strlen($RSAPrivateKey)), $RSAPrivateKey
                        );

                        $RSAPrivateKey = pack('Ca*a*', self::ASN1_SEQUENCE, $this->_encodeLength(strlen($RSAPrivateKey)), $RSAPrivateKey);

                        $RSAPrivateKey = "-----BEGIN ENCRYPTED PRIVATE KEY-----\r\n" .
                                         chunk_split(base64_encode($RSAPrivateKey), 64) .
                                         '-----END ENCRYPTED PRIVATE KEY-----';
                    } else {
                        $RSAPrivateKey = "-----BEGIN PRIVATE KEY-----\r\n" .
                                         chunk_split(base64_encode($RSAPrivateKey), 64) .
                                         '-----END PRIVATE KEY-----';
                    }
                    return $RSAPrivateKey;
                }

                if (!empty($this->password) || is_string($this->password)) {
                    $iv = Random::string(8);
                    $symkey = pack('H*', md5($this->password . $iv)); // symkey is short for symmetric key
                    $symkey.= substr(pack('H*', md5($symkey . $this->password . $iv)), 0, 8);
                    $des = new TripleDES();
                    $des->setKey($symkey);
                    $des->setIV($iv);
                    $iv = strtoupper(bin2hex($iv));
                    $RSAPrivateKey = "-----BEGIN RSA PRIVATE KEY-----\r\n" .
                                     "Proc-Type: 4,ENCRYPTED\r\n" .
                                     "DEK-Info: DES-EDE3-CBC,$iv\r\n" .
                                     "\r\n" .
                                     chunk_split(base64_encode($des->encrypt($RSAPrivateKey)), 64) .
                                     '-----END RSA PRIVATE KEY-----';
                } else {
                    $RSAPrivateKey = "-----BEGIN RSA PRIVATE KEY-----\r\n" .
                                     chunk_split(base64_encode($RSAPrivateKey), 64) .
                                     '-----END RSA PRIVATE KEY-----';
                }

                return $RSAPrivateKey;
        }
    }

    /**
     * Convert a public key to the appropriate format
     *
     * @access private
     * @see setPublicKeyFormat()
     * @param String $RSAPrivateKey
     * @return String
     */
    function _convertPublicKey($n, $e)
    {
        $signed = $this->publicKeyFormat != self::PUBLIC_FORMAT_XML;

        $modulus = $n->toBytes($signed);
        $publicExponent = $e->toBytes($signed);

        switch ($this->publicKeyFormat) {
            case self::PUBLIC_FORMAT_RAW:
                return array('e' => $e->copy(), 'n' => $n->copy());
            case self::PUBLIC_FORMAT_XML:
                return "<RSAKeyValue>\r\n" .
                       '  <Modulus>' . base64_encode($modulus) . "</Modulus>\r\n" .
                       '  <Exponent>' . base64_encode($publicExponent) . "</Exponent>\r\n" .
                       '</RSAKeyValue>';
                break;
            case self::PUBLIC_FORMAT_OPENSSH:
                // from <http://tools.ietf.org/html/rfc4253#page-15>:
                // string    "ssh-rsa"
                // mpint     e
                // mpint     n
                $RSAPublicKey = pack('Na*Na*Na*', strlen('ssh-rsa'), 'ssh-rsa', strlen($publicExponent), $publicExponent, strlen($modulus), $modulus);
                $RSAPublicKey = 'ssh-rsa ' . base64_encode($RSAPublicKey) . ' ' . $this->comment;

                return $RSAPublicKey;
            default: // eg. self::PUBLIC_FORMAT_PKCS1_RAW or self::PUBLIC_FORMAT_PKCS1
                // from <http://tools.ietf.org/html/rfc3447#appendix-A.1.1>:
                // RSAPublicKey ::= SEQUENCE {
                //     modulus           INTEGER,  -- n
                //     publicExponent    INTEGER   -- e
                // }
                $components = array(
                    'modulus' => pack('Ca*a*', self::ASN1_INTEGER, $this->_encodeLength(strlen($modulus)), $modulus),
                    'publicExponent' => pack('Ca*a*', self::ASN1_INTEGER, $this->_encodeLength(strlen($publicExponent)), $publicExponent)
                );

                $RSAPublicKey = pack('Ca*a*a*',
                    self::ASN1_SEQUENCE, $this->_encodeLength(strlen($components['modulus']) + strlen($components['publicExponent'])),
                    $components['modulus'], $components['publicExponent']
                );

                if ($this->publicKeyFormat == self::PUBLIC_FORMAT_PKCS1_RAW) {
                    $RSAPublicKey = "-----BEGIN RSA PUBLIC KEY-----\r\n" .
                                    chunk_split(base64_encode($RSAPublicKey), 64) .
                                    '-----END RSA PUBLIC KEY-----';
                } else {
                    // sequence(oid(1.2.840.113549.1.1.1), null)) = rsaEncryption.
                    $rsaOID = pack('H*', '300d06092a864886f70d0101010500'); // hex version of MA0GCSqGSIb3DQEBAQUA
                    $RSAPublicKey = chr(0) . $RSAPublicKey;
                    $RSAPublicKey = chr(3) . $this->_encodeLength(strlen($RSAPublicKey)) . $RSAPublicKey;

                    $RSAPublicKey = pack('Ca*a*',
                        self::ASN1_SEQUENCE, $this->_encodeLength(strlen($rsaOID . $RSAPublicKey)), $rsaOID . $RSAPublicKey
                    );

                    $RSAPublicKey = "-----BEGIN PUBLIC KEY-----\r\n" .
                                     chunk_split(base64_encode($RSAPublicKey), 64) .
                                     '-----END PUBLIC KEY-----';
                }

                return $RSAPublicKey;
        }
    }

    /**
     * Break a public or private key down into its constituant components
     *
     * @access private
     * @see _convertPublicKey()
     * @see _convertPrivateKey()
     * @param String $key
     * @param Integer $type
     * @return Array
     */
    function _parseKey($key, $type)
    {
        if ($type != self::PUBLIC_FORMAT_RAW && !is_string($key)) {
            return false;
        }

        switch ($type) {
            case self::PUBLIC_FORMAT_RAW:
                if (!is_array($key)) {
                    return false;
                }
                $components = array();
                switch (true) {
                    case isset($key['e']):
                        $components['publicExponent'] = $key['e']->copy();
                        break;
                    case isset($key['exponent']):
                        $components['publicExponent'] = $key['exponent']->copy();
                        break;
                    case isset($key['publicExponent']):
                        $components['publicExponent'] = $key['publicExponent']->copy();
                        break;
                    case isset($key[0]):
                        $components['publicExponent'] = $key[0]->copy();
                }
                switch (true) {
                    case isset($key['n']):
                        $components['modulus'] = $key['n']->copy();
                        break;
                    case isset($key['modulo']):
                        $components['modulus'] = $key['modulo']->copy();
                        break;
                    case isset($key['modulus']):
                        $components['modulus'] = $key['modulus']->copy();
                        break;
                    case isset($key[1]):
                        $components['modulus'] = $key[1]->copy();
                }
                return isset($components['modulus']) && isset($components['publicExponent']) ? $components : false;
            case self::PRIVATE_FORMAT_PKCS1:
            case self::PRIVATE_FORMAT_PKCS8:
            case self::PUBLIC_FORMAT_PKCS1:
                /* Although PKCS#1 proposes a format that public and private keys can use, encrypting them is
                   "outside the scope" of PKCS#1.  PKCS#1 then refers you to PKCS#12 and PKCS#15 if you're wanting to
                   protect private keys, however, that's not what OpenSSL* does.  OpenSSL protects private keys by adding
                   two new "fields" to the key - DEK-Info and Proc-Type.  These fields are discussed here:

                   http://tools.ietf.org/html/rfc1421#section-4.6.1.1
                   http://tools.ietf.org/html/rfc1421#section-4.6.1.3

                   DES-EDE3-CBC as an algorithm, however, is not discussed anywhere, near as I can tell.
                   DES-CBC and DES-EDE are discussed in RFC1423, however, DES-EDE3-CBC isn't, nor is its key derivation
                   function.  As is, the definitive authority on this encoding scheme isn't the IETF but rather OpenSSL's
                   own implementation.  ie. the implementation *is* the standard and any bugs that may exist in that
                   implementation are part of the standard, as well.

                   * OpenSSL is the de facto standard.  It's utilized by OpenSSH and other projects */
                if (preg_match('#DEK-Info: (.+),(.+)#', $key, $matches)) {
                    $iv = pack('H*', trim($matches[2]));
                    $symkey = pack('H*', md5($this->password . substr($iv, 0, 8))); // symkey is short for symmetric key
                    $symkey.= pack('H*', md5($symkey . $this->password . substr($iv, 0, 8)));
                    // remove the Proc-Type / DEK-Info sections as they're no longer needed
                    $key = preg_replace('#^(?:Proc-Type|DEK-Info): .*#m', '', $key);
                    $ciphertext = $this->_extractBER($key);
                    if ($ciphertext === false) {
                        $ciphertext = $key;
                    }
                    switch ($matches[1]) {
                        case 'AES-256-CBC':
                            $crypto = new AES();
                            break;
                        case 'AES-128-CBC':
                            $symkey = substr($symkey, 0, 16);
                            $crypto = new AES();
                            break;
                        case 'DES-EDE3-CFB':
                            $crypto = new TripleDES(Base::MODE_CFB);
                            break;
                        case 'DES-EDE3-CBC':
                            $symkey = substr($symkey, 0, 24);
                            $crypto = new TripleDES();
                            break;
                        case 'DES-CBC':
                            $crypto = new DES();
                            break;
                        default:
                            return false;
                    }
                    $crypto->setKey($symkey);
                    $crypto->setIV($iv);
                    $decoded = $crypto->decrypt($ciphertext);
                } else {
                    $decoded = $this->_extractBER($key);
                }

                if ($decoded !== false) {
                    $key = $decoded;
                }

                $components = array();

                if (ord($this->_string_shift($key)) != self::ASN1_SEQUENCE) {
                    return false;
                }
                if ($this->_decodeLength($key) != strlen($key)) {
                    return false;
                }

                $tag = ord($this->_string_shift($key));
                /* intended for keys for which OpenSSL's asn1parse returns the following:

                    0:d=0  hl=4 l= 631 cons: SEQUENCE
                    4:d=1  hl=2 l=   1 prim:  INTEGER           :00
                    7:d=1  hl=2 l=  13 cons:  SEQUENCE
                    9:d=2  hl=2 l=   9 prim:   OBJECT            :rsaEncryption
                   20:d=2  hl=2 l=   0 prim:   NULL
                   22:d=1  hl=4 l= 609 prim:  OCTET STRING

                   ie. PKCS8 keys*/

                if ($tag == self::ASN1_INTEGER && substr($key, 0, 3) == "\x01\x00\x30") {
                    $this->_string_shift($key, 3);
                    $tag = self::ASN1_SEQUENCE;
                }

                if ($tag == self::ASN1_SEQUENCE) {
                    $temp = $this->_string_shift($key, $this->_decodeLength($key));
                    if (ord($this->_string_shift($temp)) != self::ASN1_OBJECT) {
                        return false;
                    }
                    $length = $this->_decodeLength($temp);
                    switch ($this->_string_shift($temp, $length)) {
                        case "\x2a\x86\x48\x86\xf7\x0d\x01\x01\x01": // rsaEncryption
                            break;
                        case "\x2a\x86\x48\x86\xf7\x0d\x01\x05\x03": // pbeWithMD5AndDES-CBC
                            /*
                               PBEParameter ::= SEQUENCE {
                                   salt OCTET STRING (SIZE(8)),
                                   iterationCount INTEGER }
                            */
                            if (ord($this->_string_shift($temp)) != self::ASN1_SEQUENCE) {
                                return false;
                            }
                            if ($this->_decodeLength($temp) != strlen($temp)) {
                                return false;
                            }
                            $this->_string_shift($temp); // assume it's an octet string
                            $salt = $this->_string_shift($temp, $this->_decodeLength($temp));
                            if (ord($this->_string_shift($temp)) != self::ASN1_INTEGER) {
                                return false;
                            }
                            $this->_decodeLength($temp);
                            list(, $iterationCount) = unpack('N', str_pad($temp, 4, chr(0), STR_PAD_LEFT));
                            $this->_string_shift($key); // assume it's an octet string
                            $length = $this->_decodeLength($key);
                            if (strlen($key) != $length) {
                                return false;
                            }

                            $crypto = new DES();
                            $crypto->setPassword($this->password, 'pbkdf1', 'md5', $salt, $iterationCount);
                            $key = $crypto->decrypt($key);
                            if ($key === false) {
                                return false;
                            }
                            return $this->_parseKey($key, self::PRIVATE_FORMAT_PKCS1);
                        default:
                            return false;
                    }
                    /* intended for keys for which OpenSSL's asn1parse returns the following:

                        0:d=0  hl=4 l= 290 cons: SEQUENCE
                        4:d=1  hl=2 l=  13 cons:  SEQUENCE
                        6:d=2  hl=2 l=   9 prim:   OBJECT            :rsaEncryption
                       17:d=2  hl=2 l=   0 prim:   NULL
                       19:d=1  hl=4 l= 271 prim:  BIT STRING */
                    $tag = ord($this->_string_shift($key)); // skip over the BIT STRING / OCTET STRING tag
                    $this->_decodeLength($key); // skip over the BIT STRING / OCTET STRING length
                    // "The initial octet shall encode, as an unsigned binary integer wtih bit 1 as the least significant bit, the number of
                    //  unused bits in the final subsequent octet. The number shall be in the range zero to seven."
                    //  -- http://www.itu.int/ITU-T/studygroups/com17/languages/X.690-0207.pdf (section 8.6.2.2)
                    if ($tag == self::ASN1_BITSTRING) {
                        $this->_string_shift($key);
                    }
                    if (ord($this->_string_shift($key)) != self::ASN1_SEQUENCE) {
                        return false;
                    }
                    if ($this->_decodeLength($key) != strlen($key)) {
                        return false;
                    }
                    $tag = ord($this->_string_shift($key));
                }
                if ($tag != self::ASN1_INTEGER) {
                    return false;
                }

                $length = $this->_decodeLength($key);
                $temp = $this->_string_shift($key, $length);
                if (strlen($temp) != 1 || ord($temp) > 2) {
                    $components['modulus'] = new BigInteger($temp, 256);
                    $this->_string_shift($key); // skip over self::ASN1_INTEGER
                    $length = $this->_decodeLength($key);
                    $components[$type == self::PUBLIC_FORMAT_PKCS1 ? 'publicExponent' : 'privateExponent'] = new BigInteger($this->_string_shift($key, $length), 256);

                    return $components;
                }
                if (ord($this->_string_shift($key)) != self::ASN1_INTEGER) {
                    return false;
                }
                $length = $this->_decodeLength($key);
                $components['modulus'] = new BigInteger($this->_string_shift($key, $length), 256);
                $this->_string_shift($key);
                $length = $this->_decodeLength($key);
                $components['publicExponent'] = new BigInteger($this->_string_shift($key, $length), 256);
                $this->_string_shift($key);
                $length = $this->_decodeLength($key);
                $components['privateExponent'] = new BigInteger($this->_string_shift($key, $length), 256);
                $this->_string_shift($key);
                $length = $this->_decodeLength($key);
                $components['primes'] = array(1 => new BigInteger($this->_string_shift($key, $length), 256));
                $this->_string_shift($key);
                $length = $this->_decodeLength($key);
                $components['primes'][] = new BigInteger($this->_string_shift($key, $length), 256);
                $this->_string_shift($key);
                $length = $this->_decodeLength($key);
                $components['exponents'] = array(1 => new BigInteger($this->_string_shift($key, $length), 256));
                $this->_string_shift($key);
                $length = $this->_decodeLength($key);
                $components['exponents'][] = new BigInteger($this->_string_shift($key, $length), 256);
                $this->_string_shift($key);
                $length = $this->_decodeLength($key);
                $components['coefficients'] = array(2 => new BigInteger($this->_string_shift($key, $length), 256));

                if (!empty($key)) {
                    if (ord($this->_string_shift($key)) != self::ASN1_SEQUENCE) {
                        return false;
                    }
                    $this->_decodeLength($key);
                    while (!empty($key)) {
                        if (ord($this->_string_shift($key)) != self::ASN1_SEQUENCE) {
                            return false;
                        }
                        $this->_decodeLength($key);
                        $key = substr($key, 1);
                        $length = $this->_decodeLength($key);
                        $components['primes'][] = new BigInteger($this->_string_shift($key, $length), 256);
                        $this->_string_shift($key);
                        $length = $this->_decodeLength($key);
                        $components['exponents'][] = new BigInteger($this->_string_shift($key, $length), 256);
                        $this->_string_shift($key);
                        $length = $this->_decodeLength($key);
                        $components['coefficients'][] = new BigInteger($this->_string_shift($key, $length), 256);
                    }
                }

                return $components;
            case self::PUBLIC_FORMAT_OPENSSH:
                $parts = explode(' ', $key, 3);

                $key = isset($parts[1]) ? base64_decode($parts[1]) : false;
                if ($key === false) {
                    return false;
                }

                $comment = isset($parts[2]) ? $parts[2] : false;

                $cleanup = substr($key, 0, 11) == "\0\0\0\7ssh-rsa";

                if (strlen($key) <= 4) {
                    return false;
                }
                extract(unpack('Nlength', $this->_string_shift($key, 4)));
                $publicExponent = new BigInteger($this->_string_shift($key, $length), -256);
                if (strlen($key) <= 4) {
                    return false;
                }
                extract(unpack('Nlength', $this->_string_shift($key, 4)));
                $modulus = new BigInteger($this->_string_shift($key, $length), -256);

                if ($cleanup && strlen($key)) {
                    if (strlen($key) <= 4) {
                        return false;
                    }
                    extract(unpack('Nlength', $this->_string_shift($key, 4)));
                    $realModulus = new BigInteger($this->_string_shift($key, $length), -256);
                    return strlen($key) ? false : array(
                        'modulus' => $realModulus,
                        'publicExponent' => $modulus,
                        'comment' => $comment
                    );
                } else {
                    return strlen($key) ? false : array(
                        'modulus' => $modulus,
                        'publicExponent' => $publicExponent,
                        'comment' => $comment
                    );
                }
            // http://www.w3.org/TR/xmldsig-core/#sec-RSAKeyValue
            // http://en.wikipedia.org/wiki/XML_Signature
            case self::PRIVATE_FORMAT_XML:
            case self::PUBLIC_FORMAT_XML:
                $this->components = array();

                $xml = xml_parser_create('UTF-8');
                xml_set_object($xml, $this);
                xml_set_element_handler($xml, '_start_element_handler', '_stop_element_handler');
                xml_set_character_data_handler($xml, '_data_handler');
                // add <xml></xml> to account for "dangling" tags like <BitStrength>...</BitStrength> that are sometimes added
                if (!xml_parse($xml, '<xml>' . $key . '</xml>')) {
                    return false;
                }

                return isset($this->components['modulus']) && isset($this->components['publicExponent']) ? $this->components : false;
            // from PuTTY's SSHPUBK.C
            case self::PRIVATE_FORMAT_PUTTY:
                $components = array();
                $key = preg_split('#\r\n|\r|\n#', $key);
                $type = trim(preg_replace('#PuTTY-User-Key-File-2: (.+)#', '$1', $key[0]));
                if ($type != 'ssh-rsa') {
                    return false;
                }
                $encryption = trim(preg_replace('#Encryption: (.+)#', '$1', $key[1]));
                $comment = trim(preg_replace('#Comment: (.+)#', '$1', $key[2]));

                $publicLength = trim(preg_replace('#Public-Lines: (\d+)#', '$1', $key[3]));
                $public = base64_decode(implode('', array_map('trim', array_slice($key, 4, $publicLength))));
                $public = substr($public, 11);
                extract(unpack('Nlength', $this->_string_shift($public, 4)));
                $components['publicExponent'] = new BigInteger($this->_string_shift($public, $length), -256);
                extract(unpack('Nlength', $this->_string_shift($public, 4)));
                $components['modulus'] = new BigInteger($this->_string_shift($public, $length), -256);

                $privateLength = trim(preg_replace('#Private-Lines: (\d+)#', '$1', $key[$publicLength + 4]));
                $private = base64_decode(implode('', array_map('trim', array_slice($key, $publicLength + 5, $privateLength))));

                switch ($encryption) {
                    case 'aes256-cbc':
                        $symkey = '';
                        $sequence = 0;
                        while (strlen($symkey) < 32) {
                            $temp = pack('Na*', $sequence++, $this->password);
                            $symkey.= pack('H*', sha1($temp));
                        }
                        $symkey = substr($symkey, 0, 32);
                        $crypto = new AES();
                }

                if ($encryption != 'none') {
                    $crypto->setKey($symkey);
                    $crypto->disablePadding();
                    $private = $crypto->decrypt($private);
                    if ($private === false) {
                        return false;
                    }
                }

                extract(unpack('Nlength', $this->_string_shift($private, 4)));
                if (strlen($private) < $length) {
                    return false;
                }
                $components['privateExponent'] = new BigInteger($this->_string_shift($private, $length), -256);
                extract(unpack('Nlength', $this->_string_shift($private, 4)));
                if (strlen($private) < $length) {
                    return false;
                }
                $components['primes'] = array(1 => new BigInteger($this->_string_shift($private, $length), -256));
                extract(unpack('Nlength', $this->_string_shift($private, 4)));
                if (strlen($private) < $length) {
                    return false;
                }
                $components['primes'][] = new BigInteger($this->_string_shift($private, $length), -256);

                $temp = $components['primes'][1]->subtract($this->one);
                $components['exponents'] = array(1 => $components['publicExponent']->modInverse($temp));
                $temp = $components['primes'][2]->subtract($this->one);
                $components['exponents'][] = $components['publicExponent']->modInverse($temp);

                extract(unpack('Nlength', $this->_string_shift($private, 4)));
                if (strlen($private) < $length) {
                    return false;
                }
                $components['coefficients'] = array(2 => new BigInteger($this->_string_shift($private, $length), -256));

                return $components;
        }
    }

    /**
     * Returns the key size
     *
     * More specifically, this returns the size of the modulo in bits.
     *
     * @access public
     * @return Integer
     */
    function getSize()
    {
        return !isset($this->modulus) ? 0 : strlen($this->modulus->toBits());
    }

    /**
     * Start Element Handler
     *
     * Called by xml_set_element_handler()
     *
     * @access private
     * @param Resource $parser
     * @param String $name
     * @param Array $attribs
     */
    function _start_element_handler($parser, $name, $attribs)
    {
        //$name = strtoupper($name);
        switch ($name) {
            case 'MODULUS':
                $this->current = &$this->components['modulus'];
                break;
            case 'EXPONENT':
                $this->current = &$this->components['publicExponent'];
                break;
            case 'P':
                $this->current = &$this->components['primes'][1];
                break;
            case 'Q':
                $this->current = &$this->components['primes'][2];
                break;
            case 'DP':
                $this->current = &$this->components['exponents'][1];
                break;
            case 'DQ':
                $this->current = &$this->components['exponents'][2];
                break;
            case 'INVERSEQ':
                $this->current = &$this->components['coefficients'][2];
                break;
            case 'D':
                $this->current = &$this->components['privateExponent'];
        }
        $this->current = '';
    }

    /**
     * Stop Element Handler
     *
     * Called by xml_set_element_handler()
     *
     * @access private
     * @param Resource $parser
     * @param String $name
     */
    function _stop_element_handler($parser, $name)
    {
        if (isset($this->current)) {
            $this->current = new BigInteger(base64_decode($this->current), 256);
            unset($this->current);
        }
    }

    /**
     * Data Handler
     *
     * Called by xml_set_character_data_handler()
     *
     * @access private
     * @param Resource $parser
     * @param String $data
     */
    function _data_handler($parser, $data)
    {
        if (!isset($this->current) || is_object($this->current)) {
            return;
        }
        $this->current.= trim($data);
    }

    /**
     * Loads a public or private key
     *
     * Returns true on success and false on failure (ie. an incorrect password was provided or the key was malformed)
     *
     * @access public
     * @param String $key
     * @param Integer $type optional
     */
    function loadKey($key, $type = false)
    {
        if ($key instanceof RSA) {
            $this->privateKeyFormat = $key->privateKeyFormat;
            $this->publicKeyFormat = $key->publicKeyFormat;
            $this->k = $key->k;
            $this->hLen = $key->hLen;
            $this->sLen = $key->sLen;
            $this->mgfHLen = $key->mgfHLen;
            $this->encryptionMode = $key->encryptionMode;
            $this->signatureMode = $key->signatureMode;
            $this->password = $key->password;
            $this->configFile = $key->configFile;
            $this->comment = $key->comment;

            if (is_object($key->hash)) {
                $this->hash = new Hash($key->hash->getHash());
            }
            if (is_object($key->mgfHash)) {
                $this->mgfHash = new Hash($key->mgfHash->getHash());
            }

            if (is_object($key->modulus)) {
                $this->modulus = $key->modulus->copy();
            }
            if (is_object($key->exponent)) {
                $this->exponent = $key->exponent->copy();
            }
            if (is_object($key->publicExponent)) {
                $this->publicExponent = $key->publicExponent->copy();
            }

            $this->primes = array();
            $this->exponents = array();
            $this->coefficients = array();

            foreach ($this->primes as $prime) {
                $this->primes[] = $prime->copy();
            }
            foreach ($this->exponents as $exponent) {
                $this->exponents[] = $exponent->copy();
            }
            foreach ($this->coefficients as $coefficient) {
                $this->coefficients[] = $coefficient->copy();
            }

            return true;
        }

        if ($type === false) {
            $types = array(
                self::PUBLIC_FORMAT_RAW,
                self::PRIVATE_FORMAT_PKCS1,
                self::PRIVATE_FORMAT_XML,
                self::PRIVATE_FORMAT_PUTTY,
                self::PUBLIC_FORMAT_OPENSSH
            );
            foreach ($types as $type) {
                $components = $this->_parseKey($key, $type);
                if ($components !== false) {
                    break;
                }
            }

        } else {
            $components = $this->_parseKey($key, $type);
        }

        if ($components === false) {
            return false;
        }

        if (isset($components['comment']) && $components['comment'] !== false) {
            $this->comment = $components['comment'];
        }
        $this->modulus = $components['modulus'];
        $this->k = strlen($this->modulus->toBytes());
        $this->exponent = isset($components['privateExponent']) ? $components['privateExponent'] : $components['publicExponent'];
        if (isset($components['primes'])) {
            $this->primes = $components['primes'];
            $this->exponents = $components['exponents'];
            $this->coefficients = $components['coefficients'];
            $this->publicExponent = $components['publicExponent'];
        } else {
            $this->primes = array();
            $this->exponents = array();
            $this->coefficients = array();
            $this->publicExponent = false;
        }

        switch ($type) {
            case self::PUBLIC_FORMAT_OPENSSH:
            case self::PUBLIC_FORMAT_RAW:
                $this->setPublicKey();
                break;
            case self::PRIVATE_FORMAT_PKCS1:
                switch (true) {
                    case strpos($key, '-BEGIN PUBLIC KEY-') !== false:
                    case strpos($key, '-BEGIN RSA PUBLIC KEY-') !== false:
                        $this->setPublicKey();
                }
        }

        return true;
    }

    /**
     * Sets the password
     *
     * Private keys can be encrypted with a password.  To unset the password, pass in the empty string or false.
     * Or rather, pass in $password such that empty($password) && !is_string($password) is true.
     *
     * @see createKey()
     * @see loadKey()
     * @access public
     * @param String $password
     */
    function setPassword($password = false)
    {
        $this->password = $password;
    }

    /**
     * Defines the public key
     *
     * Some private key formats define the public exponent and some don't.  Those that don't define it are problematic when
     * used in certain contexts.  For example, in SSH-2, RSA authentication works by sending the public key along with a
     * message signed by the private key to the server.  The SSH-2 server looks the public key up in an index of public keys
     * and if it's present then proceeds to verify the signature.  Problem is, if your private key doesn't include the public
     * exponent this won't work unless you manually add the public exponent. phpseclib tries to guess if the key being used
     * is the public key but in the event that it guesses incorrectly you might still want to explicitly set the key as being
     * public.
     *
     * Do note that when a new key is loaded the index will be cleared.
     *
     * Returns true on success, false on failure
     *
     * @see getPublicKey()
     * @access public
     * @param String $key optional
     * @param Integer $type optional
     * @return Boolean
     */
    function setPublicKey($key = false, $type = false)
    {
        // if a public key has already been loaded return false
        if (!empty($this->publicExponent)) {
            return false;
        }

        if ($key === false && !empty($this->modulus)) {
            $this->publicExponent = $this->exponent;
            return true;
        }

        if ($type === false) {
            $types = array(
                self::PUBLIC_FORMAT_RAW,
                self::PUBLIC_FORMAT_PKCS1,
                self::PUBLIC_FORMAT_XML,
                self::PUBLIC_FORMAT_OPENSSH
            );
            foreach ($types as $type) {
                $components = $this->_parseKey($key, $type);
                if ($components !== false) {
                    break;
                }
            }
        } else {
            $components = $this->_parseKey($key, $type);
        }

        if ($components === false) {
            return false;
        }

        if (empty($this->modulus) || !$this->modulus->equals($components['modulus'])) {
            $this->modulus = $components['modulus'];
            $this->exponent = $this->publicExponent = $components['publicExponent'];
            return true;
        }

        $this->publicExponent = $components['publicExponent'];

        return true;
    }

    /**
     * Defines the private key
     *
     * If phpseclib guessed a private key was a public key and loaded it as such it might be desirable to force
     * phpseclib to treat the key as a private key. This function will do that.
     *
     * Do note that when a new key is loaded the index will be cleared.
     *
     * Returns true on success, false on failure
     *
     * @see getPublicKey()
     * @access public
     * @param String $key optional
     * @param Integer $type optional
     * @return Boolean
     */
    function setPrivateKey($key = false, $type = false)
    {
        if ($key === false && !empty($this->publicExponent)) {
            unset($this->publicExponent);
            return true;
        }

        $rsa = new RSA();
        if (!$rsa->loadKey($key, $type)) {
            return false;
        }
        unset($rsa->publicExponent);

        // don't overwrite the old key if the new key is invalid
        $this->loadKey($rsa);
        return true;
    }

    /**
     * Returns the public key
     *
     * The public key is only returned under two circumstances - if the private key had the public key embedded within it
     * or if the public key was set via setPublicKey().  If the currently loaded key is supposed to be the public key this
     * function won't return it since this library, for the most part, doesn't distinguish between public and private keys.
     *
     * @see getPublicKey()
     * @access public
     * @param String $key
     * @param Integer $type optional
     */
    function getPublicKey($type = self::PUBLIC_FORMAT_PKCS8)
    {
        if (empty($this->modulus) || empty($this->publicExponent)) {
            return false;
        }

        $oldFormat = $this->publicKeyFormat;
        $this->publicKeyFormat = $type;
        $temp = $this->_convertPublicKey($this->modulus, $this->publicExponent);
        $this->publicKeyFormat = $oldFormat;
        return $temp;
    }

    /**
     * Returns the public key's fingerprint
     *
     * The public key's fingerprint is returned, which is equivalent to running `ssh-keygen -lf rsa.pub`. If there is
     * no public key currently loaded, false is returned.
     * Example output (md5): "c1:b1:30:29:d7:b8:de:6c:97:77:10:d7:46:41:63:87" (as specified by RFC 4716)
     *
     * @access public
     * @param String $algorithm The hashing algorithm to be used. Valid options are 'md5' and 'sha256'. False is returned
     * for invalid values.
     */
    public function getPublicKeyFingerprint($algorithm = 'md5')
    {
        if (empty($this->modulus) || empty($this->publicExponent)) {
            return false;
        }

        $modulus = $this->modulus->toBytes(true);
        $publicExponent = $this->publicExponent->toBytes(true);

        $RSAPublicKey = pack('Na*Na*Na*', strlen('ssh-rsa'), 'ssh-rsa', strlen($publicExponent), $publicExponent, strlen($modulus), $modulus);

        switch($algorithm)
        {
            case 'sha256':
<<<<<<< HEAD
                $hash = new Crypt_Hash('sha256');
                $base = base64_encode($hash->hash($RSAPublicKey));
                return substr($base, 0, strlen($base) - 1);
=======
                $hash = new Hash('sha256');
                $base = base64_encode($hash->hash($RSAPublicKey));
                return substr($base, 0, strlen($base)-1);
>>>>>>> 10d88c9c
            case 'md5':
                return substr(chunk_split(md5($RSAPublicKey), 2, ':'), 0, -1);
            default:
                return false;
        }

    }

    /**
     * Returns the private key
     *
     * The private key is only returned if the currently loaded key contains the constituent prime numbers.
     *
     * @see getPublicKey()
     * @access public
     * @param String $key
     * @param Integer $type optional
     */
    function getPrivateKey($type = self::PUBLIC_FORMAT_PKCS1)
    {
        if (empty($this->primes)) {
            return false;
        }

        $oldFormat = $this->privateKeyFormat;
        $this->privateKeyFormat = $type;
        $temp = $this->_convertPrivateKey($this->modulus, $this->publicExponent, $this->exponent, $this->primes, $this->exponents, $this->coefficients);
        $this->privateKeyFormat = $oldFormat;
        return $temp;
    }

    /**
     * Returns a minimalistic private key
     *
     * Returns the private key without the prime number constituants.  Structurally identical to a public key that
     * hasn't been set as the public key
     *
     * @see getPrivateKey()
     * @access private
     * @param String $key
     * @param Integer $type optional
     */
    function _getPrivatePublicKey($mode = self::PUBLIC_FORMAT_PKCS8)
    {
        if (empty($this->modulus) || empty($this->exponent)) {
            return false;
        }

        $oldFormat = $this->publicKeyFormat;
        $this->publicKeyFormat = $mode;
        $temp = $this->_convertPublicKey($this->modulus, $this->exponent);
        $this->publicKeyFormat = $oldFormat;
        return $temp;
    }

    /**
     *  __toString() magic method
     *
     * @access public
     */
    function __toString()
    {
        $key = $this->getPrivateKey($this->privateKeyFormat);
        if ($key !== false) {
            return $key;
        }
        $key = $this->_getPrivatePublicKey($this->publicKeyFormat);
        return $key !== false ? $key : '';
    }

    /**
     *  __clone() magic method
     *
     * @access public
     */
    function __clone()
    {
        $key = new RSA();
        $key->loadKey($this);
        return $key;
    }

    /**
     * Generates the smallest and largest numbers requiring $bits bits
     *
     * @access private
     * @param Integer $bits
     * @return Array
     */
    function _generateMinMax($bits)
    {
        $bytes = $bits >> 3;
        $min = str_repeat(chr(0), $bytes);
        $max = str_repeat(chr(0xFF), $bytes);
        $msb = $bits & 7;
        if ($msb) {
            $min = chr(1 << ($msb - 1)) . $min;
            $max = chr((1 << $msb) - 1) . $max;
        } else {
            $min[0] = chr(0x80);
        }

        return array(
            'min' => new BigInteger($min, 256),
            'max' => new BigInteger($max, 256)
        );
    }

    /**
     * DER-decode the length
     *
     * DER supports lengths up to (2**8)**127, however, we'll only support lengths up to (2**8)**4.  See
     * {@link http://itu.int/ITU-T/studygroups/com17/languages/X.690-0207.pdf#p=13 X.690 paragraph 8.1.3} for more information.
     *
     * @access private
     * @param String $string
     * @return Integer
     */
    function _decodeLength(&$string)
    {
        $length = ord($this->_string_shift($string));
        if ( $length & 0x80 ) { // definite length, long form
            $length&= 0x7F;
            $temp = $this->_string_shift($string, $length);
            list(, $length) = unpack('N', substr(str_pad($temp, 4, chr(0), STR_PAD_LEFT), -4));
        }
        return $length;
    }

    /**
     * DER-encode the length
     *
     * DER supports lengths up to (2**8)**127, however, we'll only support lengths up to (2**8)**4.  See
     * {@link http://itu.int/ITU-T/studygroups/com17/languages/X.690-0207.pdf#p=13 X.690 paragraph 8.1.3} for more information.
     *
     * @access private
     * @param Integer $length
     * @return String
     */
    function _encodeLength($length)
    {
        if ($length <= 0x7F) {
            return chr($length);
        }

        $temp = ltrim(pack('N', $length), chr(0));
        return pack('Ca*', 0x80 | strlen($temp), $temp);
    }

    /**
     * String Shift
     *
     * Inspired by array_shift
     *
     * @param String $string
     * @param optional Integer $index
     * @return String
     * @access private
     */
    function _string_shift(&$string, $index = 1)
    {
        $substr = substr($string, 0, $index);
        $string = substr($string, $index);
        return $substr;
    }

    /**
     * Determines the private key format
     *
     * @see createKey()
     * @access public
     * @param Integer $format
     */
    function setPrivateKeyFormat($format)
    {
        $this->privateKeyFormat = $format;
    }

    /**
     * Determines the public key format
     *
     * @see createKey()
     * @access public
     * @param Integer $format
     */
    function setPublicKeyFormat($format)
    {
        $this->publicKeyFormat = $format;
    }

    /**
     * Determines which hashing function should be used
     *
     * Used with signature production / verification and (if the encryption mode is self::ENCRYPTION_OAEP) encryption and
     * decryption.  If $hash isn't supported, sha1 is used.
     *
     * @access public
     * @param String $hash
     */
    function setHash($hash)
    {
        // \phpseclib\Crypt\Hash supports algorithms that PKCS#1 doesn't support.  md5-96 and sha1-96, for example.
        switch ($hash) {
            case 'md2':
            case 'md5':
            case 'sha1':
            case 'sha256':
            case 'sha384':
            case 'sha512':
                $this->hash = new Hash($hash);
                $this->hashName = $hash;
                break;
            default:
                $this->hash = new Hash('sha1');
                $this->hashName = 'sha1';
        }
        $this->hLen = $this->hash->getLength();
    }

    /**
     * Determines which hashing function should be used for the mask generation function
     *
     * The mask generation function is used by self::ENCRYPTION_OAEP and self::SIGNATURE_PSS and although it's
     * best if Hash and MGFHash are set to the same thing this is not a requirement.
     *
     * @access public
     * @param String $hash
     */
    function setMGFHash($hash)
    {
        // \phpseclib\Crypt\Hash supports algorithms that PKCS#1 doesn't support.  md5-96 and sha1-96, for example.
        switch ($hash) {
            case 'md2':
            case 'md5':
            case 'sha1':
            case 'sha256':
            case 'sha384':
            case 'sha512':
                $this->mgfHash = new Hash($hash);
                break;
            default:
                $this->mgfHash = new Hash('sha1');
        }
        $this->mgfHLen = $this->mgfHash->getLength();
    }

    /**
     * Determines the salt length
     *
     * To quote from {@link http://tools.ietf.org/html/rfc3447#page-38 RFC3447#page-38}:
     *
     *    Typical salt lengths in octets are hLen (the length of the output
     *    of the hash function Hash) and 0.
     *
     * @access public
     * @param Integer $format
     */
    function setSaltLength($sLen)
    {
        $this->sLen = $sLen;
    }

    /**
     * Integer-to-Octet-String primitive
     *
     * See {@link http://tools.ietf.org/html/rfc3447#section-4.1 RFC3447#section-4.1}.
     *
     * @access private
     * @param \phpseclib\Math\BigInteger $x
     * @param Integer $xLen
     * @return String
     */
    function _i2osp($x, $xLen)
    {
        $x = $x->toBytes();
        if (strlen($x) > $xLen) {
            user_error('Integer too large');
            return false;
        }
        return str_pad($x, $xLen, chr(0), STR_PAD_LEFT);
    }

    /**
     * Octet-String-to-Integer primitive
     *
     * See {@link http://tools.ietf.org/html/rfc3447#section-4.2 RFC3447#section-4.2}.
     *
     * @access private
     * @param String $x
     * @return \phpseclib\Math\BigInteger
     */
    function _os2ip($x)
    {
        return new BigInteger($x, 256);
    }

    /**
     * Exponentiate with or without Chinese Remainder Theorem
     *
     * See {@link http://tools.ietf.org/html/rfc3447#section-5.1.1 RFC3447#section-5.1.2}.
     *
     * @access private
     * @param \phpseclib\Math\BigInteger $x
     * @return \phpseclib\Math\BigInteger
     */
    function _exponentiate($x)
    {
        if (empty($this->primes) || empty($this->coefficients) || empty($this->exponents)) {
            return $x->modPow($this->exponent, $this->modulus);
        }

        $num_primes = count($this->primes);

        if (defined('CRYPT_RSA_DISABLE_BLINDING')) {
            $m_i = array(
                1 => $x->modPow($this->exponents[1], $this->primes[1]),
                2 => $x->modPow($this->exponents[2], $this->primes[2])
            );
            $h = $m_i[1]->subtract($m_i[2]);
            $h = $h->multiply($this->coefficients[2]);
            list(, $h) = $h->divide($this->primes[1]);
            $m = $m_i[2]->add($h->multiply($this->primes[2]));

            $r = $this->primes[1];
            for ($i = 3; $i <= $num_primes; $i++) {
                $m_i = $x->modPow($this->exponents[$i], $this->primes[$i]);

                $r = $r->multiply($this->primes[$i - 1]);

                $h = $m_i->subtract($m);
                $h = $h->multiply($this->coefficients[$i]);
                list(, $h) = $h->divide($this->primes[$i]);

                $m = $m->add($r->multiply($h));
            }
        } else {
            $smallest = $this->primes[1];
            for ($i = 2; $i <= $num_primes; $i++) {
                if ($smallest->compare($this->primes[$i]) > 0) {
                    $smallest = $this->primes[$i];
                }
            }

            $one = new BigInteger(1);

            $r = $one->random($one, $smallest->subtract($one));

            $m_i = array(
                1 => $this->_blind($x, $r, 1),
                2 => $this->_blind($x, $r, 2)
            );
            $h = $m_i[1]->subtract($m_i[2]);
            $h = $h->multiply($this->coefficients[2]);
            list(, $h) = $h->divide($this->primes[1]);
            $m = $m_i[2]->add($h->multiply($this->primes[2]));

            $r = $this->primes[1];
            for ($i = 3; $i <= $num_primes; $i++) {
                $m_i = $this->_blind($x, $r, $i);

                $r = $r->multiply($this->primes[$i - 1]);

                $h = $m_i->subtract($m);
                $h = $h->multiply($this->coefficients[$i]);
                list(, $h) = $h->divide($this->primes[$i]);

                $m = $m->add($r->multiply($h));
            }
        }

        return $m;
    }

    /**
     * Performs RSA Blinding
     *
     * Protects against timing attacks by employing RSA Blinding.
     * Returns $x->modPow($this->exponents[$i], $this->primes[$i])
     *
     * @access private
     * @param \phpseclib\Math\BigInteger $x
     * @param \phpseclib\Math\BigInteger $r
     * @param Integer $i
     * @return \phpseclib\Math\BigInteger
     */
    function _blind($x, $r, $i)
    {
        $x = $x->multiply($r->modPow($this->publicExponent, $this->primes[$i]));
        $x = $x->modPow($this->exponents[$i], $this->primes[$i]);

        $r = $r->modInverse($this->primes[$i]);
        $x = $x->multiply($r);
        list(, $x) = $x->divide($this->primes[$i]);

        return $x;
    }

    /**
     * Performs blinded RSA equality testing
     *
     * Protects against a particular type of timing attack described.
     *
     * See {@link http://codahale.com/a-lesson-in-timing-attacks/ A Lesson In Timing Attacks (or, Don't use MessageDigest.isEquals)}
     *
     * Thanks for the heads up singpolyma!
     *
     * @access private
     * @param String $x
     * @param String $y
     * @return Boolean
     */
    function _equals($x, $y)
    {
        if (strlen($x) != strlen($y)) {
            return false;
        }

        $result = 0;
        for ($i = 0; $i < strlen($x); $i++) {
            $result |= ord($x[$i]) ^ ord($y[$i]);
        }

        return $result == 0;
    }

    /**
     * RSAEP
     *
     * See {@link http://tools.ietf.org/html/rfc3447#section-5.1.1 RFC3447#section-5.1.1}.
     *
     * @access private
     * @param \phpseclib\Math\BigInteger $m
     * @return \phpseclib\Math\BigInteger
     */
    function _rsaep($m)
    {
        if ($m->compare($this->zero) < 0 || $m->compare($this->modulus) > 0) {
            user_error('Message representative out of range');
            return false;
        }
        return $this->_exponentiate($m);
    }

    /**
     * RSADP
     *
     * See {@link http://tools.ietf.org/html/rfc3447#section-5.1.2 RFC3447#section-5.1.2}.
     *
     * @access private
     * @param \phpseclib\Math\BigInteger $c
     * @return \phpseclib\Math\BigInteger
     */
    function _rsadp($c)
    {
        if ($c->compare($this->zero) < 0 || $c->compare($this->modulus) > 0) {
            user_error('Ciphertext representative out of range');
            return false;
        }
        return $this->_exponentiate($c);
    }

    /**
     * RSASP1
     *
     * See {@link http://tools.ietf.org/html/rfc3447#section-5.2.1 RFC3447#section-5.2.1}.
     *
     * @access private
     * @param \phpseclib\Math\BigInteger $m
     * @return \phpseclib\Math\BigInteger
     */
    function _rsasp1($m)
    {
        if ($m->compare($this->zero) < 0 || $m->compare($this->modulus) > 0) {
            user_error('Message representative out of range');
            return false;
        }
        return $this->_exponentiate($m);
    }

    /**
     * RSAVP1
     *
     * See {@link http://tools.ietf.org/html/rfc3447#section-5.2.2 RFC3447#section-5.2.2}.
     *
     * @access private
     * @param \phpseclib\Math\BigInteger $s
     * @return \phpseclib\Math\BigInteger
     */
    function _rsavp1($s)
    {
        if ($s->compare($this->zero) < 0 || $s->compare($this->modulus) > 0) {
            user_error('Signature representative out of range');
            return false;
        }
        return $this->_exponentiate($s);
    }

    /**
     * MGF1
     *
     * See {@link http://tools.ietf.org/html/rfc3447#appendix-B.2.1 RFC3447#appendix-B.2.1}.
     *
     * @access private
     * @param String $mgfSeed
     * @param Integer $mgfLen
     * @return String
     */
    function _mgf1($mgfSeed, $maskLen)
    {
        // if $maskLen would yield strings larger than 4GB, PKCS#1 suggests a "Mask too long" error be output.

        $t = '';
        $count = ceil($maskLen / $this->mgfHLen);
        for ($i = 0; $i < $count; $i++) {
            $c = pack('N', $i);
            $t.= $this->mgfHash->hash($mgfSeed . $c);
        }

        return substr($t, 0, $maskLen);
    }

    /**
     * RSAES-OAEP-ENCRYPT
     *
     * See {@link http://tools.ietf.org/html/rfc3447#section-7.1.1 RFC3447#section-7.1.1} and
     * {http://en.wikipedia.org/wiki/Optimal_Asymmetric_Encryption_Padding OAES}.
     *
     * @access private
     * @param String $m
     * @param String $l
     * @return String
     */
    function _rsaes_oaep_encrypt($m, $l = '')
    {
        $mLen = strlen($m);

        // Length checking

        // if $l is larger than two million terrabytes and you're using sha1, PKCS#1 suggests a "Label too long" error
        // be output.

        if ($mLen > $this->k - 2 * $this->hLen - 2) {
            user_error('Message too long');
            return false;
        }

        // EME-OAEP encoding

        $lHash = $this->hash->hash($l);
        $ps = str_repeat(chr(0), $this->k - $mLen - 2 * $this->hLen - 2);
        $db = $lHash . $ps . chr(1) . $m;
        $seed = Random::string($this->hLen);
        $dbMask = $this->_mgf1($seed, $this->k - $this->hLen - 1);
        $maskedDB = $db ^ $dbMask;
        $seedMask = $this->_mgf1($maskedDB, $this->hLen);
        $maskedSeed = $seed ^ $seedMask;
        $em = chr(0) . $maskedSeed . $maskedDB;

        // RSA encryption

        $m = $this->_os2ip($em);
        $c = $this->_rsaep($m);
        $c = $this->_i2osp($c, $this->k);

        // Output the ciphertext C

        return $c;
    }

    /**
     * RSAES-OAEP-DECRYPT
     *
     * See {@link http://tools.ietf.org/html/rfc3447#section-7.1.2 RFC3447#section-7.1.2}.  The fact that the error
     * messages aren't distinguishable from one another hinders debugging, but, to quote from RFC3447#section-7.1.2:
     *
     *    Note.  Care must be taken to ensure that an opponent cannot
     *    distinguish the different error conditions in Step 3.g, whether by
     *    error message or timing, or, more generally, learn partial
     *    information about the encoded message EM.  Otherwise an opponent may
     *    be able to obtain useful information about the decryption of the
     *    ciphertext C, leading to a chosen-ciphertext attack such as the one
     *    observed by Manger [36].
     *
     * As for $l...  to quote from {@link http://tools.ietf.org/html/rfc3447#page-17 RFC3447#page-17}:
     *
     *    Both the encryption and the decryption operations of RSAES-OAEP take
     *    the value of a label L as input.  In this version of PKCS #1, L is
     *    the empty string; other uses of the label are outside the scope of
     *    this document.
     *
     * @access private
     * @param String $c
     * @param String $l
     * @return String
     */
    function _rsaes_oaep_decrypt($c, $l = '')
    {
        // Length checking

        // if $l is larger than two million terrabytes and you're using sha1, PKCS#1 suggests a "Label too long" error
        // be output.

        if (strlen($c) != $this->k || $this->k < 2 * $this->hLen + 2) {
            user_error('Decryption error');
            return false;
        }

        // RSA decryption

        $c = $this->_os2ip($c);
        $m = $this->_rsadp($c);
        if ($m === false) {
            user_error('Decryption error');
            return false;
        }
        $em = $this->_i2osp($m, $this->k);

        // EME-OAEP decoding

        $lHash = $this->hash->hash($l);
        $y = ord($em[0]);
        $maskedSeed = substr($em, 1, $this->hLen);
        $maskedDB = substr($em, $this->hLen + 1);
        $seedMask = $this->_mgf1($maskedDB, $this->hLen);
        $seed = $maskedSeed ^ $seedMask;
        $dbMask = $this->_mgf1($seed, $this->k - $this->hLen - 1);
        $db = $maskedDB ^ $dbMask;
        $lHash2 = substr($db, 0, $this->hLen);
        $m = substr($db, $this->hLen);
        if ($lHash != $lHash2) {
            user_error('Decryption error');
            return false;
        }
        $m = ltrim($m, chr(0));
        if (ord($m[0]) != 1) {
            user_error('Decryption error');
            return false;
        }

        // Output the message M

        return substr($m, 1);
    }

    /**
     * RSAES-PKCS1-V1_5-ENCRYPT
     *
     * See {@link http://tools.ietf.org/html/rfc3447#section-7.2.1 RFC3447#section-7.2.1}.
     *
     * @access private
     * @param String $m
     * @return String
     */
    function _rsaes_pkcs1_v1_5_encrypt($m)
    {
        $mLen = strlen($m);

        // Length checking

        if ($mLen > $this->k - 11) {
            user_error('Message too long');
            return false;
        }

        // EME-PKCS1-v1_5 encoding

        $psLen = $this->k - $mLen - 3;
        $ps = '';
        while (strlen($ps) != $psLen) {
            $temp = Random::string($psLen - strlen($ps));
            $temp = str_replace("\x00", '', $temp);
            $ps.= $temp;
        }
        $type = 2;
        // see the comments of _rsaes_pkcs1_v1_5_decrypt() to understand why this is being done
        if (defined('CRYPT_RSA_PKCS15_COMPAT') && (!isset($this->publicExponent) || $this->exponent !== $this->publicExponent)) {
            $type = 1;
            // "The padding string PS shall consist of k-3-||D|| octets. ... for block type 01, they shall have value FF"
            $ps = str_repeat("\xFF", $psLen);
        }
        $em = chr(0) . chr($type) . $ps . chr(0) . $m;

        // RSA encryption
        $m = $this->_os2ip($em);
        $c = $this->_rsaep($m);
        $c = $this->_i2osp($c, $this->k);

        // Output the ciphertext C

        return $c;
    }

    /**
     * RSAES-PKCS1-V1_5-DECRYPT
     *
     * See {@link http://tools.ietf.org/html/rfc3447#section-7.2.2 RFC3447#section-7.2.2}.
     *
     * For compatibility purposes, this function departs slightly from the description given in RFC3447.
     * The reason being that RFC2313#section-8.1 (PKCS#1 v1.5) states that ciphertext's encrypted by the
     * private key should have the second byte set to either 0 or 1 and that ciphertext's encrypted by the
     * public key should have the second byte set to 2.  In RFC3447 (PKCS#1 v2.1), the second byte is supposed
     * to be 2 regardless of which key is used.  For compatibility purposes, we'll just check to make sure the
     * second byte is 2 or less.  If it is, we'll accept the decrypted string as valid.
     *
     * As a consequence of this, a private key encrypted ciphertext produced with \phpseclib\Crypt\RSA may not decrypt
     * with a strictly PKCS#1 v1.5 compliant RSA implementation.  Public key encrypted ciphertext's should but
     * not private key encrypted ciphertext's.
     *
     * @access private
     * @param String $c
     * @return String
     */
    function _rsaes_pkcs1_v1_5_decrypt($c)
    {
        // Length checking

        if (strlen($c) != $this->k) { // or if k < 11
            user_error('Decryption error');
            return false;
        }

        // RSA decryption

        $c = $this->_os2ip($c);
        $m = $this->_rsadp($c);

        if ($m === false) {
            user_error('Decryption error');
            return false;
        }
        $em = $this->_i2osp($m, $this->k);

        // EME-PKCS1-v1_5 decoding

        if (ord($em[0]) != 0 || ord($em[1]) > 2) {
            user_error('Decryption error');
            return false;
        }

        $ps = substr($em, 2, strpos($em, chr(0), 2) - 2);
        $m = substr($em, strlen($ps) + 3);

        if (strlen($ps) < 8) {
            user_error('Decryption error');
            return false;
        }

        // Output M

        return $m;
    }

    /**
     * EMSA-PSS-ENCODE
     *
     * See {@link http://tools.ietf.org/html/rfc3447#section-9.1.1 RFC3447#section-9.1.1}.
     *
     * @access private
     * @param String $m
     * @param Integer $emBits
     */
    function _emsa_pss_encode($m, $emBits)
    {
        // if $m is larger than two million terrabytes and you're using sha1, PKCS#1 suggests a "Label too long" error
        // be output.

        $emLen = ($emBits + 1) >> 3; // ie. ceil($emBits / 8)
        $sLen = $this->sLen == false ? $this->hLen : $this->sLen;

        $mHash = $this->hash->hash($m);
        if ($emLen < $this->hLen + $sLen + 2) {
            user_error('Encoding error');
            return false;
        }

        $salt = Random::string($sLen);
        $m2 = "\0\0\0\0\0\0\0\0" . $mHash . $salt;
        $h = $this->hash->hash($m2);
        $ps = str_repeat(chr(0), $emLen - $sLen - $this->hLen - 2);
        $db = $ps . chr(1) . $salt;
        $dbMask = $this->_mgf1($h, $emLen - $this->hLen - 1);
        $maskedDB = $db ^ $dbMask;
        $maskedDB[0] = ~chr(0xFF << ($emBits & 7)) & $maskedDB[0];
        $em = $maskedDB . $h . chr(0xBC);

        return $em;
    }

    /**
     * EMSA-PSS-VERIFY
     *
     * See {@link http://tools.ietf.org/html/rfc3447#section-9.1.2 RFC3447#section-9.1.2}.
     *
     * @access private
     * @param String $m
     * @param String $em
     * @param Integer $emBits
     * @return String
     */
    function _emsa_pss_verify($m, $em, $emBits)
    {
        // if $m is larger than two million terrabytes and you're using sha1, PKCS#1 suggests a "Label too long" error
        // be output.

        $emLen = ($emBits + 1) >> 3; // ie. ceil($emBits / 8);
        $sLen = $this->sLen == false ? $this->hLen : $this->sLen;

        $mHash = $this->hash->hash($m);
        if ($emLen < $this->hLen + $sLen + 2) {
            return false;
        }

        if ($em[strlen($em) - 1] != chr(0xBC)) {
            return false;
        }

        $maskedDB = substr($em, 0, -$this->hLen - 1);
        $h = substr($em, -$this->hLen - 1, $this->hLen);
        $temp = chr(0xFF << ($emBits & 7));
        if ((~$maskedDB[0] & $temp) != $temp) {
            return false;
        }
        $dbMask = $this->_mgf1($h, $emLen - $this->hLen - 1);
        $db = $maskedDB ^ $dbMask;
        $db[0] = ~chr(0xFF << ($emBits & 7)) & $db[0];
        $temp = $emLen - $this->hLen - $sLen - 2;
        if (substr($db, 0, $temp) != str_repeat(chr(0), $temp) || ord($db[$temp]) != 1) {
            return false;
        }
        $salt = substr($db, $temp + 1); // should be $sLen long
        $m2 = "\0\0\0\0\0\0\0\0" . $mHash . $salt;
        $h2 = $this->hash->hash($m2);
        return $this->_equals($h, $h2);
    }

    /**
     * RSASSA-PSS-SIGN
     *
     * See {@link http://tools.ietf.org/html/rfc3447#section-8.1.1 RFC3447#section-8.1.1}.
     *
     * @access private
     * @param String $m
     * @return String
     */
    function _rsassa_pss_sign($m)
    {
        // EMSA-PSS encoding

        $em = $this->_emsa_pss_encode($m, 8 * $this->k - 1);

        // RSA signature

        $m = $this->_os2ip($em);
        $s = $this->_rsasp1($m);
        $s = $this->_i2osp($s, $this->k);

        // Output the signature S

        return $s;
    }

    /**
     * RSASSA-PSS-VERIFY
     *
     * See {@link http://tools.ietf.org/html/rfc3447#section-8.1.2 RFC3447#section-8.1.2}.
     *
     * @access private
     * @param String $m
     * @param String $s
     * @return String
     */
    function _rsassa_pss_verify($m, $s)
    {
        // Length checking

        if (strlen($s) != $this->k) {
            user_error('Invalid signature');
            return false;
        }

        // RSA verification

        $modBits = 8 * $this->k;

        $s2 = $this->_os2ip($s);
        $m2 = $this->_rsavp1($s2);
        if ($m2 === false) {
            user_error('Invalid signature');
            return false;
        }
        $em = $this->_i2osp($m2, $modBits >> 3);
        if ($em === false) {
            user_error('Invalid signature');
            return false;
        }

        // EMSA-PSS verification

        return $this->_emsa_pss_verify($m, $em, $modBits - 1);
    }

    /**
     * EMSA-PKCS1-V1_5-ENCODE
     *
     * See {@link http://tools.ietf.org/html/rfc3447#section-9.2 RFC3447#section-9.2}.
     *
     * @access private
     * @param String $m
     * @param Integer $emLen
     * @return String
     */
    function _emsa_pkcs1_v1_5_encode($m, $emLen)
    {
        $h = $this->hash->hash($m);
        if ($h === false) {
            return false;
        }

        // see http://tools.ietf.org/html/rfc3447#page-43
        switch ($this->hashName) {
            case 'md2':
                $t = pack('H*', '3020300c06082a864886f70d020205000410');
                break;
            case 'md5':
                $t = pack('H*', '3020300c06082a864886f70d020505000410');
                break;
            case 'sha1':
                $t = pack('H*', '3021300906052b0e03021a05000414');
                break;
            case 'sha256':
                $t = pack('H*', '3031300d060960864801650304020105000420');
                break;
            case 'sha384':
                $t = pack('H*', '3041300d060960864801650304020205000430');
                break;
            case 'sha512':
                $t = pack('H*', '3051300d060960864801650304020305000440');
        }
        $t.= $h;
        $tLen = strlen($t);

        if ($emLen < $tLen + 11) {
            user_error('Intended encoded message length too short');
            return false;
        }

        $ps = str_repeat(chr(0xFF), $emLen - $tLen - 3);

        $em = "\0\1$ps\0$t";

        return $em;
    }

    /**
     * RSASSA-PKCS1-V1_5-SIGN
     *
     * See {@link http://tools.ietf.org/html/rfc3447#section-8.2.1 RFC3447#section-8.2.1}.
     *
     * @access private
     * @param String $m
     * @return String
     */
    function _rsassa_pkcs1_v1_5_sign($m)
    {
        // EMSA-PKCS1-v1_5 encoding

        $em = $this->_emsa_pkcs1_v1_5_encode($m, $this->k);
        if ($em === false) {
            user_error('RSA modulus too short');
            return false;
        }

        // RSA signature

        $m = $this->_os2ip($em);
        $s = $this->_rsasp1($m);
        $s = $this->_i2osp($s, $this->k);

        // Output the signature S

        return $s;
    }

    /**
     * RSASSA-PKCS1-V1_5-VERIFY
     *
     * See {@link http://tools.ietf.org/html/rfc3447#section-8.2.2 RFC3447#section-8.2.2}.
     *
     * @access private
     * @param String $m
     * @return String
     */
    function _rsassa_pkcs1_v1_5_verify($m, $s)
    {
        // Length checking

        if (strlen($s) != $this->k) {
            user_error('Invalid signature');
            return false;
        }

        // RSA verification

        $s = $this->_os2ip($s);
        $m2 = $this->_rsavp1($s);
        if ($m2 === false) {
            user_error('Invalid signature');
            return false;
        }
        $em = $this->_i2osp($m2, $this->k);
        if ($em === false) {
            user_error('Invalid signature');
            return false;
        }

        // EMSA-PKCS1-v1_5 encoding

        $em2 = $this->_emsa_pkcs1_v1_5_encode($m, $this->k);
        if ($em2 === false) {
            user_error('RSA modulus too short');
            return false;
        }

        // Compare
        return $this->_equals($em, $em2);
    }

    /**
     * Set Encryption Mode
     *
     * Valid values include self::ENCRYPTION_OAEP and self::ENCRYPTION_PKCS1.
     *
     * @access public
     * @param Integer $mode
     */
    function setEncryptionMode($mode)
    {
        $this->encryptionMode = $mode;
    }

    /**
     * Set Signature Mode
     *
     * Valid values include self::SIGNATURE_PSS and self::SIGNATURE_PKCS1
     *
     * @access public
     * @param Integer $mode
     */
    function setSignatureMode($mode)
    {
        $this->signatureMode = $mode;
    }

    /**
     * Set public key comment.
     *
     * @access public
     * @param String $comment
     */
    function setComment($comment)
    {
        $this->comment = $comment;
    }

    /**
     * Get public key comment.
     *
     * @access public
     * @return String
     */
    function getComment()
    {
        return $this->comment;
    }

    /**
     * Encryption
     *
     * Both self::ENCRYPTION_OAEP and self::ENCRYPTION_PKCS1 both place limits on how long $plaintext can be.
     * If $plaintext exceeds those limits it will be broken up so that it does and the resultant ciphertext's will
     * be concatenated together.
     *
     * @see decrypt()
     * @access public
     * @param String $plaintext
     * @return String
     */
    function encrypt($plaintext)
    {
        switch ($this->encryptionMode) {
            case self::ENCRYPTION_PKCS1:
                $length = $this->k - 11;
                if ($length <= 0) {
                    return false;
                }

                $plaintext = str_split($plaintext, $length);
                $ciphertext = '';
                foreach ($plaintext as $m) {
                    $ciphertext.= $this->_rsaes_pkcs1_v1_5_encrypt($m);
                }
                return $ciphertext;
            //case self::ENCRYPTION_OAEP:
            default:
                $length = $this->k - 2 * $this->hLen - 2;
                if ($length <= 0) {
                    return false;
                }

                $plaintext = str_split($plaintext, $length);
                $ciphertext = '';
                foreach ($plaintext as $m) {
                    $ciphertext.= $this->_rsaes_oaep_encrypt($m);
                }
                return $ciphertext;
        }
    }

    /**
     * Decryption
     *
     * @see encrypt()
     * @access public
     * @param String $plaintext
     * @return String
     */
    function decrypt($ciphertext)
    {
        if ($this->k <= 0) {
            return false;
        }

        $ciphertext = str_split($ciphertext, $this->k);
        $ciphertext[count($ciphertext) - 1] = str_pad($ciphertext[count($ciphertext) - 1], $this->k, chr(0), STR_PAD_LEFT);

        $plaintext = '';

        switch ($this->encryptionMode) {
            case self::ENCRYPTION_PKCS1:
                $decrypt = '_rsaes_pkcs1_v1_5_decrypt';
                break;
            //case self::ENCRYPTION_OAEP:
            default:
                $decrypt = '_rsaes_oaep_decrypt';
        }

        foreach ($ciphertext as $c) {
            $temp = $this->$decrypt($c);
            if ($temp === false) {
                return false;
            }
            $plaintext.= $temp;
        }

        return $plaintext;
    }

    /**
     * Create a signature
     *
     * @see verify()
     * @access public
     * @param String $message
     * @return String
     */
    function sign($message)
    {
        if (empty($this->modulus) || empty($this->exponent)) {
            return false;
        }

        switch ($this->signatureMode) {
            case self::SIGNATURE_PKCS1:
                return $this->_rsassa_pkcs1_v1_5_sign($message);
            //case self::SIGNATURE_PSS:
            default:
                return $this->_rsassa_pss_sign($message);
        }
    }

    /**
     * Verifies a signature
     *
     * @see sign()
     * @access public
     * @param String $message
     * @param String $signature
     * @return Boolean
     */
    function verify($message, $signature)
    {
        if (empty($this->modulus) || empty($this->exponent)) {
            return false;
        }

        switch ($this->signatureMode) {
            case self::SIGNATURE_PKCS1:
                return $this->_rsassa_pkcs1_v1_5_verify($message, $signature);
            //case self::SIGNATURE_PSS:
            default:
                return $this->_rsassa_pss_verify($message, $signature);
        }
    }

    /**
     * Extract raw BER from Base64 encoding
     *
     * @access private
     * @param String $str
     * @return String
     */
    function _extractBER($str)
    {
        /* X.509 certs are assumed to be base64 encoded but sometimes they'll have additional things in them
         * above and beyond the ceritificate.
         * ie. some may have the following preceding the -----BEGIN CERTIFICATE----- line:
         *
         * Bag Attributes
         *     localKeyID: 01 00 00 00
         * subject=/O=organization/OU=org unit/CN=common name
         * issuer=/O=organization/CN=common name
         */
        $temp = preg_replace('#.*?^-+[^-]+-+#ms', '', $str, 1);
        // remove the -----BEGIN CERTIFICATE----- and -----END CERTIFICATE----- stuff
        $temp = preg_replace('#-+[^-]+-+#', '', $temp);
        // remove new lines
        $temp = str_replace(array("\r", "\n", ' '), '', $temp);
        $temp = preg_match('#^[a-zA-Z\d/+]*={0,2}$#', $temp) ? base64_decode($temp) : false;
        return $temp != false ? $temp : $str;
    }
}<|MERGE_RESOLUTION|>--- conflicted
+++ resolved
@@ -1730,15 +1730,9 @@
         switch($algorithm)
         {
             case 'sha256':
-<<<<<<< HEAD
-                $hash = new Crypt_Hash('sha256');
+                $hash = new Hash('sha256');
                 $base = base64_encode($hash->hash($RSAPublicKey));
                 return substr($base, 0, strlen($base) - 1);
-=======
-                $hash = new Hash('sha256');
-                $base = base64_encode($hash->hash($RSAPublicKey));
-                return substr($base, 0, strlen($base)-1);
->>>>>>> 10d88c9c
             case 'md5':
                 return substr(chunk_split(md5($RSAPublicKey), 2, ':'), 0, -1);
             default:
