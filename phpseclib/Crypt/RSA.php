<?php

/**
 * Pure-PHP PKCS#1 (v2.1) compliant implementation of RSA.
 *
 * PHP version 5
 *
 * Here's an example of how to encrypt and decrypt text with this library:
 * <code>
 * <?php
 *    include 'vendor/autoload.php';
 *
 *    $rsa = new \phpseclib\Crypt\RSA();
 *    extract($rsa->createKey());
 *
 *    $plaintext = 'terrafrost';
 *
 *    $rsa->loadKey($privatekey);
 *    $ciphertext = $rsa->encrypt($plaintext);
 *
 *    $rsa->loadKey($publickey);
 *    echo $rsa->decrypt($ciphertext);
 * ?>
 * </code>
 *
 * Here's an example of how to create signatures and verify signatures with this library:
 * <code>
 * <?php
 *    include 'vendor/autoload.php';
 *
 *    $rsa = new \phpseclib\Crypt\RSA();
 *    extract($rsa->createKey());
 *
 *    $plaintext = 'terrafrost';
 *
 *    $rsa->loadKey($privatekey);
 *    $signature = $rsa->sign($plaintext);
 *
 *    $rsa->loadKey($publickey);
 *    echo $rsa->verify($plaintext, $signature) ? 'verified' : 'unverified';
 * ?>
 * </code>
 *
 * @category  Crypt
 * @package   RSA
 * @author    Jim Wigginton <terrafrost@php.net>
 * @copyright 2009 Jim Wigginton
 * @license   http://www.opensource.org/licenses/mit-license.html  MIT License
 * @link      http://phpseclib.sourceforge.net
 */

namespace phpseclib\Crypt;

use phpseclib\Crypt\AES;
use phpseclib\Crypt\Base;
use phpseclib\Crypt\DES;
use phpseclib\Crypt\Hash;
use phpseclib\Crypt\Random;
use phpseclib\Crypt\RSA;
use phpseclib\Crypt\TripleDES;
use phpseclib\Math\BigInteger;

/**
<<<<<<< HEAD
 * Pure-PHP PKCS#1 compliant implementation of RSA.
=======
 * Include Crypt_Hash
 */
if (!class_exists('Crypt_Hash')) {
    include_once 'Hash.php';
}

/**#@+
 * @access public
 * @see Crypt_RSA::encrypt()
 * @see Crypt_RSA::decrypt()
 */
/**
 * Use {@link http://en.wikipedia.org/wiki/Optimal_Asymmetric_Encryption_Padding Optimal Asymmetric Encryption Padding}
 * (OAEP) for encryption / decryption.
 *
 * Uses sha1 by default.
 *
 * @see Crypt_RSA::setHash()
 * @see Crypt_RSA::setMGFHash()
 */
define('CRYPT_RSA_ENCRYPTION_OAEP',  1);
/**
 * Use PKCS#1 padding.
 *
 * Although CRYPT_RSA_ENCRYPTION_OAEP offers more security, including PKCS#1 padding is necessary for purposes of backwards
 * compatibility with protocols (like SSH-1) written before OAEP's introduction.
 */
define('CRYPT_RSA_ENCRYPTION_PKCS1', 2);
/**
 * Do not use any padding
 *
 * Although this method is not recommended it can none-the-less sometimes be useful if you're trying to decrypt some legacy
 * stuff, if you're trying to diagnose why an encrypted message isn't decrypting, etc.
 */
define('CRYPT_RSA_ENCRYPTION_NONE', 3);
/**#@-*/

/**#@+
 * @access public
 * @see Crypt_RSA::sign()
 * @see Crypt_RSA::verify()
 * @see Crypt_RSA::setHash()
 */
/**
 * Use the Probabilistic Signature Scheme for signing
 *
 * Uses sha1 by default.
 *
 * @see Crypt_RSA::setSaltLength()
 * @see Crypt_RSA::setMGFHash()
 */
define('CRYPT_RSA_SIGNATURE_PSS',  1);
/**
 * Use the PKCS#1 scheme by default.
>>>>>>> 1d924cfc
 *
 * @package RSA
 * @author  Jim Wigginton <terrafrost@php.net>
 * @access  public
 */
class RSA
{
    /**#@+
     * @access public
     * @see \phpseclib\Crypt\RSA::encrypt()
     * @see \phpseclib\Crypt\RSA::decrypt()
     */
    /**
     * Use {@link http://en.wikipedia.org/wiki/Optimal_Asymmetric_Encryption_Padding Optimal Asymmetric Encryption Padding}
     * (OAEP) for encryption / decryption.
     *
     * Uses sha1 by default.
     *
     * @see \phpseclib\Crypt\RSA::setHash()
     * @see \phpseclib\Crypt\RSA::setMGFHash()
     */
    const ENCRYPTION_OAEP = 1;
    /**
     * Use PKCS#1 padding.
     *
     * Although self::ENCRYPTION_OAEP offers more security, including PKCS#1 padding is necessary for purposes of backwards
     * compatibility with protocols (like SSH-1) written before OAEP's introduction.
    */
    const ENCRYPTION_PKCS1 = 2;
    /**#@-*/

    /**#@+
     * @access public
     * @see \phpseclib\Crypt\RSA::sign()
     * @see \phpseclib\Crypt\RSA::verify()
     * @see \phpseclib\Crypt\RSA::setHash()
    */
    /**
     * Use the Probabilistic Signature Scheme for signing
     *
     * Uses sha1 by default.
     *
     * @see \phpseclib\Crypt\RSA::setSaltLength()
     * @see \phpseclib\Crypt\RSA::setMGFHash()
    */
    const SIGNATURE_PSS = 1;
    /**
     * Use the PKCS#1 scheme by default.
     *
     * Although self::SIGNATURE_PSS offers more security, including PKCS#1 signing is necessary for purposes of backwards
     * compatibility with protocols (like SSH-2) written before PSS's introduction.
    */
    const SIGNATURE_PKCS1 = 2;
    /**#@-*/

    /**#@+
     * @access private
     * @see \phpseclib\Crypt\RSA::createKey()
    */
    /**
     * ASN1 Integer
    */
    const ASN1_INTEGER = 2;
    /**
     * ASN1 Bit String
    */
    const ASN1_BITSTRING = 3;
    /**
     * ASN1 Octet String
    */
    const ASN1_OCTETSTRING = 4;
    /**
     * ASN1 Object Identifier
    */
    const ASN1_OBJECT = 6;
    /**
     * ASN1 Sequence (with the constucted bit set)
    */
    const ASN1_SEQUENCE = 48;
    /**#@-*/

    /**#@+
     * @access private
     * @see \phpseclib\Crypt\RSA::__construct()
    */
    /**
     * To use the pure-PHP implementation
    */
    const MODE_INTERNAL = 1;
    /**
     * To use the OpenSSL library
     *
     * (if enabled; otherwise, the internal implementation will be used)
    */
    const MODE_OPENSSL = 2;
    /**#@-*/

    /**#@+
     * @access public
     * @see \phpseclib\Crypt\RSA::createKey()
     * @see \phpseclib\Crypt\RSA::setPrivateKeyFormat()
    */
    /**
     * PKCS#1 formatted private key
     *
     * Used by OpenSSH
    */
    const PRIVATE_FORMAT_PKCS1 = 0;
    /**
     * PuTTY formatted private key
    */
    const PRIVATE_FORMAT_PUTTY = 1;
    /**
     * XML formatted private key
    */
    const PRIVATE_FORMAT_XML = 2;
    /**
     * PKCS#8 formatted private key
    */
    const PRIVATE_FORMAT_PKCS8 = 3;
    /**#@-*/

    /**#@+
     * @access public
     * @see \phpseclib\Crypt\RSA::createKey()
     * @see \phpseclib\Crypt\RSA::setPublicKeyFormat()
    */
    /**
     * Raw public key
     *
     * An array containing two \phpseclib\Math\BigInteger objects.
     *
     * The exponent can be indexed with any of the following:
     *
     * 0, e, exponent, publicExponent
     *
     * The modulus can be indexed with any of the following:
     *
     * 1, n, modulo, modulus
    */
    const PUBLIC_FORMAT_RAW = 3;
    /**
     * PKCS#1 formatted public key (raw)
     *
     * Used by File/X509.php
     *
     * Has the following header:
     *
     * -----BEGIN RSA PUBLIC KEY-----
     *
     * Analogous to ssh-keygen's pem format (as specified by -m)
    */
    const PUBLIC_FORMAT_PKCS1 = 4;
    const PUBLIC_FORMAT_PKCS1_RAW = 4;
    /**
     * XML formatted public key
    */
    const PUBLIC_FORMAT_XML = 5;
    /**
     * OpenSSH formatted public key
     *
     * Place in $HOME/.ssh/authorized_keys
    */
    const PUBLIC_FORMAT_OPENSSH = 6;
    /**
     * PKCS#1 formatted public key (encapsulated)
     *
     * Used by PHP's openssl_public_encrypt() and openssl's rsautl (when -pubin is set)
     *
     * Has the following header:
     *
     * -----BEGIN PUBLIC KEY-----
     *
     * Analogous to ssh-keygen's pkcs8 format (as specified by -m). Although PKCS8
     * is specific to private keys it's basically creating a DER-encoded wrapper
     * for keys. This just extends that same concept to public keys (much like ssh-keygen)
    */
    const PUBLIC_FORMAT_PKCS8 = 7;
    /**#@-*/

    /**
     * Precomputed Zero
     *
     * @var Array
     * @access private
     */
    var $zero;

    /**
     * Precomputed One
     *
     * @var Array
     * @access private
     */
    var $one;

    /**
     * Private Key Format
     *
     * @var Integer
     * @access private
     */
    var $privateKeyFormat = self::PRIVATE_FORMAT_PKCS1;

    /**
     * Public Key Format
     *
     * @var Integer
     * @access public
     */
    var $publicKeyFormat = self::PUBLIC_FORMAT_PKCS8;

    /**
     * Modulus (ie. n)
     *
     * @var \phpseclib\Math\BigInteger
     * @access private
     */
    var $modulus;

    /**
     * Modulus length
     *
     * @var \phpseclib\Math\BigInteger
     * @access private
     */
    var $k;

    /**
     * Exponent (ie. e or d)
     *
     * @var \phpseclib\Math\BigInteger
     * @access private
     */
    var $exponent;

    /**
     * Primes for Chinese Remainder Theorem (ie. p and q)
     *
     * @var Array
     * @access private
     */
    var $primes;

    /**
     * Exponents for Chinese Remainder Theorem (ie. dP and dQ)
     *
     * @var Array
     * @access private
     */
    var $exponents;

    /**
     * Coefficients for Chinese Remainder Theorem (ie. qInv)
     *
     * @var Array
     * @access private
     */
    var $coefficients;

    /**
     * Hash name
     *
     * @var String
     * @access private
     */
    var $hashName;

    /**
     * Hash function
     *
     * @var \phpseclib\Crypt\Hash
     * @access private
     */
    var $hash;

    /**
     * Length of hash function output
     *
     * @var Integer
     * @access private
     */
    var $hLen;

    /**
     * Length of salt
     *
     * @var Integer
     * @access private
     */
    var $sLen;

    /**
     * Hash function for the Mask Generation Function
     *
     * @var \phpseclib\Crypt\Hash
     * @access private
     */
    var $mgfHash;

    /**
     * Length of MGF hash function output
     *
     * @var Integer
     * @access private
     */
    var $mgfHLen;

    /**
     * Encryption mode
     *
     * @var Integer
     * @access private
     */
    var $encryptionMode = self::ENCRYPTION_OAEP;

    /**
     * Signature mode
     *
     * @var Integer
     * @access private
     */
    var $signatureMode = self::SIGNATURE_PSS;

    /**
     * Public Exponent
     *
     * @var Mixed
     * @access private
     */
    var $publicExponent = false;

    /**
     * Password
     *
     * @var String
     * @access private
     */
    var $password = false;

    /**
     * Components
     *
     * For use with parsing XML formatted keys.  PHP's XML Parser functions use utilized - instead of PHP's DOM functions -
     * because PHP's XML Parser functions work on PHP4 whereas PHP's DOM functions - although surperior - don't.
     *
     * @see \phpseclib\Crypt\RSA::_start_element_handler()
     * @var Array
     * @access private
     */
    var $components = array();

    /**
     * Current String
     *
     * For use with parsing XML formatted keys.
     *
     * @see \phpseclib\Crypt\RSA::_character_handler()
     * @see \phpseclib\Crypt\RSA::_stop_element_handler()
     * @var Mixed
     * @access private
     */
    var $current;

    /**
     * OpenSSL configuration file name.
     *
     * Set to null to use system configuration file.
     * @see \phpseclib\Crypt\RSA::createKey()
     * @var Mixed
     * @Access public
     */
    var $configFile;

    /**
     * Public key comment field.
     *
     * @var String
     * @access private
     */
    var $comment = 'phpseclib-generated-key';

    /**
     * The constructor
     *
     * If you want to make use of the openssl extension, you'll need to set the mode manually, yourself.  The reason
     * \phpseclib\Crypt\RSA doesn't do it is because OpenSSL doesn't fail gracefully.  openssl_pkey_new(), in particular, requires
     * openssl.cnf be present somewhere and, unfortunately, the only real way to find out is too late.
     *
     * @return \phpseclib\Crypt\RSA
     * @access public
     */
    function __construct()
    {
        $this->configFile = dirname(__FILE__) . '/../openssl.cnf';

        if ( !defined('CRYPT_RSA_MODE') ) {
            switch (true) {
                // Math/BigInteger's openssl requirements are a little less stringent than Crypt/RSA's. in particular,
                // Math/BigInteger doesn't require an openssl.cfg file whereas Crypt/RSA does. so if Math/BigInteger
                // can't use OpenSSL it can be pretty trivially assumed, then, that Crypt/RSA can't either.
                case defined('MATH_BIGINTEGER_OPENSSL_DISABLE'):
                    define('CRYPT_RSA_MODE', self::MODE_INTERNAL);
                    break;
                // openssl_pkey_get_details - which is used in the only place Crypt/RSA.php uses OpenSSL - was introduced in PHP 5.2.0
                case !function_exists('openssl_pkey_get_details'):
                    define('CRYPT_RSA_MODE', self::MODE_INTERNAL);
                    break;
                case extension_loaded('openssl') && version_compare(PHP_VERSION, '4.2.0', '>=') && file_exists($this->configFile):
                    // some versions of XAMPP have mismatched versions of OpenSSL which causes it not to work
                    ob_start();
                    @phpinfo();
                    $content = ob_get_contents();
                    ob_end_clean();

                    preg_match_all('#OpenSSL (Header|Library) Version(.*)#im', $content, $matches);

                    $versions = array();
                    if (!empty($matches[1])) {
                        for ($i = 0; $i < count($matches[1]); $i++) {
                            $fullVersion = trim(str_replace('=>', '', strip_tags($matches[2][$i])));

                            // Remove letter part in OpenSSL version
                            if (!preg_match('/(\d+\.\d+\.\d+)/i', $fullVersion, $m)) {
                                $versions[$matches[1][$i]] = $fullVersion;
                            } else {
                                $versions[$matches[1][$i]] = $m[0];
                            }
                        }
                    }

                    // it doesn't appear that OpenSSL versions were reported upon until PHP 5.3+
                    switch (true) {
                        case !isset($versions['Header']):
                        case !isset($versions['Library']):
                        case $versions['Header'] == $versions['Library']:
                            define('CRYPT_RSA_MODE', self::MODE_OPENSSL);
                            break;
                        default:
                            define('CRYPT_RSA_MODE', self::MODE_INTERNAL);
                            define('MATH_BIGINTEGER_OPENSSL_DISABLE', true);
                    }
                    break;
                default:
                    define('CRYPT_RSA_MODE', self::MODE_INTERNAL);
            }
        }

        $this->zero = new BigInteger();
        $this->one = new BigInteger(1);

        $this->hash = new Hash('sha1');
        $this->hLen = $this->hash->getLength();
        $this->hashName = 'sha1';
        $this->mgfHash = new Hash('sha1');
        $this->mgfHLen = $this->mgfHash->getLength();
    }

    /**
     * Create public / private key pair
     *
     * Returns an array with the following three elements:
     *  - 'privatekey': The private key.
     *  - 'publickey':  The public key.
     *  - 'partialkey': A partially computed key (if the execution time exceeded $timeout).
     *                  Will need to be passed back to \phpseclib\Crypt\RSA::createKey() as the third parameter for further processing.
     *
     * @access public
     * @param optional Integer $bits
     * @param optional Integer $timeout
     * @param optional array $p
     */
    function createKey($bits = 1024, $timeout = false, $partial = array())
    {
        if (!defined('CRYPT_RSA_EXPONENT')) {
            // http://en.wikipedia.org/wiki/65537_%28number%29
            define('CRYPT_RSA_EXPONENT', '65537');
        }
        // per <http://cseweb.ucsd.edu/~hovav/dist/survey.pdf#page=5>, this number ought not result in primes smaller
        // than 256 bits. as a consequence if the key you're trying to create is 1024 bits and you've set CRYPT_RSA_SMALLEST_PRIME
        // to 384 bits then you're going to get a 384 bit prime and a 640 bit prime (384 + 1024 % 384). at least if
        // CRYPT_RSA_MODE is set to self::MODE_INTERNAL. if CRYPT_RSA_MODE is set to self::MODE_OPENSSL then
        // CRYPT_RSA_SMALLEST_PRIME is ignored (ie. multi-prime RSA support is more intended as a way to speed up RSA key
        // generation when there's a chance neither gmp nor OpenSSL are installed)
        if (!defined('CRYPT_RSA_SMALLEST_PRIME')) {
            define('CRYPT_RSA_SMALLEST_PRIME', 4096);
        }

        // OpenSSL uses 65537 as the exponent and requires RSA keys be 384 bits minimum
        if ( CRYPT_RSA_MODE == self::MODE_OPENSSL && $bits >= 384 && CRYPT_RSA_EXPONENT == 65537) {
            $config = array();
            if (isset($this->configFile)) {
                $config['config'] = $this->configFile;
            }
            $rsa = openssl_pkey_new(array('private_key_bits' => $bits) + $config);
            openssl_pkey_export($rsa, $privatekey, null, $config);
            $publickey = openssl_pkey_get_details($rsa);
            $publickey = $publickey['key'];

            $privatekey = call_user_func_array(array($this, '_convertPrivateKey'), array_values($this->_parseKey($privatekey, self::PRIVATE_FORMAT_PKCS1)));
            $publickey = call_user_func_array(array($this, '_convertPublicKey'), array_values($this->_parseKey($publickey, self::PUBLIC_FORMAT_PKCS1)));

            // clear the buffer of error strings stemming from a minimalistic openssl.cnf
            while (openssl_error_string() !== false);

            return array(
                'privatekey' => $privatekey,
                'publickey' => $publickey,
                'partialkey' => false
            );
        }

        static $e;
        if (!isset($e)) {
            $e = new BigInteger(CRYPT_RSA_EXPONENT);
        }

        extract($this->_generateMinMax($bits));
        $absoluteMin = $min;
        $temp = $bits >> 1; // divide by two to see how many bits P and Q would be
        if ($temp > CRYPT_RSA_SMALLEST_PRIME) {
            $num_primes = floor($bits / CRYPT_RSA_SMALLEST_PRIME);
            $temp = CRYPT_RSA_SMALLEST_PRIME;
        } else {
            $num_primes = 2;
        }
        extract($this->_generateMinMax($temp + $bits % $temp));
        $finalMax = $max;
        extract($this->_generateMinMax($temp));

        $generator = new BigInteger();

        $n = $this->one->copy();
        if (!empty($partial)) {
            extract(unserialize($partial));
        } else {
            $exponents = $coefficients = $primes = array();
            $lcm = array(
                'top' => $this->one->copy(),
                'bottom' => false
            );
        }

        $start = time();
        $i0 = count($primes) + 1;

        do {
            for ($i = $i0; $i <= $num_primes; $i++) {
                if ($timeout !== false) {
                    $timeout-= time() - $start;
                    $start = time();
                    if ($timeout <= 0) {
                        return array(
                            'privatekey' => '',
                            'publickey'  => '',
                            'partialkey' => serialize(array(
                                'primes' => $primes,
                                'coefficients' => $coefficients,
                                'lcm' => $lcm,
                                'exponents' => $exponents
                            ))
                        );
                    }
                }

                if ($i == $num_primes) {
                    list($min, $temp) = $absoluteMin->divide($n);
                    if (!$temp->equals($this->zero)) {
                        $min = $min->add($this->one); // ie. ceil()
                    }
                    $primes[$i] = $generator->randomPrime($min, $finalMax, $timeout);
                } else {
                    $primes[$i] = $generator->randomPrime($min, $max, $timeout);
                }

                if ($primes[$i] === false) { // if we've reached the timeout
                    if (count($primes) > 1) {
                        $partialkey = '';
                    } else {
                        array_pop($primes);
                        $partialkey = serialize(array(
                            'primes' => $primes,
                            'coefficients' => $coefficients,
                            'lcm' => $lcm,
                            'exponents' => $exponents
                        ));
                    }

                    return array(
                        'privatekey' => '',
                        'publickey'  => '',
                        'partialkey' => $partialkey
                    );
                }

                // the first coefficient is calculated differently from the rest
                // ie. instead of being $primes[1]->modInverse($primes[2]), it's $primes[2]->modInverse($primes[1])
                if ($i > 2) {
                    $coefficients[$i] = $n->modInverse($primes[$i]);
                }

                $n = $n->multiply($primes[$i]);

                $temp = $primes[$i]->subtract($this->one);

                // textbook RSA implementations use Euler's totient function instead of the least common multiple.
                // see http://en.wikipedia.org/wiki/Euler%27s_totient_function
                $lcm['top'] = $lcm['top']->multiply($temp);
                $lcm['bottom'] = $lcm['bottom'] === false ? $temp : $lcm['bottom']->gcd($temp);

                $exponents[$i] = $e->modInverse($temp);
            }

            list($temp) = $lcm['top']->divide($lcm['bottom']);
            $gcd = $temp->gcd($e);
            $i0 = 1;
        } while (!$gcd->equals($this->one));

        $d = $e->modInverse($temp);

        $coefficients[2] = $primes[2]->modInverse($primes[1]);

        // from <http://tools.ietf.org/html/rfc3447#appendix-A.1.2>:
        // RSAPrivateKey ::= SEQUENCE {
        //     version           Version,
        //     modulus           INTEGER,  -- n
        //     publicExponent    INTEGER,  -- e
        //     privateExponent   INTEGER,  -- d
        //     prime1            INTEGER,  -- p
        //     prime2            INTEGER,  -- q
        //     exponent1         INTEGER,  -- d mod (p-1)
        //     exponent2         INTEGER,  -- d mod (q-1)
        //     coefficient       INTEGER,  -- (inverse of q) mod p
        //     otherPrimeInfos   OtherPrimeInfos OPTIONAL
        // }

        return array(
            'privatekey' => $this->_convertPrivateKey($n, $e, $d, $primes, $exponents, $coefficients),
            'publickey'  => $this->_convertPublicKey($n, $e),
            'partialkey' => false
        );
    }

    /**
     * Convert a private key to the appropriate format.
     *
     * @access private
     * @see setPrivateKeyFormat()
     * @param String $RSAPrivateKey
     * @return String
     */
    function _convertPrivateKey($n, $e, $d, $primes, $exponents, $coefficients)
    {
        $signed = $this->privateKeyFormat != self::PRIVATE_FORMAT_XML;
        $num_primes = count($primes);
        $raw = array(
            'version' => $num_primes == 2 ? chr(0) : chr(1), // two-prime vs. multi
            'modulus' => $n->toBytes($signed),
            'publicExponent' => $e->toBytes($signed),
            'privateExponent' => $d->toBytes($signed),
            'prime1' => $primes[1]->toBytes($signed),
            'prime2' => $primes[2]->toBytes($signed),
            'exponent1' => $exponents[1]->toBytes($signed),
            'exponent2' => $exponents[2]->toBytes($signed),
            'coefficient' => $coefficients[2]->toBytes($signed)
        );

        // if the format in question does not support multi-prime rsa and multi-prime rsa was used,
        // call _convertPublicKey() instead.
        switch ($this->privateKeyFormat) {
            case self::PRIVATE_FORMAT_XML:
                if ($num_primes != 2) {
                    return false;
                }
                return "<RSAKeyValue>\r\n" .
                       '  <Modulus>' . base64_encode($raw['modulus']) . "</Modulus>\r\n" .
                       '  <Exponent>' . base64_encode($raw['publicExponent']) . "</Exponent>\r\n" .
                       '  <P>' . base64_encode($raw['prime1']) . "</P>\r\n" .
                       '  <Q>' . base64_encode($raw['prime2']) . "</Q>\r\n" .
                       '  <DP>' . base64_encode($raw['exponent1']) . "</DP>\r\n" .
                       '  <DQ>' . base64_encode($raw['exponent2']) . "</DQ>\r\n" .
                       '  <InverseQ>' . base64_encode($raw['coefficient']) . "</InverseQ>\r\n" .
                       '  <D>' . base64_encode($raw['privateExponent']) . "</D>\r\n" .
                       '</RSAKeyValue>';
                break;
            case self::PRIVATE_FORMAT_PUTTY:
                if ($num_primes != 2) {
                    return false;
                }
                $key = "PuTTY-User-Key-File-2: ssh-rsa\r\nEncryption: ";
                $encryption = (!empty($this->password) || is_string($this->password)) ? 'aes256-cbc' : 'none';
                $key.= $encryption;
                $key.= "\r\nComment: " . $this->comment . "\r\n";
                $public = pack('Na*Na*Na*',
                    strlen('ssh-rsa'), 'ssh-rsa', strlen($raw['publicExponent']), $raw['publicExponent'], strlen($raw['modulus']), $raw['modulus']
                );
                $source = pack('Na*Na*Na*Na*',
                    strlen('ssh-rsa'), 'ssh-rsa', strlen($encryption), $encryption,
                    strlen($this->comment), $this->comment, strlen($public), $public
                );
                $public = base64_encode($public);
                $key.= "Public-Lines: " . ((strlen($public) + 63) >> 6) . "\r\n";
                $key.= chunk_split($public, 64);
                $private = pack('Na*Na*Na*Na*',
                    strlen($raw['privateExponent']), $raw['privateExponent'], strlen($raw['prime1']), $raw['prime1'],
                    strlen($raw['prime2']), $raw['prime2'], strlen($raw['coefficient']), $raw['coefficient']
                );
                if (empty($this->password) && !is_string($this->password)) {
                    $source.= pack('Na*', strlen($private), $private);
                    $hashkey = 'putty-private-key-file-mac-key';
                } else {
                    $private.= Random::string(16 - (strlen($private) & 15));
                    $source.= pack('Na*', strlen($private), $private);
                    $sequence = 0;
                    $symkey = '';
                    while (strlen($symkey) < 32) {
                        $temp = pack('Na*', $sequence++, $this->password);
                        $symkey.= pack('H*', sha1($temp));
                    }
                    $symkey = substr($symkey, 0, 32);
                    $crypto = new AES();

                    $crypto->setKey($symkey);
                    $crypto->disablePadding();
                    $private = $crypto->encrypt($private);
                    $hashkey = 'putty-private-key-file-mac-key' . $this->password;
                }

                $private = base64_encode($private);
                $key.= 'Private-Lines: ' . ((strlen($private) + 63) >> 6) . "\r\n";
                $key.= chunk_split($private, 64);
                $hash = new Hash('sha1');
                $hash->setKey(pack('H*', sha1($hashkey)));
                $key.= 'Private-MAC: ' . bin2hex($hash->hash($source)) . "\r\n";

                return $key;
            default: // eg. self::PRIVATE_FORMAT_PKCS1
                $components = array();
                foreach ($raw as $name => $value) {
                    $components[$name] = pack('Ca*a*', self::ASN1_INTEGER, $this->_encodeLength(strlen($value)), $value);
                }

                $RSAPrivateKey = implode('', $components);

                if ($num_primes > 2) {
                    $OtherPrimeInfos = '';
                    for ($i = 3; $i <= $num_primes; $i++) {
                        // OtherPrimeInfos ::= SEQUENCE SIZE(1..MAX) OF OtherPrimeInfo
                        //
                        // OtherPrimeInfo ::= SEQUENCE {
                        //     prime             INTEGER,  -- ri
                        //     exponent          INTEGER,  -- di
                        //     coefficient       INTEGER   -- ti
                        // }
                        $OtherPrimeInfo = pack('Ca*a*', self::ASN1_INTEGER, $this->_encodeLength(strlen($primes[$i]->toBytes(true))), $primes[$i]->toBytes(true));
                        $OtherPrimeInfo.= pack('Ca*a*', self::ASN1_INTEGER, $this->_encodeLength(strlen($exponents[$i]->toBytes(true))), $exponents[$i]->toBytes(true));
                        $OtherPrimeInfo.= pack('Ca*a*', self::ASN1_INTEGER, $this->_encodeLength(strlen($coefficients[$i]->toBytes(true))), $coefficients[$i]->toBytes(true));
                        $OtherPrimeInfos.= pack('Ca*a*', self::ASN1_SEQUENCE, $this->_encodeLength(strlen($OtherPrimeInfo)), $OtherPrimeInfo);
                    }
                    $RSAPrivateKey.= pack('Ca*a*', self::ASN1_SEQUENCE, $this->_encodeLength(strlen($OtherPrimeInfos)), $OtherPrimeInfos);
                }

                $RSAPrivateKey = pack('Ca*a*', self::ASN1_SEQUENCE, $this->_encodeLength(strlen($RSAPrivateKey)), $RSAPrivateKey);

                if ($this->privateKeyFormat == self::PRIVATE_FORMAT_PKCS8) {
                    $rsaOID = pack('H*', '300d06092a864886f70d0101010500'); // hex version of MA0GCSqGSIb3DQEBAQUA
                    $RSAPrivateKey = pack('Ca*a*Ca*a*',
                        self::ASN1_INTEGER, "\01\00", $rsaOID, 4, $this->_encodeLength(strlen($RSAPrivateKey)), $RSAPrivateKey
                    );
                    $RSAPrivateKey = pack('Ca*a*', self::ASN1_SEQUENCE, $this->_encodeLength(strlen($RSAPrivateKey)), $RSAPrivateKey);
                    if (!empty($this->password) || is_string($this->password)) {
                        $salt = Random::string(8);
                        $iterationCount = 2048;

                        $crypto = new DES();
                        $crypto->setPassword($this->password, 'pbkdf1', 'md5', $salt, $iterationCount);
                        $RSAPrivateKey = $crypto->encrypt($RSAPrivateKey);

                        $parameters = pack('Ca*a*Ca*N',
                            self::ASN1_OCTETSTRING, $this->_encodeLength(strlen($salt)), $salt,
                            self::ASN1_INTEGER, $this->_encodeLength(4), $iterationCount
                        );
                        $pbeWithMD5AndDES_CBC = "\x2a\x86\x48\x86\xf7\x0d\x01\x05\x03";

                        $encryptionAlgorithm = pack('Ca*a*Ca*a*',
                            self::ASN1_OBJECT, $this->_encodeLength(strlen($pbeWithMD5AndDES_CBC)), $pbeWithMD5AndDES_CBC,
                            self::ASN1_SEQUENCE, $this->_encodeLength(strlen($parameters)), $parameters
                        );

                        $RSAPrivateKey = pack('Ca*a*Ca*a*',
                            self::ASN1_SEQUENCE, $this->_encodeLength(strlen($encryptionAlgorithm)), $encryptionAlgorithm,
                            self::ASN1_OCTETSTRING, $this->_encodeLength(strlen($RSAPrivateKey)), $RSAPrivateKey
                        );

                        $RSAPrivateKey = pack('Ca*a*', self::ASN1_SEQUENCE, $this->_encodeLength(strlen($RSAPrivateKey)), $RSAPrivateKey);

                        $RSAPrivateKey = "-----BEGIN ENCRYPTED PRIVATE KEY-----\r\n" .
                                         chunk_split(base64_encode($RSAPrivateKey), 64) .
                                         '-----END ENCRYPTED PRIVATE KEY-----';
                    } else {
                        $RSAPrivateKey = "-----BEGIN PRIVATE KEY-----\r\n" .
                                         chunk_split(base64_encode($RSAPrivateKey), 64) .
                                         '-----END PRIVATE KEY-----';
                    }
                    return $RSAPrivateKey;
                }

                if (!empty($this->password) || is_string($this->password)) {
                    $iv = Random::string(8);
                    $symkey = pack('H*', md5($this->password . $iv)); // symkey is short for symmetric key
                    $symkey.= substr(pack('H*', md5($symkey . $this->password . $iv)), 0, 8);
                    $des = new TripleDES();
                    $des->setKey($symkey);
                    $des->setIV($iv);
                    $iv = strtoupper(bin2hex($iv));
                    $RSAPrivateKey = "-----BEGIN RSA PRIVATE KEY-----\r\n" .
                                     "Proc-Type: 4,ENCRYPTED\r\n" .
                                     "DEK-Info: DES-EDE3-CBC,$iv\r\n" .
                                     "\r\n" .
                                     chunk_split(base64_encode($des->encrypt($RSAPrivateKey)), 64) .
                                     '-----END RSA PRIVATE KEY-----';
                } else {
                    $RSAPrivateKey = "-----BEGIN RSA PRIVATE KEY-----\r\n" .
                                     chunk_split(base64_encode($RSAPrivateKey), 64) .
                                     '-----END RSA PRIVATE KEY-----';
                }

                return $RSAPrivateKey;
        }
    }

    /**
     * Convert a public key to the appropriate format
     *
     * @access private
     * @see setPublicKeyFormat()
     * @param String $RSAPrivateKey
     * @return String
     */
    function _convertPublicKey($n, $e)
    {
        $signed = $this->publicKeyFormat != self::PUBLIC_FORMAT_XML;

        $modulus = $n->toBytes($signed);
        $publicExponent = $e->toBytes($signed);

        switch ($this->publicKeyFormat) {
            case self::PUBLIC_FORMAT_RAW:
                return array('e' => $e->copy(), 'n' => $n->copy());
            case self::PUBLIC_FORMAT_XML:
                return "<RSAKeyValue>\r\n" .
                       '  <Modulus>' . base64_encode($modulus) . "</Modulus>\r\n" .
                       '  <Exponent>' . base64_encode($publicExponent) . "</Exponent>\r\n" .
                       '</RSAKeyValue>';
                break;
            case self::PUBLIC_FORMAT_OPENSSH:
                // from <http://tools.ietf.org/html/rfc4253#page-15>:
                // string    "ssh-rsa"
                // mpint     e
                // mpint     n
                $RSAPublicKey = pack('Na*Na*Na*', strlen('ssh-rsa'), 'ssh-rsa', strlen($publicExponent), $publicExponent, strlen($modulus), $modulus);
                $RSAPublicKey = 'ssh-rsa ' . base64_encode($RSAPublicKey) . ' ' . $this->comment;

                return $RSAPublicKey;
            default: // eg. self::PUBLIC_FORMAT_PKCS1_RAW or self::PUBLIC_FORMAT_PKCS1
                // from <http://tools.ietf.org/html/rfc3447#appendix-A.1.1>:
                // RSAPublicKey ::= SEQUENCE {
                //     modulus           INTEGER,  -- n
                //     publicExponent    INTEGER   -- e
                // }
                $components = array(
                    'modulus' => pack('Ca*a*', self::ASN1_INTEGER, $this->_encodeLength(strlen($modulus)), $modulus),
                    'publicExponent' => pack('Ca*a*', self::ASN1_INTEGER, $this->_encodeLength(strlen($publicExponent)), $publicExponent)
                );

                $RSAPublicKey = pack('Ca*a*a*',
                    self::ASN1_SEQUENCE, $this->_encodeLength(strlen($components['modulus']) + strlen($components['publicExponent'])),
                    $components['modulus'], $components['publicExponent']
                );

                if ($this->publicKeyFormat == self::PUBLIC_FORMAT_PKCS1_RAW) {
                    $RSAPublicKey = "-----BEGIN RSA PUBLIC KEY-----\r\n" .
                                    chunk_split(base64_encode($RSAPublicKey), 64) .
                                    '-----END RSA PUBLIC KEY-----';
                } else {
                    // sequence(oid(1.2.840.113549.1.1.1), null)) = rsaEncryption.
                    $rsaOID = pack('H*', '300d06092a864886f70d0101010500'); // hex version of MA0GCSqGSIb3DQEBAQUA
                    $RSAPublicKey = chr(0) . $RSAPublicKey;
                    $RSAPublicKey = chr(3) . $this->_encodeLength(strlen($RSAPublicKey)) . $RSAPublicKey;

                    $RSAPublicKey = pack('Ca*a*',
                        self::ASN1_SEQUENCE, $this->_encodeLength(strlen($rsaOID . $RSAPublicKey)), $rsaOID . $RSAPublicKey
                    );

                    $RSAPublicKey = "-----BEGIN PUBLIC KEY-----\r\n" .
                                     chunk_split(base64_encode($RSAPublicKey), 64) .
                                     '-----END PUBLIC KEY-----';
                }

                return $RSAPublicKey;
        }
    }

    /**
     * Break a public or private key down into its constituant components
     *
     * @access private
     * @see _convertPublicKey()
     * @see _convertPrivateKey()
     * @param String $key
     * @param Integer $type
     * @return Array
     */
    function _parseKey($key, $type)
    {
        if ($type != self::PUBLIC_FORMAT_RAW && !is_string($key)) {
            return false;
        }

        switch ($type) {
            case self::PUBLIC_FORMAT_RAW:
                if (!is_array($key)) {
                    return false;
                }
                $components = array();
                switch (true) {
                    case isset($key['e']):
                        $components['publicExponent'] = $key['e']->copy();
                        break;
                    case isset($key['exponent']):
                        $components['publicExponent'] = $key['exponent']->copy();
                        break;
                    case isset($key['publicExponent']):
                        $components['publicExponent'] = $key['publicExponent']->copy();
                        break;
                    case isset($key[0]):
                        $components['publicExponent'] = $key[0]->copy();
                }
                switch (true) {
                    case isset($key['n']):
                        $components['modulus'] = $key['n']->copy();
                        break;
                    case isset($key['modulo']):
                        $components['modulus'] = $key['modulo']->copy();
                        break;
                    case isset($key['modulus']):
                        $components['modulus'] = $key['modulus']->copy();
                        break;
                    case isset($key[1]):
                        $components['modulus'] = $key[1]->copy();
                }
                return isset($components['modulus']) && isset($components['publicExponent']) ? $components : false;
            case self::PRIVATE_FORMAT_PKCS1:
            case self::PRIVATE_FORMAT_PKCS8:
            case self::PUBLIC_FORMAT_PKCS1:
                /* Although PKCS#1 proposes a format that public and private keys can use, encrypting them is
                   "outside the scope" of PKCS#1.  PKCS#1 then refers you to PKCS#12 and PKCS#15 if you're wanting to
                   protect private keys, however, that's not what OpenSSL* does.  OpenSSL protects private keys by adding
                   two new "fields" to the key - DEK-Info and Proc-Type.  These fields are discussed here:

                   http://tools.ietf.org/html/rfc1421#section-4.6.1.1
                   http://tools.ietf.org/html/rfc1421#section-4.6.1.3

                   DES-EDE3-CBC as an algorithm, however, is not discussed anywhere, near as I can tell.
                   DES-CBC and DES-EDE are discussed in RFC1423, however, DES-EDE3-CBC isn't, nor is its key derivation
                   function.  As is, the definitive authority on this encoding scheme isn't the IETF but rather OpenSSL's
                   own implementation.  ie. the implementation *is* the standard and any bugs that may exist in that
                   implementation are part of the standard, as well.

                   * OpenSSL is the de facto standard.  It's utilized by OpenSSH and other projects */
                if (preg_match('#DEK-Info: (.+),(.+)#', $key, $matches)) {
                    $iv = pack('H*', trim($matches[2]));
                    $symkey = pack('H*', md5($this->password . substr($iv, 0, 8))); // symkey is short for symmetric key
                    $symkey.= pack('H*', md5($symkey . $this->password . substr($iv, 0, 8)));
                    // remove the Proc-Type / DEK-Info sections as they're no longer needed
                    $key = preg_replace('#^(?:Proc-Type|DEK-Info): .*#m', '', $key);
                    $ciphertext = $this->_extractBER($key);
                    if ($ciphertext === false) {
                        $ciphertext = $key;
                    }
                    switch ($matches[1]) {
                        case 'AES-256-CBC':
                            $crypto = new AES();
                            break;
                        case 'AES-128-CBC':
                            $symkey = substr($symkey, 0, 16);
                            $crypto = new AES();
                            break;
                        case 'DES-EDE3-CFB':
                            $crypto = new TripleDES(Base::MODE_CFB);
                            break;
                        case 'DES-EDE3-CBC':
                            $symkey = substr($symkey, 0, 24);
                            $crypto = new TripleDES();
                            break;
                        case 'DES-CBC':
                            $crypto = new DES();
                            break;
                        default:
                            return false;
                    }
                    $crypto->setKey($symkey);
                    $crypto->setIV($iv);
                    $decoded = $crypto->decrypt($ciphertext);
                } else {
                    $decoded = $this->_extractBER($key);
                }

                if ($decoded !== false) {
                    $key = $decoded;
                }

                $components = array();

                if (ord($this->_string_shift($key)) != self::ASN1_SEQUENCE) {
                    return false;
                }
                if ($this->_decodeLength($key) != strlen($key)) {
                    return false;
                }

                $tag = ord($this->_string_shift($key));
                /* intended for keys for which OpenSSL's asn1parse returns the following:

                    0:d=0  hl=4 l= 631 cons: SEQUENCE
                    4:d=1  hl=2 l=   1 prim:  INTEGER           :00
                    7:d=1  hl=2 l=  13 cons:  SEQUENCE
                    9:d=2  hl=2 l=   9 prim:   OBJECT            :rsaEncryption
                   20:d=2  hl=2 l=   0 prim:   NULL
                   22:d=1  hl=4 l= 609 prim:  OCTET STRING

                   ie. PKCS8 keys*/

                if ($tag == self::ASN1_INTEGER && substr($key, 0, 3) == "\x01\x00\x30") {
                    $this->_string_shift($key, 3);
                    $tag = self::ASN1_SEQUENCE;
                }

                if ($tag == self::ASN1_SEQUENCE) {
                    $temp = $this->_string_shift($key, $this->_decodeLength($key));
                    if (ord($this->_string_shift($temp)) != self::ASN1_OBJECT) {
                        return false;
                    }
                    $length = $this->_decodeLength($temp);
                    switch ($this->_string_shift($temp, $length)) {
                        case "\x2a\x86\x48\x86\xf7\x0d\x01\x01\x01": // rsaEncryption
                            break;
                        case "\x2a\x86\x48\x86\xf7\x0d\x01\x05\x03": // pbeWithMD5AndDES-CBC
                            /*
                               PBEParameter ::= SEQUENCE {
                                   salt OCTET STRING (SIZE(8)),
                                   iterationCount INTEGER }
                            */
                            if (ord($this->_string_shift($temp)) != self::ASN1_SEQUENCE) {
                                return false;
                            }
                            if ($this->_decodeLength($temp) != strlen($temp)) {
                                return false;
                            }
                            $this->_string_shift($temp); // assume it's an octet string
                            $salt = $this->_string_shift($temp, $this->_decodeLength($temp));
                            if (ord($this->_string_shift($temp)) != self::ASN1_INTEGER) {
                                return false;
                            }
                            $this->_decodeLength($temp);
                            list(, $iterationCount) = unpack('N', str_pad($temp, 4, chr(0), STR_PAD_LEFT));
                            $this->_string_shift($key); // assume it's an octet string
                            $length = $this->_decodeLength($key);
                            if (strlen($key) != $length) {
                                return false;
                            }

                            $crypto = new DES();
                            $crypto->setPassword($this->password, 'pbkdf1', 'md5', $salt, $iterationCount);
                            $key = $crypto->decrypt($key);
                            if ($key === false) {
                                return false;
                            }
                            return $this->_parseKey($key, self::PRIVATE_FORMAT_PKCS1);
                        default:
                            return false;
                    }
                    /* intended for keys for which OpenSSL's asn1parse returns the following:

                        0:d=0  hl=4 l= 290 cons: SEQUENCE
                        4:d=1  hl=2 l=  13 cons:  SEQUENCE
                        6:d=2  hl=2 l=   9 prim:   OBJECT            :rsaEncryption
                       17:d=2  hl=2 l=   0 prim:   NULL
                       19:d=1  hl=4 l= 271 prim:  BIT STRING */
                    $tag = ord($this->_string_shift($key)); // skip over the BIT STRING / OCTET STRING tag
                    $this->_decodeLength($key); // skip over the BIT STRING / OCTET STRING length
                    // "The initial octet shall encode, as an unsigned binary integer wtih bit 1 as the least significant bit, the number of
                    //  unused bits in the final subsequent octet. The number shall be in the range zero to seven."
                    //  -- http://www.itu.int/ITU-T/studygroups/com17/languages/X.690-0207.pdf (section 8.6.2.2)
                    if ($tag == self::ASN1_BITSTRING) {
                        $this->_string_shift($key);
                    }
                    if (ord($this->_string_shift($key)) != self::ASN1_SEQUENCE) {
                        return false;
                    }
                    if ($this->_decodeLength($key) != strlen($key)) {
                        return false;
                    }
                    $tag = ord($this->_string_shift($key));
                }
                if ($tag != self::ASN1_INTEGER) {
                    return false;
                }

                $length = $this->_decodeLength($key);
                $temp = $this->_string_shift($key, $length);
                if (strlen($temp) != 1 || ord($temp) > 2) {
                    $components['modulus'] = new BigInteger($temp, 256);
                    $this->_string_shift($key); // skip over self::ASN1_INTEGER
                    $length = $this->_decodeLength($key);
                    $components[$type == self::PUBLIC_FORMAT_PKCS1 ? 'publicExponent' : 'privateExponent'] = new BigInteger($this->_string_shift($key, $length), 256);

                    return $components;
                }
                if (ord($this->_string_shift($key)) != self::ASN1_INTEGER) {
                    return false;
                }
                $length = $this->_decodeLength($key);
                $components['modulus'] = new BigInteger($this->_string_shift($key, $length), 256);
                $this->_string_shift($key);
                $length = $this->_decodeLength($key);
                $components['publicExponent'] = new BigInteger($this->_string_shift($key, $length), 256);
                $this->_string_shift($key);
                $length = $this->_decodeLength($key);
                $components['privateExponent'] = new BigInteger($this->_string_shift($key, $length), 256);
                $this->_string_shift($key);
                $length = $this->_decodeLength($key);
                $components['primes'] = array(1 => new BigInteger($this->_string_shift($key, $length), 256));
                $this->_string_shift($key);
                $length = $this->_decodeLength($key);
                $components['primes'][] = new BigInteger($this->_string_shift($key, $length), 256);
                $this->_string_shift($key);
                $length = $this->_decodeLength($key);
                $components['exponents'] = array(1 => new BigInteger($this->_string_shift($key, $length), 256));
                $this->_string_shift($key);
                $length = $this->_decodeLength($key);
                $components['exponents'][] = new BigInteger($this->_string_shift($key, $length), 256);
                $this->_string_shift($key);
                $length = $this->_decodeLength($key);
                $components['coefficients'] = array(2 => new BigInteger($this->_string_shift($key, $length), 256));

                if (!empty($key)) {
                    if (ord($this->_string_shift($key)) != self::ASN1_SEQUENCE) {
                        return false;
                    }
                    $this->_decodeLength($key);
                    while (!empty($key)) {
                        if (ord($this->_string_shift($key)) != self::ASN1_SEQUENCE) {
                            return false;
                        }
                        $this->_decodeLength($key);
                        $key = substr($key, 1);
                        $length = $this->_decodeLength($key);
                        $components['primes'][] = new BigInteger($this->_string_shift($key, $length), 256);
                        $this->_string_shift($key);
                        $length = $this->_decodeLength($key);
                        $components['exponents'][] = new BigInteger($this->_string_shift($key, $length), 256);
                        $this->_string_shift($key);
                        $length = $this->_decodeLength($key);
                        $components['coefficients'][] = new BigInteger($this->_string_shift($key, $length), 256);
                    }
                }

                return $components;
            case self::PUBLIC_FORMAT_OPENSSH:
                $parts = explode(' ', $key, 3);

                $key = isset($parts[1]) ? base64_decode($parts[1]) : false;
                if ($key === false) {
                    return false;
                }

                $comment = isset($parts[2]) ? $parts[2] : false;

                $cleanup = substr($key, 0, 11) == "\0\0\0\7ssh-rsa";

                if (strlen($key) <= 4) {
                    return false;
                }
                extract(unpack('Nlength', $this->_string_shift($key, 4)));
                $publicExponent = new BigInteger($this->_string_shift($key, $length), -256);
                if (strlen($key) <= 4) {
                    return false;
                }
                extract(unpack('Nlength', $this->_string_shift($key, 4)));
                $modulus = new BigInteger($this->_string_shift($key, $length), -256);

                if ($cleanup && strlen($key)) {
                    if (strlen($key) <= 4) {
                        return false;
                    }
                    extract(unpack('Nlength', $this->_string_shift($key, 4)));
                    $realModulus = new BigInteger($this->_string_shift($key, $length), -256);
                    return strlen($key) ? false : array(
                        'modulus' => $realModulus,
                        'publicExponent' => $modulus,
                        'comment' => $comment
                    );
                } else {
                    return strlen($key) ? false : array(
                        'modulus' => $modulus,
                        'publicExponent' => $publicExponent,
                        'comment' => $comment
                    );
                }
            // http://www.w3.org/TR/xmldsig-core/#sec-RSAKeyValue
            // http://en.wikipedia.org/wiki/XML_Signature
            case self::PRIVATE_FORMAT_XML:
            case self::PUBLIC_FORMAT_XML:
                $this->components = array();

                $xml = xml_parser_create('UTF-8');
                xml_set_object($xml, $this);
                xml_set_element_handler($xml, '_start_element_handler', '_stop_element_handler');
                xml_set_character_data_handler($xml, '_data_handler');
                // add <xml></xml> to account for "dangling" tags like <BitStrength>...</BitStrength> that are sometimes added
                if (!xml_parse($xml, '<xml>' . $key . '</xml>')) {
                    return false;
                }

                return isset($this->components['modulus']) && isset($this->components['publicExponent']) ? $this->components : false;
            // from PuTTY's SSHPUBK.C
            case self::PRIVATE_FORMAT_PUTTY:
                $components = array();
                $key = preg_split('#\r\n|\r|\n#', $key);
                $type = trim(preg_replace('#PuTTY-User-Key-File-2: (.+)#', '$1', $key[0]));
                if ($type != 'ssh-rsa') {
                    return false;
                }
                $encryption = trim(preg_replace('#Encryption: (.+)#', '$1', $key[1]));
                $comment = trim(preg_replace('#Comment: (.+)#', '$1', $key[2]));

                $publicLength = trim(preg_replace('#Public-Lines: (\d+)#', '$1', $key[3]));
                $public = base64_decode(implode('', array_map('trim', array_slice($key, 4, $publicLength))));
                $public = substr($public, 11);
                extract(unpack('Nlength', $this->_string_shift($public, 4)));
                $components['publicExponent'] = new BigInteger($this->_string_shift($public, $length), -256);
                extract(unpack('Nlength', $this->_string_shift($public, 4)));
                $components['modulus'] = new BigInteger($this->_string_shift($public, $length), -256);

                $privateLength = trim(preg_replace('#Private-Lines: (\d+)#', '$1', $key[$publicLength + 4]));
                $private = base64_decode(implode('', array_map('trim', array_slice($key, $publicLength + 5, $privateLength))));

                switch ($encryption) {
                    case 'aes256-cbc':
                        $symkey = '';
                        $sequence = 0;
                        while (strlen($symkey) < 32) {
                            $temp = pack('Na*', $sequence++, $this->password);
                            $symkey.= pack('H*', sha1($temp));
                        }
                        $symkey = substr($symkey, 0, 32);
                        $crypto = new AES();
                }

                if ($encryption != 'none') {
                    $crypto->setKey($symkey);
                    $crypto->disablePadding();
                    $private = $crypto->decrypt($private);
                    if ($private === false) {
                        return false;
                    }
                }

                extract(unpack('Nlength', $this->_string_shift($private, 4)));
                if (strlen($private) < $length) {
                    return false;
                }
                $components['privateExponent'] = new BigInteger($this->_string_shift($private, $length), -256);
                extract(unpack('Nlength', $this->_string_shift($private, 4)));
                if (strlen($private) < $length) {
                    return false;
                }
                $components['primes'] = array(1 => new BigInteger($this->_string_shift($private, $length), -256));
                extract(unpack('Nlength', $this->_string_shift($private, 4)));
                if (strlen($private) < $length) {
                    return false;
                }
                $components['primes'][] = new BigInteger($this->_string_shift($private, $length), -256);

                $temp = $components['primes'][1]->subtract($this->one);
                $components['exponents'] = array(1 => $components['publicExponent']->modInverse($temp));
                $temp = $components['primes'][2]->subtract($this->one);
                $components['exponents'][] = $components['publicExponent']->modInverse($temp);

                extract(unpack('Nlength', $this->_string_shift($private, 4)));
                if (strlen($private) < $length) {
                    return false;
                }
                $components['coefficients'] = array(2 => new BigInteger($this->_string_shift($private, $length), -256));

                return $components;
        }
    }

    /**
     * Returns the key size
     *
     * More specifically, this returns the size of the modulo in bits.
     *
     * @access public
     * @return Integer
     */
    function getSize()
    {
        return !isset($this->modulus) ? 0 : strlen($this->modulus->toBits());
    }

    /**
     * Start Element Handler
     *
     * Called by xml_set_element_handler()
     *
     * @access private
     * @param Resource $parser
     * @param String $name
     * @param Array $attribs
     */
    function _start_element_handler($parser, $name, $attribs)
    {
        //$name = strtoupper($name);
        switch ($name) {
            case 'MODULUS':
                $this->current = &$this->components['modulus'];
                break;
            case 'EXPONENT':
                $this->current = &$this->components['publicExponent'];
                break;
            case 'P':
                $this->current = &$this->components['primes'][1];
                break;
            case 'Q':
                $this->current = &$this->components['primes'][2];
                break;
            case 'DP':
                $this->current = &$this->components['exponents'][1];
                break;
            case 'DQ':
                $this->current = &$this->components['exponents'][2];
                break;
            case 'INVERSEQ':
                $this->current = &$this->components['coefficients'][2];
                break;
            case 'D':
                $this->current = &$this->components['privateExponent'];
        }
        $this->current = '';
    }

    /**
     * Stop Element Handler
     *
     * Called by xml_set_element_handler()
     *
     * @access private
     * @param Resource $parser
     * @param String $name
     */
    function _stop_element_handler($parser, $name)
    {
        if (isset($this->current)) {
            $this->current = new BigInteger(base64_decode($this->current), 256);
            unset($this->current);
        }
    }

    /**
     * Data Handler
     *
     * Called by xml_set_character_data_handler()
     *
     * @access private
     * @param Resource $parser
     * @param String $data
     */
    function _data_handler($parser, $data)
    {
        if (!isset($this->current) || is_object($this->current)) {
            return;
        }
        $this->current.= trim($data);
    }

    /**
     * Loads a public or private key
     *
     * Returns true on success and false on failure (ie. an incorrect password was provided or the key was malformed)
     *
     * @access public
     * @param String $key
     * @param Integer $type optional
     */
    function loadKey($key, $type = false)
    {
        if ($key instanceof RSA) {
            $this->privateKeyFormat = $key->privateKeyFormat;
            $this->publicKeyFormat = $key->publicKeyFormat;
            $this->k = $key->k;
            $this->hLen = $key->hLen;
            $this->sLen = $key->sLen;
            $this->mgfHLen = $key->mgfHLen;
            $this->encryptionMode = $key->encryptionMode;
            $this->signatureMode = $key->signatureMode;
            $this->password = $key->password;
            $this->configFile = $key->configFile;
            $this->comment = $key->comment;

            if (is_object($key->hash)) {
                $this->hash = new Hash($key->hash->getHash());
            }
            if (is_object($key->mgfHash)) {
                $this->mgfHash = new Hash($key->mgfHash->getHash());
            }

            if (is_object($key->modulus)) {
                $this->modulus = $key->modulus->copy();
            }
            if (is_object($key->exponent)) {
                $this->exponent = $key->exponent->copy();
            }
            if (is_object($key->publicExponent)) {
                $this->publicExponent = $key->publicExponent->copy();
            }

            $this->primes = array();
            $this->exponents = array();
            $this->coefficients = array();

            foreach ($this->primes as $prime) {
                $this->primes[] = $prime->copy();
            }
            foreach ($this->exponents as $exponent) {
                $this->exponents[] = $exponent->copy();
            }
            foreach ($this->coefficients as $coefficient) {
                $this->coefficients[] = $coefficient->copy();
            }

            return true;
        }

        if ($type === false) {
            $types = array(
                self::PUBLIC_FORMAT_RAW,
                self::PRIVATE_FORMAT_PKCS1,
                self::PRIVATE_FORMAT_XML,
                self::PRIVATE_FORMAT_PUTTY,
                self::PUBLIC_FORMAT_OPENSSH
            );
            foreach ($types as $type) {
                $components = $this->_parseKey($key, $type);
                if ($components !== false) {
                    break;
                }
            }

        } else {
            $components = $this->_parseKey($key, $type);
        }

        if ($components === false) {
            return false;
        }

        if (isset($components['comment']) && $components['comment'] !== false) {
            $this->comment = $components['comment'];
        }
        $this->modulus = $components['modulus'];
        $this->k = strlen($this->modulus->toBytes());
        $this->exponent = isset($components['privateExponent']) ? $components['privateExponent'] : $components['publicExponent'];
        if (isset($components['primes'])) {
            $this->primes = $components['primes'];
            $this->exponents = $components['exponents'];
            $this->coefficients = $components['coefficients'];
            $this->publicExponent = $components['publicExponent'];
        } else {
            $this->primes = array();
            $this->exponents = array();
            $this->coefficients = array();
            $this->publicExponent = false;
        }

        switch ($type) {
            case self::PUBLIC_FORMAT_OPENSSH:
            case self::PUBLIC_FORMAT_RAW:
                $this->setPublicKey();
                break;
            case self::PRIVATE_FORMAT_PKCS1:
                switch (true) {
                    case strpos($key, '-BEGIN PUBLIC KEY-') !== false:
                    case strpos($key, '-BEGIN RSA PUBLIC KEY-') !== false:
                        $this->setPublicKey();
                }
        }

        return true;
    }

    /**
     * Sets the password
     *
     * Private keys can be encrypted with a password.  To unset the password, pass in the empty string or false.
     * Or rather, pass in $password such that empty($password) && !is_string($password) is true.
     *
     * @see createKey()
     * @see loadKey()
     * @access public
     * @param String $password
     */
    function setPassword($password = false)
    {
        $this->password = $password;
    }

    /**
     * Defines the public key
     *
     * Some private key formats define the public exponent and some don't.  Those that don't define it are problematic when
     * used in certain contexts.  For example, in SSH-2, RSA authentication works by sending the public key along with a
     * message signed by the private key to the server.  The SSH-2 server looks the public key up in an index of public keys
     * and if it's present then proceeds to verify the signature.  Problem is, if your private key doesn't include the public
     * exponent this won't work unless you manually add the public exponent. phpseclib tries to guess if the key being used
     * is the public key but in the event that it guesses incorrectly you might still want to explicitly set the key as being
     * public.
     *
     * Do note that when a new key is loaded the index will be cleared.
     *
     * Returns true on success, false on failure
     *
     * @see getPublicKey()
     * @access public
     * @param String $key optional
     * @param Integer $type optional
     * @return Boolean
     */
    function setPublicKey($key = false, $type = false)
    {
        // if a public key has already been loaded return false
        if (!empty($this->publicExponent)) {
            return false;
        }

        if ($key === false && !empty($this->modulus)) {
            $this->publicExponent = $this->exponent;
            return true;
        }

        if ($type === false) {
            $types = array(
                self::PUBLIC_FORMAT_RAW,
                self::PUBLIC_FORMAT_PKCS1,
                self::PUBLIC_FORMAT_XML,
                self::PUBLIC_FORMAT_OPENSSH
            );
            foreach ($types as $type) {
                $components = $this->_parseKey($key, $type);
                if ($components !== false) {
                    break;
                }
            }
        } else {
            $components = $this->_parseKey($key, $type);
        }

        if ($components === false) {
            return false;
        }

        if (empty($this->modulus) || !$this->modulus->equals($components['modulus'])) {
            $this->modulus = $components['modulus'];
            $this->exponent = $this->publicExponent = $components['publicExponent'];
            return true;
        }

        $this->publicExponent = $components['publicExponent'];

        return true;
    }

    /**
     * Defines the private key
     *
     * If phpseclib guessed a private key was a public key and loaded it as such it might be desirable to force
     * phpseclib to treat the key as a private key. This function will do that.
     *
     * Do note that when a new key is loaded the index will be cleared.
     *
     * Returns true on success, false on failure
     *
     * @see getPublicKey()
     * @access public
     * @param String $key optional
     * @param Integer $type optional
     * @return Boolean
     */
    function setPrivateKey($key = false, $type = false)
    {
        if ($key === false && !empty($this->publicExponent)) {
            unset($this->publicExponent);
            return true;
        }

        $rsa = new RSA();
        if (!$rsa->loadKey($key, $type)) {
            return false;
        }
        unset($rsa->publicExponent);

        // don't overwrite the old key if the new key is invalid
        $this->loadKey($rsa);
        return true;
    }

    /**
     * Returns the public key
     *
     * The public key is only returned under two circumstances - if the private key had the public key embedded within it
     * or if the public key was set via setPublicKey().  If the currently loaded key is supposed to be the public key this
     * function won't return it since this library, for the most part, doesn't distinguish between public and private keys.
     *
     * @see getPublicKey()
     * @access public
     * @param String $key
     * @param Integer $type optional
     */
    function getPublicKey($type = self::PUBLIC_FORMAT_PKCS8)
    {
        if (empty($this->modulus) || empty($this->publicExponent)) {
            return false;
        }

        $oldFormat = $this->publicKeyFormat;
        $this->publicKeyFormat = $type;
        $temp = $this->_convertPublicKey($this->modulus, $this->publicExponent);
        $this->publicKeyFormat = $oldFormat;
        return $temp;
    }

    /**
     * Returns the public key's fingerprint
     *
     * The public key's fingerprint is returned, which is equivalent to running `ssh-keygen -lf rsa.pub`. If there is
     * no public key currently loaded, false is returned.
     * Example output (md5): "c1:b1:30:29:d7:b8:de:6c:97:77:10:d7:46:41:63:87" (as specified by RFC 4716)
     *
     * @access public
     * @param String $algorithm The hashing algorithm to be used. Valid options are 'md5' and 'sha256'. False is returned
     * for invalid values.
     */
    public function getPublicKeyFingerprint($algorithm = 'md5')
    {
        if (empty($this->modulus) || empty($this->publicExponent)) {
            return false;
        }

        $modulus = $this->modulus->toBytes(true);
        $publicExponent = $this->publicExponent->toBytes(true);

        $RSAPublicKey = pack('Na*Na*Na*', strlen('ssh-rsa'), 'ssh-rsa', strlen($publicExponent), $publicExponent, strlen($modulus), $modulus);

        switch($algorithm)
        {
            case 'sha256':
                $hash = new Hash('sha256');
                $base = base64_encode($hash->hash($RSAPublicKey));
                return substr($base, 0, strlen($base) - 1);
            case 'md5':
                return substr(chunk_split(md5($RSAPublicKey), 2, ':'), 0, -1);
            default:
                return false;
        }

    }

    /**
     * Returns the private key
     *
     * The private key is only returned if the currently loaded key contains the constituent prime numbers.
     *
     * @see getPublicKey()
     * @access public
     * @param String $key
     * @param Integer $type optional
     */
    function getPrivateKey($type = self::PUBLIC_FORMAT_PKCS1)
    {
        if (empty($this->primes)) {
            return false;
        }

        $oldFormat = $this->privateKeyFormat;
        $this->privateKeyFormat = $type;
        $temp = $this->_convertPrivateKey($this->modulus, $this->publicExponent, $this->exponent, $this->primes, $this->exponents, $this->coefficients);
        $this->privateKeyFormat = $oldFormat;
        return $temp;
    }

    /**
     * Returns a minimalistic private key
     *
     * Returns the private key without the prime number constituants.  Structurally identical to a public key that
     * hasn't been set as the public key
     *
     * @see getPrivateKey()
     * @access private
     * @param String $key
     * @param Integer $type optional
     */
    function _getPrivatePublicKey($mode = self::PUBLIC_FORMAT_PKCS8)
    {
        if (empty($this->modulus) || empty($this->exponent)) {
            return false;
        }

        $oldFormat = $this->publicKeyFormat;
        $this->publicKeyFormat = $mode;
        $temp = $this->_convertPublicKey($this->modulus, $this->exponent);
        $this->publicKeyFormat = $oldFormat;
        return $temp;
    }

    /**
     *  __toString() magic method
     *
     * @access public
     */
    function __toString()
    {
        $key = $this->getPrivateKey($this->privateKeyFormat);
        if ($key !== false) {
            return $key;
        }
        $key = $this->_getPrivatePublicKey($this->publicKeyFormat);
        return $key !== false ? $key : '';
    }

    /**
     *  __clone() magic method
     *
     * @access public
     */
    function __clone()
    {
        $key = new RSA();
        $key->loadKey($this);
        return $key;
    }

    /**
     * Generates the smallest and largest numbers requiring $bits bits
     *
     * @access private
     * @param Integer $bits
     * @return Array
     */
    function _generateMinMax($bits)
    {
        $bytes = $bits >> 3;
        $min = str_repeat(chr(0), $bytes);
        $max = str_repeat(chr(0xFF), $bytes);
        $msb = $bits & 7;
        if ($msb) {
            $min = chr(1 << ($msb - 1)) . $min;
            $max = chr((1 << $msb) - 1) . $max;
        } else {
            $min[0] = chr(0x80);
        }

        return array(
            'min' => new BigInteger($min, 256),
            'max' => new BigInteger($max, 256)
        );
    }

    /**
     * DER-decode the length
     *
     * DER supports lengths up to (2**8)**127, however, we'll only support lengths up to (2**8)**4.  See
     * {@link http://itu.int/ITU-T/studygroups/com17/languages/X.690-0207.pdf#p=13 X.690 paragraph 8.1.3} for more information.
     *
     * @access private
     * @param String $string
     * @return Integer
     */
    function _decodeLength(&$string)
    {
        $length = ord($this->_string_shift($string));
        if ( $length & 0x80 ) { // definite length, long form
            $length&= 0x7F;
            $temp = $this->_string_shift($string, $length);
            list(, $length) = unpack('N', substr(str_pad($temp, 4, chr(0), STR_PAD_LEFT), -4));
        }
        return $length;
    }

    /**
     * DER-encode the length
     *
     * DER supports lengths up to (2**8)**127, however, we'll only support lengths up to (2**8)**4.  See
     * {@link http://itu.int/ITU-T/studygroups/com17/languages/X.690-0207.pdf#p=13 X.690 paragraph 8.1.3} for more information.
     *
     * @access private
     * @param Integer $length
     * @return String
     */
    function _encodeLength($length)
    {
        if ($length <= 0x7F) {
            return chr($length);
        }

        $temp = ltrim(pack('N', $length), chr(0));
        return pack('Ca*', 0x80 | strlen($temp), $temp);
    }

    /**
     * String Shift
     *
     * Inspired by array_shift
     *
     * @param String $string
     * @param optional Integer $index
     * @return String
     * @access private
     */
    function _string_shift(&$string, $index = 1)
    {
        $substr = substr($string, 0, $index);
        $string = substr($string, $index);
        return $substr;
    }

    /**
     * Determines the private key format
     *
     * @see createKey()
     * @access public
     * @param Integer $format
     */
    function setPrivateKeyFormat($format)
    {
        $this->privateKeyFormat = $format;
    }

    /**
     * Determines the public key format
     *
     * @see createKey()
     * @access public
     * @param Integer $format
     */
    function setPublicKeyFormat($format)
    {
        $this->publicKeyFormat = $format;
    }

    /**
     * Determines which hashing function should be used
     *
     * Used with signature production / verification and (if the encryption mode is self::ENCRYPTION_OAEP) encryption and
     * decryption.  If $hash isn't supported, sha1 is used.
     *
     * @access public
     * @param String $hash
     */
    function setHash($hash)
    {
        // \phpseclib\Crypt\Hash supports algorithms that PKCS#1 doesn't support.  md5-96 and sha1-96, for example.
        switch ($hash) {
            case 'md2':
            case 'md5':
            case 'sha1':
            case 'sha256':
            case 'sha384':
            case 'sha512':
                $this->hash = new Hash($hash);
                $this->hashName = $hash;
                break;
            default:
                $this->hash = new Hash('sha1');
                $this->hashName = 'sha1';
        }
        $this->hLen = $this->hash->getLength();
    }

    /**
     * Determines which hashing function should be used for the mask generation function
     *
     * The mask generation function is used by self::ENCRYPTION_OAEP and self::SIGNATURE_PSS and although it's
     * best if Hash and MGFHash are set to the same thing this is not a requirement.
     *
     * @access public
     * @param String $hash
     */
    function setMGFHash($hash)
    {
        // \phpseclib\Crypt\Hash supports algorithms that PKCS#1 doesn't support.  md5-96 and sha1-96, for example.
        switch ($hash) {
            case 'md2':
            case 'md5':
            case 'sha1':
            case 'sha256':
            case 'sha384':
            case 'sha512':
                $this->mgfHash = new Hash($hash);
                break;
            default:
                $this->mgfHash = new Hash('sha1');
        }
        $this->mgfHLen = $this->mgfHash->getLength();
    }

    /**
     * Determines the salt length
     *
     * To quote from {@link http://tools.ietf.org/html/rfc3447#page-38 RFC3447#page-38}:
     *
     *    Typical salt lengths in octets are hLen (the length of the output
     *    of the hash function Hash) and 0.
     *
     * @access public
     * @param Integer $format
     */
    function setSaltLength($sLen)
    {
        $this->sLen = $sLen;
    }

    /**
     * Integer-to-Octet-String primitive
     *
     * See {@link http://tools.ietf.org/html/rfc3447#section-4.1 RFC3447#section-4.1}.
     *
     * @access private
     * @param \phpseclib\Math\BigInteger $x
     * @param Integer $xLen
     * @return String
     */
    function _i2osp($x, $xLen)
    {
        $x = $x->toBytes();
        if (strlen($x) > $xLen) {
            user_error('Integer too large');
            return false;
        }
        return str_pad($x, $xLen, chr(0), STR_PAD_LEFT);
    }

    /**
     * Octet-String-to-Integer primitive
     *
     * See {@link http://tools.ietf.org/html/rfc3447#section-4.2 RFC3447#section-4.2}.
     *
     * @access private
     * @param String $x
     * @return \phpseclib\Math\BigInteger
     */
    function _os2ip($x)
    {
        return new BigInteger($x, 256);
    }

    /**
     * Exponentiate with or without Chinese Remainder Theorem
     *
     * See {@link http://tools.ietf.org/html/rfc3447#section-5.1.1 RFC3447#section-5.1.2}.
     *
     * @access private
     * @param \phpseclib\Math\BigInteger $x
     * @return \phpseclib\Math\BigInteger
     */
    function _exponentiate($x)
    {
        if (empty($this->primes) || empty($this->coefficients) || empty($this->exponents)) {
            return $x->modPow($this->exponent, $this->modulus);
        }

        $num_primes = count($this->primes);

        if (defined('CRYPT_RSA_DISABLE_BLINDING')) {
            $m_i = array(
                1 => $x->modPow($this->exponents[1], $this->primes[1]),
                2 => $x->modPow($this->exponents[2], $this->primes[2])
            );
            $h = $m_i[1]->subtract($m_i[2]);
            $h = $h->multiply($this->coefficients[2]);
            list(, $h) = $h->divide($this->primes[1]);
            $m = $m_i[2]->add($h->multiply($this->primes[2]));

            $r = $this->primes[1];
            for ($i = 3; $i <= $num_primes; $i++) {
                $m_i = $x->modPow($this->exponents[$i], $this->primes[$i]);

                $r = $r->multiply($this->primes[$i - 1]);

                $h = $m_i->subtract($m);
                $h = $h->multiply($this->coefficients[$i]);
                list(, $h) = $h->divide($this->primes[$i]);

                $m = $m->add($r->multiply($h));
            }
        } else {
            $smallest = $this->primes[1];
            for ($i = 2; $i <= $num_primes; $i++) {
                if ($smallest->compare($this->primes[$i]) > 0) {
                    $smallest = $this->primes[$i];
                }
            }

            $one = new BigInteger(1);

            $r = $one->random($one, $smallest->subtract($one));

            $m_i = array(
                1 => $this->_blind($x, $r, 1),
                2 => $this->_blind($x, $r, 2)
            );
            $h = $m_i[1]->subtract($m_i[2]);
            $h = $h->multiply($this->coefficients[2]);
            list(, $h) = $h->divide($this->primes[1]);
            $m = $m_i[2]->add($h->multiply($this->primes[2]));

            $r = $this->primes[1];
            for ($i = 3; $i <= $num_primes; $i++) {
                $m_i = $this->_blind($x, $r, $i);

                $r = $r->multiply($this->primes[$i - 1]);

                $h = $m_i->subtract($m);
                $h = $h->multiply($this->coefficients[$i]);
                list(, $h) = $h->divide($this->primes[$i]);

                $m = $m->add($r->multiply($h));
            }
        }

        return $m;
    }

    /**
     * Performs RSA Blinding
     *
     * Protects against timing attacks by employing RSA Blinding.
     * Returns $x->modPow($this->exponents[$i], $this->primes[$i])
     *
     * @access private
     * @param \phpseclib\Math\BigInteger $x
     * @param \phpseclib\Math\BigInteger $r
     * @param Integer $i
     * @return \phpseclib\Math\BigInteger
     */
    function _blind($x, $r, $i)
    {
        $x = $x->multiply($r->modPow($this->publicExponent, $this->primes[$i]));
        $x = $x->modPow($this->exponents[$i], $this->primes[$i]);

        $r = $r->modInverse($this->primes[$i]);
        $x = $x->multiply($r);
        list(, $x) = $x->divide($this->primes[$i]);

        return $x;
    }

    /**
     * Performs blinded RSA equality testing
     *
     * Protects against a particular type of timing attack described.
     *
     * See {@link http://codahale.com/a-lesson-in-timing-attacks/ A Lesson In Timing Attacks (or, Don't use MessageDigest.isEquals)}
     *
     * Thanks for the heads up singpolyma!
     *
     * @access private
     * @param String $x
     * @param String $y
     * @return Boolean
     */
    function _equals($x, $y)
    {
        if (strlen($x) != strlen($y)) {
            return false;
        }

        $result = 0;
        for ($i = 0; $i < strlen($x); $i++) {
            $result |= ord($x[$i]) ^ ord($y[$i]);
        }

        return $result == 0;
    }

    /**
     * RSAEP
     *
     * See {@link http://tools.ietf.org/html/rfc3447#section-5.1.1 RFC3447#section-5.1.1}.
     *
     * @access private
     * @param \phpseclib\Math\BigInteger $m
     * @return \phpseclib\Math\BigInteger
     */
    function _rsaep($m)
    {
        if ($m->compare($this->zero) < 0 || $m->compare($this->modulus) > 0) {
            user_error('Message representative out of range');
            return false;
        }
        return $this->_exponentiate($m);
    }

    /**
     * RSADP
     *
     * See {@link http://tools.ietf.org/html/rfc3447#section-5.1.2 RFC3447#section-5.1.2}.
     *
     * @access private
     * @param \phpseclib\Math\BigInteger $c
     * @return \phpseclib\Math\BigInteger
     */
    function _rsadp($c)
    {
        if ($c->compare($this->zero) < 0 || $c->compare($this->modulus) > 0) {
            user_error('Ciphertext representative out of range');
            return false;
        }
        return $this->_exponentiate($c);
    }

    /**
     * RSASP1
     *
     * See {@link http://tools.ietf.org/html/rfc3447#section-5.2.1 RFC3447#section-5.2.1}.
     *
     * @access private
     * @param \phpseclib\Math\BigInteger $m
     * @return \phpseclib\Math\BigInteger
     */
    function _rsasp1($m)
    {
        if ($m->compare($this->zero) < 0 || $m->compare($this->modulus) > 0) {
            user_error('Message representative out of range');
            return false;
        }
        return $this->_exponentiate($m);
    }

    /**
     * RSAVP1
     *
     * See {@link http://tools.ietf.org/html/rfc3447#section-5.2.2 RFC3447#section-5.2.2}.
     *
     * @access private
     * @param \phpseclib\Math\BigInteger $s
     * @return \phpseclib\Math\BigInteger
     */
    function _rsavp1($s)
    {
        if ($s->compare($this->zero) < 0 || $s->compare($this->modulus) > 0) {
            user_error('Signature representative out of range');
            return false;
        }
        return $this->_exponentiate($s);
    }

    /**
     * MGF1
     *
     * See {@link http://tools.ietf.org/html/rfc3447#appendix-B.2.1 RFC3447#appendix-B.2.1}.
     *
     * @access private
     * @param String $mgfSeed
     * @param Integer $mgfLen
     * @return String
     */
    function _mgf1($mgfSeed, $maskLen)
    {
        // if $maskLen would yield strings larger than 4GB, PKCS#1 suggests a "Mask too long" error be output.

        $t = '';
        $count = ceil($maskLen / $this->mgfHLen);
        for ($i = 0; $i < $count; $i++) {
            $c = pack('N', $i);
            $t.= $this->mgfHash->hash($mgfSeed . $c);
        }

        return substr($t, 0, $maskLen);
    }

    /**
     * RSAES-OAEP-ENCRYPT
     *
     * See {@link http://tools.ietf.org/html/rfc3447#section-7.1.1 RFC3447#section-7.1.1} and
     * {http://en.wikipedia.org/wiki/Optimal_Asymmetric_Encryption_Padding OAES}.
     *
     * @access private
     * @param String $m
     * @param String $l
     * @return String
     */
    function _rsaes_oaep_encrypt($m, $l = '')
    {
        $mLen = strlen($m);

        // Length checking

        // if $l is larger than two million terrabytes and you're using sha1, PKCS#1 suggests a "Label too long" error
        // be output.

        if ($mLen > $this->k - 2 * $this->hLen - 2) {
            user_error('Message too long');
            return false;
        }

        // EME-OAEP encoding

        $lHash = $this->hash->hash($l);
        $ps = str_repeat(chr(0), $this->k - $mLen - 2 * $this->hLen - 2);
        $db = $lHash . $ps . chr(1) . $m;
        $seed = Random::string($this->hLen);
        $dbMask = $this->_mgf1($seed, $this->k - $this->hLen - 1);
        $maskedDB = $db ^ $dbMask;
        $seedMask = $this->_mgf1($maskedDB, $this->hLen);
        $maskedSeed = $seed ^ $seedMask;
        $em = chr(0) . $maskedSeed . $maskedDB;

        // RSA encryption

        $m = $this->_os2ip($em);
        $c = $this->_rsaep($m);
        $c = $this->_i2osp($c, $this->k);

        // Output the ciphertext C

        return $c;
    }

    /**
     * RSAES-OAEP-DECRYPT
     *
     * See {@link http://tools.ietf.org/html/rfc3447#section-7.1.2 RFC3447#section-7.1.2}.  The fact that the error
     * messages aren't distinguishable from one another hinders debugging, but, to quote from RFC3447#section-7.1.2:
     *
     *    Note.  Care must be taken to ensure that an opponent cannot
     *    distinguish the different error conditions in Step 3.g, whether by
     *    error message or timing, or, more generally, learn partial
     *    information about the encoded message EM.  Otherwise an opponent may
     *    be able to obtain useful information about the decryption of the
     *    ciphertext C, leading to a chosen-ciphertext attack such as the one
     *    observed by Manger [36].
     *
     * As for $l...  to quote from {@link http://tools.ietf.org/html/rfc3447#page-17 RFC3447#page-17}:
     *
     *    Both the encryption and the decryption operations of RSAES-OAEP take
     *    the value of a label L as input.  In this version of PKCS #1, L is
     *    the empty string; other uses of the label are outside the scope of
     *    this document.
     *
     * @access private
     * @param String $c
     * @param String $l
     * @return String
     */
    function _rsaes_oaep_decrypt($c, $l = '')
    {
        // Length checking

        // if $l is larger than two million terrabytes and you're using sha1, PKCS#1 suggests a "Label too long" error
        // be output.

        if (strlen($c) != $this->k || $this->k < 2 * $this->hLen + 2) {
            user_error('Decryption error');
            return false;
        }

        // RSA decryption

        $c = $this->_os2ip($c);
        $m = $this->_rsadp($c);
        if ($m === false) {
            user_error('Decryption error');
            return false;
        }
        $em = $this->_i2osp($m, $this->k);

        // EME-OAEP decoding

        $lHash = $this->hash->hash($l);
        $y = ord($em[0]);
        $maskedSeed = substr($em, 1, $this->hLen);
        $maskedDB = substr($em, $this->hLen + 1);
        $seedMask = $this->_mgf1($maskedDB, $this->hLen);
        $seed = $maskedSeed ^ $seedMask;
        $dbMask = $this->_mgf1($seed, $this->k - $this->hLen - 1);
        $db = $maskedDB ^ $dbMask;
        $lHash2 = substr($db, 0, $this->hLen);
        $m = substr($db, $this->hLen);
        if ($lHash != $lHash2) {
            user_error('Decryption error');
            return false;
        }
        $m = ltrim($m, chr(0));
        if (ord($m[0]) != 1) {
            user_error('Decryption error');
            return false;
        }

        // Output the message M

        return substr($m, 1);
    }

    /**
     * Raw Encryption / Decryption
     *
     * Doesn't use padding and is not recommended.
     *
     * @access private
     * @param String $m
     * @return String
     */
    function _raw_encrypt($m)
    {
        $temp = $this->_os2ip($m);
        $temp = $this->_rsaep($temp);
        return  $this->_i2osp($temp, $this->k);
    }

    /**
     * RSAES-PKCS1-V1_5-ENCRYPT
     *
     * See {@link http://tools.ietf.org/html/rfc3447#section-7.2.1 RFC3447#section-7.2.1}.
     *
     * @access private
     * @param String $m
     * @return String
     */
    function _rsaes_pkcs1_v1_5_encrypt($m)
    {
        $mLen = strlen($m);

        // Length checking

        if ($mLen > $this->k - 11) {
            user_error('Message too long');
            return false;
        }

        // EME-PKCS1-v1_5 encoding

        $psLen = $this->k - $mLen - 3;
        $ps = '';
        while (strlen($ps) != $psLen) {
            $temp = Random::string($psLen - strlen($ps));
            $temp = str_replace("\x00", '', $temp);
            $ps.= $temp;
        }
        $type = 2;
        // see the comments of _rsaes_pkcs1_v1_5_decrypt() to understand why this is being done
        if (defined('CRYPT_RSA_PKCS15_COMPAT') && (!isset($this->publicExponent) || $this->exponent !== $this->publicExponent)) {
            $type = 1;
            // "The padding string PS shall consist of k-3-||D|| octets. ... for block type 01, they shall have value FF"
            $ps = str_repeat("\xFF", $psLen);
        }
        $em = chr(0) . chr($type) . $ps . chr(0) . $m;

        // RSA encryption
        $m = $this->_os2ip($em);
        $c = $this->_rsaep($m);
        $c = $this->_i2osp($c, $this->k);

        // Output the ciphertext C

        return $c;
    }

    /**
     * RSAES-PKCS1-V1_5-DECRYPT
     *
     * See {@link http://tools.ietf.org/html/rfc3447#section-7.2.2 RFC3447#section-7.2.2}.
     *
     * For compatibility purposes, this function departs slightly from the description given in RFC3447.
     * The reason being that RFC2313#section-8.1 (PKCS#1 v1.5) states that ciphertext's encrypted by the
     * private key should have the second byte set to either 0 or 1 and that ciphertext's encrypted by the
     * public key should have the second byte set to 2.  In RFC3447 (PKCS#1 v2.1), the second byte is supposed
     * to be 2 regardless of which key is used.  For compatibility purposes, we'll just check to make sure the
     * second byte is 2 or less.  If it is, we'll accept the decrypted string as valid.
     *
     * As a consequence of this, a private key encrypted ciphertext produced with \phpseclib\Crypt\RSA may not decrypt
     * with a strictly PKCS#1 v1.5 compliant RSA implementation.  Public key encrypted ciphertext's should but
     * not private key encrypted ciphertext's.
     *
     * @access private
     * @param String $c
     * @return String
     */
    function _rsaes_pkcs1_v1_5_decrypt($c)
    {
        // Length checking

        if (strlen($c) != $this->k) { // or if k < 11
            user_error('Decryption error');
            return false;
        }

        // RSA decryption

        $c = $this->_os2ip($c);
        $m = $this->_rsadp($c);

        if ($m === false) {
            user_error('Decryption error');
            return false;
        }
        $em = $this->_i2osp($m, $this->k);

        // EME-PKCS1-v1_5 decoding

        if (ord($em[0]) != 0 || ord($em[1]) > 2) {
            user_error('Decryption error');
            return false;
        }

        $ps = substr($em, 2, strpos($em, chr(0), 2) - 2);
        $m = substr($em, strlen($ps) + 3);

        if (strlen($ps) < 8) {
            user_error('Decryption error');
            return false;
        }

        // Output M

        return $m;
    }

    /**
     * EMSA-PSS-ENCODE
     *
     * See {@link http://tools.ietf.org/html/rfc3447#section-9.1.1 RFC3447#section-9.1.1}.
     *
     * @access private
     * @param String $m
     * @param Integer $emBits
     */
    function _emsa_pss_encode($m, $emBits)
    {
        // if $m is larger than two million terrabytes and you're using sha1, PKCS#1 suggests a "Label too long" error
        // be output.

        $emLen = ($emBits + 1) >> 3; // ie. ceil($emBits / 8)
        $sLen = $this->sLen === false ? $this->hLen : $this->sLen;

        $mHash = $this->hash->hash($m);
        if ($emLen < $this->hLen + $sLen + 2) {
            user_error('Encoding error');
            return false;
        }

        $salt = Random::string($sLen);
        $m2 = "\0\0\0\0\0\0\0\0" . $mHash . $salt;
        $h = $this->hash->hash($m2);
        $ps = str_repeat(chr(0), $emLen - $sLen - $this->hLen - 2);
        $db = $ps . chr(1) . $salt;
        $dbMask = $this->_mgf1($h, $emLen - $this->hLen - 1);
        $maskedDB = $db ^ $dbMask;
        $maskedDB[0] = ~chr(0xFF << ($emBits & 7)) & $maskedDB[0];
        $em = $maskedDB . $h . chr(0xBC);

        return $em;
    }

    /**
     * EMSA-PSS-VERIFY
     *
     * See {@link http://tools.ietf.org/html/rfc3447#section-9.1.2 RFC3447#section-9.1.2}.
     *
     * @access private
     * @param String $m
     * @param String $em
     * @param Integer $emBits
     * @return String
     */
    function _emsa_pss_verify($m, $em, $emBits)
    {
        // if $m is larger than two million terrabytes and you're using sha1, PKCS#1 suggests a "Label too long" error
        // be output.

        $emLen = ($emBits + 1) >> 3; // ie. ceil($emBits / 8);
        $sLen = $this->sLen === false ? $this->hLen : $this->sLen;

        $mHash = $this->hash->hash($m);
        if ($emLen < $this->hLen + $sLen + 2) {
            return false;
        }

        if ($em[strlen($em) - 1] != chr(0xBC)) {
            return false;
        }

        $maskedDB = substr($em, 0, -$this->hLen - 1);
        $h = substr($em, -$this->hLen - 1, $this->hLen);
        $temp = chr(0xFF << ($emBits & 7));
        if ((~$maskedDB[0] & $temp) != $temp) {
            return false;
        }
        $dbMask = $this->_mgf1($h, $emLen - $this->hLen - 1);
        $db = $maskedDB ^ $dbMask;
        $db[0] = ~chr(0xFF << ($emBits & 7)) & $db[0];
        $temp = $emLen - $this->hLen - $sLen - 2;
        if (substr($db, 0, $temp) != str_repeat(chr(0), $temp) || ord($db[$temp]) != 1) {
            return false;
        }
        $salt = substr($db, $temp + 1); // should be $sLen long
        $m2 = "\0\0\0\0\0\0\0\0" . $mHash . $salt;
        $h2 = $this->hash->hash($m2);
        return $this->_equals($h, $h2);
    }

    /**
     * RSASSA-PSS-SIGN
     *
     * See {@link http://tools.ietf.org/html/rfc3447#section-8.1.1 RFC3447#section-8.1.1}.
     *
     * @access private
     * @param String $m
     * @return String
     */
    function _rsassa_pss_sign($m)
    {
        // EMSA-PSS encoding

        $em = $this->_emsa_pss_encode($m, 8 * $this->k - 1);

        // RSA signature

        $m = $this->_os2ip($em);
        $s = $this->_rsasp1($m);
        $s = $this->_i2osp($s, $this->k);

        // Output the signature S

        return $s;
    }

    /**
     * RSASSA-PSS-VERIFY
     *
     * See {@link http://tools.ietf.org/html/rfc3447#section-8.1.2 RFC3447#section-8.1.2}.
     *
     * @access private
     * @param String $m
     * @param String $s
     * @return String
     */
    function _rsassa_pss_verify($m, $s)
    {
        // Length checking

        if (strlen($s) != $this->k) {
            user_error('Invalid signature');
            return false;
        }

        // RSA verification

        $modBits = 8 * $this->k;

        $s2 = $this->_os2ip($s);
        $m2 = $this->_rsavp1($s2);
        if ($m2 === false) {
            user_error('Invalid signature');
            return false;
        }
        $em = $this->_i2osp($m2, $modBits >> 3);
        if ($em === false) {
            user_error('Invalid signature');
            return false;
        }

        // EMSA-PSS verification

        return $this->_emsa_pss_verify($m, $em, $modBits - 1);
    }

    /**
     * EMSA-PKCS1-V1_5-ENCODE
     *
     * See {@link http://tools.ietf.org/html/rfc3447#section-9.2 RFC3447#section-9.2}.
     *
     * @access private
     * @param String $m
     * @param Integer $emLen
     * @return String
     */
    function _emsa_pkcs1_v1_5_encode($m, $emLen)
    {
        $h = $this->hash->hash($m);
        if ($h === false) {
            return false;
        }

        // see http://tools.ietf.org/html/rfc3447#page-43
        switch ($this->hashName) {
            case 'md2':
                $t = pack('H*', '3020300c06082a864886f70d020205000410');
                break;
            case 'md5':
                $t = pack('H*', '3020300c06082a864886f70d020505000410');
                break;
            case 'sha1':
                $t = pack('H*', '3021300906052b0e03021a05000414');
                break;
            case 'sha256':
                $t = pack('H*', '3031300d060960864801650304020105000420');
                break;
            case 'sha384':
                $t = pack('H*', '3041300d060960864801650304020205000430');
                break;
            case 'sha512':
                $t = pack('H*', '3051300d060960864801650304020305000440');
        }
        $t.= $h;
        $tLen = strlen($t);

        if ($emLen < $tLen + 11) {
            user_error('Intended encoded message length too short');
            return false;
        }

        $ps = str_repeat(chr(0xFF), $emLen - $tLen - 3);

        $em = "\0\1$ps\0$t";

        return $em;
    }

    /**
     * RSASSA-PKCS1-V1_5-SIGN
     *
     * See {@link http://tools.ietf.org/html/rfc3447#section-8.2.1 RFC3447#section-8.2.1}.
     *
     * @access private
     * @param String $m
     * @return String
     */
    function _rsassa_pkcs1_v1_5_sign($m)
    {
        // EMSA-PKCS1-v1_5 encoding

        $em = $this->_emsa_pkcs1_v1_5_encode($m, $this->k);
        if ($em === false) {
            user_error('RSA modulus too short');
            return false;
        }

        // RSA signature

        $m = $this->_os2ip($em);
        $s = $this->_rsasp1($m);
        $s = $this->_i2osp($s, $this->k);

        // Output the signature S

        return $s;
    }

    /**
     * RSASSA-PKCS1-V1_5-VERIFY
     *
     * See {@link http://tools.ietf.org/html/rfc3447#section-8.2.2 RFC3447#section-8.2.2}.
     *
     * @access private
     * @param String $m
     * @return String
     */
    function _rsassa_pkcs1_v1_5_verify($m, $s)
    {
        // Length checking

        if (strlen($s) != $this->k) {
            user_error('Invalid signature');
            return false;
        }

        // RSA verification

        $s = $this->_os2ip($s);
        $m2 = $this->_rsavp1($s);
        if ($m2 === false) {
            user_error('Invalid signature');
            return false;
        }
        $em = $this->_i2osp($m2, $this->k);
        if ($em === false) {
            user_error('Invalid signature');
            return false;
        }

        // EMSA-PKCS1-v1_5 encoding

        $em2 = $this->_emsa_pkcs1_v1_5_encode($m, $this->k);
        if ($em2 === false) {
            user_error('RSA modulus too short');
            return false;
        }

        // Compare
        return $this->_equals($em, $em2);
    }

    /**
     * Set Encryption Mode
     *
     * Valid values include self::ENCRYPTION_OAEP and self::ENCRYPTION_PKCS1.
     *
     * @access public
     * @param Integer $mode
     */
    function setEncryptionMode($mode)
    {
        $this->encryptionMode = $mode;
    }

    /**
     * Set Signature Mode
     *
     * Valid values include self::SIGNATURE_PSS and self::SIGNATURE_PKCS1
     *
     * @access public
     * @param Integer $mode
     */
    function setSignatureMode($mode)
    {
        $this->signatureMode = $mode;
    }

    /**
     * Set public key comment.
     *
     * @access public
     * @param String $comment
     */
    function setComment($comment)
    {
        $this->comment = $comment;
    }

    /**
     * Get public key comment.
     *
     * @access public
     * @return String
     */
    function getComment()
    {
        return $this->comment;
    }

    /**
     * Encryption
     *
     * Both self::ENCRYPTION_OAEP and self::ENCRYPTION_PKCS1 both place limits on how long $plaintext can be.
     * If $plaintext exceeds those limits it will be broken up so that it does and the resultant ciphertext's will
     * be concatenated together.
     *
     * @see decrypt()
     * @access public
     * @param String $plaintext
     * @return String
     */
    function encrypt($plaintext)
    {
        switch ($this->encryptionMode) {
<<<<<<< HEAD
            case self::ENCRYPTION_PKCS1:
=======
            case CRYPT_RSA_ENCRYPTION_NONE:
                $plaintext = str_split($plaintext, $this->k);
                $ciphertext = '';
                foreach ($plaintext as $m) {
                    $ciphertext.= $this->_raw_encrypt($m);
                }
                return $ciphertext;
            case CRYPT_RSA_ENCRYPTION_PKCS1:
>>>>>>> 1d924cfc
                $length = $this->k - 11;
                if ($length <= 0) {
                    return false;
                }

                $plaintext = str_split($plaintext, $length);
                $ciphertext = '';
                foreach ($plaintext as $m) {
                    $ciphertext.= $this->_rsaes_pkcs1_v1_5_encrypt($m);
                }
                return $ciphertext;
            //case self::ENCRYPTION_OAEP:
            default:
                $length = $this->k - 2 * $this->hLen - 2;
                if ($length <= 0) {
                    return false;
                }

                $plaintext = str_split($plaintext, $length);
                $ciphertext = '';
                foreach ($plaintext as $m) {
                    $ciphertext.= $this->_rsaes_oaep_encrypt($m);
                }
                return $ciphertext;
        }
    }

    /**
     * Decryption
     *
     * @see encrypt()
     * @access public
     * @param String $plaintext
     * @return String
     */
    function decrypt($ciphertext)
    {
        if ($this->k <= 0) {
            return false;
        }

        $ciphertext = str_split($ciphertext, $this->k);
        $ciphertext[count($ciphertext) - 1] = str_pad($ciphertext[count($ciphertext) - 1], $this->k, chr(0), STR_PAD_LEFT);

        $plaintext = '';

        switch ($this->encryptionMode) {
<<<<<<< HEAD
            case self::ENCRYPTION_PKCS1:
=======
            case CRYPT_RSA_ENCRYPTION_NONE:
                $decrypt = '_raw_encrypt';
                break;
            case CRYPT_RSA_ENCRYPTION_PKCS1:
>>>>>>> 1d924cfc
                $decrypt = '_rsaes_pkcs1_v1_5_decrypt';
                break;
            //case self::ENCRYPTION_OAEP:
            default:
                $decrypt = '_rsaes_oaep_decrypt';
        }

        foreach ($ciphertext as $c) {
            $temp = $this->$decrypt($c);
            if ($temp === false) {
                return false;
            }
            $plaintext.= $temp;
        }

        return $plaintext;
    }

    /**
     * Create a signature
     *
     * @see verify()
     * @access public
     * @param String $message
     * @return String
     */
    function sign($message)
    {
        if (empty($this->modulus) || empty($this->exponent)) {
            return false;
        }

        switch ($this->signatureMode) {
            case self::SIGNATURE_PKCS1:
                return $this->_rsassa_pkcs1_v1_5_sign($message);
            //case self::SIGNATURE_PSS:
            default:
                return $this->_rsassa_pss_sign($message);
        }
    }

    /**
     * Verifies a signature
     *
     * @see sign()
     * @access public
     * @param String $message
     * @param String $signature
     * @return Boolean
     */
    function verify($message, $signature)
    {
        if (empty($this->modulus) || empty($this->exponent)) {
            return false;
        }

        switch ($this->signatureMode) {
            case self::SIGNATURE_PKCS1:
                return $this->_rsassa_pkcs1_v1_5_verify($message, $signature);
            //case self::SIGNATURE_PSS:
            default:
                return $this->_rsassa_pss_verify($message, $signature);
        }
    }

    /**
     * Extract raw BER from Base64 encoding
     *
     * @access private
     * @param String $str
     * @return String
     */
    function _extractBER($str)
    {
        /* X.509 certs are assumed to be base64 encoded but sometimes they'll have additional things in them
         * above and beyond the ceritificate.
         * ie. some may have the following preceding the -----BEGIN CERTIFICATE----- line:
         *
         * Bag Attributes
         *     localKeyID: 01 00 00 00
         * subject=/O=organization/OU=org unit/CN=common name
         * issuer=/O=organization/CN=common name
         */
        $temp = preg_replace('#.*?^-+[^-]+-+#ms', '', $str, 1);
        // remove the -----BEGIN CERTIFICATE----- and -----END CERTIFICATE----- stuff
        $temp = preg_replace('#-+[^-]+-+#', '', $temp);
        // remove new lines
        $temp = str_replace(array("\r", "\n", ' '), '', $temp);
        $temp = preg_match('#^[a-zA-Z\d/+]*={0,2}$#', $temp) ? base64_decode($temp) : false;
        return $temp != false ? $temp : $str;
    }
}<|MERGE_RESOLUTION|>--- conflicted
+++ resolved
@@ -61,64 +61,7 @@
 use phpseclib\Math\BigInteger;
 
 /**
-<<<<<<< HEAD
  * Pure-PHP PKCS#1 compliant implementation of RSA.
-=======
- * Include Crypt_Hash
- */
-if (!class_exists('Crypt_Hash')) {
-    include_once 'Hash.php';
-}
-
-/**#@+
- * @access public
- * @see Crypt_RSA::encrypt()
- * @see Crypt_RSA::decrypt()
- */
-/**
- * Use {@link http://en.wikipedia.org/wiki/Optimal_Asymmetric_Encryption_Padding Optimal Asymmetric Encryption Padding}
- * (OAEP) for encryption / decryption.
- *
- * Uses sha1 by default.
- *
- * @see Crypt_RSA::setHash()
- * @see Crypt_RSA::setMGFHash()
- */
-define('CRYPT_RSA_ENCRYPTION_OAEP',  1);
-/**
- * Use PKCS#1 padding.
- *
- * Although CRYPT_RSA_ENCRYPTION_OAEP offers more security, including PKCS#1 padding is necessary for purposes of backwards
- * compatibility with protocols (like SSH-1) written before OAEP's introduction.
- */
-define('CRYPT_RSA_ENCRYPTION_PKCS1', 2);
-/**
- * Do not use any padding
- *
- * Although this method is not recommended it can none-the-less sometimes be useful if you're trying to decrypt some legacy
- * stuff, if you're trying to diagnose why an encrypted message isn't decrypting, etc.
- */
-define('CRYPT_RSA_ENCRYPTION_NONE', 3);
-/**#@-*/
-
-/**#@+
- * @access public
- * @see Crypt_RSA::sign()
- * @see Crypt_RSA::verify()
- * @see Crypt_RSA::setHash()
- */
-/**
- * Use the Probabilistic Signature Scheme for signing
- *
- * Uses sha1 by default.
- *
- * @see Crypt_RSA::setSaltLength()
- * @see Crypt_RSA::setMGFHash()
- */
-define('CRYPT_RSA_SIGNATURE_PSS',  1);
-/**
- * Use the PKCS#1 scheme by default.
->>>>>>> 1d924cfc
  *
  * @package RSA
  * @author  Jim Wigginton <terrafrost@php.net>
@@ -148,6 +91,13 @@
      * compatibility with protocols (like SSH-1) written before OAEP's introduction.
     */
     const ENCRYPTION_PKCS1 = 2;
+    /**
+     * Do not use any padding
+     *
+     * Although this method is not recommended it can none-the-less sometimes be useful if you're trying to decrypt some legacy
+     * stuff, if you're trying to diagnose why an encrypted message isn't decrypting, etc.
+     */
+    const ENCRYPTION_NONE = 3;
     /**#@-*/
 
     /**#@+
@@ -2896,18 +2846,14 @@
     function encrypt($plaintext)
     {
         switch ($this->encryptionMode) {
-<<<<<<< HEAD
-            case self::ENCRYPTION_PKCS1:
-=======
-            case CRYPT_RSA_ENCRYPTION_NONE:
+            case self::ENCRYPTION_NONE:
                 $plaintext = str_split($plaintext, $this->k);
                 $ciphertext = '';
                 foreach ($plaintext as $m) {
                     $ciphertext.= $this->_raw_encrypt($m);
                 }
                 return $ciphertext;
-            case CRYPT_RSA_ENCRYPTION_PKCS1:
->>>>>>> 1d924cfc
+            case self::ENCRYPTION_PKCS1:
                 $length = $this->k - 11;
                 if ($length <= 0) {
                     return false;
@@ -2955,14 +2901,10 @@
         $plaintext = '';
 
         switch ($this->encryptionMode) {
-<<<<<<< HEAD
-            case self::ENCRYPTION_PKCS1:
-=======
-            case CRYPT_RSA_ENCRYPTION_NONE:
+            case self::ENCRYPTION_NONE:
                 $decrypt = '_raw_encrypt';
                 break;
-            case CRYPT_RSA_ENCRYPTION_PKCS1:
->>>>>>> 1d924cfc
+            case self::ENCRYPTION_PKCS1:
                 $decrypt = '_rsaes_pkcs1_v1_5_decrypt';
                 break;
             //case self::ENCRYPTION_OAEP:
