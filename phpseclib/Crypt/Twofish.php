--- conflicted
+++ resolved
@@ -37,11 +37,8 @@
 
 namespace phpseclib\Crypt;
 
-<<<<<<< HEAD
 use phpseclib\Crypt\Base;
 
-=======
->>>>>>> eb0055fc
 /**
  * Pure-PHP implementation of Twofish.
  *
@@ -684,19 +681,10 @@
         // (Currently, for Crypt_Twofish, one generated $lambda_function cost on php5.5@32bit ~140kb unfreeable mem and ~240kb on php5.5@64bit)
         $gen_hi_opt_code = (bool)( count($lambda_functions) < 10 );
 
-<<<<<<< HEAD
-        switch (true) {
-            case $gen_hi_opt_code:
-                $code_hash = md5(str_pad("Twofish, {$this->mode}, ", 32, "\0") . $this->key);
-                break;
-            default:
-                $code_hash = "Twofish, {$this->mode}";
-=======
         // Generation of a uniqe hash for our generated code
         $code_hash = "Crypt_Twofish, {$this->mode}";
         if ($gen_hi_opt_code) {
             $code_hash = str_pad($code_hash, 32) . $this->_hashInlineCryptFunction($this->key);
->>>>>>> eb0055fc
         }
 
         if (!isset($lambda_functions[$code_hash])) {
