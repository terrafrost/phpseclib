--- conflicted
+++ resolved
@@ -1377,12 +1377,7 @@
 
             // Creating code for en- and decryption.
             $crypt_block = array();
-<<<<<<< HEAD
             foreach (array(self::ENCRYPT, self::DECRYPT) as $c) {
-
-=======
-            foreach (array(CRYPT_DES_ENCRYPT, CRYPT_DES_DECRYPT) as $c) {
->>>>>>> 847082ac
                 /* Do the initial IP permutation. */
                 $crypt_block[$c] = '
                     $in = unpack("N*", $in);
