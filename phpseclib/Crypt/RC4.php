--- conflicted
+++ resolved
@@ -73,17 +73,6 @@
     protected $key_length = 128; // = 1024 bits
 
     /**
-<<<<<<< HEAD
-=======
-     * The mcrypt specific name of the cipher
-     *
-     * @see Common\SymmetricKey::cipher_name_mcrypt
-     * @var string
-     */
-    protected $cipher_name_mcrypt = 'arcfour';
-
-    /**
->>>>>>> 42a0603f
      * The Key
      *
      * @see self::setKey()
@@ -104,13 +93,7 @@
      *
      * This is mainly just a wrapper to set things up for \phpseclib3\Crypt\Common\SymmetricKey::isValidEngine()
      *
-<<<<<<< HEAD
-     * @see \phpseclib3\Crypt\Common\SymmetricKey::__construct()
-=======
      * @see Common\SymmetricKey::__construct()
-     * @param int $engine
-     * @return bool
->>>>>>> 42a0603f
      */
     protected function isValidEngineHelper(int $engine): bool
     {
@@ -166,12 +149,8 @@
     /**
      * Encrypts a message.
      *
-<<<<<<< HEAD
      * @return string $ciphertext
-     * @see \phpseclib3\Crypt\Common\SymmetricKey::decrypt()
-=======
      * @see Common\SymmetricKey::decrypt()
->>>>>>> 42a0603f
      * @see self::crypt()
      */
     public function encrypt(string $plaintext): string
@@ -188,12 +167,8 @@
      * $this->decrypt($this->encrypt($plaintext)) == $this->encrypt($this->encrypt($plaintext)).
      * At least if the continuous buffer is disabled.
      *
-<<<<<<< HEAD
      * @return string $plaintext
-     * @see \phpseclib3\Crypt\Common\SymmetricKey::encrypt()
-=======
      * @see Common\SymmetricKey::encrypt()
->>>>>>> 42a0603f
      * @see self::crypt()
      */
     public function decrypt(string $ciphertext): string
