<?php

/**
 * Pure-PHP implementation of RC4.
 *
 * Uses mcrypt, if available, and an internal implementation, otherwise.
 *
 * PHP version 5
 *
 * Useful resources are as follows:
 *
 *  - {@link http://www.mozilla.org/projects/security/pki/nss/draft-kaukonen-cipher-arcfour-03.txt ARCFOUR Algorithm}
 *  - {@link http://en.wikipedia.org/wiki/RC4 - Wikipedia: RC4}
 *
 * RC4 is also known as ARCFOUR or ARC4.  The reason is elaborated upon at Wikipedia.  This class is named RC4 and not
 * ARCFOUR or ARC4 because RC4 is how it is referred to in the SSH1 specification.
 *
 * Here's a short example of how to use this library:
 * <code>
 * <?php
 *    include 'vendor/autoload.php';
 *
 *    $rc4 = new \phpseclib3\Crypt\RC4();
 *
 *    $rc4->setKey('abcdefgh');
 *
 *    $size = 10 * 1024;
 *    $plaintext = '';
 *    for ($i = 0; $i < $size; $i++) {
 *        $plaintext.= 'a';
 *    }
 *
 *    echo $rc4->decrypt($rc4->encrypt($plaintext));
 * ?>
 * </code>
 *
 * @author    Jim Wigginton <terrafrost@php.net>
 * @copyright 2007 Jim Wigginton
 * @license   http://www.opensource.org/licenses/mit-license.html  MIT License
 * @link      http://phpseclib.sourceforge.net
 */

namespace phpseclib3\Crypt;

use phpseclib3\Crypt\Common\StreamCipher;

/**
 * Pure-PHP implementation of RC4.
 *
 * @author  Jim Wigginton <terrafrost@php.net>
 */
class RC4 extends StreamCipher
{
    /**
     * @see \phpseclib3\Crypt\RC4::_crypt()
     */
    const ENCRYPT = 0;

    /**
     * @see \phpseclib3\Crypt\RC4::_crypt()
     */
    const DECRYPT = 1;

    /**
     * Key Length (in bytes)
     *
     * @see \phpseclib3\Crypt\RC4::setKeyLength()
     * @var int
     */
    protected $key_length = 128; // = 1024 bits

    /**
     * The mcrypt specific name of the cipher
     *
     * @see \phpseclib3\Crypt\Common\SymmetricKey::cipher_name_mcrypt
     * @var string
     */
    protected $cipher_name_mcrypt = 'arcfour';

    /**
     * The Key
     *
     * @see self::setKey()
     * @var string
     */
    protected $key;

    /**
     * The Key Stream for decryption and encryption
     *
     * @see self::setKey()
     * @var array
     */
    private $stream;

    /**
     * Test for engine validity
     *
     * This is mainly just a wrapper to set things up for \phpseclib3\Crypt\Common\SymmetricKey::isValidEngine()
     *
     * @see \phpseclib3\Crypt\Common\SymmetricKey::__construct()
     * @param int $engine
     * @return bool
     */
    protected function isValidEngineHelper($engine)
    {
        if ($engine == self::ENGINE_OPENSSL) {
<<<<<<< HEAD
            if ($this->continuousBuffer) {
=======
            // quoting https://www.openssl.org/news/openssl-3.0-notes.html, OpenSSL 3.0.1
            // "Moved all variations of the EVP ciphers CAST5, BF, IDEA, SEED, RC2, RC4, RC5, and DES to the legacy provider"
            // in theory openssl_get_cipher_methods() should catch this but, on GitHub Actions, at least, it does not
            if (version_compare(preg_replace('#OpenSSL (\d+\.\d+\.\d+) .*#', '$1', OPENSSL_VERSION_TEXT), '3.0.1', '>=')) {
>>>>>>> be361b67
                return false;
            }
            if (version_compare(PHP_VERSION, '5.3.7') >= 0) {
                $this->cipher_name_openssl = 'rc4-40';
            } else {
                switch (strlen($this->key)) {
                    case 5:
                        $this->cipher_name_openssl = 'rc4-40';
                        break;
                    case 8:
                        $this->cipher_name_openssl = 'rc4-64';
                        break;
                    case 16:
                        $this->cipher_name_openssl = 'rc4';
                        break;
                    default:
                        return false;
                }
            }
        }

        return parent::isValidEngineHelper($engine);
    }

    /**
     * Sets the key length
     *
     * Keys can be between 1 and 256 bytes long.
     *
     * @param int $length
     * @throws \LengthException if the key length is invalid
     */
    public function setKeyLength($length)
    {
        if ($length < 8 || $length > 2048) {
            throw new \LengthException('Key size of ' . $length . ' bits is not supported by this algorithm. Only keys between 1 and 256 bytes are supported');
        }

        $this->key_length = $length >> 3;

        parent::setKeyLength($length);
    }

    /**
     * Sets the key length
     *
     * Keys can be between 1 and 256 bytes long.
     *
     * @param string $key
     */
    public function setKey($key)
    {
        $length = strlen($key);
        if ($length < 1 || $length > 256) {
            throw new \LengthException('Key size of ' . $length . ' bytes is not supported by RC4. Keys must be between 1 and 256 bytes long');
        }

        parent::setKey($key);
    }

    /**
     * Encrypts a message.
     *
     * @see \phpseclib3\Crypt\Common\SymmetricKey::decrypt()
     * @see self::crypt()
     * @param string $plaintext
     * @return string $ciphertext
     */
    public function encrypt($plaintext)
    {
        if ($this->engine != self::ENGINE_INTERNAL) {
            return parent::encrypt($plaintext);
        }
        return $this->crypt($plaintext, self::ENCRYPT);
    }

    /**
     * Decrypts a message.
     *
     * $this->decrypt($this->encrypt($plaintext)) == $this->encrypt($this->encrypt($plaintext)).
     * At least if the continuous buffer is disabled.
     *
     * @see \phpseclib3\Crypt\Common\SymmetricKey::encrypt()
     * @see self::crypt()
     * @param string $ciphertext
     * @return string $plaintext
     */
    public function decrypt($ciphertext)
    {
        if ($this->engine != self::ENGINE_INTERNAL) {
            return parent::decrypt($ciphertext);
        }
        return $this->crypt($ciphertext, self::DECRYPT);
    }

    /**
     * Encrypts a block
     *
     * @param string $in
     */
    protected function encryptBlock($in)
    {
        // RC4 does not utilize this method
    }

    /**
     * Decrypts a block
     *
     * @param string $in
     */
    protected function decryptBlock($in)
    {
        // RC4 does not utilize this method
    }

    /**
     * Setup the key (expansion)
     *
     * @see \phpseclib3\Crypt\Common\SymmetricKey::_setupKey()
     */
    protected function setupKey()
    {
        $key = $this->key;
        $keyLength = strlen($key);
        $keyStream = range(0, 255);
        $j = 0;
        for ($i = 0; $i < 256; $i++) {
            $j = ($j + $keyStream[$i] + ord($key[$i % $keyLength])) & 255;
            $temp = $keyStream[$i];
            $keyStream[$i] = $keyStream[$j];
            $keyStream[$j] = $temp;
        }

        $this->stream = [];
        $this->stream[self::DECRYPT] = $this->stream[self::ENCRYPT] = [
            0, // index $i
            0, // index $j
            $keyStream
        ];
    }

    /**
     * Encrypts or decrypts a message.
     *
     * @see self::encrypt()
     * @see self::decrypt()
     * @param string $text
     * @param int $mode
     * @return string $text
     */
    private function crypt($text, $mode)
    {
        if ($this->changed) {
            $this->setup();
        }

        $stream = &$this->stream[$mode];
        if ($this->continuousBuffer) {
            $i = &$stream[0];
            $j = &$stream[1];
            $keyStream = &$stream[2];
        } else {
            $i = $stream[0];
            $j = $stream[1];
            $keyStream = $stream[2];
        }

        $len = strlen($text);
        for ($k = 0; $k < $len; ++$k) {
            $i = ($i + 1) & 255;
            $ksi = $keyStream[$i];
            $j = ($j + $ksi) & 255;
            $ksj = $keyStream[$j];

            $keyStream[$i] = $ksj;
            $keyStream[$j] = $ksi;
            $text[$k] = $text[$k] ^ chr($keyStream[($ksj + $ksi) & 255]);
        }

        return $text;
    }
}<|MERGE_RESOLUTION|>--- conflicted
+++ resolved
@@ -105,33 +105,16 @@
     protected function isValidEngineHelper($engine)
     {
         if ($engine == self::ENGINE_OPENSSL) {
-<<<<<<< HEAD
             if ($this->continuousBuffer) {
-=======
+                return false;
+            }
             // quoting https://www.openssl.org/news/openssl-3.0-notes.html, OpenSSL 3.0.1
             // "Moved all variations of the EVP ciphers CAST5, BF, IDEA, SEED, RC2, RC4, RC5, and DES to the legacy provider"
             // in theory openssl_get_cipher_methods() should catch this but, on GitHub Actions, at least, it does not
             if (version_compare(preg_replace('#OpenSSL (\d+\.\d+\.\d+) .*#', '$1', OPENSSL_VERSION_TEXT), '3.0.1', '>=')) {
->>>>>>> be361b67
                 return false;
             }
-            if (version_compare(PHP_VERSION, '5.3.7') >= 0) {
-                $this->cipher_name_openssl = 'rc4-40';
-            } else {
-                switch (strlen($this->key)) {
-                    case 5:
-                        $this->cipher_name_openssl = 'rc4-40';
-                        break;
-                    case 8:
-                        $this->cipher_name_openssl = 'rc4-64';
-                        break;
-                    case 16:
-                        $this->cipher_name_openssl = 'rc4';
-                        break;
-                    default:
-                        return false;
-                }
-            }
+            $this->cipher_name_openssl = 'rc4-40';
         }
 
         return parent::isValidEngineHelper($engine);
