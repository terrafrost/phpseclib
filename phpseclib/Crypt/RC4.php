--- conflicted
+++ resolved
@@ -42,28 +42,9 @@
  * @link      http://phpseclib.sourceforge.net
  */
 
-<<<<<<< HEAD
 namespace phpseclib\Crypt;
 
 use phpseclib\Crypt\Base;
-=======
-/**
- * Include Crypt_Base
- *
- * Base cipher class
- */
-if (!class_exists('Crypt_Base')) {
-    include_once 'Base.php';
-}
-
-/**#@+
- * @access private
- * @see Crypt_RC4::_crypt()
- */
-define('CRYPT_RC4_ENCRYPT', 0);
-define('CRYPT_RC4_DECRYPT', 1);
-/**#@-*/
->>>>>>> fb5f6cb8
 
 /**
  * Pure-PHP implementation of RC4.
@@ -105,15 +86,6 @@
     var $password_key_size = 128; // = 1024 bits
 
     /**
-     * The namespace used by the cipher for its constants.
-     *
-     * @see \phpseclib\Crypt\Base::const_namespace
-     * @var String
-     * @access private
-     */
-    var $const_namespace = 'RC4';
-
-    /**
      * The mcrypt specific name of the cipher
      *
      * @see \phpseclib\Crypt\Base::cipher_name_mcrypt
@@ -161,38 +133,6 @@
     function __construct()
     {
         parent::__construct(Base::MODE_STREAM);
-    }
-
-    /**
-     * Test for engine validity
-     *
-     * This is mainly just a wrapper to set things up for Crypt_Base::isValidEngine()
-     *
-     * @see Crypt_Base::Crypt_Base()
-     * @param Integer $engine
-     * @access public
-     * @return Boolean
-     */
-    function isValidEngine($engine)
-    {
-        switch ($engine) {
-            case CRYPT_ENGINE_OPENSSL:
-                switch (strlen($this->key)) {
-                    case 5:
-                        $this->cipher_name_openssl = 'rc4-40';
-                        break;
-                    case 8:
-                        $this->cipher_name_openssl = 'rc4-64';
-                        break;
-                    case 16:
-                        $this->cipher_name_openssl = 'rc4';
-                        break;
-                    default:
-                        return false;
-                }
-        }
-
-        return parent::isValidEngine($engine);
     }
 
     /**
@@ -244,11 +184,7 @@
      */
     function encrypt($plaintext)
     {
-<<<<<<< HEAD
-        if ($this->engine == Base::ENGINE_MCRYPT) {
-=======
-        if ($this->engine != CRYPT_ENGINE_INTERNAL) {
->>>>>>> fb5f6cb8
+        if ($this->engine != Base::ENGINE_INTERNAL) {
             return parent::encrypt($plaintext);
         }
         return $this->_crypt($plaintext, self::ENCRYPT);
@@ -268,11 +204,7 @@
      */
     function decrypt($ciphertext)
     {
-<<<<<<< HEAD
-        if ($this->engine == Base::ENGINE_MCRYPT) {
-=======
-        if ($this->engine != CRYPT_ENGINE_INTERNAL) {
->>>>>>> fb5f6cb8
+        if ($this->engine != Base::ENGINE_INTERNAL) {
             return parent::decrypt($ciphertext);
         }
         return $this->_crypt($ciphertext, self::DECRYPT);
