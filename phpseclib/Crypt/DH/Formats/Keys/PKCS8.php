<?php

/**
 * PKCS#8 Formatted DH Key Handler
 *
 * PHP version 5
 *
 * Processes keys with the following headers:
 *
 * -----BEGIN ENCRYPTED PRIVATE KEY-----
 * -----BEGIN PRIVATE KEY-----
 * -----BEGIN PUBLIC KEY-----
 *
 * @author    Jim Wigginton <terrafrost@php.net>
 * @copyright 2015 Jim Wigginton
 * @license   http://www.opensource.org/licenses/mit-license.html  MIT License
 * @link      http://phpseclib.sourceforge.net
 */

declare(strict_types=1);

namespace phpseclib3\Crypt\DH\Formats\Keys;

use phpseclib3\Crypt\Common\Formats\Keys\PKCS8 as Progenitor;
use phpseclib3\Exception\RuntimeException;
use phpseclib3\Exception\UnexpectedValueException;
use phpseclib3\File\ASN1;
use phpseclib3\File\ASN1\Maps;
use phpseclib3\Math\BigInteger;

/**
 * PKCS#8 Formatted DH Key Handler
 *
 * @author  Jim Wigginton <terrafrost@php.net>
 */
abstract class PKCS8 extends Progenitor
{
    /**
     * OID Name
     *
     * @var string
     */
    public const OID_NAME = 'dhKeyAgreement';

    /**
     * OID Value
     *
     * @var string
     */
    public const OID_VALUE = '1.2.840.113549.1.3.1';

    /**
     * Child OIDs loaded
     *
     * @var bool
     */
    protected static $childOIDsLoaded = false;

    /**
     * Break a public or private key down into its constituent components
     *
     * @param string|array $key
     */
    public static function load($key, ?string $password = null): array
    {
<<<<<<< HEAD
        if (!Strings::is_stringable($key)) {
            throw new UnexpectedValueException('Key should be a string - not a ' . gettype($key));
        }

        $isPublic = str_contains($key, 'PUBLIC');

=======
>>>>>>> cf69b294
        $key = parent::load($key, $password);

        $type = isset($key['privateKey']) ? 'privateKey' : 'publicKey';

<<<<<<< HEAD
        switch (true) {
            case !$isPublic && $type == 'publicKey':
                throw new UnexpectedValueException('Human readable string claims non-public key but DER encoded string claims public key');
            case $isPublic && $type == 'privateKey':
                throw new UnexpectedValueException('Human readable string claims public key but DER encoded string claims private key');
        }

=======
>>>>>>> cf69b294
        $decoded = ASN1::decodeBER($key[$type . 'Algorithm']['parameters']->element);
        if (empty($decoded)) {
            throw new RuntimeException('Unable to decode BER of parameters');
        }
        $components = ASN1::asn1map($decoded[0], Maps\DHParameter::MAP);
        if (!is_array($components)) {
            throw new RuntimeException('Unable to perform ASN1 mapping on parameters');
        }

        $decoded = ASN1::decodeBER($key[$type]);
        switch (true) {
            case !isset($decoded):
            case !isset($decoded[0]['content']):
            case !$decoded[0]['content'] instanceof BigInteger:
                throw new RuntimeException('Unable to decode BER of parameters');
        }
        $components[$type] = $decoded[0]['content'];

        return $components;
    }

    /**
     * Convert a private key to the appropriate format.
     */
    public static function savePrivateKey(BigInteger $prime, BigInteger $base, BigInteger $privateKey, BigInteger $publicKey, ?string $password = null, array $options = []): string
    {
        $params = [
            'prime' => $prime,
            'base' => $base,
        ];
        $params = ASN1::encodeDER($params, Maps\DHParameter::MAP);
        $params = new ASN1\Element($params);
        $key = ASN1::encodeDER($privateKey, ['type' => ASN1::TYPE_INTEGER]);
        return self::wrapPrivateKey($key, [], $params, $password, null, '', $options);
    }

    /**
     * Convert a public key to the appropriate format
     *
     * @param array $options optional
     */
    public static function savePublicKey(BigInteger $prime, BigInteger $base, BigInteger $publicKey, array $options = []): string
    {
        $params = [
            'prime' => $prime,
            'base' => $base,
        ];
        $params = ASN1::encodeDER($params, Maps\DHParameter::MAP);
        $params = new ASN1\Element($params);
        $key = ASN1::encodeDER($publicKey, ['type' => ASN1::TYPE_INTEGER]);
        return self::wrapPublicKey($key, $params);
    }
}<|MERGE_RESOLUTION|>--- conflicted
+++ resolved
@@ -63,29 +63,10 @@
      */
     public static function load($key, ?string $password = null): array
     {
-<<<<<<< HEAD
-        if (!Strings::is_stringable($key)) {
-            throw new UnexpectedValueException('Key should be a string - not a ' . gettype($key));
-        }
-
-        $isPublic = str_contains($key, 'PUBLIC');
-
-=======
->>>>>>> cf69b294
         $key = parent::load($key, $password);
 
         $type = isset($key['privateKey']) ? 'privateKey' : 'publicKey';
 
-<<<<<<< HEAD
-        switch (true) {
-            case !$isPublic && $type == 'publicKey':
-                throw new UnexpectedValueException('Human readable string claims non-public key but DER encoded string claims public key');
-            case $isPublic && $type == 'privateKey':
-                throw new UnexpectedValueException('Human readable string claims public key but DER encoded string claims private key');
-        }
-
-=======
->>>>>>> cf69b294
         $decoded = ASN1::decodeBER($key[$type . 'Algorithm']['parameters']->element);
         if (empty($decoded)) {
             throw new RuntimeException('Unable to decode BER of parameters');
