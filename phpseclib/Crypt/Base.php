--- conflicted
+++ resolved
@@ -34,71 +34,9 @@
  * @link      http://phpseclib.sourceforge.net
  */
 
-<<<<<<< HEAD
 namespace phpseclib\Crypt;
 
 use phpseclib\Crypt\Hash;
-=======
-/**#@+
- * @access public
- * @see Crypt_Base::encrypt()
- * @see Crypt_Base::decrypt()
- * @internal This constants are for internal use only
- */
-/**
- * Encrypt / decrypt using the Counter mode.
- *
- * Set to -1 since that's what Crypt/Random.php uses to index the CTR mode.
- *
- * @link http://en.wikipedia.org/wiki/Block_cipher_modes_of_operation#Counter_.28CTR.29
- */
-define('CRYPT_MODE_CTR', -1);
-/**
- * Encrypt / decrypt using the Electronic Code Book mode.
- *
- * @link http://en.wikipedia.org/wiki/Block_cipher_modes_of_operation#Electronic_codebook_.28ECB.29
- */
-define('CRYPT_MODE_ECB', 1);
-/**
- * Encrypt / decrypt using the Code Book Chaining mode.
- *
- * @link http://en.wikipedia.org/wiki/Block_cipher_modes_of_operation#Cipher-block_chaining_.28CBC.29
- */
-define('CRYPT_MODE_CBC', 2);
-/**
- * Encrypt / decrypt using the Cipher Feedback mode.
- *
- * @link http://en.wikipedia.org/wiki/Block_cipher_modes_of_operation#Cipher_feedback_.28CFB.29
- */
-define('CRYPT_MODE_CFB', 3);
-/**
- * Encrypt / decrypt using the Output Feedback mode.
- *
- * @link http://en.wikipedia.org/wiki/Block_cipher_modes_of_operation#Output_feedback_.28OFB.29
- */
-define('CRYPT_MODE_OFB', 4);
-/**
- * Encrypt / decrypt using streaming mode.
- *
- */
-define('CRYPT_MODE_STREAM', 5);
-/**#@-*/
-
-/**#@+
- * @access private
- * @see Crypt_Base::Crypt_Base()
- * @internal This constants are for internal use only
- */
-/**
- * Base value for the internal implementation $engine switch
- */
-define('CRYPT_ENGINE_INTERNAL', 1);
-/**
- * Base value for the mcrypt implementation $engine switch
- */
-define('CRYPT_ENGINE_MCRYPT', 2);
-/**#@-*/
->>>>>>> eb0055fc
 
 /**
  * Base Class for all \phpseclib\Crypt\* cipher classes
@@ -318,11 +256,7 @@
      * Optimizing value while CFB-encrypting
      *
      * Only relevant if $continuousBuffer enabled
-<<<<<<< HEAD
      * and $engine == self::ENGINE_MCRYPT
-=======
-     * and $engine == CRYPT_ENGINE_MCRYPT
->>>>>>> eb0055fc
      *
      * It's faster to re-init $enmcrypt if
      * $buffer bytes > $cfb_init_len than
@@ -374,26 +308,12 @@
      * which will be determined automatically on __construct()
      *
      * Currently available $engines are:
-<<<<<<< HEAD
      * - self::ENGINE_MCRYPT   (fast, php-extension: mcrypt, extension_loaded('mcrypt') required)
      * - self::ENGINE_INTERNAL (slower, pure php-engine, no php-extension required)
      *
-     * In the pipeline... maybe. But currently not available:
-     * - self::ENGINE_OPENSSL  (very fast, php-extension: openssl, extension_loaded('openssl') required)
-     *
-     * If possible, self::ENGINE_MCRYPT will be used for each cipher.
-     * Otherwise self::ENGINE_INTERNAL
-     *
+     * @see \phpseclib\Crypt\Base::_setEngine()
      * @see \phpseclib\Crypt\Base::encrypt()
      * @see \phpseclib\Crypt\Base::decrypt()
-=======
-     * - CRYPT_ENGINE_MCRYPT   (fast, php-extension: mcrypt, extension_loaded('mcrypt') required)
-     * - CRYPT_ENGINE_INTERNAL (slower, pure php-engine, no php-extension required)
-     *
-     * @see Crypt_Base::_setEngine()
-     * @see Crypt_Base::encrypt()
-     * @see Crypt_Base::decrypt()
->>>>>>> eb0055fc
      * @var Integer
      * @access private
      */
@@ -412,11 +332,7 @@
     /**
      * The mcrypt specific name of the cipher
      *
-<<<<<<< HEAD
      * Only used if $engine == self::ENGINE_MCRYPT
-=======
-     * Only used if $engine == CRYPT_ENGINE_MCRYPT
->>>>>>> eb0055fc
      *
      * @link http://www.php.net/mcrypt_module_open
      * @link http://www.php.net/mcrypt_list_algorithms
@@ -471,11 +387,7 @@
      * The name of the performance-optimized callback function
      *
      * Used by encrypt() / decrypt()
-<<<<<<< HEAD
      * only if $engine == self::ENGINE_INTERNAL
-=======
-     * only if $engine == CRYPT_ENGINE_INTERNAL
->>>>>>> eb0055fc
      *
      * @see \phpseclib\Crypt\Base::encrypt()
      * @see \phpseclib\Crypt\Base::decrypt()
@@ -523,35 +435,6 @@
      */
     function __construct($mode = self::MODE_CBC)
     {
-<<<<<<< HEAD
-        $const_crypt_mode = 'CRYPT_' . $this->const_namespace . '_MODE';
-
-        // Determining the availibility of mcrypt support for the cipher
-        if (!defined($const_crypt_mode)) {
-            switch (true) {
-                case extension_loaded('mcrypt') && in_array($this->cipher_name_mcrypt, mcrypt_list_algorithms()):
-                    define($const_crypt_mode, self::ENGINE_MCRYPT);
-                    break;
-                default:
-                    define($const_crypt_mode, self::ENGINE_INTERNAL);
-            }
-        }
-
-        // Determining which internal $engine should be used.
-        // The fastes possible first.
-        switch (true) {
-            case empty($this->cipher_name_mcrypt): // The cipher module has no mcrypt-engine support at all so we force self::ENGINE_INTERNAL
-                $this->engine = self::ENGINE_INTERNAL;
-                break;
-            case constant($const_crypt_mode) == self::ENGINE_MCRYPT:
-                $this->engine = self::ENGINE_MCRYPT;
-                break;
-            default:
-                $this->engine = self::ENGINE_INTERNAL;
-        }
-
-=======
->>>>>>> eb0055fc
         // $mode dependent settings
         switch ($mode) {
             case self::MODE_ECB:
@@ -584,11 +467,6 @@
      * SetIV is not required when self::MODE_ECB (or ie for AES: \phpseclib\Crypt\AES::MODE_ECB) is being used.  If not explicitly set, it'll be assumed
      * to be all zero's.
      *
-<<<<<<< HEAD
-     * Note: Could, but not must, extend by the child \phpseclib\Crypt\* class
-     *
-=======
->>>>>>> eb0055fc
      * @access public
      * @param String $iv
      * @internal Can be overwritten by a sub class, but does not have to be
@@ -613,11 +491,6 @@
      *
      * If the key is not explicitly set, it'll be assumed to be all null bytes.
      *
-<<<<<<< HEAD
-     * Note: Could, but not must, extend by the child \phpseclib\Crypt\* class
-     *
-=======
->>>>>>> eb0055fc
      * @access public
      * @param String $key
      * @internal Could, but not must, extend by the child Crypt_* class
@@ -638,11 +511,6 @@
      *
      *         Where $hash (default = sha1) currently supports the following hashes: see: Crypt/Hash.php
      *
-<<<<<<< HEAD
-     * Note: Could, but not must, extend by the child \phpseclib\Crypt\* class
-     *
-=======
->>>>>>> eb0055fc
      * @see Crypt/Hash.php
      * @param String $password
      * @param optional String $method
@@ -735,13 +603,7 @@
      * strlen($plaintext) will still need to be a multiple of the block size, however, arbitrary values can be added to make it that
      * length.
      *
-<<<<<<< HEAD
-     * Note: Could, but not must, extend by the child \phpseclib\Crypt\* class
-     *
      * @see \phpseclib\Crypt\Base::decrypt()
-=======
-     * @see Crypt_Base::decrypt()
->>>>>>> eb0055fc
      * @access public
      * @param String $plaintext
      * @return String $ciphertext
@@ -749,15 +611,11 @@
      */
     function encrypt($plaintext)
     {
-<<<<<<< HEAD
-        if ($this->engine == self::ENGINE_MCRYPT) {
-=======
         if ($this->paddable) {
             $plaintext = $this->_pad($plaintext);
         }
 
-        if ($this->engine == CRYPT_ENGINE_MCRYPT) {
->>>>>>> eb0055fc
+        if ($this->engine == self::ENGINE_MCRYPT) {
             if ($this->changed) {
                 $this->_setupMcrypt();
                 $this->changed = false;
@@ -969,13 +827,7 @@
      * If strlen($ciphertext) is not a multiple of the block size, null bytes will be added to the end of the string until
      * it is.
      *
-<<<<<<< HEAD
-     * Note: Could, but not must, extend by the child \phpseclib\Crypt\* class
-     *
      * @see \phpseclib\Crypt\Base::encrypt()
-=======
-     * @see Crypt_Base::encrypt()
->>>>>>> eb0055fc
      * @access public
      * @param String $ciphertext
      * @return String $plaintext
@@ -983,16 +835,12 @@
      */
     function decrypt($ciphertext)
     {
-<<<<<<< HEAD
-        if ($this->engine == self::ENGINE_MCRYPT) {
-=======
         if ($this->paddable) {
             // we pad with chr(0) since that's what mcrypt_generic does [...]
             $ciphertext = str_pad($ciphertext, strlen($ciphertext) + ($this->block_size - strlen($ciphertext) % $this->block_size) % $this->block_size, chr(0));
         }
 
-        if ($this->engine == CRYPT_ENGINE_MCRYPT) {
->>>>>>> eb0055fc
+        if ($this->engine == self::ENGINE_MCRYPT) {
             $block_size = $this->block_size;
             if ($this->changed) {
                 $this->_setupMcrypt();
@@ -1244,13 +1092,7 @@
      * continuous buffers not be used.  They do offer better security and are, in fact, sometimes required (SSH uses them),
      * however, they are also less intuitive and more likely to cause you problems.
      *
-<<<<<<< HEAD
-     * Note: Could, but not must, extend by the child \phpseclib\Crypt\* class
-     *
      * @see \phpseclib\Crypt\Base::disableContinuousBuffer()
-=======
-     * @see Crypt_Base::disableContinuousBuffer()
->>>>>>> eb0055fc
      * @access public
      * @internal Could, but not must, extend by the child Crypt_* class
      */
@@ -1270,13 +1112,7 @@
      *
      * The default behavior.
      *
-<<<<<<< HEAD
-     * Note: Could, but not must, extend by the child \phpseclib\Crypt\* class
-     *
      * @see \phpseclib\Crypt\Base::enableContinuousBuffer()
-=======
-     * @see Crypt_Base::enableContinuousBuffer()
->>>>>>> eb0055fc
      * @access public
      * @internal Could, but not must, extend by the child Crypt_* class
      */
@@ -1326,9 +1162,6 @@
      *
      * - CRYPT_ENGINE_INTERNAL [slow]
      *
-<<<<<<< HEAD
-     * Note: Must extend by the child \phpseclib\Crypt\* class
-=======
      * If the preferred crypt engine is not available the fastest available one will be used
      *
      * @see Crypt_Base::Crypt_Base()
@@ -1403,59 +1236,41 @@
 
     /**
      * Encrypts a block
->>>>>>> eb0055fc
+     *
+     * Note: Must extend by the child \phpseclib\Crypt\* class
      *
      * @access private
      * @param String $in
      * @return String
-     * @internal Must extend by the child Crypt_* class
      */
     abstract function _encryptBlock($in);
-
     /**
      * Decrypts a block
      *
-<<<<<<< HEAD
      * Note: Must extend by the child \phpseclib\Crypt\* class
      *
-=======
->>>>>>> eb0055fc
      * @access private
      * @param String $in
      * @return String
-     * @internal Must extend by the child Crypt_* class
      */
     abstract function _decryptBlock($in);
-
     /**
      * Setup the key (expansion)
      *
-<<<<<<< HEAD
      * Only used if $engine == self::ENGINE_INTERNAL
      *
      * Note: Must extend by the child \phpseclib\Crypt\* class
-=======
-     * Only used if $engine == CRYPT_ENGINE_INTERNAL
->>>>>>> eb0055fc
      *
      * @see \phpseclib\Crypt\Base::_setup()
      * @access private
-     * @internal Must extend by the child Crypt_* class
      */
     abstract function _setupKey();
 
     /**
-<<<<<<< HEAD
      * Setup the self::ENGINE_INTERNAL $engine
      *
      * (re)init, if necessary, the internal cipher $engine and flush all $buffers
      * Used (only) if $engine == self::ENGINE_INTERNAL
-=======
-     * Setup the CRYPT_ENGINE_INTERNAL $engine
-     *
-     * (re)init, if necessary, the internal cipher $engine and flush all $buffers
-     * Used (only) if $engine == CRYPT_ENGINE_INTERNAL
->>>>>>> eb0055fc
      *
      * _setup() will be called each time if $changed === true
      * typically this happens when using one or more of following public methods:
@@ -1468,13 +1283,6 @@
      *
      * - First run of encrypt() / decrypt() with no init-settings
      *
-<<<<<<< HEAD
-     * Internally: _setup() is called always before(!) en/decryption.
-     *
-     * Note: Could, but not must, extend by the child \phpseclib\Crypt\* class
-     *
-=======
->>>>>>> eb0055fc
      * @see setKey()
      * @see setIV()
      * @see disableContinuousBuffer()
@@ -1493,17 +1301,10 @@
     }
 
     /**
-<<<<<<< HEAD
      * Setup the self::ENGINE_MCRYPT $engine
      *
      * (re)init, if necessary, the (ext)mcrypt resources and flush all $buffers
      * Used (only) if $engine = self::ENGINE_MCRYPT
-=======
-     * Setup the CRYPT_ENGINE_MCRYPT $engine
-     *
-     * (re)init, if necessary, the (ext)mcrypt resources and flush all $buffers
-     * Used (only) if $engine = CRYPT_ENGINE_MCRYPT
->>>>>>> eb0055fc
      *
      * _setupMcrypt() will be called each time if $changed === true
      * typically this happens when using one or more of following public methods:
@@ -1516,12 +1317,6 @@
      *
      * - First run of encrypt() / decrypt()
      *
-<<<<<<< HEAD
-     *
-     * Note: Could, but not must, extend by the child \phpseclib\Crypt\* class
-     *
-=======
->>>>>>> eb0055fc
      * @see setKey()
      * @see setIV()
      * @see disableContinuousBuffer()
@@ -1626,11 +1421,6 @@
      * after disableContinuousBuffer() or on cipher $engine (re)init
      * ie after setKey() or setIV()
      *
-<<<<<<< HEAD
-     * Note: Could, but not must, extend by the child \phpseclib\Crypt\* class
-     *
-=======
->>>>>>> eb0055fc
      * @access public
      * @internal Could, but not must, extend by the child Crypt_* class
      */
@@ -1710,11 +1500,7 @@
      *
      *     _setupInlineCrypt() would be called only if:
      *
-<<<<<<< HEAD
      *     - $engine == self::ENGINE_INTERNAL and
-=======
-     *     - $engine == CRYPT_ENGINE_INTERNAL and
->>>>>>> eb0055fc
      *
      *     - $use_inline_crypt === true
      *
@@ -1766,13 +1552,7 @@
      */
     function _setupInlineCrypt()
     {
-<<<<<<< HEAD
-        // If a \phpseclib\Crypt\* class providing inline crypting it must extend _setupInlineCrypt()
-
         // If, for any reason, an extending \phpseclib\Crypt\Base() \phpseclib\Crypt\* class
-=======
-        // If, for any reason, an extending Crypt_Base() Crypt_* class
->>>>>>> eb0055fc
         // not using inline crypting then it must be ensured that: $this->use_inline_crypt = false
         // ie in the class var declaration of $use_inline_crypt in general for the \phpseclib\Crypt\* class,
         // in the constructor at object instance-time
