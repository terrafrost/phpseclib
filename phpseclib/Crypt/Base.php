<?php

/**
 * Base Class for all \phpseclib\Crypt\* cipher classes
 *
 * PHP version 5
 *
 * Internally for phpseclib developers:
 *  If you plan to add a new cipher class, please note following rules:
 *
 *  - The new \phpseclib\Crypt\* cipher class should extend \phpseclib\Crypt\Base
 *
 *  - Following methods are then required to be overridden/overloaded:
 *
 *    - _encryptBlock()
 *
 *    - _decryptBlock()
 *
 *    - _setupKey()
 *
 *  - All other methods are optional to be overridden/overloaded
 *
 *  - Look at the source code of the current ciphers how they extend \phpseclib\Crypt\Base
 *    and take one of them as a start up for the new cipher class.
 *
 *  - Please read all the other comments/notes/hints here also for each class var/method
 *
 * @category  Crypt
 * @package   Base
 * @author    Jim Wigginton <terrafrost@php.net>
 * @author    Hans-Juergen Petrich <petrich@tronic-media.com>
 * @copyright 2007 Jim Wigginton
 * @license   http://www.opensource.org/licenses/mit-license.html  MIT License
 * @link      http://phpseclib.sourceforge.net
 */

namespace phpseclib\Crypt;

/**
 * Base Class for all \phpseclib\Crypt\* cipher classes
 *
 * @package Base
 * @author  Jim Wigginton <terrafrost@php.net>
 * @author  Hans-Juergen Petrich <petrich@tronic-media.com>
 */
abstract class Base
{
    /**#@+
     * @access public
     * @see \phpseclib\Crypt\Base::encrypt()
     * @see \phpseclib\Crypt\Base::decrypt()
     */
    /**
     * Encrypt / decrypt using the Counter mode.
     *
     * Set to -1 since that's what Crypt/Random.php uses to index the CTR mode.
     *
     * @link http://en.wikipedia.org/wiki/Block_cipher_modes_of_operation#Counter_.28CTR.29
     */
    const MODE_CTR = -1;
    /**
     * Encrypt / decrypt using the Electronic Code Book mode.
     *
     * @link http://en.wikipedia.org/wiki/Block_cipher_modes_of_operation#Electronic_codebook_.28ECB.29
     */
    const MODE_ECB = 1;
    /**
     * Encrypt / decrypt using the Code Book Chaining mode.
     *
     * @link http://en.wikipedia.org/wiki/Block_cipher_modes_of_operation#Cipher-block_chaining_.28CBC.29
     */
    const MODE_CBC = 2;
    /**
     * Encrypt / decrypt using the Cipher Feedback mode.
     *
     * @link http://en.wikipedia.org/wiki/Block_cipher_modes_of_operation#Cipher_feedback_.28CFB.29
     */
    const MODE_CFB = 3;
    /**
     * Encrypt / decrypt using the Cipher Feedback mode (8bit)
     */
    const MODE_CFB8 = 38;
    /**
     * Encrypt / decrypt using the Output Feedback mode.
     *
     * @link http://en.wikipedia.org/wiki/Block_cipher_modes_of_operation#Output_feedback_.28OFB.29
     */
    const MODE_OFB = 4;
    /**
     * Encrypt / decrypt using streaming mode.
     */
    const MODE_STREAM = 5;
    /**#@-*/

    /**
     * Whirlpool available flag
     *
     * @see \phpseclib\Crypt\Base::_hashInlineCryptFunction()
     * @var bool
     * @access private
     */
    static $WHIRLPOOL_AVAILABLE;

    /**#@+
     * @access private
     * @see \phpseclib\Crypt\Base::__construct()
     */
    /**
     * Base value for the internal implementation $engine switch
     */
    const ENGINE_INTERNAL = 1;
    /**
     * Base value for the mcrypt implementation $engine switch
     */
    const ENGINE_MCRYPT = 2;
    /**
     * Base value for the mcrypt implementation $engine switch
     */
    const ENGINE_OPENSSL = 3;
    /**#@-*/

    /**
     * The Encryption Mode
     *
     * @see self::__construct()
     * @var int
     * @access private
     */
    var $mode;

    /**
     * The Block Length of the block cipher
     *
     * @var int
     * @access private
     */
    var $block_size = 16;

    /**
     * The Key
     *
     * @see self::setKey()
     * @var string
     * @access private
     */
    var $key = "\0\0\0\0\0\0\0\0\0\0\0\0\0\0\0\0";

    /**
     * The Initialization Vector
     *
     * @see self::setIV()
     * @var string
     * @access private
     */
    var $iv;

    /**
     * A "sliding" Initialization Vector
     *
     * @see self::enableContinuousBuffer()
     * @see self::_clearBuffers()
     * @var string
     * @access private
     */
    var $encryptIV;

    /**
     * A "sliding" Initialization Vector
     *
     * @see self::enableContinuousBuffer()
     * @see self::_clearBuffers()
     * @var string
     * @access private
     */
    var $decryptIV;

    /**
     * Continuous Buffer status
     *
     * @see self::enableContinuousBuffer()
     * @var bool
     * @access private
     */
    var $continuousBuffer = false;

    /**
     * Encryption buffer for CTR, OFB and CFB modes
     *
     * @see self::encrypt()
     * @see self::_clearBuffers()
     * @var array
     * @access private
     */
    var $enbuffer;

    /**
     * Decryption buffer for CTR, OFB and CFB modes
     *
     * @see self::decrypt()
     * @see self::_clearBuffers()
     * @var array
     * @access private
     */
    var $debuffer;

    /**
     * mcrypt resource for encryption
     *
     * The mcrypt resource can be recreated every time something needs to be created or it can be created just once.
     * Since mcrypt operates in continuous mode, by default, it'll need to be recreated when in non-continuous mode.
     *
     * @see self::encrypt()
     * @var resource
     * @access private
     */
    var $enmcrypt;

    /**
     * mcrypt resource for decryption
     *
     * The mcrypt resource can be recreated every time something needs to be created or it can be created just once.
     * Since mcrypt operates in continuous mode, by default, it'll need to be recreated when in non-continuous mode.
     *
     * @see self::decrypt()
     * @var resource
     * @access private
     */
    var $demcrypt;

    /**
     * Does the enmcrypt resource need to be (re)initialized?
     *
     * @see \phpseclib\Crypt\Twofish::setKey()
     * @see \phpseclib\Crypt\Twofish::setIV()
     * @var bool
     * @access private
     */
    var $enchanged = true;

    /**
     * Does the demcrypt resource need to be (re)initialized?
     *
     * @see \phpseclib\Crypt\Twofish::setKey()
     * @see \phpseclib\Crypt\Twofish::setIV()
     * @var bool
     * @access private
     */
    var $dechanged = true;

    /**
     * mcrypt resource for CFB mode
     *
     * mcrypt's CFB mode, in (and only in) buffered context,
     * is broken, so phpseclib implements the CFB mode by it self,
     * even when the mcrypt php extension is available.
     *
     * In order to do the CFB-mode work (fast) phpseclib
     * use a separate ECB-mode mcrypt resource.
     *
     * @link http://phpseclib.sourceforge.net/cfb-demo.phps
     * @see self::encrypt()
     * @see self::decrypt()
     * @see self::_setupMcrypt()
     * @var resource
     * @access private
     */
    var $ecb;

    /**
     * Optimizing value while CFB-encrypting
     *
     * Only relevant if $continuousBuffer enabled
     * and $engine == self::ENGINE_MCRYPT
     *
     * It's faster to re-init $enmcrypt if
     * $buffer bytes > $cfb_init_len than
     * using the $ecb resource furthermore.
     *
     * This value depends of the chosen cipher
     * and the time it would be needed for it's
     * initialization [by mcrypt_generic_init()]
     * which, typically, depends on the complexity
     * on its internaly Key-expanding algorithm.
     *
     * @see self::encrypt()
     * @var int
     * @access private
     */
    var $cfb_init_len = 600;

    /**
     * Does internal cipher state need to be (re)initialized?
     *
     * @see self::setKey()
     * @see self::setIV()
     * @see self::disableContinuousBuffer()
     * @var bool
     * @access private
     */
    var $changed = true;

    /**
     * Padding status
     *
     * @see self::enablePadding()
     * @var bool
     * @access private
     */
    var $padding = true;

    /**
     * Is the mode one that is paddable?
     *
     * @see self::__construct()
     * @var bool
     * @access private
     */
    var $paddable = false;

    /**
     * Holds which crypt engine internaly should be use,
     * which will be determined automatically on __construct()
     *
     * Currently available $engines are:
     * - self::ENGINE_OPENSSL  (very fast, php-extension: openssl, extension_loaded('openssl') required)
     * - self::ENGINE_MCRYPT   (fast, php-extension: mcrypt, extension_loaded('mcrypt') required)
     * - self::ENGINE_INTERNAL (slower, pure php-engine, no php-extension required)
     *
     * @see self::_setEngine()
     * @see self::encrypt()
     * @see self::decrypt()
     * @var int
     * @access private
     */
    var $engine;

    /**
     * Holds the preferred crypt engine
     *
     * @see self::_setEngine()
     * @see self::setPreferredEngine()
     * @var int
     * @access private
     */
    var $preferredEngine;

    /**
     * The mcrypt specific name of the cipher
     *
     * Only used if $engine == self::ENGINE_MCRYPT
     *
     * @link http://www.php.net/mcrypt_module_open
     * @link http://www.php.net/mcrypt_list_algorithms
     * @see self::_setupMcrypt()
     * @var string
     * @access private
     */
    var $cipher_name_mcrypt;

    /**
     * The openssl specific name of the cipher
     *
     * Only used if $engine == self::ENGINE_OPENSSL
     *
     * @link http://www.php.net/openssl-get-cipher-methods
     * @var string
     * @access private
     */
    var $cipher_name_openssl;

    /**
     * The openssl specific name of the cipher in ECB mode
     *
     * If OpenSSL does not support the mode we're trying to use (CTR)
     * it can still be emulated with ECB mode.
     *
     * @link http://www.php.net/openssl-get-cipher-methods
     * @var string
     * @access private
     */
    var $cipher_name_openssl_ecb;

    /**
     * The default salt used by setPassword()
     *
     * @see self::setPassword()
     * @var string
     * @access private
     */
    var $password_default_salt = 'phpseclib/salt';

    /**
     * The name of the performance-optimized callback function
     *
     * Used by encrypt() / decrypt()
     * only if $engine == self::ENGINE_INTERNAL
     *
     * @see self::encrypt()
     * @see self::decrypt()
     * @see self::_setupInlineCrypt()
     * @see self::$use_inline_crypt
     * @var Callback
     * @access private
     */
    var $inline_crypt;

    /**
     * Holds whether performance-optimized $inline_crypt() can/should be used.
     *
     * @see self::encrypt()
     * @see self::decrypt()
     * @see self::inline_crypt
     * @var mixed
     * @access private
     */
    var $use_inline_crypt;

    /**
     * If OpenSSL can be used in ECB but not in CTR we can emulate CTR
     *
     * @see self::_openssl_ctr_process()
     * @var bool
     * @access private
     */
    var $openssl_emulate_ctr = false;

    /**
     * Determines what options are passed to openssl_encrypt/decrypt
     *
     * @see self::isValidEngine()
     * @var mixed
     * @access private
     */
    var $openssl_options;

    /**
     * Has the key length explicitly been set or should it be derived from the key, itself?
     *
     * @see self::setKeyLength()
     * @var bool
     * @access private
     */
    var $explicit_key_length = false;

    /**
     * Don't truncate / null pad key
     *
     * @see self::_clearBuffers()
     * @var bool
     * @access private
     */
    var $skip_key_adjustment = false;

    /**
     * Default Constructor.
     *
     * Determines whether or not the mcrypt extension should be used.
     *
     * $mode could be:
     *
     * - self::MODE_ECB
     *
     * - self::MODE_CBC
     *
     * - self::MODE_CTR
     *
     * - self::MODE_CFB
     *
     * - self::MODE_OFB
     *
     * If not explicitly set, self::MODE_CBC will be used.
     *
     * @param int $mode
     * @access public
     */
    function __construct($mode = self::MODE_CBC)
    {
        // $mode dependent settings
        switch ($mode) {
            case self::MODE_ECB:
                $this->paddable = true;
                $this->mode = self::MODE_ECB;
                break;
            case self::MODE_CTR:
            case self::MODE_CFB:
            case self::MODE_CFB8:
            case self::MODE_OFB:
            case self::MODE_STREAM:
                $this->mode = $mode;
                break;
            case self::MODE_CBC:
            default:
                $this->paddable = true;
                $this->mode = self::MODE_CBC;
        }

        $this->_setEngine();

        // Determining whether inline crypting can be used by the cipher
        if ($this->use_inline_crypt !== false) {
            $this->use_inline_crypt = version_compare(PHP_VERSION, '5.3.0') >= 0 || function_exists('create_function');
        }
    }

    /**
     * Sets the initialization vector. (optional)
     *
     * SetIV is not required when self::MODE_ECB (or ie for AES: \phpseclib\Crypt\AES::MODE_ECB) is being used.  If not explicitly set, it'll be assumed
     * to be all zero's.
     *
     * @access public
     * @param string $iv
     * @internal Can be overwritten by a sub class, but does not have to be
     */
    function setIV($iv)
    {
        if ($this->mode == self::MODE_ECB) {
            return;
        }

        $this->iv = $iv;
        $this->changed = true;
    }

    /**
     * Sets the key length.
     *
     * Keys with explicitly set lengths need to be treated accordingly
     *
     * @access public
     * @param int $length
     */
    function setKeyLength($length)
    {
        $this->explicit_key_length = true;
        $this->changed = true;
        $this->_setEngine();
    }

    /**
     * Returns the current key length in bits
     *
     * @access public
     * @return int
     */
    function getKeyLength()
    {
        return $this->key_length << 3;
    }

    /**
     * Returns the current block length in bits
     *
     * @access public
     * @return int
     */
    function getBlockLength()
    {
        return $this->block_size << 3;
    }

    /**
     * Sets the key.
     *
     * The min/max length(s) of the key depends on the cipher which is used.
     * If the key not fits the length(s) of the cipher it will paded with null bytes
     * up to the closest valid key length.  If the key is more than max length,
     * we trim the excess bits.
     *
     * If the key is not explicitly set, it'll be assumed to be all null bytes.
     *
     * @access public
     * @param string $key
     * @internal Could, but not must, extend by the child Crypt_* class
     */
    function setKey($key)
    {
        if (!$this->explicit_key_length) {
            $this->setKeyLength(strlen($key) << 3);
            $this->explicit_key_length = false;
        }

        $this->key = $key;
        $this->changed = true;
        $this->_setEngine();
    }

    /**
     * Sets the password.
     *
     * Depending on what $method is set to, setPassword()'s (optional) parameters are as follows:
     *     {@link http://en.wikipedia.org/wiki/PBKDF2 pbkdf2} or pbkdf1:
     *         $hash, $salt, $count, $dkLen
     *
     *         Where $hash (default = sha1) currently supports the following hashes: see: Crypt/Hash.php
     *
     * @see Crypt/Hash.php
     * @param string $password
     * @param string $method
     * @return bool
     * @access public
     * @internal Could, but not must, extend by the child Crypt_* class
     */
    function setPassword($password, $method = 'pbkdf2')
    {
        $key = '';

        switch ($method) {
            default: // 'pbkdf2' or 'pbkdf1'
                $func_args = func_get_args();

                // Hash function
                $hash = isset($func_args[2]) ? $func_args[2] : 'sha1';

                // WPA and WPA2 use the SSID as the salt
                $salt = isset($func_args[3]) ? $func_args[3] : $this->password_default_salt;

                // RFC2898#section-4.2 uses 1,000 iterations by default
                // WPA and WPA2 use 4,096.
                $count = isset($func_args[4]) ? $func_args[4] : 1000;

                // Keylength
                if (isset($func_args[5]) && $func_args[5] > 0) {
                    $dkLen = $func_args[5];
                } else {
                    $dkLen = $method == 'pbkdf1' ? 2 * $this->key_length : $this->key_length;
                }

                switch (true) {
                    case $method == 'pbkdf1':
                        $hashObj = new Hash();
                        $hashObj->setHash($hash);
                        if ($dkLen > $hashObj->getLength()) {
                            user_error('Derived key too long');
                            return false;
                        }
                        $t = $password . $salt;
                        for ($i = 0; $i < $count; ++$i) {
                            $t = $hashObj->hash($t);
                        }
                        $key = substr($t, 0, $dkLen);

                        $this->setKey(substr($key, 0, $dkLen >> 1));
                        $this->setIV(substr($key, $dkLen >> 1));

                        return true;
                    // Determining if php[>=5.5.0]'s hash_pbkdf2() function avail- and useable
                    case !function_exists('hash_pbkdf2'):
                    case !function_exists('hash_algos'):
                    case !in_array($hash, hash_algos()):
                        $i = 1;
                        $hmac = new Crypt_Hash();
                        $hmac->setHash($hash);
                        $hmac->setKey($password);
                        while (strlen($key) < $dkLen) {
<<<<<<< HEAD
                            $hmac = new Hash();
                            $hmac->setHash($hash);
                            $hmac->setKey($password);
=======
>>>>>>> 04863566
                            $f = $u = $hmac->hash($salt . pack('N', $i++));
                            for ($j = 2; $j <= $count; ++$j) {
                                $u = $hmac->hash($u);
                                $f^= $u;
                            }
                            $key.= $f;
                        }
                        $key = substr($key, 0, $dkLen);
                        break;
                    default:
                        $key = hash_pbkdf2($hash, $password, $salt, $count, $dkLen, true);
                }
        }

        $this->setKey($key);

        return true;
    }

    /**
     * Encrypts a message.
     *
     * $plaintext will be padded with additional bytes such that it's length is a multiple of the block size. Other cipher
     * implementations may or may not pad in the same manner.  Other common approaches to padding and the reasons why it's
     * necessary are discussed in the following
     * URL:
     *
     * {@link http://www.di-mgt.com.au/cryptopad.html http://www.di-mgt.com.au/cryptopad.html}
     *
     * An alternative to padding is to, separately, send the length of the file.  This is what SSH, in fact, does.
     * strlen($plaintext) will still need to be a multiple of the block size, however, arbitrary values can be added to make it that
     * length.
     *
     * @see self::decrypt()
     * @access public
     * @param string $plaintext
     * @return string $ciphertext
     * @internal Could, but not must, extend by the child Crypt_* class
     */
    function encrypt($plaintext)
    {
        if ($this->paddable) {
            $plaintext = $this->_pad($plaintext);
        }

        if ($this->engine === self::ENGINE_OPENSSL) {
            if ($this->changed) {
                $this->_clearBuffers();
                $this->changed = false;
            }
            switch ($this->mode) {
                case self::MODE_STREAM:
                    return openssl_encrypt($plaintext, $this->cipher_name_openssl, $this->key, $this->openssl_options);
                case self::MODE_ECB:
                    $result = openssl_encrypt($plaintext, $this->cipher_name_openssl, $this->key, $this->openssl_options);
                    return !defined('OPENSSL_RAW_DATA') ? substr($result, 0, -$this->block_size) : $result;
                case self::MODE_CBC:
                    $result = openssl_encrypt($plaintext, $this->cipher_name_openssl, $this->key, $this->openssl_options, $this->encryptIV);
                    if (!defined('OPENSSL_RAW_DATA')) {
                        $result = substr($result, 0, -$this->block_size);
                    }
                    if ($this->continuousBuffer) {
                        $this->encryptIV = substr($result, -$this->block_size);
                    }
                    return $result;
                case self::MODE_CTR:
                    return $this->_openssl_ctr_process($plaintext, $this->encryptIV, $this->enbuffer);
                case self::MODE_CFB:
                    // cfb loosely routines inspired by openssl's:
                    // {@link http://cvs.openssl.org/fileview?f=openssl/crypto/modes/cfb128.c&v=1.3.2.2.2.1}
                    $ciphertext = '';
                    if ($this->continuousBuffer) {
                        $iv = &$this->encryptIV;
                        $pos = &$this->enbuffer['pos'];
                    } else {
                        $iv = $this->encryptIV;
                        $pos = 0;
                    }
                    $len = strlen($plaintext);
                    $i = 0;
                    if ($pos) {
                        $orig_pos = $pos;
                        $max = $this->block_size - $pos;
                        if ($len >= $max) {
                            $i = $max;
                            $len-= $max;
                            $pos = 0;
                        } else {
                            $i = $len;
                            $pos+= $len;
                            $len = 0;
                        }
                        // ie. $i = min($max, $len), $len-= $i, $pos+= $i, $pos%= $blocksize
                        $ciphertext = substr($iv, $orig_pos) ^ $plaintext;
                        $iv = substr_replace($iv, $ciphertext, $orig_pos, $i);
                        $plaintext = substr($plaintext, $i);
                    }

                    $overflow = $len % $this->block_size;

                    if ($overflow) {
                        $ciphertext.= openssl_encrypt(substr($plaintext, 0, -$overflow) . str_repeat("\0", $this->block_size), $this->cipher_name_openssl, $this->key, $this->openssl_options, $iv);
                        $iv = $this->_string_pop($ciphertext, $this->block_size);

                        $size = $len - $overflow;
                        $block = $iv ^ substr($plaintext, -$overflow);
                        $iv = substr_replace($iv, $block, 0, $overflow);
                        $ciphertext.= $block;
                        $pos = $overflow;
                    } elseif ($len) {
                        $ciphertext = openssl_encrypt($plaintext, $this->cipher_name_openssl, $this->key, $this->openssl_options, $iv);
                        $iv = substr($ciphertext, -$this->block_size);
                    }

                    return $ciphertext;
                case self::MODE_CFB8:
                    $ciphertext = openssl_encrypt($plaintext, $this->cipher_name_openssl, $this->key, $this->openssl_options, $this->encryptIV);
                    if ($this->continuousBuffer) {
                        if (($len = strlen($ciphertext)) >= $this->block_size) {
                            $this->encryptIV = substr($ciphertext, -$this->block_size);
                        } else {
                            $this->encryptIV = substr($this->encryptIV, $len - $this->block_size) . substr($ciphertext, -$len);
                        }
                    }
                    return $ciphertext;
                case self::MODE_OFB:
                    return $this->_openssl_ofb_process($plaintext, $this->encryptIV, $this->enbuffer);
            }
        }

        if ($this->engine === self::ENGINE_MCRYPT) {
            if ($this->changed) {
                $this->_setupMcrypt();
                $this->changed = false;
            }
            if ($this->enchanged) {
                @mcrypt_generic_init($this->enmcrypt, $this->key, $this->encryptIV);
                $this->enchanged = false;
            }

            // re: {@link http://phpseclib.sourceforge.net/cfb-demo.phps}
            // using mcrypt's default handing of CFB the above would output two different things.  using phpseclib's
            // rewritten CFB implementation the above outputs the same thing twice.
            if ($this->mode == self::MODE_CFB && $this->continuousBuffer) {
                $block_size = $this->block_size;
                $iv = &$this->encryptIV;
                $pos = &$this->enbuffer['pos'];
                $len = strlen($plaintext);
                $ciphertext = '';
                $i = 0;
                if ($pos) {
                    $orig_pos = $pos;
                    $max = $block_size - $pos;
                    if ($len >= $max) {
                        $i = $max;
                        $len-= $max;
                        $pos = 0;
                    } else {
                        $i = $len;
                        $pos+= $len;
                        $len = 0;
                    }
                    $ciphertext = substr($iv, $orig_pos) ^ $plaintext;
                    $iv = substr_replace($iv, $ciphertext, $orig_pos, $i);
                    $this->enbuffer['enmcrypt_init'] = true;
                }
                if ($len >= $block_size) {
                    if ($this->enbuffer['enmcrypt_init'] === false || $len > $this->cfb_init_len) {
                        if ($this->enbuffer['enmcrypt_init'] === true) {
                            @mcrypt_generic_init($this->enmcrypt, $this->key, $iv);
                            $this->enbuffer['enmcrypt_init'] = false;
                        }
                        $ciphertext.= @mcrypt_generic($this->enmcrypt, substr($plaintext, $i, $len - $len % $block_size));
                        $iv = substr($ciphertext, -$block_size);
                        $len%= $block_size;
                    } else {
                        while ($len >= $block_size) {
                            $iv = @mcrypt_generic($this->ecb, $iv) ^ substr($plaintext, $i, $block_size);
                            $ciphertext.= $iv;
                            $len-= $block_size;
                            $i+= $block_size;
                        }
                    }
                }

                if ($len) {
                    $iv = @mcrypt_generic($this->ecb, $iv);
                    $block = $iv ^ substr($plaintext, -$len);
                    $iv = substr_replace($iv, $block, 0, $len);
                    $ciphertext.= $block;
                    $pos = $len;
                }

                return $ciphertext;
            }

            $ciphertext = @mcrypt_generic($this->enmcrypt, $plaintext);

            if (!$this->continuousBuffer) {
                @mcrypt_generic_init($this->enmcrypt, $this->key, $this->encryptIV);
            }

            return $ciphertext;
        }

        if ($this->changed) {
            $this->_setup();
            $this->changed = false;
        }
        if ($this->use_inline_crypt) {
            $inline = $this->inline_crypt;
            return $inline('encrypt', $this, $plaintext);
        }

        $buffer = &$this->enbuffer;
        $block_size = $this->block_size;
        $ciphertext = '';
        switch ($this->mode) {
            case self::MODE_ECB:
                for ($i = 0; $i < strlen($plaintext); $i+=$block_size) {
                    $ciphertext.= $this->_encryptBlock(substr($plaintext, $i, $block_size));
                }
                break;
            case self::MODE_CBC:
                $xor = $this->encryptIV;
                for ($i = 0; $i < strlen($plaintext); $i+=$block_size) {
                    $block = substr($plaintext, $i, $block_size);
                    $block = $this->_encryptBlock($block ^ $xor);
                    $xor = $block;
                    $ciphertext.= $block;
                }
                if ($this->continuousBuffer) {
                    $this->encryptIV = $xor;
                }
                break;
            case self::MODE_CTR:
                $xor = $this->encryptIV;
                if (strlen($buffer['ciphertext'])) {
                    for ($i = 0; $i < strlen($plaintext); $i+=$block_size) {
                        $block = substr($plaintext, $i, $block_size);
                        if (strlen($block) > strlen($buffer['ciphertext'])) {
                            $buffer['ciphertext'].= $this->_encryptBlock($xor);
                        }
                        $this->_increment_str($xor);
                        $key = $this->_string_shift($buffer['ciphertext'], $block_size);
                        $ciphertext.= $block ^ $key;
                    }
                } else {
                    for ($i = 0; $i < strlen($plaintext); $i+=$block_size) {
                        $block = substr($plaintext, $i, $block_size);
                        $key = $this->_encryptBlock($xor);
                        $this->_increment_str($xor);
                        $ciphertext.= $block ^ $key;
                    }
                }
                if ($this->continuousBuffer) {
                    $this->encryptIV = $xor;
                    if ($start = strlen($plaintext) % $block_size) {
                        $buffer['ciphertext'] = substr($key, $start) . $buffer['ciphertext'];
                    }
                }
                break;
            case self::MODE_CFB:
                // cfb loosely routines inspired by openssl's:
                // {@link http://cvs.openssl.org/fileview?f=openssl/crypto/modes/cfb128.c&v=1.3.2.2.2.1}
                if ($this->continuousBuffer) {
                    $iv = &$this->encryptIV;
                    $pos = &$buffer['pos'];
                } else {
                    $iv = $this->encryptIV;
                    $pos = 0;
                }
                $len = strlen($plaintext);
                $i = 0;
                if ($pos) {
                    $orig_pos = $pos;
                    $max = $block_size - $pos;
                    if ($len >= $max) {
                        $i = $max;
                        $len-= $max;
                        $pos = 0;
                    } else {
                        $i = $len;
                        $pos+= $len;
                        $len = 0;
                    }
                    // ie. $i = min($max, $len), $len-= $i, $pos+= $i, $pos%= $blocksize
                    $ciphertext = substr($iv, $orig_pos) ^ $plaintext;
                    $iv = substr_replace($iv, $ciphertext, $orig_pos, $i);
                }
                while ($len >= $block_size) {
                    $iv = $this->_encryptBlock($iv) ^ substr($plaintext, $i, $block_size);
                    $ciphertext.= $iv;
                    $len-= $block_size;
                    $i+= $block_size;
                }
                if ($len) {
                    $iv = $this->_encryptBlock($iv);
                    $block = $iv ^ substr($plaintext, $i);
                    $iv = substr_replace($iv, $block, 0, $len);
                    $ciphertext.= $block;
                    $pos = $len;
                }
                break;
            case self::MODE_CFB8:
                $ciphertext = '';
                $len = strlen($plaintext);
                $iv = $this->encryptIV;

                for ($i = 0; $i < $len; ++$i) {
                    $ciphertext .= ($c = $plaintext[$i] ^ $this->_encryptBlock($iv));
                    $iv = substr($iv, 1) . $c;
                }

                if ($this->continuousBuffer) {
                    if ($len >= $block_size) {
                        $this->encryptIV = substr($ciphertext, -$block_size);
                    } else {
                        $this->encryptIV = substr($this->encryptIV, $len - $block_size) . substr($ciphertext, -$len);
                    }
                }
                break;
            case self::MODE_OFB:
                $xor = $this->encryptIV;
                if (strlen($buffer['xor'])) {
                    for ($i = 0; $i < strlen($plaintext); $i+=$block_size) {
                        $block = substr($plaintext, $i, $block_size);
                        if (strlen($block) > strlen($buffer['xor'])) {
                            $xor = $this->_encryptBlock($xor);
                            $buffer['xor'].= $xor;
                        }
                        $key = $this->_string_shift($buffer['xor'], $block_size);
                        $ciphertext.= $block ^ $key;
                    }
                } else {
                    for ($i = 0; $i < strlen($plaintext); $i+=$block_size) {
                        $xor = $this->_encryptBlock($xor);
                        $ciphertext.= substr($plaintext, $i, $block_size) ^ $xor;
                    }
                    $key = $xor;
                }
                if ($this->continuousBuffer) {
                    $this->encryptIV = $xor;
                    if ($start = strlen($plaintext) % $block_size) {
                        $buffer['xor'] = substr($key, $start) . $buffer['xor'];
                    }
                }
                break;
            case self::MODE_STREAM:
                $ciphertext = $this->_encryptBlock($plaintext);
                break;
        }

        return $ciphertext;
    }

    /**
     * Decrypts a message.
     *
     * If strlen($ciphertext) is not a multiple of the block size, null bytes will be added to the end of the string until
     * it is.
     *
     * @see self::encrypt()
     * @access public
     * @param string $ciphertext
     * @return string $plaintext
     * @internal Could, but not must, extend by the child Crypt_* class
     */
    function decrypt($ciphertext)
    {
        if ($this->paddable) {
            // we pad with chr(0) since that's what mcrypt_generic does.  to quote from {@link http://www.php.net/function.mcrypt-generic}:
            // "The data is padded with "\0" to make sure the length of the data is n * blocksize."
            $ciphertext = str_pad($ciphertext, strlen($ciphertext) + ($this->block_size - strlen($ciphertext) % $this->block_size) % $this->block_size, chr(0));
        }

        if ($this->engine === self::ENGINE_OPENSSL) {
            if ($this->changed) {
                $this->_clearBuffers();
                $this->changed = false;
            }
            switch ($this->mode) {
                case self::MODE_STREAM:
                    $plaintext = openssl_decrypt($ciphertext, $this->cipher_name_openssl, $this->key, $this->openssl_options);
                    break;
                case self::MODE_ECB:
                    if (!defined('OPENSSL_RAW_DATA')) {
                        $ciphertext.= openssl_encrypt('', $this->cipher_name_openssl_ecb, $this->key, true);
                    }
                    $plaintext = openssl_decrypt($ciphertext, $this->cipher_name_openssl, $this->key, $this->openssl_options);
                    break;
                case self::MODE_CBC:
                    if (!defined('OPENSSL_RAW_DATA')) {
                        $padding = str_repeat(chr($this->block_size), $this->block_size) ^ substr($ciphertext, -$this->block_size);
                        $ciphertext.= substr(openssl_encrypt($padding, $this->cipher_name_openssl_ecb, $this->key, true), 0, $this->block_size);
                        $offset = 2 * $this->block_size;
                    } else {
                        $offset = $this->block_size;
                    }
                    $plaintext = openssl_decrypt($ciphertext, $this->cipher_name_openssl, $this->key, $this->openssl_options, $this->decryptIV);
                    if ($this->continuousBuffer) {
                        $this->decryptIV = substr($ciphertext, -$offset, $this->block_size);
                    }
                    break;
                case self::MODE_CTR:
                    $plaintext = $this->_openssl_ctr_process($ciphertext, $this->decryptIV, $this->debuffer);
                    break;
                case self::MODE_CFB:
                    // cfb loosely routines inspired by openssl's:
                    // {@link http://cvs.openssl.org/fileview?f=openssl/crypto/modes/cfb128.c&v=1.3.2.2.2.1}
                    $plaintext = '';
                    if ($this->continuousBuffer) {
                        $iv = &$this->decryptIV;
                        $pos = &$this->buffer['pos'];
                    } else {
                        $iv = $this->decryptIV;
                        $pos = 0;
                    }
                    $len = strlen($ciphertext);
                    $i = 0;
                    if ($pos) {
                        $orig_pos = $pos;
                        $max = $this->block_size - $pos;
                        if ($len >= $max) {
                            $i = $max;
                            $len-= $max;
                            $pos = 0;
                        } else {
                            $i = $len;
                            $pos+= $len;
                            $len = 0;
                        }
                        // ie. $i = min($max, $len), $len-= $i, $pos+= $i, $pos%= $this->blocksize
                        $plaintext = substr($iv, $orig_pos) ^ $ciphertext;
                        $iv = substr_replace($iv, substr($ciphertext, 0, $i), $orig_pos, $i);
                        $ciphertext = substr($ciphertext, $i);
                    }
                    $overflow = $len % $this->block_size;
                    if ($overflow) {
                        $plaintext.= openssl_decrypt(substr($ciphertext, 0, -$overflow), $this->cipher_name_openssl, $this->key, $this->openssl_options, $iv);
                        if ($len - $overflow) {
                            $iv = substr($ciphertext, -$overflow - $this->block_size, -$overflow);
                        }
                        $iv = openssl_encrypt(str_repeat("\0", $this->block_size), $this->cipher_name_openssl, $this->key, $this->openssl_options, $iv);
                        $plaintext.= $iv ^ substr($ciphertext, -$overflow);
                        $iv = substr_replace($iv, substr($ciphertext, -$overflow), 0, $overflow);
                        $pos = $overflow;
                    } elseif ($len) {
                        $plaintext.= openssl_decrypt($ciphertext, $this->cipher_name_openssl, $this->key, $this->openssl_options, $iv);
                        $iv = substr($ciphertext, -$this->block_size);
                    }
                    break;
                case self::MODE_CFB8:
                    $plaintext = openssl_decrypt($ciphertext, $this->cipher_name_openssl, $this->key, $this->openssl_options, $this->decryptIV);
                    if ($this->continuousBuffer) {
                        if (($len = strlen($ciphertext)) >= $this->block_size) {
                            $this->decryptIV = substr($ciphertext, -$this->block_size);
                        } else {
                            $this->decryptIV = substr($this->decryptIV, $len - $this->block_size) . substr($ciphertext, -$len);
                        }
                    }
                    break;
                case self::MODE_OFB:
                    $plaintext = $this->_openssl_ofb_process($ciphertext, $this->decryptIV, $this->debuffer);
            }

            return $this->paddable ? $this->_unpad($plaintext) : $plaintext;
        }

        if ($this->engine === self::ENGINE_MCRYPT) {
            $block_size = $this->block_size;
            if ($this->changed) {
                $this->_setupMcrypt();
                $this->changed = false;
            }
            if ($this->dechanged) {
                @mcrypt_generic_init($this->demcrypt, $this->key, $this->decryptIV);
                $this->dechanged = false;
            }

            if ($this->mode == self::MODE_CFB && $this->continuousBuffer) {
                $iv = &$this->decryptIV;
                $pos = &$this->debuffer['pos'];
                $len = strlen($ciphertext);
                $plaintext = '';
                $i = 0;
                if ($pos) {
                    $orig_pos = $pos;
                    $max = $block_size - $pos;
                    if ($len >= $max) {
                        $i = $max;
                        $len-= $max;
                        $pos = 0;
                    } else {
                        $i = $len;
                        $pos+= $len;
                        $len = 0;
                    }
                    // ie. $i = min($max, $len), $len-= $i, $pos+= $i, $pos%= $blocksize
                    $plaintext = substr($iv, $orig_pos) ^ $ciphertext;
                    $iv = substr_replace($iv, substr($ciphertext, 0, $i), $orig_pos, $i);
                }
                if ($len >= $block_size) {
                    $cb = substr($ciphertext, $i, $len - $len % $block_size);
                    $plaintext.= @mcrypt_generic($this->ecb, $iv . $cb) ^ $cb;
                    $iv = substr($cb, -$block_size);
                    $len%= $block_size;
                }
                if ($len) {
                    $iv = @mcrypt_generic($this->ecb, $iv);
                    $plaintext.= $iv ^ substr($ciphertext, -$len);
                    $iv = substr_replace($iv, substr($ciphertext, -$len), 0, $len);
                    $pos = $len;
                }

                return $plaintext;
            }

            $plaintext = @mdecrypt_generic($this->demcrypt, $ciphertext);

            if (!$this->continuousBuffer) {
                @mcrypt_generic_init($this->demcrypt, $this->key, $this->decryptIV);
            }

            return $this->paddable ? $this->_unpad($plaintext) : $plaintext;
        }

        if ($this->changed) {
            $this->_setup();
            $this->changed = false;
        }
        if ($this->use_inline_crypt) {
            $inline = $this->inline_crypt;
            return $inline('decrypt', $this, $ciphertext);
        }

        $block_size = $this->block_size;

        $buffer = &$this->debuffer;
        $plaintext = '';
        switch ($this->mode) {
            case self::MODE_ECB:
                for ($i = 0; $i < strlen($ciphertext); $i+=$block_size) {
                    $plaintext.= $this->_decryptBlock(substr($ciphertext, $i, $block_size));
                }
                break;
            case self::MODE_CBC:
                $xor = $this->decryptIV;
                for ($i = 0; $i < strlen($ciphertext); $i+=$block_size) {
                    $block = substr($ciphertext, $i, $block_size);
                    $plaintext.= $this->_decryptBlock($block) ^ $xor;
                    $xor = $block;
                }
                if ($this->continuousBuffer) {
                    $this->decryptIV = $xor;
                }
                break;
            case self::MODE_CTR:
                $xor = $this->decryptIV;
                if (strlen($buffer['ciphertext'])) {
                    for ($i = 0; $i < strlen($ciphertext); $i+=$block_size) {
                        $block = substr($ciphertext, $i, $block_size);
                        if (strlen($block) > strlen($buffer['ciphertext'])) {
                            $buffer['ciphertext'].= $this->_encryptBlock($xor);
                            $this->_increment_str($xor);
                        }
                        $key = $this->_string_shift($buffer['ciphertext'], $block_size);
                        $plaintext.= $block ^ $key;
                    }
                } else {
                    for ($i = 0; $i < strlen($ciphertext); $i+=$block_size) {
                        $block = substr($ciphertext, $i, $block_size);
                        $key = $this->_encryptBlock($xor);
                        $this->_increment_str($xor);
                        $plaintext.= $block ^ $key;
                    }
                }
                if ($this->continuousBuffer) {
                    $this->decryptIV = $xor;
                    if ($start = strlen($ciphertext) % $block_size) {
                        $buffer['ciphertext'] = substr($key, $start) . $buffer['ciphertext'];
                    }
                }
                break;
            case self::MODE_CFB:
                if ($this->continuousBuffer) {
                    $iv = &$this->decryptIV;
                    $pos = &$buffer['pos'];
                } else {
                    $iv = $this->decryptIV;
                    $pos = 0;
                }
                $len = strlen($ciphertext);
                $i = 0;
                if ($pos) {
                    $orig_pos = $pos;
                    $max = $block_size - $pos;
                    if ($len >= $max) {
                        $i = $max;
                        $len-= $max;
                        $pos = 0;
                    } else {
                        $i = $len;
                        $pos+= $len;
                        $len = 0;
                    }
                    // ie. $i = min($max, $len), $len-= $i, $pos+= $i, $pos%= $blocksize
                    $plaintext = substr($iv, $orig_pos) ^ $ciphertext;
                    $iv = substr_replace($iv, substr($ciphertext, 0, $i), $orig_pos, $i);
                }
                while ($len >= $block_size) {
                    $iv = $this->_encryptBlock($iv);
                    $cb = substr($ciphertext, $i, $block_size);
                    $plaintext.= $iv ^ $cb;
                    $iv = $cb;
                    $len-= $block_size;
                    $i+= $block_size;
                }
                if ($len) {
                    $iv = $this->_encryptBlock($iv);
                    $plaintext.= $iv ^ substr($ciphertext, $i);
                    $iv = substr_replace($iv, substr($ciphertext, $i), 0, $len);
                    $pos = $len;
                }
                break;
            case self::MODE_CFB8:
                $plaintext = '';
                $len = strlen($ciphertext);
                $iv = $this->decryptIV;

                for ($i = 0; $i < $len; ++$i) {
                    $plaintext .= $ciphertext[$i] ^ $this->_encryptBlock($iv);
                    $iv = substr($iv, 1) . $ciphertext[$i];
                }

                if ($this->continuousBuffer) {
                    if ($len >= $block_size) {
                        $this->decryptIV = substr($ciphertext, -$block_size);
                    } else {
                        $this->decryptIV = substr($this->decryptIV, $len - $block_size) . substr($ciphertext, -$len);
                    }
                }
                break;
            case self::MODE_OFB:
                $xor = $this->decryptIV;
                if (strlen($buffer['xor'])) {
                    for ($i = 0; $i < strlen($ciphertext); $i+=$block_size) {
                        $block = substr($ciphertext, $i, $block_size);
                        if (strlen($block) > strlen($buffer['xor'])) {
                            $xor = $this->_encryptBlock($xor);
                            $buffer['xor'].= $xor;
                        }
                        $key = $this->_string_shift($buffer['xor'], $block_size);
                        $plaintext.= $block ^ $key;
                    }
                } else {
                    for ($i = 0; $i < strlen($ciphertext); $i+=$block_size) {
                        $xor = $this->_encryptBlock($xor);
                        $plaintext.= substr($ciphertext, $i, $block_size) ^ $xor;
                    }
                    $key = $xor;
                }
                if ($this->continuousBuffer) {
                    $this->decryptIV = $xor;
                    if ($start = strlen($ciphertext) % $block_size) {
                        $buffer['xor'] = substr($key, $start) . $buffer['xor'];
                    }
                }
                break;
            case self::MODE_STREAM:
                $plaintext = $this->_decryptBlock($ciphertext);
                break;
        }
        return $this->paddable ? $this->_unpad($plaintext) : $plaintext;
    }

    /**
     * OpenSSL CTR Processor
     *
     * PHP's OpenSSL bindings do not operate in continuous mode so we'll wrap around it. Since the keystream
     * for CTR is the same for both encrypting and decrypting this function is re-used by both Base::encrypt()
     * and Base::decrypt(). Also, OpenSSL doesn't implement CTR for all of it's symmetric ciphers so this
     * function will emulate CTR with ECB when necessary.
     *
     * @see self::encrypt()
     * @see self::decrypt()
     * @param string $plaintext
     * @param string $encryptIV
     * @param array $buffer
     * @return string
     * @access private
     */
    function _openssl_ctr_process($plaintext, &$encryptIV, &$buffer)
    {
        $ciphertext = '';

        $block_size = $this->block_size;
        $key = $this->key;

        if ($this->openssl_emulate_ctr) {
            $xor = $encryptIV;
            if (strlen($buffer['ciphertext'])) {
                for ($i = 0; $i < strlen($plaintext); $i+=$block_size) {
                    $block = substr($plaintext, $i, $block_size);
                    if (strlen($block) > strlen($buffer['ciphertext'])) {
                        $result = openssl_encrypt($xor, $this->cipher_name_openssl_ecb, $key, $this->openssl_options);
                        $result = !defined('OPENSSL_RAW_DATA') ? substr($result, 0, -$this->block_size) : $result;
                        $buffer['ciphertext'].= $result;
                    }
                    $this->_increment_str($xor);
                    $otp = $this->_string_shift($buffer['ciphertext'], $block_size);
                    $ciphertext.= $block ^ $otp;
                }
            } else {
                for ($i = 0; $i < strlen($plaintext); $i+=$block_size) {
                    $block = substr($plaintext, $i, $block_size);
                    $otp = openssl_encrypt($xor, $this->cipher_name_openssl_ecb, $key, $this->openssl_options);
                    $otp = !defined('OPENSSL_RAW_DATA') ? substr($otp, 0, -$this->block_size) : $otp;
                    $this->_increment_str($xor);
                    $ciphertext.= $block ^ $otp;
                }
            }
            if ($this->continuousBuffer) {
                $encryptIV = $xor;
                if ($start = strlen($plaintext) % $block_size) {
                    $buffer['ciphertext'] = substr($key, $start) . $buffer['ciphertext'];
                }
            }

            return $ciphertext;
        }

        if (strlen($buffer['ciphertext'])) {
            $ciphertext = $plaintext ^ $this->_string_shift($buffer['ciphertext'], strlen($plaintext));
            $plaintext = substr($plaintext, strlen($ciphertext));

            if (!strlen($plaintext)) {
                return $ciphertext;
            }
        }

        $overflow = strlen($plaintext) % $block_size;
        if ($overflow) {
            $plaintext2 = $this->_string_pop($plaintext, $overflow); // ie. trim $plaintext to a multiple of $block_size and put rest of $plaintext in $plaintext2
            $encrypted = openssl_encrypt($plaintext . str_repeat("\0", $block_size), $this->cipher_name_openssl, $key, $this->openssl_options, $encryptIV);
            $temp = $this->_string_pop($encrypted, $block_size);
            $ciphertext.= $encrypted . ($plaintext2 ^ $temp);
            if ($this->continuousBuffer) {
                $buffer['ciphertext'] = substr($temp, $overflow);
                $encryptIV = $temp;
            }
        } elseif (!strlen($buffer['ciphertext'])) {
            $ciphertext.= openssl_encrypt($plaintext . str_repeat("\0", $block_size), $this->cipher_name_openssl, $key, $this->openssl_options, $encryptIV);
            $temp = $this->_string_pop($ciphertext, $block_size);
            if ($this->continuousBuffer) {
                $encryptIV = $temp;
            }
        }
        if ($this->continuousBuffer) {
            if (!defined('OPENSSL_RAW_DATA')) {
                $encryptIV.= openssl_encrypt('', $this->cipher_name_openssl_ecb, $key, $this->openssl_options);
            }
            $encryptIV = openssl_decrypt($encryptIV, $this->cipher_name_openssl_ecb, $key, $this->openssl_options);
            if ($overflow) {
                $this->_increment_str($encryptIV);
            }
        }

        return $ciphertext;
    }

    /**
     * OpenSSL OFB Processor
     *
     * PHP's OpenSSL bindings do not operate in continuous mode so we'll wrap around it. Since the keystream
     * for OFB is the same for both encrypting and decrypting this function is re-used by both Base::encrypt()
     * and Base::decrypt().
     *
     * @see self::encrypt()
     * @see self::decrypt()
     * @param string $plaintext
     * @param string $encryptIV
     * @param array $buffer
     * @return string
     * @access private
     */
    function _openssl_ofb_process($plaintext, &$encryptIV, &$buffer)
    {
        if (strlen($buffer['xor'])) {
            $ciphertext = $plaintext ^ $buffer['xor'];
            $buffer['xor'] = substr($buffer['xor'], strlen($ciphertext));
            $plaintext = substr($plaintext, strlen($ciphertext));
        } else {
            $ciphertext = '';
        }

        $block_size = $this->block_size;

        $len = strlen($plaintext);
        $key = $this->key;
        $overflow = $len % $block_size;

        if (strlen($plaintext)) {
            if ($overflow) {
                $ciphertext.= openssl_encrypt(substr($plaintext, 0, -$overflow) . str_repeat("\0", $block_size), $this->cipher_name_openssl, $key, $this->openssl_options, $encryptIV);
                $xor = $this->_string_pop($ciphertext, $block_size);
                if ($this->continuousBuffer) {
                    $encryptIV = $xor;
                }
                $ciphertext.= $this->_string_shift($xor, $overflow) ^ substr($plaintext, -$overflow);
                if ($this->continuousBuffer) {
                    $buffer['xor'] = $xor;
                }
            } else {
                $ciphertext = openssl_encrypt($plaintext, $this->cipher_name_openssl, $key, $this->openssl_options, $encryptIV);
                if ($this->continuousBuffer) {
                    $encryptIV = substr($ciphertext, -$block_size) ^ substr($plaintext, -$block_size);
                }
            }
        }

        return $ciphertext;
    }

    /**
     * phpseclib <-> OpenSSL Mode Mapper
     *
     * May need to be overwritten by classes extending this one in some cases
     *
     * @return int
     * @access private
     */
    function _openssl_translate_mode()
    {
        switch ($this->mode) {
            case self::MODE_ECB:
                return 'ecb';
            case self::MODE_CBC:
                return 'cbc';
            case self::MODE_CTR:
                return 'ctr';
            case self::MODE_CFB:
                return 'cfb';
            case self::MODE_CFB8:
                return 'cfb8';
            case self::MODE_OFB:
                return 'ofb';
        }
    }

    /**
     * Pad "packets".
     *
     * Block ciphers working by encrypting between their specified [$this->]block_size at a time
     * If you ever need to encrypt or decrypt something that isn't of the proper length, it becomes necessary to
     * pad the input so that it is of the proper length.
     *
     * Padding is enabled by default.  Sometimes, however, it is undesirable to pad strings.  Such is the case in SSH,
     * where "packets" are padded with random bytes before being encrypted.  Unpad these packets and you risk stripping
     * away characters that shouldn't be stripped away. (SSH knows how many bytes are added because the length is
     * transmitted separately)
     *
     * @see self::disablePadding()
     * @access public
     */
    function enablePadding()
    {
        $this->padding = true;
    }

    /**
     * Do not pad packets.
     *
     * @see self::enablePadding()
     * @access public
     */
    function disablePadding()
    {
        $this->padding = false;
    }

    /**
     * Treat consecutive "packets" as if they are a continuous buffer.
     *
     * Say you have a 32-byte plaintext $plaintext.  Using the default behavior, the two following code snippets
     * will yield different outputs:
     *
     * <code>
     *    echo $rijndael->encrypt(substr($plaintext,  0, 16));
     *    echo $rijndael->encrypt(substr($plaintext, 16, 16));
     * </code>
     * <code>
     *    echo $rijndael->encrypt($plaintext);
     * </code>
     *
     * The solution is to enable the continuous buffer.  Although this will resolve the above discrepancy, it creates
     * another, as demonstrated with the following:
     *
     * <code>
     *    $rijndael->encrypt(substr($plaintext, 0, 16));
     *    echo $rijndael->decrypt($rijndael->encrypt(substr($plaintext, 16, 16)));
     * </code>
     * <code>
     *    echo $rijndael->decrypt($rijndael->encrypt(substr($plaintext, 16, 16)));
     * </code>
     *
     * With the continuous buffer disabled, these would yield the same output.  With it enabled, they yield different
     * outputs.  The reason is due to the fact that the initialization vector's change after every encryption /
     * decryption round when the continuous buffer is enabled.  When it's disabled, they remain constant.
     *
     * Put another way, when the continuous buffer is enabled, the state of the \phpseclib\Crypt\*() object changes after each
     * encryption / decryption round, whereas otherwise, it'd remain constant.  For this reason, it's recommended that
     * continuous buffers not be used.  They do offer better security and are, in fact, sometimes required (SSH uses them),
     * however, they are also less intuitive and more likely to cause you problems.
     *
     * @see self::disableContinuousBuffer()
     * @access public
     * @internal Could, but not must, extend by the child Crypt_* class
     */
    function enableContinuousBuffer()
    {
        if ($this->mode == self::MODE_ECB) {
            return;
        }

        $this->continuousBuffer = true;

        $this->_setEngine();
    }

    /**
     * Treat consecutive packets as if they are a discontinuous buffer.
     *
     * The default behavior.
     *
     * @see self::enableContinuousBuffer()
     * @access public
     * @internal Could, but not must, extend by the child Crypt_* class
     */
    function disableContinuousBuffer()
    {
        if ($this->mode == self::MODE_ECB) {
            return;
        }
        if (!$this->continuousBuffer) {
            return;
        }

        $this->continuousBuffer = false;
        $this->changed = true;

        $this->_setEngine();
    }

    /**
     * Test for engine validity
     *
     * @see self::__construct()
     * @param int $engine
     * @access public
     * @return bool
     */
    function isValidEngine($engine)
    {
        switch ($engine) {
            case self::ENGINE_OPENSSL:
                if ($this->mode == self::MODE_STREAM && $this->continuousBuffer) {
                    return false;
                }
                $this->openssl_emulate_ctr = false;
                $result = $this->cipher_name_openssl &&
                          extension_loaded('openssl') &&
                          // PHP 5.3.0 - 5.3.2 did not let you set IV's
                          version_compare(PHP_VERSION, '5.3.3', '>=');
                if (!$result) {
                    return false;
                }

                // prior to PHP 5.4.0 OPENSSL_RAW_DATA and OPENSSL_ZERO_PADDING were not defined. instead of expecting an integer
                // $options openssl_encrypt expected a boolean $raw_data.
                if (!defined('OPENSSL_RAW_DATA')) {
                    $this->openssl_options = true;
                } else {
                    $this->openssl_options = OPENSSL_RAW_DATA | OPENSSL_ZERO_PADDING;
                }

                $methods = openssl_get_cipher_methods();
                if (in_array($this->cipher_name_openssl, $methods)) {
                    return true;
                }
                // not all of openssl's symmetric cipher's support ctr. for those
                // that don't we'll emulate it
                switch ($this->mode) {
                    case self::MODE_CTR:
                        if (in_array($this->cipher_name_openssl_ecb, $methods)) {
                            $this->openssl_emulate_ctr = true;
                            return true;
                        }
                }
                return false;
            case self::ENGINE_MCRYPT:
                return $this->cipher_name_mcrypt &&
                       extension_loaded('mcrypt') &&
                       in_array($this->cipher_name_mcrypt, @mcrypt_list_algorithms());
            case self::ENGINE_INTERNAL:
                return true;
        }

        return false;
    }

    /**
     * Sets the preferred crypt engine
     *
     * Currently, $engine could be:
     *
     * - \phpseclib\Crypt\Base::ENGINE_OPENSSL  [very fast]
     *
     * - \phpseclib\Crypt\Base::ENGINE_MCRYPT   [fast]
     *
     * - \phpseclib\Crypt\Base::ENGINE_INTERNAL [slow]
     *
     * If the preferred crypt engine is not available the fastest available one will be used
     *
     * @see self::__construct()
     * @param int $engine
     * @access public
     */
    function setPreferredEngine($engine)
    {
        switch ($engine) {
            //case self::ENGINE_OPENSSL;
            case self::ENGINE_MCRYPT:
            case self::ENGINE_INTERNAL:
                $this->preferredEngine = $engine;
                break;
            default:
                $this->preferredEngine = self::ENGINE_OPENSSL;
        }

        $this->_setEngine();
    }

    /**
     * Returns the engine currently being utilized
     *
     * @see self::_setEngine()
     * @access public
     */
    function getEngine()
    {
        return $this->engine;
    }

    /**
     * Sets the engine as appropriate
     *
     * @see self::__construct()
     * @access private
     */
    function _setEngine()
    {
        $this->engine = null;

        $candidateEngines = array(
            $this->preferredEngine,
            self::ENGINE_OPENSSL,
            self::ENGINE_MCRYPT
        );
        foreach ($candidateEngines as $engine) {
            if ($this->isValidEngine($engine)) {
                $this->engine = $engine;
                break;
            }
        }
        if (!$this->engine) {
            $this->engine = self::ENGINE_INTERNAL;
        }

        if ($this->engine != self::ENGINE_MCRYPT && $this->enmcrypt) {
            // Closing the current mcrypt resource(s). _mcryptSetup() will, if needed,
            // (re)open them with the module named in $this->cipher_name_mcrypt
            @mcrypt_module_close($this->enmcrypt);
            @mcrypt_module_close($this->demcrypt);
            $this->enmcrypt = null;
            $this->demcrypt = null;

            if ($this->ecb) {
                @mcrypt_module_close($this->ecb);
                $this->ecb = null;
            }
        }

        $this->changed = true;
    }

    /**
     * Encrypts a block
     *
     * Note: Must be extended by the child \phpseclib\Crypt\* class
     *
     * @access private
     * @param string $in
     * @return string
     */
    abstract function _encryptBlock($in);

    /**
     * Decrypts a block
     *
     * Note: Must be extended by the child \phpseclib\Crypt\* class
     *
     * @access private
     * @param string $in
     * @return string
     */
    abstract function _decryptBlock($in);

    /**
     * Setup the key (expansion)
     *
     * Only used if $engine == self::ENGINE_INTERNAL
     *
     * Note: Must extend by the child \phpseclib\Crypt\* class
     *
     * @see self::_setup()
     * @access private
     */
    abstract function _setupKey();

    /**
     * Setup the self::ENGINE_INTERNAL $engine
     *
     * (re)init, if necessary, the internal cipher $engine and flush all $buffers
     * Used (only) if $engine == self::ENGINE_INTERNAL
     *
     * _setup() will be called each time if $changed === true
     * typically this happens when using one or more of following public methods:
     *
     * - setKey()
     *
     * - setIV()
     *
     * - disableContinuousBuffer()
     *
     * - First run of encrypt() / decrypt() with no init-settings
     *
     * @see self::setKey()
     * @see self::setIV()
     * @see self::disableContinuousBuffer()
     * @access private
     * @internal _setup() is always called before en/decryption.
     * @internal Could, but not must, extend by the child Crypt_* class
     */
    function _setup()
    {
        $this->_clearBuffers();
        $this->_setupKey();

        if ($this->use_inline_crypt) {
            $this->_setupInlineCrypt();
        }
    }

    /**
     * Setup the self::ENGINE_MCRYPT $engine
     *
     * (re)init, if necessary, the (ext)mcrypt resources and flush all $buffers
     * Used (only) if $engine = self::ENGINE_MCRYPT
     *
     * _setupMcrypt() will be called each time if $changed === true
     * typically this happens when using one or more of following public methods:
     *
     * - setKey()
     *
     * - setIV()
     *
     * - disableContinuousBuffer()
     *
     * - First run of encrypt() / decrypt()
     *
     * @see self::setKey()
     * @see self::setIV()
     * @see self::disableContinuousBuffer()
     * @access private
     * @internal Could, but not must, extend by the child Crypt_* class
     */
    function _setupMcrypt()
    {
        $this->_clearBuffers();
        $this->enchanged = $this->dechanged = true;

        if (!isset($this->enmcrypt)) {
            static $mcrypt_modes = array(
                self::MODE_CTR    => 'ctr',
                self::MODE_ECB    => MCRYPT_MODE_ECB,
                self::MODE_CBC    => MCRYPT_MODE_CBC,
                self::MODE_CFB    => 'ncfb',
                self::MODE_CFB8   => MCRYPT_MODE_CFB,
                self::MODE_OFB    => MCRYPT_MODE_NOFB,
                self::MODE_STREAM => MCRYPT_MODE_STREAM,
            );

            $this->demcrypt = @mcrypt_module_open($this->cipher_name_mcrypt, '', $mcrypt_modes[$this->mode], '');
            $this->enmcrypt = @mcrypt_module_open($this->cipher_name_mcrypt, '', $mcrypt_modes[$this->mode], '');

            // we need the $ecb mcrypt resource (only) in MODE_CFB with enableContinuousBuffer()
            // to workaround mcrypt's broken ncfb implementation in buffered mode
            // see: {@link http://phpseclib.sourceforge.net/cfb-demo.phps}
            if ($this->mode == self::MODE_CFB) {
                $this->ecb = @mcrypt_module_open($this->cipher_name_mcrypt, '', MCRYPT_MODE_ECB, '');
            }
        } // else should mcrypt_generic_deinit be called?

        if ($this->mode == self::MODE_CFB) {
            @mcrypt_generic_init($this->ecb, $this->key, str_repeat("\0", $this->block_size));
        }
    }

    /**
     * Pads a string
     *
     * Pads a string using the RSA PKCS padding standards so that its length is a multiple of the blocksize.
     * $this->block_size - (strlen($text) % $this->block_size) bytes are added, each of which is equal to
     * chr($this->block_size - (strlen($text) % $this->block_size)
     *
     * If padding is disabled and $text is not a multiple of the blocksize, the string will be padded regardless
     * and padding will, hence forth, be enabled.
     *
     * @see self::_unpad()
     * @param string $text
     * @access private
     * @return string
     */
    function _pad($text)
    {
        $length = strlen($text);

        if (!$this->padding) {
            if ($length % $this->block_size == 0) {
                return $text;
            } else {
                user_error("The plaintext's length ($length) is not a multiple of the block size ({$this->block_size})");
                $this->padding = true;
            }
        }

        $pad = $this->block_size - ($length % $this->block_size);

        return str_pad($text, $length + $pad, chr($pad));
    }

    /**
     * Unpads a string.
     *
     * If padding is enabled and the reported padding length is invalid the encryption key will be assumed to be wrong
     * and false will be returned.
     *
     * @see self::_pad()
     * @param string $text
     * @access private
     * @return string
     */
    function _unpad($text)
    {
        if (!$this->padding) {
            return $text;
        }

        $length = ord($text[strlen($text) - 1]);

        if (!$length || $length > $this->block_size) {
            return false;
        }

        return substr($text, 0, -$length);
    }

    /**
     * Clears internal buffers
     *
     * Clearing/resetting the internal buffers is done everytime
     * after disableContinuousBuffer() or on cipher $engine (re)init
     * ie after setKey() or setIV()
     *
     * @access public
     * @internal Could, but not must, extend by the child Crypt_* class
     */
    function _clearBuffers()
    {
        $this->enbuffer = $this->debuffer = array('ciphertext' => '', 'xor' => '', 'pos' => 0, 'enmcrypt_init' => true);

        // mcrypt's handling of invalid's $iv:
        // $this->encryptIV = $this->decryptIV = strlen($this->iv) == $this->block_size ? $this->iv : str_repeat("\0", $this->block_size);
        $this->encryptIV = $this->decryptIV = str_pad(substr($this->iv, 0, $this->block_size), $this->block_size, "\0");

        if (!$this->skip_key_adjustment) {
            $this->key = str_pad(substr($this->key, 0, $this->key_length), $this->key_length, "\0");
        }
    }

    /**
     * String Shift
     *
     * Inspired by array_shift
     *
     * @param string $string
     * @param int $index
     * @access private
     * @return string
     */
    function _string_shift(&$string, $index = 1)
    {
        $substr = substr($string, 0, $index);
        $string = substr($string, $index);
        return $substr;
    }

    /**
     * String Pop
     *
     * Inspired by array_pop
     *
     * @param string $string
     * @param int $index
     * @access private
     * @return string
     */
    function _string_pop(&$string, $index = 1)
    {
        $substr = substr($string, -$index);
        $string = substr($string, 0, -$index);
        return $substr;
    }

    /**
     * Increment the current string
     *
     * @see self::decrypt()
     * @see self::encrypt()
     * @param string $var
     * @access private
     */
    function _increment_str(&$var)
    {
        for ($i = 4; $i <= strlen($var); $i+= 4) {
            $temp = substr($var, -$i, 4);
            switch ($temp) {
                case "\xFF\xFF\xFF\xFF":
                    $var = substr_replace($var, "\x00\x00\x00\x00", -$i, 4);
                    break;
                case "\x7F\xFF\xFF\xFF":
                    $var = substr_replace($var, "\x80\x00\x00\x00", -$i, 4);
                    return;
                default:
                    $temp = unpack('Nnum', $temp);
                    $var = substr_replace($var, pack('N', $temp['num'] + 1), -$i, 4);
                    return;
            }
        }

        $remainder = strlen($var) % 4;

        if ($remainder == 0) {
            return;
        }

        $temp = unpack('Nnum', str_pad(substr($var, 0, $remainder), 4, "\0", STR_PAD_LEFT));
        $temp = substr(pack('N', $temp['num'] + 1), -$remainder);
        $var = substr_replace($var, $temp, 0, $remainder);
    }

    /**
     * Setup the performance-optimized function for de/encrypt()
     *
     * Stores the created (or existing) callback function-name
     * in $this->inline_crypt
     *
     * Internally for phpseclib developers:
     *
     *     _setupInlineCrypt() would be called only if:
     *
     *     - $engine == self::ENGINE_INTERNAL and
     *
     *     - $use_inline_crypt === true
     *
     *     - each time on _setup(), after(!) _setupKey()
     *
     *
     *     This ensures that _setupInlineCrypt() has always a
     *     full ready2go initializated internal cipher $engine state
     *     where, for example, the keys allready expanded,
     *     keys/block_size calculated and such.
     *
     *     It is, each time if called, the responsibility of _setupInlineCrypt():
     *
     *     - to set $this->inline_crypt to a valid and fully working callback function
     *       as a (faster) replacement for encrypt() / decrypt()
     *
     *     - NOT to create unlimited callback functions (for memory reasons!)
     *       no matter how often _setupInlineCrypt() would be called. At some
     *       point of amount they must be generic re-useable.
     *
     *     - the code of _setupInlineCrypt() it self,
     *       and the generated callback code,
     *       must be, in following order:
     *       - 100% safe
     *       - 100% compatible to encrypt()/decrypt()
     *       - using only php5+ features/lang-constructs/php-extensions if
     *         compatibility (down to php4) or fallback is provided
     *       - readable/maintainable/understandable/commented and... not-cryptic-styled-code :-)
     *       - >= 10% faster than encrypt()/decrypt() [which is, by the way,
     *         the reason for the existence of _setupInlineCrypt() :-)]
     *       - memory-nice
     *       - short (as good as possible)
     *
     * Note: - _setupInlineCrypt() is using _createInlineCryptFunction() to create the full callback function code.
     *       - In case of using inline crypting, _setupInlineCrypt() must extend by the child \phpseclib\Crypt\* class.
     *       - The following variable names are reserved:
     *         - $_*  (all variable names prefixed with an underscore)
     *         - $self (object reference to it self. Do not use $this, but $self instead)
     *         - $in (the content of $in has to en/decrypt by the generated code)
     *       - The callback function should not use the 'return' statement, but en/decrypt'ing the content of $in only
     *
     *
     * @see self::_setup()
     * @see self::_createInlineCryptFunction()
     * @see self::encrypt()
     * @see self::decrypt()
     * @access private
     * @internal If a Crypt_* class providing inline crypting it must extend _setupInlineCrypt()
     */
    function _setupInlineCrypt()
    {
        // If, for any reason, an extending \phpseclib\Crypt\Base() \phpseclib\Crypt\* class
        // not using inline crypting then it must be ensured that: $this->use_inline_crypt = false
        // ie in the class var declaration of $use_inline_crypt in general for the \phpseclib\Crypt\* class,
        // in the constructor at object instance-time
        // or, if it's runtime-specific, at runtime

        $this->use_inline_crypt = false;
    }

    /**
     * Creates the performance-optimized function for en/decrypt()
     *
     * Internally for phpseclib developers:
     *
     *    _createInlineCryptFunction():
     *
     *    - merge the $cipher_code [setup'ed by _setupInlineCrypt()]
     *      with the current [$this->]mode of operation code
     *
     *    - create the $inline function, which called by encrypt() / decrypt()
     *      as its replacement to speed up the en/decryption operations.
     *
     *    - return the name of the created $inline callback function
     *
     *    - used to speed up en/decryption
     *
     *
     *
     *    The main reason why can speed up things [up to 50%] this way are:
     *
     *    - using variables more effective then regular.
     *      (ie no use of expensive arrays but integers $k_0, $k_1 ...
     *      or even, for example, the pure $key[] values hardcoded)
     *
     *    - avoiding 1000's of function calls of ie _encryptBlock()
     *      but inlining the crypt operations.
     *      in the mode of operation for() loop.
     *
     *    - full loop unroll the (sometimes key-dependent) rounds
     *      avoiding this way ++$i counters and runtime-if's etc...
     *
     *    The basic code architectur of the generated $inline en/decrypt()
     *    lambda function, in pseudo php, is:
     *
     *    <code>
     *    +----------------------------------------------------------------------------------------------+
     *    | callback $inline = create_function:                                                          |
     *    | lambda_function_0001_crypt_ECB($action, $text)                                               |
     *    | {                                                                                            |
     *    |     INSERT PHP CODE OF:                                                                      |
     *    |     $cipher_code['init_crypt'];                  // general init code.                       |
     *    |                                                  // ie: $sbox'es declarations used for       |
     *    |                                                  //     encrypt and decrypt'ing.             |
     *    |                                                                                              |
     *    |     switch ($action) {                                                                       |
     *    |         case 'encrypt':                                                                      |
     *    |             INSERT PHP CODE OF:                                                              |
     *    |             $cipher_code['init_encrypt'];       // encrypt sepcific init code.               |
     *    |                                                    ie: specified $key or $box                |
     *    |                                                        declarations for encrypt'ing.         |
     *    |                                                                                              |
     *    |             foreach ($ciphertext) {                                                          |
     *    |                 $in = $block_size of $ciphertext;                                            |
     *    |                                                                                              |
     *    |                 INSERT PHP CODE OF:                                                          |
     *    |                 $cipher_code['encrypt_block'];  // encrypt's (string) $in, which is always:  |
     *    |                                                 // strlen($in) == $this->block_size          |
     *    |                                                 // here comes the cipher algorithm in action |
     *    |                                                 // for encryption.                           |
     *    |                                                 // $cipher_code['encrypt_block'] has to      |
     *    |                                                 // encrypt the content of the $in variable   |
     *    |                                                                                              |
     *    |                 $plaintext .= $in;                                                           |
     *    |             }                                                                                |
     *    |             return $plaintext;                                                               |
     *    |                                                                                              |
     *    |         case 'decrypt':                                                                      |
     *    |             INSERT PHP CODE OF:                                                              |
     *    |             $cipher_code['init_decrypt'];       // decrypt sepcific init code                |
     *    |                                                    ie: specified $key or $box                |
     *    |                                                        declarations for decrypt'ing.         |
     *    |             foreach ($plaintext) {                                                           |
     *    |                 $in = $block_size of $plaintext;                                             |
     *    |                                                                                              |
     *    |                 INSERT PHP CODE OF:                                                          |
     *    |                 $cipher_code['decrypt_block'];  // decrypt's (string) $in, which is always   |
     *    |                                                 // strlen($in) == $this->block_size          |
     *    |                                                 // here comes the cipher algorithm in action |
     *    |                                                 // for decryption.                           |
     *    |                                                 // $cipher_code['decrypt_block'] has to      |
     *    |                                                 // decrypt the content of the $in variable   |
     *    |                 $ciphertext .= $in;                                                          |
     *    |             }                                                                                |
     *    |             return $ciphertext;                                                              |
     *    |     }                                                                                        |
     *    | }                                                                                            |
     *    +----------------------------------------------------------------------------------------------+
     *    </code>
     *
     *    See also the \phpseclib\Crypt\*::_setupInlineCrypt()'s for
     *    productive inline $cipher_code's how they works.
     *
     *    Structure of:
     *    <code>
     *    $cipher_code = array(
     *        'init_crypt'    => (string) '', // optional
     *        'init_encrypt'  => (string) '', // optional
     *        'init_decrypt'  => (string) '', // optional
     *        'encrypt_block' => (string) '', // required
     *        'decrypt_block' => (string) ''  // required
     *    );
     *    </code>
     *
     * @see self::_setupInlineCrypt()
     * @see self::encrypt()
     * @see self::decrypt()
     * @param array $cipher_code
     * @access private
     * @return string (the name of the created callback function)
     */
    function _createInlineCryptFunction($cipher_code)
    {
        $block_size = $this->block_size;

        // optional
        $init_crypt    = isset($cipher_code['init_crypt'])    ? $cipher_code['init_crypt']    : '';
        $init_encrypt  = isset($cipher_code['init_encrypt'])  ? $cipher_code['init_encrypt']  : '';
        $init_decrypt  = isset($cipher_code['init_decrypt'])  ? $cipher_code['init_decrypt']  : '';
        // required
        $encrypt_block = $cipher_code['encrypt_block'];
        $decrypt_block = $cipher_code['decrypt_block'];

        // Generating mode of operation inline code,
        // merged with the $cipher_code algorithm
        // for encrypt- and decryption.
        switch ($this->mode) {
            case self::MODE_ECB:
                $encrypt = $init_encrypt . '
                    $_ciphertext = "";
                    $_plaintext_len = strlen($_text);

                    for ($_i = 0; $_i < $_plaintext_len; $_i+= '.$block_size.') {
                        $in = substr($_text, $_i, '.$block_size.');
                        '.$encrypt_block.'
                        $_ciphertext.= $in;
                    }

                    return $_ciphertext;
                    ';

                $decrypt = $init_decrypt . '
                    $_plaintext = "";
                    $_text = str_pad($_text, strlen($_text) + ('.$block_size.' - strlen($_text) % '.$block_size.') % '.$block_size.', chr(0));
                    $_ciphertext_len = strlen($_text);

                    for ($_i = 0; $_i < $_ciphertext_len; $_i+= '.$block_size.') {
                        $in = substr($_text, $_i, '.$block_size.');
                        '.$decrypt_block.'
                        $_plaintext.= $in;
                    }

                    return $self->_unpad($_plaintext);
                    ';
                break;
            case self::MODE_CTR:
                $encrypt = $init_encrypt . '
                    $_ciphertext = "";
                    $_plaintext_len = strlen($_text);
                    $_xor = $self->encryptIV;
                    $_buffer = &$self->enbuffer;
                    if (strlen($_buffer["ciphertext"])) {
                        for ($_i = 0; $_i < $_plaintext_len; $_i+= '.$block_size.') {
                            $_block = substr($_text, $_i, '.$block_size.');
                            if (strlen($_block) > strlen($_buffer["ciphertext"])) {
                                $in = $_xor;
                                '.$encrypt_block.'
                                $self->_increment_str($_xor);
                                $_buffer["ciphertext"].= $in;
                            }
                            $_key = $self->_string_shift($_buffer["ciphertext"], '.$block_size.');
                            $_ciphertext.= $_block ^ $_key;
                        }
                    } else {
                        for ($_i = 0; $_i < $_plaintext_len; $_i+= '.$block_size.') {
                            $_block = substr($_text, $_i, '.$block_size.');
                            $in = $_xor;
                            '.$encrypt_block.'
                            $self->_increment_str($_xor);
                            $_key = $in;
                            $_ciphertext.= $_block ^ $_key;
                        }
                    }
                    if ($self->continuousBuffer) {
                        $self->encryptIV = $_xor;
                        if ($_start = $_plaintext_len % '.$block_size.') {
                            $_buffer["ciphertext"] = substr($_key, $_start) . $_buffer["ciphertext"];
                        }
                    }

                    return $_ciphertext;
                ';

                $decrypt = $init_encrypt . '
                    $_plaintext = "";
                    $_ciphertext_len = strlen($_text);
                    $_xor = $self->decryptIV;
                    $_buffer = &$self->debuffer;

                    if (strlen($_buffer["ciphertext"])) {
                        for ($_i = 0; $_i < $_ciphertext_len; $_i+= '.$block_size.') {
                            $_block = substr($_text, $_i, '.$block_size.');
                            if (strlen($_block) > strlen($_buffer["ciphertext"])) {
                                $in = $_xor;
                                '.$encrypt_block.'
                                $self->_increment_str($_xor);
                                $_buffer["ciphertext"].= $in;
                            }
                            $_key = $self->_string_shift($_buffer["ciphertext"], '.$block_size.');
                            $_plaintext.= $_block ^ $_key;
                        }
                    } else {
                        for ($_i = 0; $_i < $_ciphertext_len; $_i+= '.$block_size.') {
                            $_block = substr($_text, $_i, '.$block_size.');
                            $in = $_xor;
                            '.$encrypt_block.'
                            $self->_increment_str($_xor);
                            $_key = $in;
                            $_plaintext.= $_block ^ $_key;
                        }
                    }
                    if ($self->continuousBuffer) {
                        $self->decryptIV = $_xor;
                        if ($_start = $_ciphertext_len % '.$block_size.') {
                            $_buffer["ciphertext"] = substr($_key, $_start) . $_buffer["ciphertext"];
                        }
                    }

                    return $_plaintext;
                    ';
                break;
            case self::MODE_CFB:
                $encrypt = $init_encrypt . '
                    $_ciphertext = "";
                    $_buffer = &$self->enbuffer;

                    if ($self->continuousBuffer) {
                        $_iv = &$self->encryptIV;
                        $_pos = &$_buffer["pos"];
                    } else {
                        $_iv = $self->encryptIV;
                        $_pos = 0;
                    }
                    $_len = strlen($_text);
                    $_i = 0;
                    if ($_pos) {
                        $_orig_pos = $_pos;
                        $_max = '.$block_size.' - $_pos;
                        if ($_len >= $_max) {
                            $_i = $_max;
                            $_len-= $_max;
                            $_pos = 0;
                        } else {
                            $_i = $_len;
                            $_pos+= $_len;
                            $_len = 0;
                        }
                        $_ciphertext = substr($_iv, $_orig_pos) ^ $_text;
                        $_iv = substr_replace($_iv, $_ciphertext, $_orig_pos, $_i);
                    }
                    while ($_len >= '.$block_size.') {
                        $in = $_iv;
                        '.$encrypt_block.';
                        $_iv = $in ^ substr($_text, $_i, '.$block_size.');
                        $_ciphertext.= $_iv;
                        $_len-= '.$block_size.';
                        $_i+= '.$block_size.';
                    }
                    if ($_len) {
                        $in = $_iv;
                        '.$encrypt_block.'
                        $_iv = $in;
                        $_block = $_iv ^ substr($_text, $_i);
                        $_iv = substr_replace($_iv, $_block, 0, $_len);
                        $_ciphertext.= $_block;
                        $_pos = $_len;
                    }
                    return $_ciphertext;
                ';

                $decrypt = $init_encrypt . '
                    $_plaintext = "";
                    $_buffer = &$self->debuffer;

                    if ($self->continuousBuffer) {
                        $_iv = &$self->decryptIV;
                        $_pos = &$_buffer["pos"];
                    } else {
                        $_iv = $self->decryptIV;
                        $_pos = 0;
                    }
                    $_len = strlen($_text);
                    $_i = 0;
                    if ($_pos) {
                        $_orig_pos = $_pos;
                        $_max = '.$block_size.' - $_pos;
                        if ($_len >= $_max) {
                            $_i = $_max;
                            $_len-= $_max;
                            $_pos = 0;
                        } else {
                            $_i = $_len;
                            $_pos+= $_len;
                            $_len = 0;
                        }
                        $_plaintext = substr($_iv, $_orig_pos) ^ $_text;
                        $_iv = substr_replace($_iv, substr($_text, 0, $_i), $_orig_pos, $_i);
                    }
                    while ($_len >= '.$block_size.') {
                        $in = $_iv;
                        '.$encrypt_block.'
                        $_iv = $in;
                        $cb = substr($_text, $_i, '.$block_size.');
                        $_plaintext.= $_iv ^ $cb;
                        $_iv = $cb;
                        $_len-= '.$block_size.';
                        $_i+= '.$block_size.';
                    }
                    if ($_len) {
                        $in = $_iv;
                        '.$encrypt_block.'
                        $_iv = $in;
                        $_plaintext.= $_iv ^ substr($_text, $_i);
                        $_iv = substr_replace($_iv, substr($_text, $_i), 0, $_len);
                        $_pos = $_len;
                    }

                    return $_plaintext;
                    ';
                break;
            case self::MODE_CFB8:
                $encrypt = $init_encrypt . '
                    $_ciphertext = "";
                    $_len = strlen($_text);
                    $_iv = $self->encryptIV;

                    for ($_i = 0; $_i < $_len; ++$_i) {
                        $in = $_iv;
                        '.$encrypt_block.'
                        $_ciphertext .= ($_c = $_text[$_i] ^ $in);
                        $_iv = substr($_iv, 1) . $_c;
                    }

                    if ($self->continuousBuffer) {
                        if ($_len >= '.$block_size.') {
                            $self->encryptIV = substr($_ciphertext, -'.$block_size.');
                        } else {
                            $self->encryptIV = substr($self->encryptIV, $_len - '.$block_size.') . substr($_ciphertext, -$_len);
                        }
                    }

                    return $_ciphertext;
                    ';
                $decrypt = $init_encrypt . '
                    $_plaintext = "";
                    $_len = strlen($_text);
                    $_iv = $self->decryptIV;

                    for ($_i = 0; $_i < $_len; ++$_i) {
                        $in = $_iv;
                        '.$encrypt_block.'
                        $_plaintext .= $_text[$_i] ^ $in;
                        $_iv = substr($_iv, 1) . $_text[$_i];
                    }

                    if ($self->continuousBuffer) {
                        if ($_len >= '.$block_size.') {
                            $self->decryptIV = substr($_text, -'.$block_size.');
                        } else {
                            $self->decryptIV = substr($self->decryptIV, $_len - '.$block_size.') . substr($_text, -$_len);
                        }
                    }

                    return $_plaintext;
                    ';
                break;
            case self::MODE_OFB:
                $encrypt = $init_encrypt . '
                    $_ciphertext = "";
                    $_plaintext_len = strlen($_text);
                    $_xor = $self->encryptIV;
                    $_buffer = &$self->enbuffer;

                    if (strlen($_buffer["xor"])) {
                        for ($_i = 0; $_i < $_plaintext_len; $_i+= '.$block_size.') {
                            $_block = substr($_text, $_i, '.$block_size.');
                            if (strlen($_block) > strlen($_buffer["xor"])) {
                                $in = $_xor;
                                '.$encrypt_block.'
                                $_xor = $in;
                                $_buffer["xor"].= $_xor;
                            }
                            $_key = $self->_string_shift($_buffer["xor"], '.$block_size.');
                            $_ciphertext.= $_block ^ $_key;
                        }
                    } else {
                        for ($_i = 0; $_i < $_plaintext_len; $_i+= '.$block_size.') {
                            $in = $_xor;
                            '.$encrypt_block.'
                            $_xor = $in;
                            $_ciphertext.= substr($_text, $_i, '.$block_size.') ^ $_xor;
                        }
                        $_key = $_xor;
                    }
                    if ($self->continuousBuffer) {
                        $self->encryptIV = $_xor;
                        if ($_start = $_plaintext_len % '.$block_size.') {
                             $_buffer["xor"] = substr($_key, $_start) . $_buffer["xor"];
                        }
                    }
                    return $_ciphertext;
                    ';

                $decrypt = $init_encrypt . '
                    $_plaintext = "";
                    $_ciphertext_len = strlen($_text);
                    $_xor = $self->decryptIV;
                    $_buffer = &$self->debuffer;

                    if (strlen($_buffer["xor"])) {
                        for ($_i = 0; $_i < $_ciphertext_len; $_i+= '.$block_size.') {
                            $_block = substr($_text, $_i, '.$block_size.');
                            if (strlen($_block) > strlen($_buffer["xor"])) {
                                $in = $_xor;
                                '.$encrypt_block.'
                                $_xor = $in;
                                $_buffer["xor"].= $_xor;
                            }
                            $_key = $self->_string_shift($_buffer["xor"], '.$block_size.');
                            $_plaintext.= $_block ^ $_key;
                        }
                    } else {
                        for ($_i = 0; $_i < $_ciphertext_len; $_i+= '.$block_size.') {
                            $in = $_xor;
                            '.$encrypt_block.'
                            $_xor = $in;
                            $_plaintext.= substr($_text, $_i, '.$block_size.') ^ $_xor;
                        }
                        $_key = $_xor;
                    }
                    if ($self->continuousBuffer) {
                        $self->decryptIV = $_xor;
                        if ($_start = $_ciphertext_len % '.$block_size.') {
                             $_buffer["xor"] = substr($_key, $_start) . $_buffer["xor"];
                        }
                    }
                    return $_plaintext;
                    ';
                break;
            case self::MODE_STREAM:
                $encrypt = $init_encrypt . '
                    $_ciphertext = "";
                    '.$encrypt_block.'
                    return $_ciphertext;
                    ';
                $decrypt = $init_decrypt . '
                    $_plaintext = "";
                    '.$decrypt_block.'
                    return $_plaintext;
                    ';
                break;
            // case self::MODE_CBC:
            default:
                $encrypt = $init_encrypt . '
                    $_ciphertext = "";
                    $_plaintext_len = strlen($_text);

                    $in = $self->encryptIV;

                    for ($_i = 0; $_i < $_plaintext_len; $_i+= '.$block_size.') {
                        $in = substr($_text, $_i, '.$block_size.') ^ $in;
                        '.$encrypt_block.'
                        $_ciphertext.= $in;
                    }

                    if ($self->continuousBuffer) {
                        $self->encryptIV = $in;
                    }

                    return $_ciphertext;
                    ';

                $decrypt = $init_decrypt . '
                    $_plaintext = "";
                    $_text = str_pad($_text, strlen($_text) + ('.$block_size.' - strlen($_text) % '.$block_size.') % '.$block_size.', chr(0));
                    $_ciphertext_len = strlen($_text);

                    $_iv = $self->decryptIV;

                    for ($_i = 0; $_i < $_ciphertext_len; $_i+= '.$block_size.') {
                        $in = $_block = substr($_text, $_i, '.$block_size.');
                        '.$decrypt_block.'
                        $_plaintext.= $in ^ $_iv;
                        $_iv = $_block;
                    }

                    if ($self->continuousBuffer) {
                        $self->decryptIV = $_iv;
                    }

                    return $self->_unpad($_plaintext);
                    ';
                break;
        }

        // Create the $inline function and return its name as string. Ready to run!
        if (version_compare(PHP_VERSION, '5.3.0') >= 0) {
            eval('$func = function ($_action, &$self, $_text) { ' . $init_crypt . 'if ($_action == "encrypt") { ' . $encrypt . ' } else { ' . $decrypt . ' } };');
            return $func;
        }

        return create_function('$_action, &$self, $_text', $init_crypt . 'if ($_action == "encrypt") { ' . $encrypt . ' } else { ' . $decrypt . ' }');
    }

    /**
     * Holds the lambda_functions table (classwide)
     *
     * Each name of the lambda function, created from
     * _setupInlineCrypt() && _createInlineCryptFunction()
     * is stored, classwide (!), here for reusing.
     *
     * The string-based index of $function is a classwide
     * unique value representing, at least, the $mode of
     * operation (or more... depends of the optimizing level)
     * for which $mode the lambda function was created.
     *
     * @access private
     * @return array &$functions
     */
    function &_getLambdaFunctions()
    {
        static $functions = array();
        return $functions;
    }

    /**
     * Generates a digest from $bytes
     *
     * @see self::_setupInlineCrypt()
     * @access private
     * @param $bytes
     * @return string
     */
    function _hashInlineCryptFunction($bytes)
    {
        if (!isset(self::$WHIRLPOOL_AVAILABLE)) {
            self::$WHIRLPOOL_AVAILABLE = extension_loaded('hash') && in_array('whirlpool', hash_algos());
        }

        $result = '';
        $hash = $bytes;

        switch (true) {
            case self::$WHIRLPOOL_AVAILABLE:
                foreach (str_split($bytes, 64) as $t) {
                    $hash = hash('whirlpool', $hash, true);
                    $result .= $t ^ $hash;
                }
                return $result . hash('whirlpool', $hash, true);
            default:
                $len = strlen($bytes);
                for ($i = 0; $i < $len; $i+=20) {
                    $t = substr($bytes, $i, 20);
                    $hash = pack('H*', sha1($hash));
                    $result .= $t ^ $hash;
                }
                return $result . pack('H*', sha1($hash));
        }
    }

    /**
     * Convert float to int
     *
     * On ARM CPUs converting floats to ints doesn't always work
     *
     * @access private
     * @param string $x
     * @return int
     */
    function safe_intval($x)
    {
        switch (true) {
            case is_int($x):
            // PHP 5.3, per http://php.net/releases/5_3_0.php, introduced "more consistent float rounding"
            case (php_uname('m') & "\xDF\xDF\xDF") != 'ARM':
                return $x;
        }
        return (fmod($x, 0x80000000) & 0x7FFFFFFF) |
            ((fmod(floor($x / 0x80000000), 2) & 1) << 31);
    }

    /**
     * eval()'able string for in-line float to int
     *
     * @access private
     * @return string
     */
    function safe_intval_inline()
    {
        switch (true) {
            case defined('PHP_INT_SIZE') && PHP_INT_SIZE == 8:
            case (php_uname('m') & "\xDF\xDF\xDF") != 'ARM':
                return '%s';
                break;
            default:
                $safeint = '(is_int($temp = %s) ? $temp : (fmod($temp, 0x80000000) & 0x7FFFFFFF) | ';
                return $safeint . '((fmod(floor($temp / 0x80000000), 2) & 1) << 31))';
        }
    }
}<|MERGE_RESOLUTION|>--- conflicted
+++ resolved
@@ -620,7 +620,7 @@
                 $count = isset($func_args[4]) ? $func_args[4] : 1000;
 
                 // Keylength
-                if (isset($func_args[5]) && $func_args[5] > 0) {
+                if (isset($func_args[5])) {
                     $dkLen = $func_args[5];
                 } else {
                     $dkLen = $method == 'pbkdf1' ? 2 * $this->key_length : $this->key_length;
@@ -649,16 +649,10 @@
                     case !function_exists('hash_algos'):
                     case !in_array($hash, hash_algos()):
                         $i = 1;
-                        $hmac = new Crypt_Hash();
+                        $hmac = new Hash();
                         $hmac->setHash($hash);
                         $hmac->setKey($password);
                         while (strlen($key) < $dkLen) {
-<<<<<<< HEAD
-                            $hmac = new Hash();
-                            $hmac->setHash($hash);
-                            $hmac->setKey($password);
-=======
->>>>>>> 04863566
                             $f = $u = $hmac->hash($salt . pack('N', $i++));
                             for ($j = 2; $j <= $count; ++$j) {
                                 $u = $hmac->hash($u);
