--- conflicted
+++ resolved
@@ -1010,13 +1010,8 @@
      */
     function decrypt($ciphertext)
     {
-<<<<<<< HEAD
-        if ($this->paddable) {
-            throw new \LengthException('The ciphertext length (' . strlen($ciphertext) . ') needs to be a multiple of the block size (' . $this->block_length . ')');
-=======
         if ($this->paddable && strlen($ciphertext) % $this->block_size) {
             throw new \LengthException('The ciphertext length (' . strlen($ciphertext) . ') needs to be a multiple of the block size (' . $this->block_size . ')');
->>>>>>> fa88ed5f
         }
 
         if ($this->engine === self::ENGINE_OPENSSL) {
