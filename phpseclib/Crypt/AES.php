<?php

/**
 * Pure-PHP implementation of AES.
 *
 * Uses mcrypt, if available/possible, and an internal implementation, otherwise.
 *
 * PHP version 5
 *
 * NOTE: Since AES.php is (for compatibility and phpseclib-historical reasons) virtually
 * just a wrapper to Rijndael.php you may consider using Rijndael.php instead of
 * to save one include_once().
 *
<<<<<<< HEAD
 * If {@link \phpseclib\Crypt\AES::setKeyLength() setKeyLength()} isn't called, it'll be calculated from
 * {@link \phpseclib\Crypt\AES::setKey() setKey()}.  ie. if the key is 128-bits, the key length will be 128-bits.  If it's 136-bits
 * it'll be null-padded to 192-bits and 192 bits will be the key length until {@link \phpseclib\Crypt\AES::setKey() setKey()}
 * is called, again, at which point, it'll be recalculated.
 *
 * Since \phpseclib\Crypt\AES extends \phpseclib\Crypt\Rijndael, some functions are available to be called that, in the context of AES, don't
 * make a whole lot of sense.  {@link \phpseclib\Crypt\AES::setBlockLength() setBlockLength()}, for instance.  Calling that function,
=======
 * If {@link self::setKeyLength() setKeyLength()} isn't called, it'll be calculated from
 * {@link self::setKey() setKey()}.  ie. if the key is 128-bits, the key length will be 128-bits.  If it's 136-bits
 * it'll be null-padded to 192-bits and 192 bits will be the key length until {@link self::setKey() setKey()}
 * is called, again, at which point, it'll be recalculated.
 *
 * Since Crypt_AES extends Crypt_Rijndael, some functions are available to be called that, in the context of AES, don't
 * make a whole lot of sense.  {@link self::setBlockLength() setBlockLength()}, for instance.  Calling that function,
>>>>>>> 2048a49a
 * however possible, won't do anything (AES has a fixed block length whereas Rijndael has a variable one).
 *
 * Here's a short example of how to use this library:
 * <code>
 * <?php
 *    include 'vendor/autoload.php';
 *
 *    $aes = new \phpseclib\Crypt\AES();
 *
 *    $aes->setKey('abcdefghijklmnop');
 *
 *    $size = 10 * 1024;
 *    $plaintext = '';
 *    for ($i = 0; $i < $size; $i++) {
 *        $plaintext.= 'a';
 *    }
 *
 *    echo $aes->decrypt($aes->encrypt($plaintext));
 * ?>
 * </code>
 *
 * @category  Crypt
 * @package   AES
 * @author    Jim Wigginton <terrafrost@php.net>
 * @copyright 2008 Jim Wigginton
 * @license   http://www.opensource.org/licenses/mit-license.html  MIT License
 * @link      http://phpseclib.sourceforge.net
 */

namespace phpseclib\Crypt;

<<<<<<< HEAD
use phpseclib\Crypt\Rijndael;
=======
/**#@+
 * @access public
 * @see self::encrypt()
 * @see self::decrypt()
 */
/**
 * Encrypt / decrypt using the Counter mode.
 *
 * Set to -1 since that's what Crypt/Random.php uses to index the CTR mode.
 *
 * @link http://en.wikipedia.org/wiki/Block_cipher_modes_of_operation#Counter_.28CTR.29
 */
define('CRYPT_AES_MODE_CTR', CRYPT_MODE_CTR);
/**
 * Encrypt / decrypt using the Electronic Code Book mode.
 *
 * @link http://en.wikipedia.org/wiki/Block_cipher_modes_of_operation#Electronic_codebook_.28ECB.29
 */
define('CRYPT_AES_MODE_ECB', CRYPT_MODE_ECB);
/**
 * Encrypt / decrypt using the Code Book Chaining mode.
 *
 * @link http://en.wikipedia.org/wiki/Block_cipher_modes_of_operation#Cipher-block_chaining_.28CBC.29
 */
define('CRYPT_AES_MODE_CBC', CRYPT_MODE_CBC);
/**
 * Encrypt / decrypt using the Cipher Feedback mode.
 *
 * @link http://en.wikipedia.org/wiki/Block_cipher_modes_of_operation#Cipher_feedback_.28CFB.29
 */
define('CRYPT_AES_MODE_CFB', CRYPT_MODE_CFB);
/**
 * Encrypt / decrypt using the Cipher Feedback mode.
 *
 * @link http://en.wikipedia.org/wiki/Block_cipher_modes_of_operation#Output_feedback_.28OFB.29
 */
define('CRYPT_AES_MODE_OFB', CRYPT_MODE_OFB);
/**#@-*/
>>>>>>> 2048a49a

/**
 * Pure-PHP implementation of AES.
 *
 * @package AES
 * @author  Jim Wigginton <terrafrost@php.net>
 * @access  public
 */
class AES extends Rijndael
{
    /**
     * Dummy function
     *
     * Since \phpseclib\Crypt\AES extends \phpseclib\Crypt\Rijndael, this function is, technically, available, but it doesn't do anything.
     *
     * @see \phpseclib\Crypt\Rijndael::setBlockLength()
     * @access public
     * @param int $length
     */
    function setBlockLength($length)
    {
        return;
    }

    /**
     * Sets the key length
     *
     * Valid key lengths are 128, 192, and 256.  If the length is less than 128, it will be rounded up to
     * 128.  If the length is greater than 128 and invalid, it will be rounded down to the closest valid amount.
     *
     * @see \phpseclib\Crypt\Rijndael:setKeyLength()
     * @access public
     * @param int $length
     */
    function setKeyLength($length)
    {
        switch ($length) {
            case 160:
                $length = 192;
                break;
            case 224:
                $length = 256;
        }
        parent::setKeyLength($length);
    }

    /**
     * Sets the key.
     *
     * Rijndael supports five different key lengths, AES only supports three.
     *
     * @see \phpseclib\Crypt\Rijndael:setKey()
     * @see setKeyLength()
     * @access public
     * @param string $key
     */
    function setKey($key)
    {
        parent::setKey($key);

        if (!$this->explicit_key_length) {
            $length = strlen($key);
            switch (true) {
                case $length <= 16:
                    $this->key_size = 16;
                    break;
                case $length <= 24:
                    $this->key_size = 24;
                    break;
                default:
                    $this->key_size = 32;
            }
            $this->_setEngine();
        }
    }
}<|MERGE_RESOLUTION|>--- conflicted
+++ resolved
@@ -11,23 +11,13 @@
  * just a wrapper to Rijndael.php you may consider using Rijndael.php instead of
  * to save one include_once().
  *
-<<<<<<< HEAD
- * If {@link \phpseclib\Crypt\AES::setKeyLength() setKeyLength()} isn't called, it'll be calculated from
- * {@link \phpseclib\Crypt\AES::setKey() setKey()}.  ie. if the key is 128-bits, the key length will be 128-bits.  If it's 136-bits
- * it'll be null-padded to 192-bits and 192 bits will be the key length until {@link \phpseclib\Crypt\AES::setKey() setKey()}
- * is called, again, at which point, it'll be recalculated.
- *
- * Since \phpseclib\Crypt\AES extends \phpseclib\Crypt\Rijndael, some functions are available to be called that, in the context of AES, don't
- * make a whole lot of sense.  {@link \phpseclib\Crypt\AES::setBlockLength() setBlockLength()}, for instance.  Calling that function,
-=======
  * If {@link self::setKeyLength() setKeyLength()} isn't called, it'll be calculated from
  * {@link self::setKey() setKey()}.  ie. if the key is 128-bits, the key length will be 128-bits.  If it's 136-bits
  * it'll be null-padded to 192-bits and 192 bits will be the key length until {@link self::setKey() setKey()}
  * is called, again, at which point, it'll be recalculated.
  *
- * Since Crypt_AES extends Crypt_Rijndael, some functions are available to be called that, in the context of AES, don't
+ * Since \phpseclib\Crypt\AES extends \phpseclib\Crypt\Rijndael, some functions are available to be called that, in the context of AES, don't
  * make a whole lot of sense.  {@link self::setBlockLength() setBlockLength()}, for instance.  Calling that function,
->>>>>>> 2048a49a
  * however possible, won't do anything (AES has a fixed block length whereas Rijndael has a variable one).
  *
  * Here's a short example of how to use this library:
@@ -59,48 +49,7 @@
 
 namespace phpseclib\Crypt;
 
-<<<<<<< HEAD
 use phpseclib\Crypt\Rijndael;
-=======
-/**#@+
- * @access public
- * @see self::encrypt()
- * @see self::decrypt()
- */
-/**
- * Encrypt / decrypt using the Counter mode.
- *
- * Set to -1 since that's what Crypt/Random.php uses to index the CTR mode.
- *
- * @link http://en.wikipedia.org/wiki/Block_cipher_modes_of_operation#Counter_.28CTR.29
- */
-define('CRYPT_AES_MODE_CTR', CRYPT_MODE_CTR);
-/**
- * Encrypt / decrypt using the Electronic Code Book mode.
- *
- * @link http://en.wikipedia.org/wiki/Block_cipher_modes_of_operation#Electronic_codebook_.28ECB.29
- */
-define('CRYPT_AES_MODE_ECB', CRYPT_MODE_ECB);
-/**
- * Encrypt / decrypt using the Code Book Chaining mode.
- *
- * @link http://en.wikipedia.org/wiki/Block_cipher_modes_of_operation#Cipher-block_chaining_.28CBC.29
- */
-define('CRYPT_AES_MODE_CBC', CRYPT_MODE_CBC);
-/**
- * Encrypt / decrypt using the Cipher Feedback mode.
- *
- * @link http://en.wikipedia.org/wiki/Block_cipher_modes_of_operation#Cipher_feedback_.28CFB.29
- */
-define('CRYPT_AES_MODE_CFB', CRYPT_MODE_CFB);
-/**
- * Encrypt / decrypt using the Cipher Feedback mode.
- *
- * @link http://en.wikipedia.org/wiki/Block_cipher_modes_of_operation#Output_feedback_.28OFB.29
- */
-define('CRYPT_AES_MODE_OFB', CRYPT_MODE_OFB);
-/**#@-*/
->>>>>>> 2048a49a
 
 /**
  * Pure-PHP implementation of AES.
