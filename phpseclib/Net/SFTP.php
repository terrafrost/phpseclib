--- conflicted
+++ resolved
@@ -490,36 +490,14 @@
     }
 
     /**
-<<<<<<< HEAD
-     * Login
-=======
-     * PHP4 compatible Default Constructor.
-     *
-     * @see self::__construct()
-     * @param string $host
-     * @param int $port
-     * @param int $timeout
-     * @access public
-     */
-    function Net_SFTP($host, $port = 22, $timeout = 10)
-    {
-        $this->__construct($host, $port, $timeout);
-    }
-
-    /**
      * Check a few things before SFTP functions are called
->>>>>>> f6ae13a0
      *
      * @return bool
      * @access public
      */
     function _precheck()
     {
-<<<<<<< HEAD
-        if (!call_user_func_array('parent::login', func_get_args())) {
-=======
-        if (!($this->bitmap & NET_SSH2_MASK_LOGIN)) {
->>>>>>> f6ae13a0
+        if (!($this->bitmap & SSH2::MASK_LOGIN)) {
             return false;
         }
 
@@ -956,11 +934,7 @@
      */
     function chdir($dir)
     {
-<<<<<<< HEAD
-        if (!($this->bitmap & SSH2::MASK_LOGIN)) {
-=======
         if (!$this->_precheck()) {
->>>>>>> f6ae13a0
             return false;
         }
 
@@ -1117,11 +1091,7 @@
      */
     function _list($dir, $raw = true)
     {
-<<<<<<< HEAD
-        if (!($this->bitmap & SSH2::MASK_LOGIN)) {
-=======
         if (!$this->_precheck()) {
->>>>>>> f6ae13a0
             return false;
         }
 
@@ -1346,13 +1316,6 @@
      */
     function size($filename)
     {
-<<<<<<< HEAD
-        if (!($this->bitmap & SSH2::MASK_LOGIN)) {
-            return false;
-        }
-
-=======
->>>>>>> f6ae13a0
         $result = $this->stat($filename);
         if ($result === false) {
             return false;
@@ -1469,11 +1432,7 @@
      */
     function stat($filename)
     {
-<<<<<<< HEAD
-        if (!($this->bitmap & SSH2::MASK_LOGIN)) {
-=======
         if (!$this->_precheck()) {
->>>>>>> f6ae13a0
             return false;
         }
 
@@ -1530,11 +1489,7 @@
      */
     function lstat($filename)
     {
-<<<<<<< HEAD
-        if (!($this->bitmap & SSH2::MASK_LOGIN)) {
-=======
         if (!$this->_precheck()) {
->>>>>>> f6ae13a0
             return false;
         }
 
@@ -1648,11 +1603,7 @@
      */
     function touch($filename, $time = null, $atime = null)
     {
-<<<<<<< HEAD
-        if (!($this->bitmap & SSH2::MASK_LOGIN)) {
-=======
         if (!$this->_precheck()) {
->>>>>>> f6ae13a0
             return false;
         }
 
@@ -1838,11 +1789,7 @@
      */
     function _setstat($filename, $attr, $recursive)
     {
-<<<<<<< HEAD
-        if (!($this->bitmap & SSH2::MASK_LOGIN)) {
-=======
         if (!$this->_precheck()) {
->>>>>>> f6ae13a0
             return false;
         }
 
@@ -1979,11 +1926,7 @@
      */
     function readlink($link)
     {
-<<<<<<< HEAD
-        if (!($this->bitmap & SSH2::MASK_LOGIN)) {
-=======
         if (!$this->_precheck()) {
->>>>>>> f6ae13a0
             return false;
         }
 
@@ -2033,11 +1976,7 @@
      */
     function symlink($target, $link)
     {
-<<<<<<< HEAD
-        if (!($this->bitmap & SSH2::MASK_LOGIN)) {
-=======
         if (!$this->_precheck()) {
->>>>>>> f6ae13a0
             return false;
         }
 
@@ -2107,11 +2046,7 @@
      */
     function mkdir($dir, $mode = -1, $recursive = false)
     {
-<<<<<<< HEAD
-        if (!($this->bitmap & SSH2::MASK_LOGIN)) {
-=======
         if (!$this->_precheck()) {
->>>>>>> f6ae13a0
             return false;
         }
 
@@ -2180,11 +2115,7 @@
      */
     function rmdir($dir)
     {
-<<<<<<< HEAD
-        if (!($this->bitmap & SSH2::MASK_LOGIN)) {
-=======
         if (!$this->_precheck()) {
->>>>>>> f6ae13a0
             return false;
         }
 
@@ -2233,16 +2164,10 @@
      * contain as many bytes as filename.ext does on your local filesystem.  If your filename.ext is 1MB then that is how
      * large $remote_file will be, as well.
      *
-<<<<<<< HEAD
-     * Setting $mode to self::SOURCE_CALLBACK will use $data as callback function, which gets only one parameter -- number of bytes to return, and returns a string if there is some data or null if there is no more data
+     * Setting $mode to self::SOURCE_CALLBACK will use $data as callback function, which gets only one parameter -- number
+     * of bytes to return, and returns a string if there is some data or null if there is no more data
      *
      * If $data is a resource then it'll be used as a resource instead.
-=======
-     * If $data is a resource then it'll be used as a resource instead.
-     *
-     * Setting $mode to NET_SFTP_CALLBACK will use $data as callback function, which gets only one parameter -- number
-     * of bytes to return, and returns a string if there is some data or null if there is no more data
->>>>>>> f6ae13a0
      *
      * Currently, only binary mode is supported.  As such, if the line endings need to be adjusted, you will need to take
      * care of that, yourself.
@@ -2276,11 +2201,7 @@
      */
     function put($remote_file, $data, $mode = self::SOURCE_STRING, $start = -1, $local_start = -1, $progressCallback = null)
     {
-<<<<<<< HEAD
-        if (!($this->bitmap & SSH2::MASK_LOGIN)) {
-=======
         if (!$this->_precheck()) {
->>>>>>> f6ae13a0
             return false;
         }
 
@@ -2291,21 +2212,14 @@
 
         $this->_remove_from_stat_cache($remote_file);
 
-<<<<<<< HEAD
-        $flags = NET_SFTP_OPEN_WRITE | NET_SFTP_OPEN_CREATE;
-        // according to the SFTP specs, NET_SFTP_OPEN_APPEND should "force all writes to append data at the end of the file."
-        // in practice, it doesn't seem to do that.
-        //$flags|= ($mode & self::RESUME) ? NET_SFTP_OPEN_APPEND : NET_SFTP_OPEN_TRUNCATE;
-=======
         if ($this->version >= 5) {
             $flags = NET_SFTP_OPEN_OPEN_OR_CREATE;
         } else {
             $flags = NET_SFTP_OPEN_WRITE | NET_SFTP_OPEN_CREATE;
             // according to the SFTP specs, NET_SFTP_OPEN_APPEND should "force all writes to append data at the end of the file."
             // in practice, it doesn't seem to do that.
-            //$flags|= ($mode & NET_SFTP_RESUME) ? NET_SFTP_OPEN_APPEND : NET_SFTP_OPEN_TRUNCATE;
-        }
->>>>>>> f6ae13a0
+            //$flags|= ($mode & SFTP::RESUME) ? NET_SFTP_OPEN_APPEND : NET_SFTP_OPEN_TRUNCATE;
+        }
 
         if ($start >= 0) {
             $offset = $start;
@@ -2444,16 +2358,7 @@
             return false;
         }
 
-<<<<<<< HEAD
-        if ($mode & self::SOURCE_LOCAL_FILE) {
-            if ($this->preserveTime) {
-                $stat = fstat($fp);
-                $this->touch($remote_file, $stat['mtime'], $stat['atime']);
-            }
-
-=======
-        if ($mode & NET_SFTP_LOCAL_FILE) {
->>>>>>> f6ae13a0
+        if ($mode & SFTP::SOURCE_LOCAL_FILE) {
             if (isset($fp) && is_resource($fp)) {
                 fclose($fp);
             }
@@ -2563,11 +2468,7 @@
      */
     function get($remote_file, $local_file = false, $offset = 0, $length = -1, $progressCallback = null)
     {
-<<<<<<< HEAD
-        if (!($this->bitmap & SSH2::MASK_LOGIN)) {
-=======
         if (!$this->_precheck()) {
->>>>>>> f6ae13a0
             return false;
         }
 
@@ -2731,11 +2632,7 @@
      */
     function delete($path, $recursive = true)
     {
-<<<<<<< HEAD
-        if (!($this->bitmap & SSH2::MASK_LOGIN)) {
-=======
         if (!$this->_precheck()) {
->>>>>>> f6ae13a0
             return false;
         }
 
@@ -3189,15 +3086,7 @@
      */
     function rename($oldname, $newname)
     {
-<<<<<<< HEAD
-        if (!($this->bitmap & SSH2::MASK_LOGIN)) {
-=======
         if (!$this->_precheck()) {
-            return false;
-        }
-
-        if (!$this->_precheck()) {
->>>>>>> f6ae13a0
             return false;
         }
 
