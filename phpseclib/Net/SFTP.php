<?php

/**
 * Pure-PHP implementation of SFTP.
 *
 * PHP version 5
 *
 * Supports SFTPv2/3/4/5/6. Defaults to v3.
 *
 * The API for this library is modeled after the API from PHP's {@link http://php.net/book.ftp FTP extension}.
 *
 * Here's a short example of how to use this library:
 * <code>
 * <?php
 *    include 'vendor/autoload.php';
 *
 *    $sftp = new \phpseclib3\Net\SFTP('www.domain.tld');
 *    if (!$sftp->login('username', 'password')) {
 *        exit('Login Failed');
 *    }
 *
 *    echo $sftp->pwd() . "\r\n";
 *    $sftp->put('filename.ext', 'hello, world!');
 *    print_r($sftp->nlist());
 * ?>
 * </code>
 *
 * @author    Jim Wigginton <terrafrost@php.net>
 * @copyright 2009 Jim Wigginton
 * @license   http://www.opensource.org/licenses/mit-license.html  MIT License
 * @link      http://phpseclib.sourceforge.net
 */

declare(strict_types=1);

namespace phpseclib3\Net;

use phpseclib3\Common\Functions\Strings;
use phpseclib3\Exception\BadFunctionCallException;
use phpseclib3\Exception\FileNotFoundException;
use phpseclib3\Exception\RuntimeException;
use phpseclib3\Exception\UnexpectedValueException;
use phpseclib3\Net\SFTP\Attribute;
use phpseclib3\Net\SFTP\FileType;
use phpseclib3\Net\SFTP\OpenFlag;
use phpseclib3\Net\SFTP\OpenFlag5;
use phpseclib3\Net\SFTP\PacketType as SFTPPacketType;
use phpseclib3\Net\SFTP\StatusCode;
use phpseclib3\Net\SSH2\DisconnectReason;
use phpseclib3\Net\SSH2\MessageType as SSH2MessageType;

/**
 * Pure-PHP implementations of SFTP.
 *
 * @author  Jim Wigginton <terrafrost@php.net>
 */
class SFTP extends SSH2
{
    /**
     * SFTP channel constant
     *
     * \phpseclib3\Net\SSH2::exec() uses 0 and \phpseclib3\Net\SSH2::read() / \phpseclib3\Net\SSH2::write() use 1.
     *
     * @see \phpseclib3\Net\SSH2::send_channel_packet()
     * @see \phpseclib3\Net\SSH2::get_channel_packet()
     */
    public const CHANNEL = 0x100;

    /**
     * Reads data from a local file.
     *
     * @see \phpseclib3\Net\SFTP::put()
     */
    public const SOURCE_LOCAL_FILE = 1;
    /**
     * Reads data from a string.
     *
     * @see \phpseclib3\Net\SFTP::put()
     */
    // this value isn't really used anymore but i'm keeping it reserved for historical reasons
    public const SOURCE_STRING = 2;
    /**
     * Reads data from callback:
     * function callback($length) returns string to proceed, null for EOF
     *
     * @see \phpseclib3\Net\SFTP::put()
     */
    public const SOURCE_CALLBACK = 16;
    /**
     * Resumes an upload
     *
     * @see \phpseclib3\Net\SFTP::put()
     */
    public const RESUME = 4;
    /**
     * Append a local file to an already existing remote file
     *
     * @see \phpseclib3\Net\SFTP::put()
     */
    public const RESUME_START = 8;

    /**
     * The Request ID
     *
     * The request ID exists in the off chance that a packet is sent out-of-order.  Of course, this library doesn't support
     * concurrent actions, so it's somewhat academic, here.
     *
     * @see self::_send_sftp_packet()
     */
    private bool $use_request_id = false;

    /**
     * The Packet Type
     *
     * The request ID exists in the off chance that a packet is sent out-of-order.  Of course, this library doesn't support
     * concurrent actions, so it's somewhat academic, here.
     *
     * @see self::_get_sftp_packet()
     */
    private int $packet_type = -1;

    /**
     * Packet Buffer
     *
     * @see self::_get_sftp_packet()
     */
    private string $packet_buffer = '';

    /**
     * Extensions supported by the server
     *
     * @see self::_initChannel()
     */
    private array $extensions = [];

    /**
     * Server SFTP version
     *
     * @see self::_initChannel()
     */
    private int $version;

    /**
     * Default Server SFTP version
     *
     * @see self::_initChannel()
     */
    private int $defaultVersion;

    /**
     * Preferred SFTP version
     *
     * @see self::_initChannel()
     */
    private int $preferredVersion = 3;

    /**
     * Current working directory
     *
     * @see self::realpath()
     * @see self::chdir()
     */
    private string|bool $pwd = false;

    /**
     * Packet Type Log
     *
     * @see self::getLog()
     */
    private array $packet_type_log = [];

    /**
     * Packet Log
     *
     * @see self::getLog()
     */
    private array $packet_log = [];

    /**
     * Real-time log file pointer
     *
     * @see self::_append_log()
     * @var resource|closed-resource
     */
    private $realtime_log_file;

    /**
     * Real-time log file size
     *
     * @see self::_append_log()
     */
    private int $realtime_log_size;

    /**
     * Real-time log file wrap boolean
     *
     * @see self::_append_log()
     */
    private bool $realtime_log_wrap;

    /**
     * Current log size
     *
     * Should never exceed self::LOG_MAX_SIZE
     */
    private int $log_size;

    /**
     * Error information
     *
     * @see self::getSFTPErrors()
     * @see self::getLastSFTPError()
     */
    private array $sftp_errors = [];

    /**
     * Stat Cache
     *
     * Rather than always having to open a directory and close it immediately there after to see if a file is a directory
     * we'll cache the results.
     *
     * @see self::_update_stat_cache()
     * @see self::_remove_from_stat_cache()
     * @see self::_query_stat_cache()
     */
    private array $stat_cache = [];

    /**
     * Max SFTP Packet Size
     *
     * @see self::__construct()
     * @see self::get()
     */
    private int $max_sftp_packet;

    /**
     * Stat Cache Flag
     *
     * @see self::disableStatCache()
     * @see self::enableStatCache()
     */
    private bool $use_stat_cache = true;

    /**
     * Sort Options
     *
     * @see self::_comparator()
     * @see self::setListOrder()
     */
    private array $sortOptions = [];

    /**
     * Canonicalization Flag
     *
     * Determines whether or not paths should be canonicalized before being
     * passed on to the remote server.
     *
     * @see self::enablePathCanonicalization()
     * @see self::disablePathCanonicalization()
     * @see self::realpath()
     */
    private bool $canonicalize_paths = true;

    /**
     * Request Buffers
     *
     * @see self::_get_sftp_packet()
     */
    private array $requestBuffer = [];

    /**
     * Preserve timestamps on file downloads / uploads
     *
     * @see self::get()
     * @see self::put()
     */
    private bool $preserveTime = false;

    /**
     * Arbitrary Length Packets Flag
     *
     * Determines whether or not packets of any length should be allowed,
     * in cases where the server chooses the packet length (such as
     * directory listings). By default, packets are only allowed to be
     * 256 * 1024 bytes (SFTP_MAX_MSG_LENGTH from OpenSSH's sftp-common.h)
     *
     * @see self::enableArbitraryLengthPackets()
     * @see self::_get_sftp_packet()
     */
    private bool $allow_arbitrary_length_packets = false;

    /**
     * Was the last packet due to the channels being closed or not?
     *
     * @see self::get()
     * @see self::get_sftp_packet()
     */
    private bool $channel_close = false;

    /**
     * Has the SFTP channel been partially negotiated?
     */
    private bool $partial_init = false;

    private int $queueSize = 32;
    private int $uploadQueueSize = 1024;

    /**
     * Default Constructor.
     *
     * Connects to an SFTP server
     *
     * @param string $host
     */
    public function __construct($host, int $port = 22, int $timeout = 10)
    {
        parent::__construct($host, $port, $timeout);

        $this->max_sftp_packet = 1 << 15;

        if (defined('NET_SFTP_QUEUE_SIZE')) {
            $this->queueSize = NET_SFTP_QUEUE_SIZE;
        }
        if (defined('NET_SFTP_UPLOAD_QUEUE_SIZE')) {
            $this->uploadQueueSize = NET_SFTP_UPLOAD_QUEUE_SIZE;
        }
    }

    /**
     * Check a few things before SFTP functions are called
     */
    private function precheck(): bool
    {
        if (!($this->bitmap & SSH2::MASK_LOGIN)) {
            return false;
        }

        if ($this->pwd === false) {
            return $this->init_sftp_connection();
        }

        return true;
    }

    /**
     * Partially initialize an SFTP connection
     *
     * @throws UnexpectedValueException on receipt of unexpected packets
     */
    private function partial_init_sftp_connection(): bool
    {
        $this->window_size_server_to_client[self::CHANNEL] = $this->window_size;

        $packet = Strings::packSSH2(
            'CsN3',
            SSH2MessageType::CHANNEL_OPEN,
            'session',
            self::CHANNEL,
            $this->window_size,
            0x4000
        );

        $this->send_binary_packet($packet);

        $this->channel_status[self::CHANNEL] = SSH2MessageType::CHANNEL_OPEN;

        $response = $this->get_channel_packet(self::CHANNEL, true);
        if ($response === true && $this->isTimeout()) {
            return false;
        }

        $packet = Strings::packSSH2(
            'CNsbs',
            SSH2MessageType::CHANNEL_REQUEST,
            $this->server_channels[self::CHANNEL],
            'subsystem',
            true,
            'sftp'
        );
        $this->send_binary_packet($packet);

        $this->channel_status[self::CHANNEL] = SSH2MessageType::CHANNEL_REQUEST;

        $response = $this->get_channel_packet(self::CHANNEL, true);
        if ($response === false) {
            // from PuTTY's psftp.exe
            $command = "test -x /usr/lib/sftp-server && exec /usr/lib/sftp-server\n" .
                       "test -x /usr/local/lib/sftp-server && exec /usr/local/lib/sftp-server\n" .
                       "exec sftp-server";
            // we don't do $this->exec($command, false) because exec() operates on a different channel and plus the SSH_MSG_CHANNEL_OPEN that exec() does
            // is redundant
            $packet = Strings::packSSH2(
                'CNsCs',
                SSH2MessageType::CHANNEL_REQUEST,
                $this->server_channels[self::CHANNEL],
                'exec',
                1,
                $command
            );
            $this->send_binary_packet($packet);

            $this->channel_status[self::CHANNEL] = SSH2MessageType::CHANNEL_REQUEST;

            $response = $this->get_channel_packet(self::CHANNEL, true);
            if ($response === false) {
                return false;
            }
        } elseif ($response === true && $this->isTimeout()) {
            return false;
        }

        $this->channel_status[self::CHANNEL] = SSH2MessageType::CHANNEL_DATA;
        $this->send_sftp_packet(SFTPPacketType::INIT, "\0\0\0\3");

        $response = $this->get_sftp_packet();
        if ($this->packet_type != SFTPPacketType::VERSION) {
            throw new UnexpectedValueException('Expected PacketType::VERSION. '
                                              . 'Got packet type: ' . $this->packet_type);
        }

        $this->use_request_id = true;

        [$this->defaultVersion] = Strings::unpackSSH2('N', $response);
        while (!empty($response)) {
            [$key, $value] = Strings::unpackSSH2('ss', $response);
            $this->extensions[$key] = $value;
        }

        $this->partial_init = true;

        return true;
    }

    /**
     * (Re)initializes the SFTP channel
     */
    private function init_sftp_connection(): bool
    {
        if (!$this->partial_init && !$this->partial_init_sftp_connection()) {
            return false;
        }

        /*
         A Note on SFTPv4/5/6 support:
         <http://tools.ietf.org/html/draft-ietf-secsh-filexfer-13#section-5.1> states the following:

         "If the client wishes to interoperate with servers that support noncontiguous version
          numbers it SHOULD send '3'"

         Given that the server only sends its version number after the client has already done so, the above
         seems to be suggesting that v3 should be the default version.  This makes sense given that v3 is the
         most popular.

         <http://tools.ietf.org/html/draft-ietf-secsh-filexfer-13#section-5.5> states the following;

         "If the server did not send the "versions" extension, or the version-from-list was not included, the
          server MAY send a status response describing the failure, but MUST then close the channel without
          processing any further requests."

         So what do you do if you have a client whose initial SSH_FXP_INIT packet says it implements v3 and
         a server whose initial SSH_FXP_VERSION reply says it implements v4 and only v4?  If it only implements
         v4, the "versions" extension is likely not going to have been sent so version re-negotiation as discussed
         in draft-ietf-secsh-filexfer-13 would be quite impossible.  As such, what \phpseclib3\Net\SFTP would do is close the
         channel and reopen it with a new and updated SSH_FXP_INIT packet.
        */
        $this->version = $this->defaultVersion;
        if (isset($this->extensions['versions']) && (!$this->preferredVersion || $this->preferredVersion != $this->version)) {
            $versions = explode(',', $this->extensions['versions']);
            $supported = [6, 5, 4];
            if ($this->preferredVersion) {
                $supported = array_diff($supported, [$this->preferredVersion]);
                array_unshift($supported, $this->preferredVersion);
            }
            foreach ($supported as $ver) {
                if (in_array($ver, $versions)) {
                    if ($ver === $this->version) {
                        break;
                    }
                    $this->version = (int) $ver;
                    $packet = Strings::packSSH2('ss', 'version-select', "$ver");
                    $this->send_sftp_packet(SFTPPacketType::EXTENDED, $packet);
                    $response = $this->get_sftp_packet();
                    if ($this->packet_type != SFTPPacketType::STATUS) {
                        throw new UnexpectedValueException('Expected PacketType::STATUS. '
                            . 'Got packet type: ' . $this->packet_type);
                    }
                    [$status] = Strings::unpackSSH2('N', $response);
                    if ($status != StatusCode::OK) {
                        $this->logError($response, $status);
                        throw new UnexpectedValueException('Expected StatusCode::OK. '
                            . ' Got ' . $status);
                    }
                    break;
                }
            }
        }

        /*
         SFTPv4+ defines a 'newline' extension.  SFTPv3 seems to have unofficial support for it via 'newline@vandyke.com',
         however, I'm not sure what 'newline@vandyke.com' is supposed to do (the fact that it's unofficial means that it's
         not in the official SFTPv3 specs) and 'newline@vandyke.com' / 'newline' are likely not drop-in substitutes for
         one another due to the fact that 'newline' comes with a SSH_FXF_TEXT bitmask whereas it seems unlikely that
         'newline@vandyke.com' would.
        */
        /*
        if (isset($this->extensions['newline@vandyke.com'])) {
            $this->extensions['newline'] = $this->extensions['newline@vandyke.com'];
            unset($this->extensions['newline@vandyke.com']);
        }
        */
        if ($this->version < 2 || $this->version > 6) {
            return false;
        }

        $this->pwd = true;
        try {
            $this->pwd = $this->realpath('.');
        } catch (\UnexpectedValueException $e) {
            if (!$this->canonicalize_paths) {
                throw $e;
            }
<<<<<<< HEAD
            $this->$this->canonicalize_paths = false;
            $this->reset_connection(DisconnectReason::CONNECTION_LOST);
=======
            $this->canonicalize_paths = false;
            $this->reset_connection(NET_SSH2_DISCONNECT_CONNECTION_LOST);
>>>>>>> 3ad3693d
        }

        $this->update_stat_cache($this->pwd, []);

        return true;
    }

    /**
     * Disable the stat cache
     */
    public function disableStatCache(): void
    {
        $this->use_stat_cache = false;
    }

    /**
     * Enable the stat cache
     */
    public function enableStatCache(): void
    {
        $this->use_stat_cache = true;
    }

    /**
     * Clear the stat cache
     */
    public function clearStatCache(): void
    {
        $this->stat_cache = [];
    }

    /**
     * Enable path canonicalization
     */
    public function enablePathCanonicalization(): void
    {
        $this->canonicalize_paths = true;
    }

    /**
     * Disable path canonicalization
     *
     * If this is enabled then $sftp->pwd() will not return the canonicalized absolute path
     */
    public function disablePathCanonicalization(): void
    {
        $this->canonicalize_paths = false;
    }

    /**
     * Enable arbitrary length packets
     */
    public function enableArbitraryLengthPackets(): void
    {
        $this->allow_arbitrary_length_packets = true;
    }

    /**
     * Disable arbitrary length packets
     */
    public function disableArbitraryLengthPackets(): void
    {
        $this->allow_arbitrary_length_packets = false;
    }

    /**
     * Returns the current directory name
     *
     * @return string|bool
     */
    public function pwd()
    {
        if (!$this->precheck()) {
            return false;
        }

        return $this->pwd;
    }

    /**
     * Logs errors
     */
    private function logError(string $response, int $status = -1): void
    {
        if ($status == -1) {
            [$status] = Strings::unpackSSH2('N', $response);
        }

        $error = StatusCode::getConstantNameByValue($status);

        if ($this->version > 2) {
            [$message] = Strings::unpackSSH2('s', $response);
            $this->sftp_errors[] = "$error: $message";
        } else {
            $this->sftp_errors[] = $error;
        }
    }

    /**
     * Canonicalize the Server-Side Path Name
     *
     * SFTP doesn't provide a mechanism by which the current working directory can be changed, so we'll emulate it.  Returns
     * the absolute (canonicalized) path.
     *
     * If canonicalize_paths has been disabled using disablePathCanonicalization(), $path is returned as-is.
     *
     * @throws UnexpectedValueException on receipt of unexpected packets
     * @see self::chdir()
     * @see self::disablePathCanonicalization()
     */
    public function realpath(string $path)
    {
        if ($this->precheck() === false) {
            return false;
        }

        if (!$this->canonicalize_paths) {
            if ($this->pwd === true) {
                return '.';
            }
            if (!strlen($path) || $path[0] != '/') {
                $path = $this->pwd . '/' . $path;
            }
            $parts = explode('/', $path);
            $afterPWD = $beforePWD = [];
            foreach ($parts as $part) {
                switch ($part) {
                    //case '': // some SFTP servers /require/ double /'s. see https://github.com/phpseclib/phpseclib/pull/1137
                    case '.':
                        break;
                    case '..':
                        if (!empty($afterPWD)) {
                            array_pop($afterPWD);
                        } else {
                            $beforePWD[] = '..';
                        }
                        break;
                    default:
                        $afterPWD[] = $part;
                }
            }
            $beforePWD = count($beforePWD) ? implode('/', $beforePWD) : '.';
            return $beforePWD . '/' . implode('/', $afterPWD);
        }

        if ($this->pwd === true) {
            // http://tools.ietf.org/html/draft-ietf-secsh-filexfer-13#section-8.9
            $this->send_sftp_packet(SFTPPacketType::REALPATH, Strings::packSSH2('s', $path));

            $response = $this->get_sftp_packet();
            switch ($this->packet_type) {
                case SFTPPacketType::NAME:
                    // although SSH_FXP_NAME is implemented differently in SFTPv3 than it is in SFTPv4+, the following
                    // should work on all SFTP versions since the only part of the SSH_FXP_NAME packet the following looks
                    // at is the first part and that part is defined the same in SFTP versions 3 through 6.
                    [, $filename] = Strings::unpackSSH2('Ns', $response);
                    return $filename;
                case SFTPPacketType::STATUS:
                    $this->logError($response);
                    return false;
                default:
                    throw new UnexpectedValueException('Expected PacketType::NAME or PacketType::STATUS. '
                                                      . 'Got packet type: ' . $this->packet_type);
            }
        }

        if (!strlen($path) || $path[0] != '/') {
            $path = $this->pwd . '/' . $path;
        }

        $path = explode('/', $path);
        $new = [];
        foreach ($path as $dir) {
            if (!strlen($dir)) {
                continue;
            }
            switch ($dir) {
                case '..':
                    array_pop($new);
                    // fall-through
                case '.':
                    break;
                default:
                    $new[] = $dir;
            }
        }

        return '/' . implode('/', $new);
    }

    /**
     * Changes the current directory
     *
     * @throws UnexpectedValueException on receipt of unexpected packets
     */
    public function chdir(string $dir): bool
    {
        if (!$this->precheck()) {
            return false;
        }

        // assume current dir if $dir is empty
        if ($dir === '') {
            $dir = './';
        // suffix a slash if needed
        } elseif ($dir[-1] != '/') {
            $dir .= '/';
        }

        $dir = $this->realpath($dir);

        // confirm that $dir is, in fact, a valid directory
        if ($this->use_stat_cache && is_array($this->query_stat_cache($dir))) {
            $this->pwd = $dir;
            return true;
        }

        // we could do a stat on the alleged $dir to see if it's a directory but that doesn't tell us
        // the currently logged in user has the appropriate permissions or not. maybe you could see if
        // the file's uid / gid match the currently logged in user's uid / gid but how there's no easy
        // way to get those with SFTP

        $this->send_sftp_packet(SFTPPacketType::OPENDIR, Strings::packSSH2('s', $dir));

        // see \phpseclib3\Net\SFTP::nlist() for a more thorough explanation of the following
        $response = $this->get_sftp_packet();
        switch ($this->packet_type) {
            case SFTPPacketType::HANDLE:
                $handle = substr($response, 4);
                break;
            case SFTPPacketType::STATUS:
                $this->logError($response);
                return false;
            default:
                throw new UnexpectedValueException('Expected PacketType::HANDLE or PacketType::STATUS' .
                                                    'Got packet type: ' . $this->packet_type);
        }

        if (!$this->close_handle($handle)) {
            return false;
        }

        $this->update_stat_cache($dir, []);

        $this->pwd = $dir;
        return true;
    }

    /**
     * Returns a list of files in the given directory
     *
     * @return array|false
     */
    public function nlist(string $dir = '.', bool $recursive = false)
    {
        return $this->nlist_helper($dir, $recursive, '');
    }

    /**
     * Helper method for nlist
     *
     * @return array|false
     */
    private function nlist_helper(string $dir, bool $recursive, string $relativeDir)
    {
        $files = $this->readlist($dir, false);

        // If we get an int back, then that is an "unexpected" status.
        // We do not have a file list, so return false.
        if (is_int($files)) {
            return false;
        }

        if (!$recursive || $files === false) {
            return $files;
        }

        $result = [];
        foreach ($files as $value) {
            if ($value == '.' || $value == '..') {
                $result[] = $relativeDir . $value;
                continue;
            }
            if (is_array($this->query_stat_cache($this->realpath($dir . '/' . $value)))) {
                $temp = $this->nlist_helper($dir . '/' . $value, true, $relativeDir . $value . '/');
                $temp = is_array($temp) ? $temp : [];
                $result = array_merge($result, $temp);
            } else {
                $result[] = $relativeDir . $value;
            }
        }

        return $result;
    }

    /**
     * Returns a detailed list of files in the given directory
     *
     * @return array|false
     */
    public function rawlist(string $dir = '.', bool $recursive = false)
    {
        $files = $this->readlist($dir, true);

        // If we get an int back, then that is an "unexpected" status.
        // We do not have a file list, so return false.
        if (is_int($files)) {
            return false;
        }

        if (!$recursive || $files === false) {
            return $files;
        }

        static $depth = 0;

        foreach ($files as $key => $value) {
            if ($depth != 0 && $key == '..') {
                unset($files[$key]);
                continue;
            }
            $is_directory = false;
            if ($key != '.' && $key != '..') {
                if ($this->use_stat_cache) {
                    $is_directory = is_array($this->query_stat_cache($this->realpath($dir . '/' . $key)));
                } else {
                    $stat = $this->lstat($dir . '/' . $key);
                    $is_directory = $stat && $stat['type'] === FileType::DIRECTORY;
                }
            }

            if ($is_directory) {
                $depth++;
                $files[$key] = $this->rawlist($dir . '/' . $key, true);
                $depth--;
            } else {
                $files[$key] = (object) $value;
            }
        }

        return $files;
    }

    /**
     * Reads a list, be it detailed or not, of files in the given directory
     *
     * @return array|int|false array of files, integer status (if known) or false if something else is wrong
     * @throws UnexpectedValueException on receipt of unexpected packets
     */
    private function readlist(string $dir, bool $raw = true): array|int|false
    {
        if (!$this->precheck()) {
            return false;
        }

        $dir = $this->realpath($dir . '/');
        if ($dir === false) {
            return false;
        }

        // http://tools.ietf.org/html/draft-ietf-secsh-filexfer-13#section-8.1.2
        $this->send_sftp_packet(SFTPPacketType::OPENDIR, Strings::packSSH2('s', $dir));

        $response = $this->get_sftp_packet();
        switch ($this->packet_type) {
            case SFTPPacketType::HANDLE:
                // http://tools.ietf.org/html/draft-ietf-secsh-filexfer-13#section-9.2
                // since 'handle' is the last field in the SSH_FXP_HANDLE packet, we'll just remove the first four bytes that
                // represent the length of the string and leave it at that
                $handle = substr($response, 4);
                break;
            case SFTPPacketType::STATUS:
                // presumably SSH_FX_NO_SUCH_FILE or SSH_FX_PERMISSION_DENIED
                [$status] = Strings::unpackSSH2('N', $response);
                $this->logError($response, $status);
                return $status;
            default:
                throw new UnexpectedValueException('Expected PacketType::HANDLE or PacketType::STATUS. '
                                                  . 'Got packet type: ' . $this->packet_type);
        }

        $this->update_stat_cache($dir, []);

        $contents = [];
        while (true) {
            // http://tools.ietf.org/html/draft-ietf-secsh-filexfer-13#section-8.2.2
            // why multiple SSH_FXP_READDIR packets would be sent when the response to a single one can span arbitrarily many
            // SSH_MSG_CHANNEL_DATA messages is not known to me.
            $this->send_sftp_packet(SFTPPacketType::READDIR, Strings::packSSH2('s', $handle));

            $response = $this->get_sftp_packet();
            switch ($this->packet_type) {
                case SFTPPacketType::NAME:
                    [$count] = Strings::unpackSSH2('N', $response);
                    for ($i = 0; $i < $count; $i++) {
                        [$shortname] = Strings::unpackSSH2('s', $response);
                        // SFTPv4 "removed the long filename from the names structure-- it can now be
                        //         built from information available in the attrs structure."
                        if ($this->version < 4) {
                            [$longname] = Strings::unpackSSH2('s', $response);
                        }
                        $attributes = $this->parseAttributes($response);
                        if (!isset($attributes['type']) && $this->version < 4) {
                            $fileType = $this->parseLongname($longname);
                            if ($fileType) {
                                $attributes['type'] = $fileType;
                            }
                        }
                        $contents[$shortname] = $attributes + ['filename' => $shortname];

                        if (isset($attributes['type']) && $attributes['type'] == FileType::DIRECTORY && ($shortname != '.' && $shortname != '..')) {
                            $this->update_stat_cache($dir . '/' . $shortname, []);
                        } else {
                            if ($shortname == '..') {
                                $temp = $this->realpath($dir . '/..') . '/.';
                            } else {
                                $temp = $dir . '/' . $shortname;
                            }
                            $this->update_stat_cache($temp, (object) ['lstat' => $attributes]);
                        }
                        // SFTPv6 has an optional boolean end-of-list field, but we'll ignore that, since the
                        // final SSH_FXP_STATUS packet should tell us that, already.
                    }
                    break;
                case SFTPPacketType::STATUS:
                    [$status] = Strings::unpackSSH2('N', $response);
                    if ($status != StatusCode::EOF) {
                        $this->logError($response, $status);
                        return $status;
                    }
                    break 2;
                default:
                    throw new UnexpectedValueException('Expected PacketType::NAME or PacketType::STATUS. '
                                                      . 'Got packet type: ' . $this->packet_type);
            }
        }

        if (!$this->close_handle($handle)) {
            return false;
        }

        if (count($this->sortOptions)) {
            uasort($contents, [&$this, 'comparator']);
        }

        return $raw ? $contents : array_map('strval', array_keys($contents));
    }

    /**
     * Compares two rawlist entries using parameters set by setListOrder()
     *
     * Intended for use with uasort()
     */
    private function comparator(array $a, array $b): ?int
    {
        switch (true) {
            case $a['filename'] === '.' || $b['filename'] === '.':
                if ($a['filename'] === $b['filename']) {
                    return 0;
                }
                return $a['filename'] === '.' ? -1 : 1;
            case $a['filename'] === '..' || $b['filename'] === '..':
                if ($a['filename'] === $b['filename']) {
                    return 0;
                }
                return $a['filename'] === '..' ? -1 : 1;
            case isset($a['type']) && $a['type'] === FileType::DIRECTORY:
                if (!isset($b['type'])) {
                    return 1;
                }
                if ($b['type'] !== $a['type']) {
                    return -1;
                }
                break;
            case isset($b['type']) && $b['type'] === FileType::DIRECTORY:
                return 1;
        }
        foreach ($this->sortOptions as $sort => $order) {
            if (!isset($a[$sort]) || !isset($b[$sort])) {
                if (isset($a[$sort])) {
                    return -1;
                }
                if (isset($b[$sort])) {
                    return 1;
                }
                return 0;
            }
            switch ($sort) {
                case 'filename':
                    $result = strcasecmp($a['filename'], $b['filename']);
                    if ($result) {
                        return $order === SORT_DESC ? -$result : $result;
                    }
                    break;
                case 'mode':
                    $a[$sort] &= 0o7777;
                    $b[$sort] &= 0o7777;
                    // fall-through
                default:
                    if ($a[$sort] === $b[$sort]) {
                        break;
                    }
                    return $order === SORT_ASC ? $a[$sort] - $b[$sort] : $b[$sort] - $a[$sort];
            }
        }
        return null;
    }

    /**
     * Defines how nlist() and rawlist() will be sorted - if at all.
     *
     * If sorting is enabled directories and files will be sorted independently with
     * directories appearing before files in the resultant array that is returned.
     *
     * Any parameter returned by stat is a valid sort parameter for this function.
     * Filename comparisons are case insensitive.
     *
     * Examples:
     *
     * $sftp->setListOrder('filename', SORT_ASC);
     * $sftp->setListOrder('size', SORT_DESC, 'filename', SORT_ASC);
     * $sftp->setListOrder(true);
     *    Separates directories from files but doesn't do any sorting beyond that
     * $sftp->setListOrder();
     *    Don't do any sort of sorting
     *
     * @param string ...$args
     */
    public function setListOrder(...$args): void
    {
        $this->sortOptions = [];
        if (empty($args)) {
            return;
        }
        $len = count($args) & 0x7FFFFFFE;
        for ($i = 0; $i < $len; $i += 2) {
            $this->sortOptions[$args[$i]] = $args[$i + 1];
        }
        if (!count($this->sortOptions)) {
            $this->sortOptions = ['bogus' => true];
        }
    }

    /**
     * Save files / directories to cache
     */
    private function update_stat_cache(string $path, $value): void
    {
        if ($this->use_stat_cache === false) {
            return;
        }

        // preg_replace('#^/|/(?=/)|/$#', '', $dir) == str_replace('//', '/', trim($path, '/'))
        $dirs = explode('/', preg_replace('#^/|/(?=/)|/$#', '', $path));

        $temp = &$this->stat_cache;
        $max = count($dirs) - 1;
        foreach ($dirs as $i => $dir) {
            // if $temp is an object that means one of two things.
            //  1. a file was deleted and changed to a directory behind phpseclib's back
            //  2. it's a symlink. when lstat is done it's unclear what it's a symlink to
            if (is_object($temp)) {
                $temp = [];
            }
            if (!isset($temp[$dir])) {
                $temp[$dir] = [];
            }
            if ($i === $max) {
                if (is_object($temp[$dir]) && is_object($value)) {
                    if (!isset($value->stat) && isset($temp[$dir]->stat)) {
                        $value->stat = $temp[$dir]->stat;
                    }
                    if (!isset($value->lstat) && isset($temp[$dir]->lstat)) {
                        $value->lstat = $temp[$dir]->lstat;
                    }
                }
                $temp[$dir] = $value;
                break;
            }
            $temp = &$temp[$dir];
        }
    }

    /**
     * Remove files / directories from cache
     */
    private function remove_from_stat_cache(string $path): bool
    {
        $dirs = explode('/', preg_replace('#^/|/(?=/)|/$#', '', $path));

        $temp = &$this->stat_cache;
        $max = count($dirs) - 1;
        foreach ($dirs as $i => $dir) {
            if (!is_array($temp)) {
                return false;
            }
            if ($i === $max) {
                unset($temp[$dir]);
                return true;
            }
            if (!isset($temp[$dir])) {
                return false;
            }
            $temp = &$temp[$dir];
        }
    }

    /**
     * Checks cache for path
     *
     * Mainly used by file_exists
     */
    private function query_stat_cache(string $path)
    {
        $dirs = explode('/', preg_replace('#^/|/(?=/)|/$#', '', $path));

        $temp = &$this->stat_cache;
        foreach ($dirs as $dir) {
            if (!is_array($temp)) {
                return null;
            }
            if (!isset($temp[$dir])) {
                return null;
            }
            $temp = &$temp[$dir];
        }
        return $temp;
    }

    /**
     * Returns general information about a file.
     *
     * Returns an array on success and false otherwise.
     *
     * @return array|false
     */
    public function stat(string $filename)
    {
        if (!$this->precheck()) {
            return false;
        }

        $filename = $this->realpath($filename);
        if ($filename === false) {
            return false;
        }

        if ($this->use_stat_cache) {
            $result = $this->query_stat_cache($filename);
            if (is_array($result) && isset($result['.']) && isset($result['.']->stat)) {
                return $result['.']->stat;
            }
            if (is_object($result) && isset($result->stat)) {
                return $result->stat;
            }
        }

        $stat = $this->stat_helper($filename, SFTPPacketType::STAT);
        if ($stat === false) {
            $this->remove_from_stat_cache($filename);
            return false;
        }
        if (isset($stat['type'])) {
            if ($stat['type'] == FileType::DIRECTORY) {
                $filename .= '/.';
            }
            $this->update_stat_cache($filename, (object) ['stat' => $stat]);
            return $stat;
        }

        $pwd = $this->pwd;
        $stat['type'] = $this->chdir($filename) ?
            FileType::DIRECTORY :
            FileType::REGULAR;
        $this->pwd = $pwd;

        if ($stat['type'] == FileType::DIRECTORY) {
            $filename .= '/.';
        }
        $this->update_stat_cache($filename, (object) ['stat' => $stat]);

        return $stat;
    }

    /**
     * Returns general information about a file or symbolic link.
     *
     * Returns an array on success and false otherwise.
     *
     * @return array|false
     */
    public function lstat(string $filename)
    {
        if (!$this->precheck()) {
            return false;
        }

        $filename = $this->realpath($filename);
        if ($filename === false) {
            return false;
        }

        if ($this->use_stat_cache) {
            $result = $this->query_stat_cache($filename);
            if (is_array($result) && isset($result['.']) && isset($result['.']->lstat)) {
                return $result['.']->lstat;
            }
            if (is_object($result) && isset($result->lstat)) {
                return $result->lstat;
            }
        }

        $lstat = $this->stat_helper($filename, SFTPPacketType::LSTAT);
        if ($lstat === false) {
            $this->remove_from_stat_cache($filename);
            return false;
        }
        if (isset($lstat['type'])) {
            if ($lstat['type'] == FileType::DIRECTORY) {
                $filename .= '/.';
            }
            $this->update_stat_cache($filename, (object) ['lstat' => $lstat]);
            return $lstat;
        }

        $stat = $this->stat_helper($filename, SFTPPacketType::STAT);

        if ($lstat != $stat) {
            $lstat = array_merge($lstat, ['type' => FileType::SYMLINK]);
            $this->update_stat_cache($filename, (object) ['lstat' => $lstat]);
            return $stat;
        }

        $pwd = $this->pwd;
        $lstat['type'] = $this->chdir($filename) ?
            FileType::DIRECTORY :
            FileType::REGULAR;
        $this->pwd = $pwd;

        if ($lstat['type'] == FileType::DIRECTORY) {
            $filename .= '/.';
        }
        $this->update_stat_cache($filename, (object) ['lstat' => $lstat]);

        return $lstat;
    }

    /**
     * Returns general information about a file or symbolic link
     *
     * Determines information without calling \phpseclib3\Net\SFTP::realpath().
     * The second parameter can be either PacketType::STAT or PacketType::LSTAT.
     *
     * @return array|false
     * @throws UnexpectedValueException on receipt of unexpected packets
     */
    private function stat_helper(string $filename, int $type)
    {
        // SFTPv4+ adds an additional 32-bit integer field - flags - to the following:
        $packet = Strings::packSSH2('s', $filename);
        $this->send_sftp_packet($type, $packet);

        $response = $this->get_sftp_packet();
        switch ($this->packet_type) {
            case SFTPPacketType::ATTRS:
                return $this->parseAttributes($response);
            case SFTPPacketType::STATUS:
                $this->logError($response);
                return false;
        }

        throw new UnexpectedValueException('Expected PacketType::ATTRS or PacketType::STATUS. '
                                          . 'Got packet type: ' . $this->packet_type);
    }

    /**
     * Truncates a file to a given length
     */
    public function truncate(string $filename, int $new_size): bool
    {
        $attr = Strings::packSSH2('NQ', Attribute::SIZE, $new_size);

        return $this->setstat($filename, $attr, false);
    }

    /**
     * Sets access and modification time of file.
     *
     * If the file does not exist, it will be created.
     *
     * @throws UnexpectedValueException on receipt of unexpected packets
     */
    public function touch(string $filename, int $time = null, int $atime = null): bool
    {
        if (!$this->precheck()) {
            return false;
        }

        $filename = $this->realpath($filename);
        if ($filename === false) {
            return false;
        }

        if (!isset($time)) {
            $time = time();
        }
        if (!isset($atime)) {
            $atime = $time;
        }

        $attr = $this->version < 4 ?
            pack('N3', Attribute::ACCESSTIME, $atime, $time) :
            Strings::packSSH2('NQ2', Attribute::ACCESSTIME | Attribute::MODIFYTIME, $atime, $time);

        $packet = Strings::packSSH2('s', $filename);
        $packet .= $this->version >= 5 ?
            pack('N2', 0, OpenFlag5::OPEN_EXISTING) :
            pack('N', OpenFlag::WRITE | OpenFlag::CREATE | OpenFlag::EXCL);
        $packet .= $attr;

        $this->send_sftp_packet(SFTPPacketType::OPEN, $packet);

        $response = $this->get_sftp_packet();
        switch ($this->packet_type) {
            case SFTPPacketType::HANDLE:
                return $this->close_handle(substr($response, 4));
            case SFTPPacketType::STATUS:
                $this->logError($response);
                break;
            default:
                throw new UnexpectedValueException('Expected PacketType::HANDLE or PacketType::STATUS. '
                                                  . 'Got packet type: ' . $this->packet_type);
        }

        return $this->setstat($filename, $attr, false);
    }

    /**
     * Changes file or directory owner
     *
     * $uid should be an int for SFTPv3 and a string for SFTPv4+. Ideally the string
     * would be of the form "user@dns_domain" but it does not need to be.
     * `$sftp->getSupportedVersions()['version']` will return the specific version
     * that's being used.
     *
     * Returns true on success or false on error.
     *
     * @param int|string $uid
     */
    public function chown(string $filename, $uid, bool $recursive = false): bool
    {
        /*
         quoting <https://datatracker.ietf.org/doc/html/draft-ietf-secsh-filexfer-13#section-7.5>,

         "To avoid a representation that is tied to a particular underlying
          implementation at the client or server, the use of UTF-8 strings has
          been chosen.  The string should be of the form "user@dns_domain".
          This will allow for a client and server that do not use the same
          local representation the ability to translate to a common syntax that
          can be interpreted by both.  In the case where there is no
          translation available to the client or server, the attribute value
          must be constructed without the "@"."

         phpseclib _could_ auto append the dns_domain to $uid BUT what if it shouldn't
         have one? phpseclib would have no way of knowing so rather than guess phpseclib
         will just use whatever value the user provided
       */

        $attr = $this->version < 4 ?
            // quoting <http://www.kernel.org/doc/man-pages/online/pages/man2/chown.2.html>,
            // "if the owner or group is specified as -1, then that ID is not changed"
            pack('N3', Attribute::UIDGID, $uid, -1) :
            // quoting <https://datatracker.ietf.org/doc/html/draft-ietf-secsh-filexfer-13#section-7.5>,
            // "If either the owner or group field is zero length, the field should be
            //  considered absent, and no change should be made to that specific field
            //  during a modification operation"
            Strings::packSSH2('Nss', Attribute::OWNERGROUP, $uid, '');

        return $this->setstat($filename, $attr, $recursive);
    }

    /**
     * Changes file or directory group
     *
     * $gid should be an int for SFTPv3 and a string for SFTPv4+. Ideally the string
     * would be of the form "user@dns_domain" but it does not need to be.
     * `$sftp->getSupportedVersions()['version']` will return the specific version
     * that's being used.
     *
     * Returns true on success or false on error.
     *
     * @param int|string $gid
     */
    public function chgrp(string $filename, $gid, bool $recursive = false): bool
    {
        $attr = $this->version < 4 ?
            pack('N3', Attribute::UIDGID, -1, $gid) :
            Strings::packSSH2('Nss', Attribute::OWNERGROUP, '', $gid);

        return $this->setstat($filename, $attr, $recursive);
    }

    /**
     * Set permissions on a file.
     *
     * Returns the new file permissions on success or false on error.
     * If $recursive is true than this just returns true or false.
     *
     * @throws UnexpectedValueException on receipt of unexpected packets
     */
    public function chmod(int $mode, string $filename, bool $recursive = false)
    {
        if (is_string($mode) && is_int($filename)) {
            $temp = $mode;
            $mode = $filename;
            $filename = $temp;
        }

        $attr = pack('N2', Attribute::PERMISSIONS, $mode & 0o7777);
        if (!$this->setstat($filename, $attr, $recursive)) {
            return false;
        }
        if ($recursive) {
            return true;
        }

        $filename = $this->realpath($filename);
        // rather than return what the permissions *should* be, we'll return what they actually are.  this will also
        // tell us if the file actually exists.
        // incidentally, SFTPv4+ adds an additional 32-bit integer field - flags - to the following:
        $packet = pack('Na*', strlen($filename), $filename);
        $this->send_sftp_packet(SFTPPacketType::STAT, $packet);

        $response = $this->get_sftp_packet();
        switch ($this->packet_type) {
            case SFTPPacketType::ATTRS:
                $attrs = $this->parseAttributes($response);
                return $attrs['mode'];
            case SFTPPacketType::STATUS:
                $this->logError($response);
                return false;
        }

        throw new UnexpectedValueException('Expected PacketType::ATTRS or PacketType::STATUS. '
                                          . 'Got packet type: ' . $this->packet_type);
    }

    /**
     * Sets information about a file
     *
     * @throws UnexpectedValueException on receipt of unexpected packets
     */
    private function setstat(string $filename, string $attr, bool $recursive): bool
    {
        if (!$this->precheck()) {
            return false;
        }

        $filename = $this->realpath($filename);
        if ($filename === false) {
            return false;
        }

        $this->remove_from_stat_cache($filename);

        if ($recursive) {
            $i = 0;
            $result = $this->setstat_recursive($filename, $attr, $i);
            $this->read_put_responses($i);
            return $result;
        }

        $packet = Strings::packSSH2('s', $filename);
        $packet .= $this->version >= 4 ?
            pack('a*Ca*', substr($attr, 0, 4), FileType::UNKNOWN, substr($attr, 4)) :
            $attr;
        $this->send_sftp_packet(SFTPPacketType::SETSTAT, $packet);

        /*
         "Because some systems must use separate system calls to set various attributes, it is possible that a failure
          response will be returned, but yet some of the attributes may be have been successfully modified.  If possible,
          servers SHOULD avoid this situation; however, clients MUST be aware that this is possible."

          -- http://tools.ietf.org/html/draft-ietf-secsh-filexfer-13#section-8.6
        */
        $response = $this->get_sftp_packet();
        if ($this->packet_type != SFTPPacketType::STATUS) {
            throw new UnexpectedValueException('Expected PacketType::STATUS. '
                                              . 'Got packet type: ' . $this->packet_type);
        }

        [$status] = Strings::unpackSSH2('N', $response);
        if ($status != StatusCode::OK) {
            $this->logError($response, $status);
            return false;
        }

        return true;
    }

    /**
     * Recursively sets information on directories on the SFTP server
     *
     * Minimizes directory lookups and SSH_FXP_STATUS requests for speed.
     */
    private function setstat_recursive(string $path, string $attr, int &$i): bool
    {
        if (!$this->read_put_responses($i)) {
            return false;
        }
        $i = 0;
        $entries = $this->readlist($path, true);

        if ($entries === false || is_int($entries)) {
            return $this->setstat($path, $attr, false);
        }

        // normally $entries would have at least . and .. but it might not if the directories
        // permissions didn't allow reading
        if (empty($entries)) {
            return false;
        }

        unset($entries['.'], $entries['..']);
        foreach ($entries as $filename => $props) {
            if (!isset($props['type'])) {
                return false;
            }

            $temp = $path . '/' . $filename;
            if ($props['type'] == FileType::DIRECTORY) {
                if (!$this->setstat_recursive($temp, $attr, $i)) {
                    return false;
                }
            } else {
                $packet = Strings::packSSH2('s', $temp);
                $packet .= $this->version >= 4 ?
                    pack('Ca*', FileType::UNKNOWN, $attr) :
                    $attr;
                $this->send_sftp_packet(SFTPPacketType::SETSTAT, $packet);

                $i++;

                if ($i >= $this->queueSize) {
                    if (!$this->read_put_responses($i)) {
                        return false;
                    }
                    $i = 0;
                }
            }
        }

        $packet = Strings::packSSH2('s', $path);
        $packet .= $this->version >= 4 ?
            pack('Ca*', FileType::UNKNOWN, $attr) :
            $attr;
        $this->send_sftp_packet(SFTPPacketType::SETSTAT, $packet);

        $i++;

        if ($i >= $this->queueSize) {
            if (!$this->read_put_responses($i)) {
                return false;
            }
            $i = 0;
        }

        return true;
    }

    /**
     * Return the target of a symbolic link
     *
     * @throws UnexpectedValueException on receipt of unexpected packets
     */
    public function readlink(string $link)
    {
        if (!$this->precheck()) {
            return false;
        }

        $link = $this->realpath($link);

        $this->send_sftp_packet(SFTPPacketType::READLINK, Strings::packSSH2('s', $link));

        $response = $this->get_sftp_packet();
        switch ($this->packet_type) {
            case SFTPPacketType::NAME:
                break;
            case SFTPPacketType::STATUS:
                $this->logError($response);
                return false;
            default:
                throw new UnexpectedValueException('Expected PacketType::NAME or PacketType::STATUS. '
                                                  . 'Got packet type: ' . $this->packet_type);
        }

        [$count] = Strings::unpackSSH2('N', $response);
        // the file isn't a symlink
        if (!$count) {
            return false;
        }

        [$filename] = Strings::unpackSSH2('s', $response);

        return $filename;
    }

    /**
     * Create a symlink
     *
     * symlink() creates a symbolic link to the existing target with the specified name link.
     *
     * @throws UnexpectedValueException on receipt of unexpected packets
     */
    public function symlink(string $target, string $link): bool
    {
        if (!$this->precheck()) {
            return false;
        }

        //$target = $this->realpath($target);
        $link = $this->realpath($link);

        /* quoting https://datatracker.ietf.org/doc/html/draft-ietf-secsh-filexfer-09#section-12.1 :

           Changed the SYMLINK packet to be LINK and give it the ability to
           create hard links.  Also change it's packet number because many
           implementation implemented SYMLINK with the arguments reversed.
           Hopefully the new argument names make it clear which way is which.
        */
        if ($this->version == 6) {
            $type = SFTPPacketType::LINK;
            $packet = Strings::packSSH2('ssC', $link, $target, 1);
        } else {
            $type = SFTPPacketType::SYMLINK;
            /* quoting http://bxr.su/OpenBSD/usr.bin/ssh/PROTOCOL#347 :

               3.1. sftp: Reversal of arguments to SSH_FXP_SYMLINK

               When OpenSSH's sftp-server was implemented, the order of the arguments
               to the SSH_FXP_SYMLINK method was inadvertently reversed. Unfortunately,
               the reversal was not noticed until the server was widely deployed. Since
               fixing this to follow the specification would cause incompatibility, the
               current order was retained. For correct operation, clients should send
               SSH_FXP_SYMLINK as follows:

                   uint32      id
                   string      targetpath
                   string      linkpath */
            $packet = substr($this->server_identifier, 0, 15) == 'SSH-2.0-OpenSSH' ?
                Strings::packSSH2('ss', $target, $link) :
                Strings::packSSH2('ss', $link, $target);
        }
        $this->send_sftp_packet($type, $packet);

        $response = $this->get_sftp_packet();
        if ($this->packet_type != SFTPPacketType::STATUS) {
            throw new UnexpectedValueException('Expected PacketType::STATUS. '
                                              . 'Got packet type: ' . $this->packet_type);
        }

        [$status] = Strings::unpackSSH2('N', $response);
        if ($status != StatusCode::OK) {
            $this->logError($response, $status);
            return false;
        }

        return true;
    }

    /**
     * Creates a directory.
     */
    public function mkdir(string $dir, int $mode = -1, bool $recursive = false): bool
    {
        if (!$this->precheck()) {
            return false;
        }

        $dir = $this->realpath($dir);

        if ($recursive) {
            $dirs = explode('/', preg_replace('#/(?=/)|/$#', '', $dir));
            if (empty($dirs[0])) {
                array_shift($dirs);
                $dirs[0] = '/' . $dirs[0];
            }
            for ($i = 0; $i < count($dirs); $i++) {
                $temp = array_slice($dirs, 0, $i + 1);
                $temp = implode('/', $temp);
                $result = $this->mkdir_helper($temp, $mode);
            }
            return $result;
        }

        return $this->mkdir_helper($dir, $mode);
    }

    /**
     * Helper function for directory creation
     */
    private function mkdir_helper(string $dir, int $mode): bool
    {
        // send SSH_FXP_MKDIR without any attributes (that's what the \0\0\0\0 is doing)
        $this->send_sftp_packet(SFTPPacketType::MKDIR, Strings::packSSH2('s', $dir) . "\0\0\0\0");

        $response = $this->get_sftp_packet();
        if ($this->packet_type != SFTPPacketType::STATUS) {
            throw new UnexpectedValueException('Expected PacketType::STATUS. '
                                              . 'Got packet type: ' . $this->packet_type);
        }

        [$status] = Strings::unpackSSH2('N', $response);
        if ($status != StatusCode::OK) {
            $this->logError($response, $status);
            return false;
        }

        if ($mode !== -1) {
            $this->chmod($mode, $dir);
        }

        return true;
    }

    /**
     * Removes a directory.
     *
     * @throws UnexpectedValueException on receipt of unexpected packets
     */
    public function rmdir(string $dir): bool
    {
        if (!$this->precheck()) {
            return false;
        }

        $dir = $this->realpath($dir);
        if ($dir === false) {
            return false;
        }

        $this->send_sftp_packet(SFTPPacketType::RMDIR, Strings::packSSH2('s', $dir));

        $response = $this->get_sftp_packet();
        if ($this->packet_type != SFTPPacketType::STATUS) {
            throw new UnexpectedValueException('Expected PacketType::STATUS. '
                                              . 'Got packet type: ' . $this->packet_type);
        }

        [$status] = Strings::unpackSSH2('N', $response);
        if ($status != StatusCode::OK) {
            // presumably SSH_FX_NO_SUCH_FILE or SSH_FX_PERMISSION_DENIED?
            $this->logError($response, $status);
            return false;
        }

        $this->remove_from_stat_cache($dir);
        // the following will do a soft delete, which would be useful if you deleted a file
        // and then tried to do a stat on the deleted file. the above, in contrast, does
        // a hard delete
        //$this->update_stat_cache($dir, false);

        return true;
    }

    /**
     * Uploads a file to the SFTP server.
     *
     * By default, \phpseclib3\Net\SFTP::put() does not read from the local filesystem.  $data is dumped directly into $remote_file.
     * So, for example, if you set $data to 'filename.ext' and then do \phpseclib3\Net\SFTP::get(), you will get a file, twelve bytes
     * long, containing 'filename.ext' as its contents.
     *
     * Setting $mode to self::SOURCE_LOCAL_FILE will change the above behavior.  With self::SOURCE_LOCAL_FILE, $remote_file will
     * contain as many bytes as filename.ext does on your local filesystem.  If your filename.ext is 1MB then that is how
     * large $remote_file will be, as well.
     *
     * Setting $mode to self::SOURCE_CALLBACK will use $data as callback function, which gets only one parameter -- number
     * of bytes to return, and returns a string if there is some data or null if there is no more data
     *
     * If $data is a resource then it'll be used as a resource instead.
     *
     * Currently, only binary mode is supported.  As such, if the line endings need to be adjusted, you will need to take
     * care of that, yourself.
     *
     * $mode can take an additional two parameters - self::RESUME and self::RESUME_START. These are bitwise AND'd with
     * $mode. So if you want to resume upload of a 300mb file on the local file system you'd set $mode to the following:
     *
     * self::SOURCE_LOCAL_FILE | self::RESUME
     *
     * If you wanted to simply append the full contents of a local file to the full contents of a remote file you'd replace
     * self::RESUME with self::RESUME_START.
     *
     * If $mode & (self::RESUME | self::RESUME_START) then self::RESUME_START will be assumed.
     *
     * $start and $local_start give you more fine grained control over this process and take precident over self::RESUME
     * when they're non-negative. ie. $start could let you write at the end of a file (like self::RESUME) or in the middle
     * of one. $local_start could let you start your reading from the end of a file (like self::RESUME_START) or in the
     * middle of one.
     *
     * Setting $local_start to > 0 or $mode | self::RESUME_START doesn't do anything unless $mode | self::SOURCE_LOCAL_FILE.
     *
     * {@internal ASCII mode for SFTPv4/5/6 can be supported by adding a new function - \phpseclib3\Net\SFTP::setMode().}
     *
     * @param resource|array|string $data
     * @throws UnexpectedValueException on receipt of unexpected packets
     * @throws BadFunctionCallException if you're uploading via a callback and the callback function is invalid
     * @throws FileNotFoundException if you're uploading via a file and the file doesn't exist
     */
    public function put(string $remote_file, $data, int $mode = self::SOURCE_STRING, int $start = -1, int $local_start = -1, callable $progressCallback = null): bool
    {
        if (!$this->precheck()) {
            return false;
        }

        $remote_file = $this->realpath($remote_file);
        if ($remote_file === false) {
            return false;
        }

        $this->remove_from_stat_cache($remote_file);

        if ($this->version >= 5) {
            $flags = OpenFlag5::OPEN_OR_CREATE;
        } else {
            $flags = OpenFlag::WRITE | OpenFlag::CREATE;
            // according to the SFTP specs, OpenFlag::APPEND should "force all writes to append data at the end of the file."
            // in practice, it doesn't seem to do that.
            //$flags|= ($mode & self::RESUME) ? OpenFlag::APPEND : OpenFlag::TRUNCATE;
        }

        if ($start >= 0) {
            $offset = $start;
        } elseif ($mode & self::RESUME) {
            // if OpenFlag::APPEND worked as it should _size() wouldn't need to be called
            $size = $this->stat($remote_file)['size'];
            $offset = $size !== false ? $size : 0;
        } else {
            $offset = 0;
            if ($this->version >= 5) {
                $flags = OpenFlag5::CREATE_TRUNCATE;
            } else {
                $flags |= OpenFlag::TRUNCATE;
            }
        }

        $this->remove_from_stat_cache($remote_file);

        $packet = Strings::packSSH2('s', $remote_file);
        $packet .= $this->version >= 5 ?
            pack('N3', 0, $flags, 0) :
            pack('N2', $flags, 0);
        $this->send_sftp_packet(SFTPPacketType::OPEN, $packet);

        $response = $this->get_sftp_packet();
        switch ($this->packet_type) {
            case SFTPPacketType::HANDLE:
                $handle = substr($response, 4);
                break;
            case SFTPPacketType::STATUS:
                $this->logError($response);
                return false;
            default:
                throw new UnexpectedValueException('Expected PacketType::HANDLE or PacketType::STATUS. '
                                                  . 'Got packet type: ' . $this->packet_type);
        }

        // http://tools.ietf.org/html/draft-ietf-secsh-filexfer-13#section-8.2.3
        $dataCallback = false;
        switch (true) {
            case $mode & self::SOURCE_CALLBACK:
                if (!is_callable($data)) {
                    throw new BadFunctionCallException("\$data should be is_callable() if you specify SOURCE_CALLBACK flag");
                }
                $dataCallback = $data;
                // do nothing
                break;
            case is_resource($data):
                $mode = $mode & ~self::SOURCE_LOCAL_FILE;
                $info = stream_get_meta_data($data);
                if (isset($info['wrapper_type']) && $info['wrapper_type'] == 'PHP' && $info['stream_type'] == 'Input') {
                    $fp = fopen('php://memory', 'w+');
                    stream_copy_to_stream($data, $fp);
                    rewind($fp);
                } else {
                    $fp = $data;
                }
                break;
            case $mode & self::SOURCE_LOCAL_FILE:
                if (!is_file($data)) {
                    throw new FileNotFoundException("$data is not a valid file");
                }
                $fp = @fopen($data, 'rb');
                if (!$fp) {
                    return false;
                }
        }

        if (isset($fp)) {
            $stat = fstat($fp);
            $size = !empty($stat) ? $stat['size'] : 0;

            if ($local_start >= 0) {
                fseek($fp, $local_start);
                $size -= $local_start;
            }
        } elseif ($dataCallback) {
            $size = 0;
        } else {
            $size = strlen($data);
        }

        $sent = 0;
        $size = $size < 0 ? ($size & 0x7FFFFFFF) + 0x80000000 : $size;

        $sftp_packet_size = $this->max_sftp_packet;
        // make the SFTP packet be exactly the SFTP packet size by including the bytes in the PacketType::WRITE packets "header"
        $sftp_packet_size -= strlen($handle) + 25;
        $i = $j = 0;
        while ($dataCallback || ($size === 0 || $sent < $size)) {
            if ($dataCallback) {
                $temp = $dataCallback($sftp_packet_size);
                if (is_null($temp)) {
                    break;
                }
            } else {
                $temp = isset($fp) ? fread($fp, $sftp_packet_size) : substr($data, $sent, $sftp_packet_size);
                if ($temp === false || $temp === '') {
                    break;
                }
            }

            $subtemp = $offset + $sent;
            $packet = pack('Na*N3a*', strlen($handle), $handle, $subtemp / 4294967296, $subtemp, strlen($temp), $temp);
            try {
                $this->send_sftp_packet(SFTPPacketType::WRITE, $packet, $j);
            } catch (\Exception $e) {
                if ($mode & self::SOURCE_LOCAL_FILE) {
                    fclose($fp);
                }
                throw $e;
            }
            $sent += strlen($temp);
            if (is_callable($progressCallback)) {
                $progressCallback($sent);
            }

            $i++;
            $j++;
            if ($i == $this->uploadQueueSize) {
                if (!$this->read_put_responses($i)) {
                    $i = 0;
                    break;
                }
                $i = 0;
            }
        }

        $result = $this->close_handle($handle);

        if (!$this->read_put_responses($i)) {
            if ($mode & self::SOURCE_LOCAL_FILE) {
                fclose($fp);
            }
            $this->close_handle($handle);
            return false;
        }

        if ($mode & SFTP::SOURCE_LOCAL_FILE) {
            if (isset($fp) && is_resource($fp)) {
                fclose($fp);
            }

            if ($this->preserveTime) {
                $stat = stat($data);
                $attr = $this->version < 4 ?
                    pack('N3', Attribute::ACCESSTIME, $stat['atime'], $stat['mtime']) :
                    Strings::packSSH2('NQ2', Attribute::ACCESSTIME | Attribute::MODIFYTIME, $stat['atime'], $stat['mtime']);
                if (!$this->setstat($remote_file, $attr, false)) {
                    throw new RuntimeException('Error setting file time');
                }
            }
        }

        return $result;
    }

    /**
     * Reads multiple successive SSH_FXP_WRITE responses
     *
     * Sending an SSH_FXP_WRITE packet and immediately reading its response isn't as efficient as blindly sending out $i
     * SSH_FXP_WRITEs, in succession, and then reading $i responses.
     *
     * @throws UnexpectedValueException on receipt of unexpected packets
     */
    private function read_put_responses(int $i): bool
    {
        while ($i--) {
            $response = $this->get_sftp_packet();
            if ($this->packet_type != SFTPPacketType::STATUS) {
                throw new UnexpectedValueException('Expected PacketType::STATUS. '
                                                  . 'Got packet type: ' . $this->packet_type);
            }

            [$status] = Strings::unpackSSH2('N', $response);
            if ($status != StatusCode::OK) {
                $this->logError($response, $status);
                break;
            }
        }

        return $i < 0;
    }

    /**
     * Close handle
     *
     * @throws UnexpectedValueException on receipt of unexpected packets
     */
    private function close_handle(string $handle): bool
    {
        $this->send_sftp_packet(SFTPPacketType::CLOSE, pack('Na*', strlen($handle), $handle));

        // "The client MUST release all resources associated with the handle regardless of the status."
        //  -- http://tools.ietf.org/html/draft-ietf-secsh-filexfer-13#section-8.1.3
        $response = $this->get_sftp_packet();
        if ($this->packet_type != SFTPPacketType::STATUS) {
            throw new UnexpectedValueException('Expected PacketType::STATUS. '
                                              . 'Got packet type: ' . $this->packet_type);
        }

        [$status] = Strings::unpackSSH2('N', $response);
        if ($status != StatusCode::OK) {
            $this->logError($response, $status);
            return false;
        }

        return true;
    }

    /**
     * Downloads a file from the SFTP server.
     *
     * Returns a string containing the contents of $remote_file if $local_file is left undefined or a boolean false if
     * the operation was unsuccessful.  If $local_file is defined, returns true or false depending on the success of the
     * operation.
     *
     * $offset and $length can be used to download files in chunks.
     *
     * @param string|bool|resource|callable $local_file
     * @return string|bool
     * @throws UnexpectedValueException on receipt of unexpected packets
     */
    public function get(string $remote_file, $local_file = false, int $offset = 0, int $length = -1, callable $progressCallback = null)
    {
        if (!$this->precheck()) {
            return false;
        }

        $remote_file = $this->realpath($remote_file);
        if ($remote_file === false) {
            return false;
        }

        $packet = Strings::packSSH2('s', $remote_file);
        $packet .= $this->version >= 5 ?
            pack('N3', 0, OpenFlag5::OPEN_EXISTING, 0) :
            pack('N2', OpenFlag::READ, 0);
        $this->send_sftp_packet(SFTPPacketType::OPEN, $packet);

        $response = $this->get_sftp_packet();
        switch ($this->packet_type) {
            case SFTPPacketType::HANDLE:
                $handle = substr($response, 4);
                break;
            case SFTPPacketType::STATUS: // presumably SSH_FX_NO_SUCH_FILE or SSH_FX_PERMISSION_DENIED
                $this->logError($response);
                return false;
            default:
                throw new UnexpectedValueException('Expected PacketType::HANDLE or PacketType::STATUS. '
                                                  . 'Got packet type: ' . $this->packet_type);
        }

        if (is_resource($local_file)) {
            $fp = $local_file;
            $stat = fstat($fp);
            $res_offset = $stat['size'];
        } else {
            $res_offset = 0;
            if ($local_file !== false && !is_callable($local_file)) {
                $fp = fopen($local_file, 'wb');
                if (!$fp) {
                    return false;
                }
            } else {
                $content = '';
            }
        }

        $fclose_check = $local_file !== false && !is_callable($local_file) && !is_resource($local_file);

        $start = $offset;
        $read = 0;
        while (true) {
            $i = 0;

            while ($i < $this->queueSize && ($length < 0 || $read < $length)) {
                $tempoffset = $start + $read;

                $packet_size = $length > 0 ? min($this->max_sftp_packet, $length - $read) : $this->max_sftp_packet;

                $packet = Strings::packSSH2('sN3', $handle, $tempoffset / 4294967296, $tempoffset, $packet_size);
                try {
                    $this->send_sftp_packet(SFTPPacketType::READ, $packet, $i);
                } catch (\Exception $e) {
                    if ($fclose_check) {
                        fclose($fp);
                    }
                    throw $e;
                }
                $packet = null;
                $read += $packet_size;
                $i++;
            }

            if (!$i) {
                break;
            }

            $packets_sent = $i - 1;

            $clear_responses = false;
            while ($i > 0) {
                $i--;

                if ($clear_responses) {
                    $this->get_sftp_packet($packets_sent - $i);
                    continue;
                } else {
                    $response = $this->get_sftp_packet($packets_sent - $i);
                }

                switch ($this->packet_type) {
                    case SFTPPacketType::DATA:
                        $temp = substr($response, 4);
                        $offset += strlen($temp);
                        if ($local_file === false) {
                            $content .= $temp;
                        } elseif (is_callable($local_file)) {
                            $local_file($temp);
                        } else {
                            fwrite($fp, $temp);
                        }
                        if (is_callable($progressCallback)) {
                            call_user_func($progressCallback, $offset);
                        }
                        $temp = null;
                        break;
                    case SFTPPacketType::STATUS:
                        // could, in theory, return false if !strlen($content) but we'll hold off for the time being
                        $this->logError($response);
                        $clear_responses = true; // don't break out of the loop yet, so we can read the remaining responses
                        break;
                    default:
                        if ($fclose_check) {
                            fclose($fp);
                        }
                        if ($this->channel_close) {
                            $this->partial_init = false;
                            $this->init_sftp_connection();
                            return false;
                        } else {
                            throw new UnexpectedValueException('Expected PacketType::DATA or PacketType::STATUS. '
                                                              . 'Got packet type: ' . $this->packet_type);
                        }
                }
                $response = null;
            }

            if ($clear_responses) {
                break;
            }
        }

        if ($length > 0 && $length <= $offset - $start) {
            if ($local_file === false) {
                $content = substr($content, 0, $length);
            } else {
                ftruncate($fp, $length + $res_offset);
            }
        }

        if ($fclose_check) {
            fclose($fp);

            if ($this->preserveTime) {
                $stat = $this->stat($remote_file);
                touch($local_file, $stat['mtime'], $stat['atime']);
            }
        }

        if (!$this->close_handle($handle)) {
            return false;
        }

        // if $content isn't set that means a file was written to
        return $content ?? true;
    }

    /**
     * Deletes a file on the SFTP server.
     *
     * @throws UnexpectedValueException on receipt of unexpected packets
     */
    public function delete(string $path, bool $recursive = true): bool
    {
        if (!$this->precheck()) {
            return false;
        }

        if (is_object($path)) {
            // It's an object. Cast it as string before we check anything else.
            $path = (string) $path;
        }

        if (!is_string($path) || $path == '') {
            return false;
        }

        $path = $this->realpath($path);
        if ($path === false) {
            return false;
        }

        // http://tools.ietf.org/html/draft-ietf-secsh-filexfer-13#section-8.3
        $this->send_sftp_packet(SFTPPacketType::REMOVE, pack('Na*', strlen($path), $path));

        $response = $this->get_sftp_packet();
        if ($this->packet_type != SFTPPacketType::STATUS) {
            throw new UnexpectedValueException('Expected PacketType::STATUS. '
                                              . 'Got packet type: ' . $this->packet_type);
        }

        // if $status isn't SSH_FX_OK it's probably SSH_FX_NO_SUCH_FILE or SSH_FX_PERMISSION_DENIED
        [$status] = Strings::unpackSSH2('N', $response);
        if ($status != StatusCode::OK) {
            $this->logError($response, $status);
            if (!$recursive) {
                return false;
            }

            $i = 0;
            $result = $this->delete_recursive($path, $i);
            $this->read_put_responses($i);
            return $result;
        }

        $this->remove_from_stat_cache($path);

        return true;
    }

    /**
     * Recursively deletes directories on the SFTP server
     *
     * Minimizes directory lookups and SSH_FXP_STATUS requests for speed.
     */
    private function delete_recursive(string $path, int &$i): bool
    {
        if (!$this->read_put_responses($i)) {
            return false;
        }
        $i = 0;
        $entries = $this->readlist($path, true);

        // The folder does not exist at all, so we cannot delete it.
        if ($entries === StatusCode::NO_SUCH_FILE) {
            return false;
        }

        // Normally $entries would have at least . and .. but it might not if the directories
        // permissions didn't allow reading. If this happens then default to an empty list of files.
        if ($entries === false || is_int($entries)) {
            $entries = [];
        }

        unset($entries['.'], $entries['..']);
        foreach ($entries as $filename => $props) {
            if (!isset($props['type'])) {
                return false;
            }

            $temp = $path . '/' . $filename;
            if ($props['type'] == FileType::DIRECTORY) {
                if (!$this->delete_recursive($temp, $i)) {
                    return false;
                }
            } else {
                $this->send_sftp_packet(SFTPPacketType::REMOVE, Strings::packSSH2('s', $temp));
                $this->remove_from_stat_cache($temp);

                $i++;

                if ($i >= $this->queueSize) {
                    if (!$this->read_put_responses($i)) {
                        return false;
                    }
                    $i = 0;
                }
            }
        }

        $this->send_sftp_packet(SFTPPacketType::RMDIR, Strings::packSSH2('s', $path));
        $this->remove_from_stat_cache($path);

        $i++;

        if ($i >= $this->queueSize) {
            if (!$this->read_put_responses($i)) {
                return false;
            }
            $i = 0;
        }

        return true;
    }

    /**
     * Checks whether a file or directory exists
     */
    public function file_exists(string $path): bool
    {
        if ($this->use_stat_cache) {
            if (!$this->precheck()) {
                return false;
            }

            $path = $this->realpath($path);

            $result = $this->query_stat_cache($path);

            if (isset($result)) {
                // return true if $result is an array or if it's an stdClass object
                return $result !== false;
            }
        }

        return $this->stat($path) !== false;
    }

    /**
     * Tells whether the filename is a directory
     */
    public function is_dir(string $path): bool
    {
        $result = $this->get_stat_cache_prop($path, 'type');
        if ($result === false) {
            return false;
        }
        return $result === FileType::DIRECTORY;
    }

    /**
     * Tells whether the filename is a regular file
     */
    public function is_file(string $path): bool
    {
        $result = $this->get_stat_cache_prop($path, 'type');
        if ($result === false) {
            return false;
        }
        return $result === FileType::REGULAR;
    }

    /**
     * Tells whether the filename is a symbolic link
     */
    public function is_link(string $path): bool
    {
        $result = $this->get_lstat_cache_prop($path, 'type');
        if ($result === false) {
            return false;
        }
        return $result === FileType::SYMLINK;
    }

    /**
     * Tells whether a file exists and is readable
     */
    public function is_readable(string $path): bool
    {
        if (!$this->precheck()) {
            return false;
        }

        $packet = Strings::packSSH2('sNN', $this->realpath($path), OpenFlag::READ, 0);
        $this->send_sftp_packet(SFTPPacketType::OPEN, $packet);

        $response = $this->get_sftp_packet();
        switch ($this->packet_type) {
            case SFTPPacketType::HANDLE:
                return true;
            case SFTPPacketType::STATUS: // presumably SSH_FX_NO_SUCH_FILE or SSH_FX_PERMISSION_DENIED
                return false;
            default:
                throw new UnexpectedValueException('Expected PacketType::HANDLE or PacketType::STATUS. '
                                                  . 'Got packet type: ' . $this->packet_type);
        }
    }

    /**
     * Tells whether the filename is writable
     */
    public function is_writable(string $path): bool
    {
        if (!$this->precheck()) {
            return false;
        }

        $packet = Strings::packSSH2('sNN', $this->realpath($path), OpenFlag::WRITE, 0);
        $this->send_sftp_packet(SFTPPacketType::OPEN, $packet);

        $response = $this->get_sftp_packet();
        switch ($this->packet_type) {
            case SFTPPacketType::HANDLE:
                return true;
            case SFTPPacketType::STATUS: // presumably SSH_FX_NO_SUCH_FILE or SSH_FX_PERMISSION_DENIED
                return false;
            default:
                throw new UnexpectedValueException('Expected SSH_FXP_HANDLE or SSH_FXP_STATUS. '
                                                  . 'Got packet type: ' . $this->packet_type);
        }
    }

    /**
     * Tells whether the filename is writeable
     *
     * Alias of is_writable
     */
    public function is_writeable(string $path): bool
    {
        return $this->is_writable($path);
    }

    /**
     * Gets last access time of file
     */
    public function fileatime(string $path)
    {
        return $this->get_stat_cache_prop($path, 'atime');
    }

    /**
     * Gets file modification time
     */
    public function filemtime(string $path)
    {
        return $this->get_stat_cache_prop($path, 'mtime');
    }

    /**
     * Gets file permissions
     */
    public function fileperms(string $path)
    {
        return $this->get_stat_cache_prop($path, 'mode');
    }

    /**
     * Gets file owner
     */
    public function fileowner(string $path)
    {
        return $this->get_stat_cache_prop($path, 'uid');
    }

    /**
     * Gets file group
     */
    public function filegroup(string $path)
    {
        return $this->get_stat_cache_prop($path, 'gid');
    }

    /**
     * Gets file size
     */
    public function filesize(string $path)
    {
        return $this->get_stat_cache_prop($path, 'size');
    }

    /**
     * Gets file type
     *
     * @return string|false
     */
    public function filetype(string $path)
    {
        $type = $this->get_stat_cache_prop($path, 'type');
        if ($type === false) {
            return false;
        }

        switch ($type) {
            case FileType::BLOCK_DEVICE:
                return 'block';
            case FileType::CHAR_DEVICE:
                return 'char';
            case FileType::DIRECTORY:
                return 'dir';
            case FileType::FIFO:
                return 'fifo';
            case FileType::REGULAR:
                return 'file';
            case FileType::SYMLINK:
                return 'link';
            default:
                return false;
        }
    }

    /**
     * Return a stat properity
     *
     * Uses cache if appropriate.
     */
    private function get_stat_cache_prop(string $path, string $prop)
    {
        return $this->get_xstat_cache_prop($path, $prop, 'stat');
    }

    /**
     * Return an lstat properity
     *
     * Uses cache if appropriate.
     */
    private function get_lstat_cache_prop(string $path, string $prop)
    {
        return $this->get_xstat_cache_prop($path, $prop, 'lstat');
    }

    /**
     * Return a stat or lstat properity
     *
     * Uses cache if appropriate.
     */
    private function get_xstat_cache_prop(string $path, string $prop, string $type)
    {
        if (!$this->precheck()) {
            return false;
        }

        if ($this->use_stat_cache) {
            $path = $this->realpath($path);

            $result = $this->query_stat_cache($path);

            if (is_object($result) && isset($result->$type)) {
                return $result->{$type}[$prop];
            }
        }

        $result = $this->$type($path);

        if ($result === false || !isset($result[$prop])) {
            return false;
        }

        return $result[$prop];
    }

    /**
     * Renames a file or a directory on the SFTP server.
     *
     * If the file already exists this will return false
     *
     * @throws UnexpectedValueException on receipt of unexpected packets
     */
    public function rename(string $oldname, string $newname): bool
    {
        if (!$this->precheck()) {
            return false;
        }

        $oldname = $this->realpath($oldname);
        $newname = $this->realpath($newname);
        if ($oldname === false || $newname === false) {
            return false;
        }

        // http://tools.ietf.org/html/draft-ietf-secsh-filexfer-13#section-8.3
        $packet = Strings::packSSH2('ss', $oldname, $newname);
        if ($this->version >= 5) {
            /* quoting https://datatracker.ietf.org/doc/html/draft-ietf-secsh-filexfer-05#section-6.5 ,

               'flags' is 0 or a combination of:

                   SSH_FXP_RENAME_OVERWRITE  0x00000001
                   SSH_FXP_RENAME_ATOMIC     0x00000002
                   SSH_FXP_RENAME_NATIVE     0x00000004

               (none of these are currently supported) */
            $packet .= "\0\0\0\0";
        }
        $this->send_sftp_packet(SFTPPacketType::RENAME, $packet);

        $response = $this->get_sftp_packet();
        if ($this->packet_type != SFTPPacketType::STATUS) {
            throw new UnexpectedValueException('Expected PacketType::STATUS. '
                                              . 'Got packet type: ' . $this->packet_type);
        }

        // if $status isn't SSH_FX_OK it's probably SSH_FX_NO_SUCH_FILE or SSH_FX_PERMISSION_DENIED
        /**
         * @var int $status
         */
        [$status] = Strings::unpackSSH2('N', $response);
        if ($status != StatusCode::OK) {
            $this->logError($response, $status);
            return false;
        }

        // don't move the stat cache entry over since this operation could very well change the
        // atime and mtime attributes
        //$this->update_stat_cache($newname, $this->query_stat_cache($oldname));
        $this->remove_from_stat_cache($oldname);
        $this->remove_from_stat_cache($newname);

        return true;
    }

    /**
     * Parse Time
     *
     * See '7.7.  Times' of draft-ietf-secsh-filexfer-13 for more info.
     */
    private function parseTime(string $key, int $flags, string &$response): array
    {
        $attr = [];
        [$attr[$key]] = Strings::unpackSSH2('Q', $response);
        if ($flags & Attribute::SUBSECOND_TIMES) {
            [$attr[$key . '-nseconds']] = Strings::unpackSSH2('N', $response);
        }
        return $attr;
    }

    /**
     * Parse Attributes
     *
     * See '7.  File Attributes' of draft-ietf-secsh-filexfer-13 for more info.
     */
    protected function parseAttributes(string &$response): array
    {
        if ($this->version >= 4) {
            [$flags, $attr['type']] = Strings::unpackSSH2('NC', $response);
        } else {
            [$flags] = Strings::unpackSSH2('N', $response);
        }

        foreach (Attribute::getConstants() as $value => $key) {
            switch ($flags & $key) {
                case Attribute::UIDGID:
                    if ($this->version > 3) {
                        continue 2;
                    }
                    break;
                case Attribute::CREATETIME:
                case Attribute::MODIFYTIME:
                case Attribute::ACL:
                case Attribute::OWNERGROUP:
                case Attribute::SUBSECOND_TIMES:
                    if ($this->version < 4) {
                        continue 2;
                    }
                    break;
                case Attribute::BITS:
                    if ($this->version < 5) {
                        continue 2;
                    }
                    break;
                case Attribute::ALLOCATION_SIZE:
                case Attribute::TEXT_HINT:
                case Attribute::MIME_TYPE:
                case Attribute::LINK_COUNT:
                case Attribute::UNTRANSLATED_NAME:
                case Attribute::CTIME:
                    if ($this->version < 6) {
                        continue 2;
                    }
            }
            switch ($flags & $key) {
                case Attribute::SIZE:             // 0x00000001
                    // The size attribute is defined as an unsigned 64-bit integer.
                    // The following will use floats on 32-bit platforms, if necessary.
                    // As can be seen in the BigInteger class, floats are generally
                    // IEEE 754 binary64 "double precision" on such platforms and
                    // as such can represent integers of at least 2^50 without loss
                    // of precision. Interpreted in filesize, 2^50 bytes = 1024 TiB.
                    [$attr['size']] = Strings::unpackSSH2('Q', $response);
                    break;
                case Attribute::UIDGID: // 0x00000002 (SFTPv3 only)
                    [$attr['uid'], $attr['gid']] = Strings::unpackSSH2('NN', $response);
                    break;
                case Attribute::PERMISSIONS: // 0x00000004
                    [$attr['mode']] = Strings::unpackSSH2('N', $response);
                    $fileType = $this->parseMode($attr['mode']);
                    if ($this->version < 4 && $fileType !== false) {
                        $attr += ['type' => $fileType];
                    }
                    break;
                case Attribute::ACCESSTIME: // 0x00000008
                    if ($this->version >= 4) {
                        $attr += $this->parseTime('atime', $flags, $response);
                        break;
                    }
                    [$attr['atime'], $attr['mtime']] = Strings::unpackSSH2('NN', $response);
                    break;
                case Attribute::CREATETIME:       // 0x00000010 (SFTPv4+)
                    $attr += $this->parseTime('createtime', $flags, $response);
                    break;
                case Attribute::MODIFYTIME:       // 0x00000020
                    $attr += $this->parseTime('mtime', $flags, $response);
                    break;
                case Attribute::ACL:              // 0x00000040
                    // access control list
                    // see https://datatracker.ietf.org/doc/html/draft-ietf-secsh-filexfer-04#section-5.7
                    // currently unsupported
                    [$count] = Strings::unpackSSH2('N', $response);
                    for ($i = 0; $i < $count; $i++) {
                        [$type, $flag, $mask, $who] = Strings::unpackSSH2('N3s', $result);
                    }
                    break;
                case Attribute::OWNERGROUP:       // 0x00000080
                    [$attr['owner'], $attr['$group']] = Strings::unpackSSH2('ss', $response);
                    break;
                case Attribute::SUBSECOND_TIMES:  // 0x00000100
                    break;
                case Attribute::BITS:             // 0x00000200 (SFTPv5+)
                    // see https://datatracker.ietf.org/doc/html/draft-ietf-secsh-filexfer-05#section-5.8
                    // currently unsupported
                    // tells if you file is:
                    // readonly, system, hidden, case inensitive, archive, encrypted, compressed, sparse
                    // append only, immutable, sync
                    [$attrib_bits, $attrib_bits_valid] = Strings::unpackSSH2('N2', $response);
                    // if we were actually gonna implement the above it ought to be
                    // $attr['attrib-bits'] and $attr['attrib-bits-valid']
                    // eg. - instead of _
                    break;
                case Attribute::ALLOCATION_SIZE:  // 0x00000400 (SFTPv6+)
                    // see https://datatracker.ietf.org/doc/html/draft-ietf-secsh-filexfer-13#section-7.4
                    // represents the number of bytes that the file consumes on the disk. will
                    // usually be larger than the 'size' field
                    [$attr['allocation-size']] = Strings::unpackSSH2('Q', $response);
                    break;
                case Attribute::TEXT_HINT:        // 0x00000800
                    // https://datatracker.ietf.org/doc/html/draft-ietf-secsh-filexfer-13#section-7.10
                    // currently unsupported
                    // tells if file is "known text", "guessed text", "known binary", "guessed binary"
                    [$text_hint] = Strings::unpackSSH2('C', $response);
                    // the above should be $attr['text-hint']
                    break;
                case Attribute::MIME_TYPE:        // 0x00001000
                    // see https://datatracker.ietf.org/doc/html/draft-ietf-secsh-filexfer-13#section-7.11
                    [$attr['mime-type']] = Strings::unpackSSH2('s', $response);
                    break;
                case Attribute::LINK_COUNT:       // 0x00002000
                    // see https://datatracker.ietf.org/doc/html/draft-ietf-secsh-filexfer-13#section-7.12
                    [$attr['link-count']] = Strings::unpackSSH2('N', $response);
                    break;
                case Attribute::UNTRANSLATED_NAME:// 0x00004000
                    // see https://datatracker.ietf.org/doc/html/draft-ietf-secsh-filexfer-13#section-7.13
                    [$attr['untranslated-name']] = Strings::unpackSSH2('s', $response);
                    break;
                case Attribute::CTIME:            // 0x00008000
                    // 'ctime' contains the last time the file attributes were changed.  The
                    // exact meaning of this field depends on the server.
                    $attr += $this->parseTime('ctime', $flags, $response);
                    break;
                case Attribute::EXTENDED: // 0x80000000
                    [$count] = Strings::unpackSSH2('N', $response);
                    for ($i = 0; $i < $count; $i++) {
                        [$key, $value] = Strings::unpackSSH2('ss', $response);
                        $attr[$key] = $value;
                    }
            }
        }
        return $attr;
    }

    /**
     * Attempt to identify the file type
     *
     * Quoting the SFTP RFC, "Implementations MUST NOT send bits that are not defined" but they seem to anyway
     *
     * @return int
     */
    private function parseMode(int $mode)
    {
        // values come from http://lxr.free-electrons.com/source/include/uapi/linux/stat.h#L12
        // see, also, http://linux.die.net/man/2/stat
        switch ($mode & 0o170000) {// ie. 1111 0000 0000 0000
            case 0: // no file type specified - figure out the file type using alternative means
                return false;
            case 0o040000:
                return FileType::DIRECTORY;
            case 0o100000:
                return FileType::REGULAR;
            case 0o120000:
                return FileType::SYMLINK;
            // new types introduced in SFTPv5+
            // http://tools.ietf.org/html/draft-ietf-secsh-filexfer-05#section-5.2
            case 0o010000: // named pipe (fifo)
                return FileType::FIFO;
            case 0o020000: // character special
                return FileType::CHAR_DEVICE;
            case 0o060000: // block special
                return FileType::BLOCK_DEVICE;
            case 0o140000: // socket
                return FileType::SOCKET;
            case 0o160000: // whiteout
                // "SPECIAL should be used for files that are of
                //  a known type which cannot be expressed in the protocol"
                return FileType::SPECIAL;
            default:
                return FileType::UNKNOWN;
        }
    }

    /**
     * Parse Longname
     *
     * SFTPv3 doesn't provide any easy way of identifying a file type.  You could try to open
     * a file as a directory and see if an error is returned or you could try to parse the
     * SFTPv3-specific longname field of the SSH_FXP_NAME packet.  That's what this function does.
     * The result is returned using the
     * {@link http://tools.ietf.org/html/draft-ietf-secsh-filexfer-04#section-5.2 SFTPv4 type constants}.
     *
     * If the longname is in an unrecognized format bool(false) is returned.
     */
    private function parseLongname(string $longname)
    {
        // http://en.wikipedia.org/wiki/Unix_file_types
        // http://en.wikipedia.org/wiki/Filesystem_permissions#Notation_of_traditional_Unix_permissions
        if (preg_match('#^[^/]([r-][w-][xstST-]){3}#', $longname)) {
            switch ($longname[0]) {
                case '-':
                    return FileType::REGULAR;
                case 'd':
                    return FileType::DIRECTORY;
                case 'l':
                    return FileType::SYMLINK;
                default:
                    return FileType::SPECIAL;
            }
        }

        return false;
    }

    /**
     * Sends SFTP Packets
     *
     * See '6. General Packet Format' of draft-ietf-secsh-filexfer-13 for more info.
     *
     * @see self::_get_sftp_packet()
     * @see self::send_channel_packet()
     */
    private function send_sftp_packet(int $type, string $data, int $request_id = 1): void
    {
        // in SSH2.php the timeout is cumulative per function call. eg. exec() will
        // timeout after 10s. but for SFTP.php it's cumulative per packet
        $this->curTimeout = $this->timeout;

        $packet = $this->use_request_id ?
            pack('NCNa*', strlen($data) + 5, $type, $request_id, $data) :
            pack('NCa*', strlen($data) + 1, $type, $data);

        $start = microtime(true);
        $this->send_channel_packet(self::CHANNEL, $packet);
        $stop = microtime(true);

        if (defined('NET_SFTP_LOGGING')) {
            $packet_type = '-> ' . $this->packet_types[$type] .
                           ' (' . round($stop - $start, 4) . 's)';
            $this->append_log($packet_type, $data);
        }
    }

    /**
     * Resets a connection for re-use
     */
    protected function reset_connection(int $reason): void
    {
        parent::reset_connection($reason);
        $this->use_request_id = false;
        $this->pwd = false;
        $this->requestBuffer = [];
    }

    /**
     * Receives SFTP Packets
     *
     * See '6. General Packet Format' of draft-ietf-secsh-filexfer-13 for more info.
     *
     * Incidentally, the number of SSH_MSG_CHANNEL_DATA messages has no bearing on the number of SFTP packets present.
     * There can be one SSH_MSG_CHANNEL_DATA messages containing two SFTP packets or there can be two SSH_MSG_CHANNEL_DATA
     * messages containing one SFTP packet.
     *
     * @see self::_send_sftp_packet()
     * @return string
     */
    private function get_sftp_packet($request_id = null)
    {
        $this->channel_close = false;

        if (isset($request_id) && isset($this->requestBuffer[$request_id])) {
            $this->packet_type = $this->requestBuffer[$request_id]['packet_type'];
            $temp = $this->requestBuffer[$request_id]['packet'];
            unset($this->requestBuffer[$request_id]);
            return $temp;
        }

        // in SSH2.php the timeout is cumulative per function call. eg. exec() will
        // timeout after 10s. but for SFTP.php it's cumulative per packet
        $this->curTimeout = $this->timeout;

        $start = microtime(true);

        // SFTP packet length
        while (strlen($this->packet_buffer) < 4) {
            $temp = $this->get_channel_packet(self::CHANNEL, true);
            if ($temp === true) {
                if ($this->channel_status[self::CHANNEL] === SSH2MessageType::CHANNEL_CLOSE) {
                    $this->channel_close = true;
                }
                $this->packet_type = false;
                $this->packet_buffer = '';
                return false;
            }
            $this->packet_buffer .= $temp;
        }
        if (strlen($this->packet_buffer) < 4) {
            throw new RuntimeException('Packet is too small');
        }
        extract(unpack('Nlength', Strings::shift($this->packet_buffer, 4)));
        /** @var integer $length */

        $tempLength = $length;
        $tempLength -= strlen($this->packet_buffer);

        // 256 * 1024 is what SFTP_MAX_MSG_LENGTH is set to in OpenSSH's sftp-common.h
        if (!$this->allow_arbitrary_length_packets && !$this->use_request_id && $tempLength > 256 * 1024) {
            throw new RuntimeException('Invalid Size');
        }

        // SFTP packet type and data payload
        while ($tempLength > 0) {
            $temp = $this->get_channel_packet(self::CHANNEL, true);
            if ($temp === true) {
                if ($this->channel_status[self::CHANNEL] === SSH2MessageType::CHANNEL_CLOSE) {
                    $this->channel_close = true;
                }
                $this->packet_type = false;
                $this->packet_buffer = '';
                return false;
            }
            $this->packet_buffer .= $temp;
            $tempLength -= strlen($temp);
        }

        $stop = microtime(true);

        $this->packet_type = ord(Strings::shift($this->packet_buffer));

        if ($this->use_request_id) {
            extract(unpack('Npacket_id', Strings::shift($this->packet_buffer, 4))); // remove the request id
            $length -= 5; // account for the request id and the packet type
        } else {
            $length -= 1; // account for the packet type
        }

        $packet = Strings::shift($this->packet_buffer, $length);

        if (defined('NET_SFTP_LOGGING')) {
            $packet_type = '<- ' . $this->packet_types[$this->packet_type] .
                           ' (' . round($stop - $start, 4) . 's)';
            $this->append_log($packet_type, $packet);
        }

        if (isset($request_id) && $this->use_request_id && $packet_id != $request_id) {
            $this->requestBuffer[$packet_id] = [
                'packet_type' => $this->packet_type,
                'packet' => $packet,
            ];
            return $this->get_sftp_packet($request_id);
        }

        return $packet;
    }

    /**
     * Logs data packets
     *
     * Makes sure that only the last 1MB worth of packets will be logged
     */
    private function append_log(string $message_number, string $message): void
    {
        $this->append_log_helper(
            NET_SFTP_LOGGING,
            $message_number,
            $message,
            $this->packet_type_log,
            $this->packet_log,
            $this->log_size,
            $this->realtime_log_file,
            $this->realtime_log_wrap,
            $this->realtime_log_size
        );
    }

    /**
     * Returns a log of the packets that have been sent and received.
     *
     * Returns a string if PacketType::LOGGING == self::LOG_COMPLEX, an array if PacketType::LOGGING == self::LOG_SIMPLE and false if !defined('NET_SFTP_LOGGING')
     *
     * @return array|string
     */
    public function getSFTPLog()
    {
        if (!defined('NET_SFTP_LOGGING')) {
            return false;
        }

        switch (NET_SFTP_LOGGING) {
            case self::LOG_COMPLEX:
                return $this->format_log($this->packet_log, $this->packet_type_log);
                break;
            //case self::LOG_SIMPLE:
            default:
                return $this->packet_type_log;
        }
    }

    /**
     * Returns all errors
     */
    public function getSFTPErrors(): array
    {
        return $this->sftp_errors;
    }

    /**
     * Returns the last error
     */
    public function getLastSFTPError(): string
    {
        return count($this->sftp_errors) ? $this->sftp_errors[count($this->sftp_errors) - 1] : '';
    }

    /**
     * Get supported SFTP versions
     *
     * @return array
     */
    public function getSupportedVersions()
    {
        if (!($this->bitmap & SSH2::MASK_LOGIN)) {
            return false;
        }

        if (!$this->partial_init) {
            $this->partial_init_sftp_connection();
        }

        $temp = ['version' => $this->defaultVersion];
        if (isset($this->extensions['versions'])) {
            $temp['extensions'] = $this->extensions['versions'];
        }
        return $temp;
    }

    /**
     * Get supported SFTP versions
     *
     * @return int|false
     */
    public function getNegotiatedVersion()
    {
        if (!$this->precheck()) {
            return false;
        }

        return $this->version;
    }

    /**
     * Set preferred version
     *
     * If you're preferred version isn't supported then the highest supported
     * version of SFTP will be utilized. Set to null or false or int(0) to
     * unset the preferred version
     */
    public function setPreferredVersion(int $version): void
    {
        $this->preferredVersion = $version;
    }

    /**
     * Disconnect
     *
     * @return false
     */
    protected function disconnect_helper(int $reason): bool
    {
        $this->pwd = false;
        return parent::disconnect_helper($reason);
    }

    /**
     * Enable Date Preservation
     */
    public function enableDatePreservation(): void
    {
        $this->preserveTime = true;
    }

    /**
     * Disable Date Preservation
     */
    public function disableDatePreservation(): void
    {
        $this->preserveTime = false;
    }
}<|MERGE_RESOLUTION|>--- conflicted
+++ resolved
@@ -519,13 +519,8 @@
             if (!$this->canonicalize_paths) {
                 throw $e;
             }
-<<<<<<< HEAD
-            $this->$this->canonicalize_paths = false;
+            $this->canonicalize_paths = false;
             $this->reset_connection(DisconnectReason::CONNECTION_LOST);
-=======
-            $this->canonicalize_paths = false;
-            $this->reset_connection(NET_SSH2_DISCONNECT_CONNECTION_LOST);
->>>>>>> 3ad3693d
         }
 
         $this->update_stat_cache($this->pwd, []);
