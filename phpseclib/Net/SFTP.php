<?php

/**
 * Pure-PHP implementation of SFTP.
 *
 * PHP version 5
 *
 * Supports SFTPv2/3/4/5/6. Defaults to v3.
 *
 * The API for this library is modeled after the API from PHP's {@link http://php.net/book.ftp FTP extension}.
 *
 * Here's a short example of how to use this library:
 * <code>
 * <?php
 *    include 'vendor/autoload.php';
 *
 *    $sftp = new \phpseclib3\Net\SFTP('www.domain.tld');
 *    if (!$sftp->login('username', 'password')) {
 *        exit('Login Failed');
 *    }
 *
 *    echo $sftp->pwd() . "\r\n";
 *    $sftp->put('filename.ext', 'hello, world!');
 *    print_r($sftp->nlist());
 * ?>
 * </code>
 *
 * @author    Jim Wigginton <terrafrost@php.net>
 * @copyright 2009 Jim Wigginton
 * @license   http://www.opensource.org/licenses/mit-license.html  MIT License
 * @link      http://phpseclib.sourceforge.net
 */

namespace phpseclib3\Net;

use phpseclib3\Common\Functions\Strings;
use phpseclib3\Exception\FileNotFoundException;

/**
 * Pure-PHP implementations of SFTP.
 *
 * @author  Jim Wigginton <terrafrost@php.net>
 */
class SFTP extends SSH2
{
    /**
     * SFTP channel constant
     *
     * \phpseclib3\Net\SSH2::exec() uses 0 and \phpseclib3\Net\SSH2::read() / \phpseclib3\Net\SSH2::write() use 1.
     *
     * @see \phpseclib3\Net\SSH2::send_channel_packet()
     * @see \phpseclib3\Net\SSH2::get_channel_packet()
     */
    const CHANNEL = 0x100;

    /**
     * Reads data from a local file.
     *
     * @see \phpseclib3\Net\SFTP::put()
     */
    const SOURCE_LOCAL_FILE = 1;
    /**
     * Reads data from a string.
     *
     * @see \phpseclib3\Net\SFTP::put()
     */
    // this value isn't really used anymore but i'm keeping it reserved for historical reasons
    const SOURCE_STRING = 2;
    /**
     * Reads data from callback:
     * function callback($length) returns string to proceed, null for EOF
     *
     * @see \phpseclib3\Net\SFTP::put()
     */
    const SOURCE_CALLBACK = 16;
    /**
     * Resumes an upload
     *
     * @see \phpseclib3\Net\SFTP::put()
     */
    const RESUME = 4;
    /**
     * Append a local file to an already existing remote file
     *
     * @see \phpseclib3\Net\SFTP::put()
     */
    const RESUME_START = 8;

    /**
     * Packet Types
     *
     * @see self::__construct()
     * @var array
     * @access private
     */
    private $packet_types = [];

    /**
     * Status Codes
     *
     * @see self::__construct()
     * @var array
     * @access private
     */
    private $status_codes = [];

    /** @var array<int, string> */
    private $attributes;

    /** @var array<int, string> */
    private $open_flags;

    /** @var array<int, string> */
    private $open_flags5;

    /** @var array<int, string> */
    private $file_types;

    /**
     * The Request ID
     *
     * The request ID exists in the off chance that a packet is sent out-of-order.  Of course, this library doesn't support
     * concurrent actions, so it's somewhat academic, here.
     *
     * @var boolean
     * @see self::_send_sftp_packet()
     */
    private $use_request_id = false;

    /**
     * The Packet Type
     *
     * The request ID exists in the off chance that a packet is sent out-of-order.  Of course, this library doesn't support
     * concurrent actions, so it's somewhat academic, here.
     *
     * @var int
     * @see self::_get_sftp_packet()
     */
    private $packet_type = -1;

    /**
     * Packet Buffer
     *
     * @var string
     * @see self::_get_sftp_packet()
     */
    private $packet_buffer = '';

    /**
     * Extensions supported by the server
     *
     * @var array
     * @see self::_initChannel()
     */
    private $extensions = [];

    /**
     * Server SFTP version
     *
     * @var int
     * @see self::_initChannel()
     */
    private $version;

    /**
     * Default Server SFTP version
     *
     * @var int
     * @see self::_initChannel()
     */
    private $defaultVersion;

    /**
     * Preferred SFTP version
     *
     * @var int
     * @see self::_initChannel()
     */
    private $preferredVersion = 3;

    /**
     * Current working directory
     *
     * @var string|bool
     * @see self::realpath()
     * @see self::chdir()
     */
    private $pwd = false;

    /**
     * Packet Type Log
     *
     * @see self::getLog()
     * @var array
     */
    private $packet_type_log = [];

    /**
     * Packet Log
     *
     * @see self::getLog()
     * @var array
     */
    private $packet_log = [];

    /**
     * Real-time log file pointer
     *
     * @see self::_append_log()
     * @var resource|closed-resource
     */
    private $realtime_log_file;

    /**
     * Real-time log file size
     *
     * @see self::_append_log()
     * @var int
     */
    private $realtime_log_size;

    /**
     * Real-time log file wrap boolean
     *
     * @see self::_append_log()
     * @var bool
     */
    private $realtime_log_wrap;

    /**
     * Current log size
     *
     * Should never exceed self::LOG_MAX_SIZE
     *
     * @var int
     */
    private $log_size;

    /**
     * Error information
     *
     * @see self::getSFTPErrors()
     * @see self::getLastSFTPError()
     * @var array
     */
    private $sftp_errors = [];

    /**
     * Stat Cache
     *
     * Rather than always having to open a directory and close it immediately there after to see if a file is a directory
     * we'll cache the results.
     *
     * @see self::_update_stat_cache()
     * @see self::_remove_from_stat_cache()
     * @see self::_query_stat_cache()
     * @var array
     */
    private $stat_cache = [];

    /**
     * Max SFTP Packet Size
     *
     * @see self::__construct()
     * @see self::get()
     * @var int
     */
    private $max_sftp_packet;

    /**
     * Stat Cache Flag
     *
     * @see self::disableStatCache()
     * @see self::enableStatCache()
     * @var bool
     */
    private $use_stat_cache = true;

    /**
     * Sort Options
     *
     * @see self::_comparator()
     * @see self::setListOrder()
     * @var array
     */
    protected $sortOptions = [];

    /**
     * Canonicalization Flag
     *
     * Determines whether or not paths should be canonicalized before being
     * passed on to the remote server.
     *
     * @see self::enablePathCanonicalization()
     * @see self::disablePathCanonicalization()
     * @see self::realpath()
     * @var bool
     */
    private $canonicalize_paths = true;

    /**
     * Request Buffers
     *
     * @see self::_get_sftp_packet()
     * @var array
     */
    private $requestBuffer = [];

    /**
     * Preserve timestamps on file downloads / uploads
     *
     * @see self::get()
     * @see self::put()
     * @var bool
     */
    private $preserveTime = false;

    /**
     * Arbitrary Length Packets Flag
     *
     * Determines whether or not packets of any length should be allowed,
     * in cases where the server chooses the packet length (such as
     * directory listings). By default, packets are only allowed to be
     * 256 * 1024 bytes (SFTP_MAX_MSG_LENGTH from OpenSSH's sftp-common.h)
     *
     * @see self::enableArbitraryLengthPackets()
     * @see self::_get_sftp_packet()
     * @var bool
     */
    private $allow_arbitrary_length_packets = false;

    /**
     * Was the last packet due to the channels being closed or not?
     *
     * @see self::get()
     * @see self::get_sftp_packet()
     * @var bool
     */
    private $channel_close = false;

    /**
     * Has the SFTP channel been partially negotiated?
     *
     * @var bool
     */
    private $partial_init = false;

    /**
     * Default Constructor.
     *
     * Connects to an SFTP server
     *
     * @param string $host
     * @param int $port
     * @param int $timeout
     */
    public function __construct($host, $port = 22, $timeout = 10)
    {
        parent::__construct($host, $port, $timeout);

        $this->max_sftp_packet = 1 << 15;

        $this->packet_types = [
            1  => 'NET_SFTP_INIT',
            2  => 'NET_SFTP_VERSION',
            3  => 'NET_SFTP_OPEN',
            4  => 'NET_SFTP_CLOSE',
            5  => 'NET_SFTP_READ',
            6  => 'NET_SFTP_WRITE',
            7  => 'NET_SFTP_LSTAT',
            9  => 'NET_SFTP_SETSTAT',
            10 => 'NET_SFTP_FSETSTAT',
            11 => 'NET_SFTP_OPENDIR',
            12 => 'NET_SFTP_READDIR',
            13 => 'NET_SFTP_REMOVE',
            14 => 'NET_SFTP_MKDIR',
            15 => 'NET_SFTP_RMDIR',
            16 => 'NET_SFTP_REALPATH',
            17 => 'NET_SFTP_STAT',
            18 => 'NET_SFTP_RENAME',
            19 => 'NET_SFTP_READLINK',
            20 => 'NET_SFTP_SYMLINK',
            21 => 'NET_SFTP_LINK',

            101 => 'NET_SFTP_STATUS',
            102 => 'NET_SFTP_HANDLE',
            103 => 'NET_SFTP_DATA',
            104 => 'NET_SFTP_NAME',
            105 => 'NET_SFTP_ATTRS',

            200 => 'NET_SFTP_EXTENDED'
        ];
        $this->status_codes = [
            0 => 'NET_SFTP_STATUS_OK',
            1 => 'NET_SFTP_STATUS_EOF',
            2 => 'NET_SFTP_STATUS_NO_SUCH_FILE',
            3 => 'NET_SFTP_STATUS_PERMISSION_DENIED',
            4 => 'NET_SFTP_STATUS_FAILURE',
            5 => 'NET_SFTP_STATUS_BAD_MESSAGE',
            6 => 'NET_SFTP_STATUS_NO_CONNECTION',
            7 => 'NET_SFTP_STATUS_CONNECTION_LOST',
            8 => 'NET_SFTP_STATUS_OP_UNSUPPORTED',
            9 => 'NET_SFTP_STATUS_INVALID_HANDLE',
            10 => 'NET_SFTP_STATUS_NO_SUCH_PATH',
            11 => 'NET_SFTP_STATUS_FILE_ALREADY_EXISTS',
            12 => 'NET_SFTP_STATUS_WRITE_PROTECT',
            13 => 'NET_SFTP_STATUS_NO_MEDIA',
            14 => 'NET_SFTP_STATUS_NO_SPACE_ON_FILESYSTEM',
            15 => 'NET_SFTP_STATUS_QUOTA_EXCEEDED',
            16 => 'NET_SFTP_STATUS_UNKNOWN_PRINCIPAL',
            17 => 'NET_SFTP_STATUS_LOCK_CONFLICT',
            18 => 'NET_SFTP_STATUS_DIR_NOT_EMPTY',
            19 => 'NET_SFTP_STATUS_NOT_A_DIRECTORY',
            20 => 'NET_SFTP_STATUS_INVALID_FILENAME',
            21 => 'NET_SFTP_STATUS_LINK_LOOP',
            22 => 'NET_SFTP_STATUS_CANNOT_DELETE',
            23 => 'NET_SFTP_STATUS_INVALID_PARAMETER',
            24 => 'NET_SFTP_STATUS_FILE_IS_A_DIRECTORY',
            25 => 'NET_SFTP_STATUS_BYTE_RANGE_LOCK_CONFLICT',
            26 => 'NET_SFTP_STATUS_BYTE_RANGE_LOCK_REFUSED',
            27 => 'NET_SFTP_STATUS_DELETE_PENDING',
            28 => 'NET_SFTP_STATUS_FILE_CORRUPT',
            29 => 'NET_SFTP_STATUS_OWNER_INVALID',
            30 => 'NET_SFTP_STATUS_GROUP_INVALID',
            31 => 'NET_SFTP_STATUS_NO_MATCHING_BYTE_RANGE_LOCK'
        ];
        // http://tools.ietf.org/html/draft-ietf-secsh-filexfer-13#section-7.1
        // the order, in this case, matters quite a lot - see \phpseclib3\Net\SFTP::_parseAttributes() to understand why
        $this->attributes = [
            0x00000001 => 'NET_SFTP_ATTR_SIZE',
            0x00000002 => 'NET_SFTP_ATTR_UIDGID',          // defined in SFTPv3, removed in SFTPv4+
            0x00000080 => 'NET_SFTP_ATTR_OWNERGROUP',      // defined in SFTPv4+
            0x00000004 => 'NET_SFTP_ATTR_PERMISSIONS',
            0x00000008 => 'NET_SFTP_ATTR_ACCESSTIME',
            0x00000010 => 'NET_SFTP_ATTR_CREATETIME',      // SFTPv4+
            0x00000020 => 'NET_SFTP_ATTR_MODIFYTIME',
            0x00000040 => 'NET_SFTP_ATTR_ACL',
            0x00000100 => 'NET_SFTP_ATTR_SUBSECOND_TIMES',
            0x00000200 => 'NET_SFTP_ATTR_BITS',            // SFTPv5+
            0x00000400 => 'NET_SFTP_ATTR_ALLOCATION_SIZE', // SFTPv6+
            0x00000800 => 'NET_SFTP_ATTR_TEXT_HINT',
            0x00001000 => 'NET_SFTP_ATTR_MIME_TYPE',
            0x00002000 => 'NET_SFTP_ATTR_LINK_COUNT',
            0x00004000 => 'NET_SFTP_ATTR_UNTRANSLATED_NAME',
            0x00008000 => 'NET_SFTP_ATTR_CTIME',
            // 0x80000000 will yield a floating point on 32-bit systems and converting floating points to integers
            // yields inconsistent behavior depending on how php is compiled.  so we left shift -1 (which, in
            // two's compliment, consists of all 1 bits) by 31.  on 64-bit systems this'll yield 0xFFFFFFFF80000000.
            // that's not a problem, however, and 'anded' and a 32-bit number, as all the leading 1 bits are ignored.
            (PHP_INT_SIZE == 4 ? -1 : 0xFFFFFFFF) => 'NET_SFTP_ATTR_EXTENDED'
        ];
        // http://tools.ietf.org/html/draft-ietf-secsh-filexfer-04#section-6.3
        // the flag definitions change somewhat in SFTPv5+.  if SFTPv5+ support is added to this library, maybe name
        // the array for that $this->open5_flags and similarly alter the constant names.
        $this->open_flags = [
            0x00000001 => 'NET_SFTP_OPEN_READ',
            0x00000002 => 'NET_SFTP_OPEN_WRITE',
            0x00000004 => 'NET_SFTP_OPEN_APPEND',
            0x00000008 => 'NET_SFTP_OPEN_CREATE',
            0x00000010 => 'NET_SFTP_OPEN_TRUNCATE',
            0x00000020 => 'NET_SFTP_OPEN_EXCL',
            0x00000040 => 'NET_SFTP_OPEN_TEXT' // defined in SFTPv4
        ];
        // SFTPv5+ changed the flags up:
        // https://datatracker.ietf.org/doc/html/draft-ietf-secsh-filexfer-13#section-8.1.1.3
        $this->open_flags5 = [
            // when SSH_FXF_ACCESS_DISPOSITION is a 3 bit field that controls how the file is opened
            0x00000000 => 'NET_SFTP_OPEN_CREATE_NEW',
            0x00000001 => 'NET_SFTP_OPEN_CREATE_TRUNCATE',
            0x00000002 => 'NET_SFTP_OPEN_OPEN_EXISTING',
            0x00000003 => 'NET_SFTP_OPEN_OPEN_OR_CREATE',
            0x00000004 => 'NET_SFTP_OPEN_TRUNCATE_EXISTING',
            // the rest of the flags are not supported
            0x00000008 => 'NET_SFTP_OPEN_APPEND_DATA', // "the offset field of SS_FXP_WRITE requests is ignored"
            0x00000010 => 'NET_SFTP_OPEN_APPEND_DATA_ATOMIC',
            0x00000020 => 'NET_SFTP_OPEN_TEXT_MODE',
            0x00000040 => 'NET_SFTP_OPEN_BLOCK_READ',
            0x00000080 => 'NET_SFTP_OPEN_BLOCK_WRITE',
            0x00000100 => 'NET_SFTP_OPEN_BLOCK_DELETE',
            0x00000200 => 'NET_SFTP_OPEN_BLOCK_ADVISORY',
            0x00000400 => 'NET_SFTP_OPEN_NOFOLLOW',
            0x00000800 => 'NET_SFTP_OPEN_DELETE_ON_CLOSE',
            0x00001000 => 'NET_SFTP_OPEN_ACCESS_AUDIT_ALARM_INFO',
            0x00002000 => 'NET_SFTP_OPEN_ACCESS_BACKUP',
            0x00004000 => 'NET_SFTP_OPEN_BACKUP_STREAM',
            0x00008000 => 'NET_SFTP_OPEN_OVERRIDE_OWNER',
        ];
        // http://tools.ietf.org/html/draft-ietf-secsh-filexfer-04#section-5.2
        // see \phpseclib3\Net\SFTP::_parseLongname() for an explanation
        $this->file_types = [
            1 => 'NET_SFTP_TYPE_REGULAR',
            2 => 'NET_SFTP_TYPE_DIRECTORY',
            3 => 'NET_SFTP_TYPE_SYMLINK',
            4 => 'NET_SFTP_TYPE_SPECIAL',
            5 => 'NET_SFTP_TYPE_UNKNOWN',
            // the following types were first defined for use in SFTPv5+
            // http://tools.ietf.org/html/draft-ietf-secsh-filexfer-05#section-5.2
            6 => 'NET_SFTP_TYPE_SOCKET',
            7 => 'NET_SFTP_TYPE_CHAR_DEVICE',
            8 => 'NET_SFTP_TYPE_BLOCK_DEVICE',
            9 => 'NET_SFTP_TYPE_FIFO'
        ];
        $this->define_array(
            $this->packet_types,
            $this->status_codes,
            $this->attributes,
            $this->open_flags,
            $this->open_flags5,
            $this->file_types
        );

        if (!defined('NET_SFTP_QUEUE_SIZE')) {
            define('NET_SFTP_QUEUE_SIZE', 32);
        }
        if (!defined('NET_SFTP_UPLOAD_QUEUE_SIZE')) {
            define('NET_SFTP_UPLOAD_QUEUE_SIZE', 1024);
        }
    }

    /**
     * Check a few things before SFTP functions are called
     *
     * @return bool
     */
    private function precheck()
    {
        if (!($this->bitmap & SSH2::MASK_LOGIN)) {
            return false;
        }

        if ($this->pwd === false) {
            return $this->init_sftp_connection();
        }

        return true;
    }

    /**
     * Partially initialize an SFTP connection
     *
     * @throws \UnexpectedValueException on receipt of unexpected packets
     * @return bool
     */
    private function partial_init_sftp_connection()
    {
        $this->window_size_server_to_client[self::CHANNEL] = $this->window_size;

        $packet = Strings::packSSH2(
            'CsN3',
            NET_SSH2_MSG_CHANNEL_OPEN,
            'session',
            self::CHANNEL,
            $this->window_size,
            0x4000
        );

        $this->send_binary_packet($packet);

        $this->channel_status[self::CHANNEL] = NET_SSH2_MSG_CHANNEL_OPEN;

        $response = $this->get_channel_packet(self::CHANNEL, true);
        if ($response === true && $this->isTimeout()) {
            return false;
        }

        $packet = Strings::packSSH2(
            'CNsbs',
            NET_SSH2_MSG_CHANNEL_REQUEST,
            $this->server_channels[self::CHANNEL],
            'subsystem',
            true,
            'sftp'
        );
        $this->send_binary_packet($packet);

        $this->channel_status[self::CHANNEL] = NET_SSH2_MSG_CHANNEL_REQUEST;

        $response = $this->get_channel_packet(self::CHANNEL, true);
        if ($response === false) {
            // from PuTTY's psftp.exe
            $command = "test -x /usr/lib/sftp-server && exec /usr/lib/sftp-server\n" .
                       "test -x /usr/local/lib/sftp-server && exec /usr/local/lib/sftp-server\n" .
                       "exec sftp-server";
            // we don't do $this->exec($command, false) because exec() operates on a different channel and plus the SSH_MSG_CHANNEL_OPEN that exec() does
            // is redundant
            $packet = Strings::packSSH2(
                'CNsCs',
                NET_SSH2_MSG_CHANNEL_REQUEST,
                $this->server_channels[self::CHANNEL],
                'exec',
                1,
                $command
            );
            $this->send_binary_packet($packet);

            $this->channel_status[self::CHANNEL] = NET_SSH2_MSG_CHANNEL_REQUEST;

            $response = $this->get_channel_packet(self::CHANNEL, true);
            if ($response === false) {
                return false;
            }
        } elseif ($response === true && $this->isTimeout()) {
            return false;
        }

        $this->channel_status[self::CHANNEL] = NET_SSH2_MSG_CHANNEL_DATA;
        $this->send_sftp_packet(NET_SFTP_INIT, "\0\0\0\3");

        $response = $this->get_sftp_packet();
        if ($this->packet_type != NET_SFTP_VERSION) {
            throw new \UnexpectedValueException('Expected NET_SFTP_VERSION. '
                                              . 'Got packet type: ' . $this->packet_type);
        }

        $this->use_request_id = true;

        list($this->defaultVersion) = Strings::unpackSSH2('N', $response);
        while (!empty($response)) {
            list($key, $value) = Strings::unpackSSH2('ss', $response);
            $this->extensions[$key] = $value;
        }

        $this->partial_init = true;

        return true;
    }

    /**
     * (Re)initializes the SFTP channel
     *
     * @return bool
     */
    private function init_sftp_connection()
    {
        if (!$this->partial_init && !$this->partial_init_sftp_connection()) {
            return false;
        }

        /*
         A Note on SFTPv4/5/6 support:
         <http://tools.ietf.org/html/draft-ietf-secsh-filexfer-13#section-5.1> states the following:

         "If the client wishes to interoperate with servers that support noncontiguous version
          numbers it SHOULD send '3'"

         Given that the server only sends its version number after the client has already done so, the above
         seems to be suggesting that v3 should be the default version.  This makes sense given that v3 is the
         most popular.

         <http://tools.ietf.org/html/draft-ietf-secsh-filexfer-13#section-5.5> states the following;

         "If the server did not send the "versions" extension, or the version-from-list was not included, the
          server MAY send a status response describing the failure, but MUST then close the channel without
          processing any further requests."

         So what do you do if you have a client whose initial SSH_FXP_INIT packet says it implements v3 and
         a server whose initial SSH_FXP_VERSION reply says it implements v4 and only v4?  If it only implements
         v4, the "versions" extension is likely not going to have been sent so version re-negotiation as discussed
         in draft-ietf-secsh-filexfer-13 would be quite impossible.  As such, what \phpseclib3\Net\SFTP would do is close the
         channel and reopen it with a new and updated SSH_FXP_INIT packet.
        */
        $this->version = $this->defaultVersion;
        if (isset($this->extensions['versions']) && (!$this->preferredVersion || $this->preferredVersion != $this->version)) {
            $versions = explode(',', $this->extensions['versions']);
            $supported = [6, 5, 4];
            if ($this->preferredVersion) {
                $supported = array_diff($supported, [$this->preferredVersion]);
                array_unshift($supported, $this->preferredVersion);
            }
            foreach ($supported as $ver) {
                if (in_array($ver, $versions)) {
                    if ($ver === $this->version) {
                        break;
                    }
                    $this->version = (int) $ver;
                    $packet = Strings::packSSH2('ss', 'version-select', "$ver");
                    $this->send_sftp_packet(NET_SFTP_EXTENDED, $packet);
                    $response = $this->get_sftp_packet();
                    if ($this->packet_type != NET_SFTP_STATUS) {
                        throw new \UnexpectedValueException('Expected NET_SFTP_STATUS. '
                            . 'Got packet type: ' . $this->packet_type);
                    }
                    list($status) = Strings::unpackSSH2('N', $response);
                    if ($status != NET_SFTP_STATUS_OK) {
                        $this->logError($response, $status);
                        throw new \UnexpectedValueException('Expected NET_SFTP_STATUS_OK. '
                            . ' Got ' . $status);
                    }
                    break;
                }
            }
        }

        /*
         SFTPv4+ defines a 'newline' extension.  SFTPv3 seems to have unofficial support for it via 'newline@vandyke.com',
         however, I'm not sure what 'newline@vandyke.com' is supposed to do (the fact that it's unofficial means that it's
         not in the official SFTPv3 specs) and 'newline@vandyke.com' / 'newline' are likely not drop-in substitutes for
         one another due to the fact that 'newline' comes with a SSH_FXF_TEXT bitmask whereas it seems unlikely that
         'newline@vandyke.com' would.
        */
        /*
        if (isset($this->extensions['newline@vandyke.com'])) {
            $this->extensions['newline'] = $this->extensions['newline@vandyke.com'];
            unset($this->extensions['newline@vandyke.com']);
        }
        */
        if ($this->version < 2 || $this->version > 6) {
            return false;
        }

        $this->pwd = true;
        try {
            $this->pwd = $this->realpath('.');
        } catch (\UnexpectedValueException $e) {
            if (!$this->canonicalize_paths) {
                throw $e;
            }
            $this->$this->canonicalize_paths = false;
            $this->reset_connection(NET_SSH2_DISCONNECT_CONNECTION_LOST);
        }

        $this->update_stat_cache($this->pwd, []);

        return true;
    }

    /**
     * Disable the stat cache
     *
     */
    public function disableStatCache()
    {
        $this->use_stat_cache = false;
    }

    /**
     * Enable the stat cache
     *
     */
    public function enableStatCache()
    {
        $this->use_stat_cache = true;
    }

    /**
     * Clear the stat cache
     *
     */
    public function clearStatCache()
    {
        $this->stat_cache = [];
    }

    /**
     * Enable path canonicalization
     *
     */
    public function enablePathCanonicalization()
    {
        $this->canonicalize_paths = true;
    }

    /**
     * Disable path canonicalization
     *
     * If this is enabled then $sftp->pwd() will not return the canonicalized absolute path
     *
     */
    public function disablePathCanonicalization()
    {
        $this->canonicalize_paths = false;
    }

    /**
     * Enable arbitrary length packets
     *
     */
    public function enableArbitraryLengthPackets()
    {
        $this->allow_arbitrary_length_packets = true;
    }

    /**
     * Disable arbitrary length packets
     *
     */
    public function disableArbitraryLengthPackets()
    {
        $this->allow_arbitrary_length_packets = false;
    }

    /**
     * Returns the current directory name
     *
     * @return string|bool
     */
    public function pwd()
    {
        if (!$this->precheck()) {
            return false;
        }

        return $this->pwd;
    }

    /**
     * Logs errors
     *
     * @param string $response
     * @param int $status
     */
    private function logError($response, $status = -1)
    {
        if ($status == -1) {
            list($status) = Strings::unpackSSH2('N', $response);
        }

        $error = $this->status_codes[$status];

        if ($this->version > 2) {
            list($message) = Strings::unpackSSH2('s', $response);
            $this->sftp_errors[] = "$error: $message";
        } else {
            $this->sftp_errors[] = $error;
        }
    }

    /**
     * Canonicalize the Server-Side Path Name
     *
     * SFTP doesn't provide a mechanism by which the current working directory can be changed, so we'll emulate it.  Returns
     * the absolute (canonicalized) path.
     *
     * If canonicalize_paths has been disabled using disablePathCanonicalization(), $path is returned as-is.
     *
     * @see self::chdir()
     * @see self::disablePathCanonicalization()
     * @param string $path
     * @throws \UnexpectedValueException on receipt of unexpected packets
     * @return mixed
     */
    public function realpath($path)
    {
        if ($this->precheck() === false) {
            return false;
        }

        if (!$this->canonicalize_paths) {
            if ($this->pwd === true) {
                return '.';
            }
            if (!strlen($path) || $path[0] != '/') {
                $path = $this->pwd . '/' . $path;
            }
            $parts = explode('/', $path);
            $afterPWD = $beforePWD = [];
            foreach ($parts as $part) {
                switch ($part) {
                    //case '': // some SFTP servers /require/ double /'s. see https://github.com/phpseclib/phpseclib/pull/1137
                    case '.':
                        break;
                    case '..':
                        if (!empty($afterPWD)) {
                            array_pop($afterPWD);
                        } else {
                            $beforePWD[] = '..';
                        }
                        break;
                    default:
                        $afterPWD[] = $part;
                }
            }
            $beforePWD = count($beforePWD) ? implode('/', $beforePWD) : '.';
            return $beforePWD . '/' . implode('/', $afterPWD);
        }

        if ($this->pwd === true) {
            // http://tools.ietf.org/html/draft-ietf-secsh-filexfer-13#section-8.9
            $this->send_sftp_packet(NET_SFTP_REALPATH, Strings::packSSH2('s', $path));

            $response = $this->get_sftp_packet();
            switch ($this->packet_type) {
                case NET_SFTP_NAME:
                    // although SSH_FXP_NAME is implemented differently in SFTPv3 than it is in SFTPv4+, the following
                    // should work on all SFTP versions since the only part of the SSH_FXP_NAME packet the following looks
                    // at is the first part and that part is defined the same in SFTP versions 3 through 6.
                    list(, $filename) = Strings::unpackSSH2('Ns', $response);
                    return $filename;
                case NET_SFTP_STATUS:
                    $this->logError($response);
                    return false;
                default:
                    throw new \UnexpectedValueException('Expected NET_SFTP_NAME or NET_SFTP_STATUS. '
                                                      . 'Got packet type: ' . $this->packet_type);
            }
        }

        if (!strlen($path) || $path[0] != '/') {
            $path = $this->pwd . '/' . $path;
        }

        $path = explode('/', $path);
        $new = [];
        foreach ($path as $dir) {
            if (!strlen($dir)) {
                continue;
            }
            switch ($dir) {
                case '..':
                    array_pop($new);
                    // fall-through
                case '.':
                    break;
                default:
                    $new[] = $dir;
            }
        }

        return '/' . implode('/', $new);
    }

    /**
     * Changes the current directory
     *
     * @param string $dir
     * @throws \UnexpectedValueException on receipt of unexpected packets
     * @return bool
     */
    public function chdir($dir)
    {
        if (!$this->precheck()) {
            return false;
        }

        // assume current dir if $dir is empty
        if ($dir === '') {
            $dir = './';
        // suffix a slash if needed
        } elseif ($dir[strlen($dir) - 1] != '/') {
            $dir .= '/';
        }

        $dir = $this->realpath($dir);

        // confirm that $dir is, in fact, a valid directory
        if ($this->use_stat_cache && is_array($this->query_stat_cache($dir))) {
            $this->pwd = $dir;
            return true;
        }

        // we could do a stat on the alleged $dir to see if it's a directory but that doesn't tell us
        // the currently logged in user has the appropriate permissions or not. maybe you could see if
        // the file's uid / gid match the currently logged in user's uid / gid but how there's no easy
        // way to get those with SFTP

        $this->send_sftp_packet(NET_SFTP_OPENDIR, Strings::packSSH2('s', $dir));

        // see \phpseclib3\Net\SFTP::nlist() for a more thorough explanation of the following
        $response = $this->get_sftp_packet();
        switch ($this->packet_type) {
            case NET_SFTP_HANDLE:
                $handle = substr($response, 4);
                break;
            case NET_SFTP_STATUS:
                $this->logError($response);
                return false;
            default:
                throw new \UnexpectedValueException('Expected NET_SFTP_HANDLE or NET_SFTP_STATUS' .
                                                    'Got packet type: ' . $this->packet_type);
        }

        if (!$this->close_handle($handle)) {
            return false;
        }

        $this->update_stat_cache($dir, []);

        $this->pwd = $dir;
        return true;
    }

    /**
     * Returns a list of files in the given directory
     *
     * @param string $dir
     * @param bool $recursive
     * @return array|false
     */
    public function nlist($dir = '.', $recursive = false)
    {
        return $this->nlist_helper($dir, $recursive, '');
    }

    /**
     * Helper method for nlist
     *
     * @param string $dir
     * @param bool $recursive
     * @param string $relativeDir
     * @return array|false
     */
    private function nlist_helper($dir, $recursive, $relativeDir)
    {
        $files = $this->readlist($dir, false);

        // If we get an int back, then that is an "unexpected" status.
        // We do not have a file list, so return false.
        if (is_int($files)) {
            return false;
        }

        if (!$recursive || $files === false) {
            return $files;
        }

        $result = [];
        foreach ($files as $value) {
            if ($value == '.' || $value == '..') {
                $result[] = $relativeDir . $value;
                continue;
            }
            if (is_array($this->query_stat_cache($this->realpath($dir . '/' . $value)))) {
                $temp = $this->nlist_helper($dir . '/' . $value, true, $relativeDir . $value . '/');
                $temp = is_array($temp) ? $temp : [];
                $result = array_merge($result, $temp);
            } else {
                $result[] = $relativeDir . $value;
            }
        }

        return $result;
    }

    /**
     * Returns a detailed list of files in the given directory
     *
     * @param string $dir
     * @param bool $recursive
     * @return array|false
     */
    public function rawlist($dir = '.', $recursive = false)
    {
<<<<<<< HEAD
        $files = $this->readlist($dir, true);
=======
        $files = $this->_list($dir, true);

        // If we get an int back, then that is an "unexpected" status.
        // We do not have a file list, so return false.
        if (is_int($files)) {
            return false;
        }

>>>>>>> 2ed74533
        if (!$recursive || $files === false) {
            return $files;
        }

        static $depth = 0;

        foreach ($files as $key => $value) {
            if ($depth != 0 && $key == '..') {
                unset($files[$key]);
                continue;
            }
            $is_directory = false;
            if ($key != '.' && $key != '..') {
                if ($this->use_stat_cache) {
                    $is_directory = is_array($this->query_stat_cache($this->realpath($dir . '/' . $key)));
                } else {
                    $stat = $this->lstat($dir . '/' . $key);
                    $is_directory = $stat && $stat['type'] === NET_SFTP_TYPE_DIRECTORY;
                }
            }

            if ($is_directory) {
                $depth++;
                $files[$key] = $this->rawlist($dir . '/' . $key, true);
                $depth--;
            } else {
                $files[$key] = (object) $value;
            }
        }

        return $files;
    }

    /**
     * Reads a list, be it detailed or not, of files in the given directory
     *
     * @param string $dir
     * @param bool $raw
     * @return array|false
     * @throws \UnexpectedValueException on receipt of unexpected packets
     */
    private function readlist($dir, $raw = true)
    {
        if (!$this->precheck()) {
            return false;
        }

        $dir = $this->realpath($dir . '/');
        if ($dir === false) {
            return false;
        }

        // http://tools.ietf.org/html/draft-ietf-secsh-filexfer-13#section-8.1.2
        $this->send_sftp_packet(NET_SFTP_OPENDIR, Strings::packSSH2('s', $dir));

        $response = $this->get_sftp_packet();
        switch ($this->packet_type) {
            case NET_SFTP_HANDLE:
                // http://tools.ietf.org/html/draft-ietf-secsh-filexfer-13#section-9.2
                // since 'handle' is the last field in the SSH_FXP_HANDLE packet, we'll just remove the first four bytes that
                // represent the length of the string and leave it at that
                $handle = substr($response, 4);
                break;
            case NET_SFTP_STATUS:
                // presumably SSH_FX_NO_SUCH_FILE or SSH_FX_PERMISSION_DENIED
<<<<<<< HEAD
                $this->logError($response);
                return false;
=======
                if (strlen($response) < 4) {
                    return false;
                }
                extract(unpack('Nstatus', $this->_string_shift($response, 4)));
                $this->_logError($response, $status);
                return $status;
>>>>>>> 2ed74533
            default:
                throw new \UnexpectedValueException('Expected NET_SFTP_HANDLE or NET_SFTP_STATUS. '
                                                  . 'Got packet type: ' . $this->packet_type);
        }

        $this->update_stat_cache($dir, []);

        $contents = [];
        while (true) {
            // http://tools.ietf.org/html/draft-ietf-secsh-filexfer-13#section-8.2.2
            // why multiple SSH_FXP_READDIR packets would be sent when the response to a single one can span arbitrarily many
            // SSH_MSG_CHANNEL_DATA messages is not known to me.
            $this->send_sftp_packet(NET_SFTP_READDIR, Strings::packSSH2('s', $handle));

            $response = $this->get_sftp_packet();
            switch ($this->packet_type) {
                case NET_SFTP_NAME:
                    list($count) = Strings::unpackSSH2('N', $response);
                    for ($i = 0; $i < $count; $i++) {
                        list($shortname) = Strings::unpackSSH2('s', $response);
                        // SFTPv4 "removed the long filename from the names structure-- it can now be
                        //         built from information available in the attrs structure."
                        if ($this->version < 4) {
                            list($longname) = Strings::unpackSSH2('s', $response);
                        }
                        $attributes = $this->parseAttributes($response);
                        if (!isset($attributes['type']) && $this->version < 4) {
                            $fileType = $this->parseLongname($longname);
                            if ($fileType) {
                                $attributes['type'] = $fileType;
                            }
                        }
                        $contents[$shortname] = $attributes + ['filename' => $shortname];

                        if (isset($attributes['type']) && $attributes['type'] == NET_SFTP_TYPE_DIRECTORY && ($shortname != '.' && $shortname != '..')) {
                            $this->update_stat_cache($dir . '/' . $shortname, []);
                        } else {
                            if ($shortname == '..') {
                                $temp = $this->realpath($dir . '/..') . '/.';
                            } else {
                                $temp = $dir . '/' . $shortname;
                            }
                            $this->update_stat_cache($temp, (object) ['lstat' => $attributes]);
                        }
                        // SFTPv6 has an optional boolean end-of-list field, but we'll ignore that, since the
                        // final SSH_FXP_STATUS packet should tell us that, already.
                    }
                    break;
                case NET_SFTP_STATUS:
                    list($status) = Strings::unpackSSH2('N', $response);
                    if ($status != NET_SFTP_STATUS_EOF) {
<<<<<<< HEAD
                        $this->logError($response, $status);
                        return false;
=======
                        $this->_logError($response, $status);
                        return $status;
>>>>>>> 2ed74533
                    }
                    break 2;
                default:
                    throw new \UnexpectedValueException('Expected NET_SFTP_NAME or NET_SFTP_STATUS. '
                                                      . 'Got packet type: ' . $this->packet_type);
            }
        }

        if (!$this->close_handle($handle)) {
            return false;
        }

        if (count($this->sortOptions)) {
            uasort($contents, [&$this, 'comparator']);
        }

        return $raw ? $contents : array_map('strval', array_keys($contents));
    }

    /**
     * Compares two rawlist entries using parameters set by setListOrder()
     *
     * Intended for use with uasort()
     *
     * @param array $a
     * @param array $b
     * @return int
     */
    private function comparator(array $a, array $b)
    {
        switch (true) {
            case $a['filename'] === '.' || $b['filename'] === '.':
                if ($a['filename'] === $b['filename']) {
                    return 0;
                }
                return $a['filename'] === '.' ? -1 : 1;
            case $a['filename'] === '..' || $b['filename'] === '..':
                if ($a['filename'] === $b['filename']) {
                    return 0;
                }
                return $a['filename'] === '..' ? -1 : 1;
            case isset($a['type']) && $a['type'] === NET_SFTP_TYPE_DIRECTORY:
                if (!isset($b['type'])) {
                    return 1;
                }
                if ($b['type'] !== $a['type']) {
                    return -1;
                }
                break;
            case isset($b['type']) && $b['type'] === NET_SFTP_TYPE_DIRECTORY:
                return 1;
        }
        foreach ($this->sortOptions as $sort => $order) {
            if (!isset($a[$sort]) || !isset($b[$sort])) {
                if (isset($a[$sort])) {
                    return -1;
                }
                if (isset($b[$sort])) {
                    return 1;
                }
                return 0;
            }
            switch ($sort) {
                case 'filename':
                    $result = strcasecmp($a['filename'], $b['filename']);
                    if ($result) {
                        return $order === SORT_DESC ? -$result : $result;
                    }
                    break;
                case 'mode':
                    $a[$sort] &= 07777;
                    $b[$sort] &= 07777;
                    // fall-through
                default:
                    if ($a[$sort] === $b[$sort]) {
                        break;
                    }
                    return $order === SORT_ASC ? $a[$sort] - $b[$sort] : $b[$sort] - $a[$sort];
            }
        }
    }

    /**
     * Defines how nlist() and rawlist() will be sorted - if at all.
     *
     * If sorting is enabled directories and files will be sorted independently with
     * directories appearing before files in the resultant array that is returned.
     *
     * Any parameter returned by stat is a valid sort parameter for this function.
     * Filename comparisons are case insensitive.
     *
     * Examples:
     *
     * $sftp->setListOrder('filename', SORT_ASC);
     * $sftp->setListOrder('size', SORT_DESC, 'filename', SORT_ASC);
     * $sftp->setListOrder(true);
     *    Separates directories from files but doesn't do any sorting beyond that
     * $sftp->setListOrder();
     *    Don't do any sort of sorting
     *
     * @param string ...$args
     */
    public function setListOrder(...$args)
    {
        $this->sortOptions = [];
        if (empty($args)) {
            return;
        }
        $len = count($args) & 0x7FFFFFFE;
        for ($i = 0; $i < $len; $i += 2) {
            $this->sortOptions[$args[$i]] = $args[$i + 1];
        }
        if (!count($this->sortOptions)) {
            $this->sortOptions = ['bogus' => true];
        }
    }

    /**
     * Save files / directories to cache
     *
     * @param string $path
     * @param mixed $value
     */
    private function update_stat_cache($path, $value)
    {
        if ($this->use_stat_cache === false) {
            return;
        }

        // preg_replace('#^/|/(?=/)|/$#', '', $dir) == str_replace('//', '/', trim($path, '/'))
        $dirs = explode('/', preg_replace('#^/|/(?=/)|/$#', '', $path));

        $temp = &$this->stat_cache;
        $max = count($dirs) - 1;
        foreach ($dirs as $i => $dir) {
            // if $temp is an object that means one of two things.
            //  1. a file was deleted and changed to a directory behind phpseclib's back
            //  2. it's a symlink. when lstat is done it's unclear what it's a symlink to
            if (is_object($temp)) {
                $temp = [];
            }
            if (!isset($temp[$dir])) {
                $temp[$dir] = [];
            }
            if ($i === $max) {
                if (is_object($temp[$dir]) && is_object($value)) {
                    if (!isset($value->stat) && isset($temp[$dir]->stat)) {
                        $value->stat = $temp[$dir]->stat;
                    }
                    if (!isset($value->lstat) && isset($temp[$dir]->lstat)) {
                        $value->lstat = $temp[$dir]->lstat;
                    }
                }
                $temp[$dir] = $value;
                break;
            }
            $temp = &$temp[$dir];
        }
    }

    /**
     * Remove files / directories from cache
     *
     * @param string $path
     * @return bool
     */
    private function remove_from_stat_cache($path)
    {
        $dirs = explode('/', preg_replace('#^/|/(?=/)|/$#', '', $path));

        $temp = &$this->stat_cache;
        $max = count($dirs) - 1;
        foreach ($dirs as $i => $dir) {
            if (!is_array($temp)) {
                return false;
            }
            if ($i === $max) {
                unset($temp[$dir]);
                return true;
            }
            if (!isset($temp[$dir])) {
                return false;
            }
            $temp = &$temp[$dir];
        }
    }

    /**
     * Checks cache for path
     *
     * Mainly used by file_exists
     *
     * @param string $path
     * @return mixed
     */
    private function query_stat_cache($path)
    {
        $dirs = explode('/', preg_replace('#^/|/(?=/)|/$#', '', $path));

        $temp = &$this->stat_cache;
        foreach ($dirs as $dir) {
            if (!is_array($temp)) {
                return null;
            }
            if (!isset($temp[$dir])) {
                return null;
            }
            $temp = &$temp[$dir];
        }
        return $temp;
    }

    /**
     * Returns general information about a file.
     *
     * Returns an array on success and false otherwise.
     *
     * @param string $filename
     * @return array|false
     */
    public function stat($filename)
    {
        if (!$this->precheck()) {
            return false;
        }

        $filename = $this->realpath($filename);
        if ($filename === false) {
            return false;
        }

        if ($this->use_stat_cache) {
            $result = $this->query_stat_cache($filename);
            if (is_array($result) && isset($result['.']) && isset($result['.']->stat)) {
                return $result['.']->stat;
            }
            if (is_object($result) && isset($result->stat)) {
                return $result->stat;
            }
        }

        $stat = $this->stat_helper($filename, NET_SFTP_STAT);
        if ($stat === false) {
            $this->remove_from_stat_cache($filename);
            return false;
        }
        if (isset($stat['type'])) {
            if ($stat['type'] == NET_SFTP_TYPE_DIRECTORY) {
                $filename .= '/.';
            }
            $this->update_stat_cache($filename, (object) ['stat' => $stat]);
            return $stat;
        }

        $pwd = $this->pwd;
        $stat['type'] = $this->chdir($filename) ?
            NET_SFTP_TYPE_DIRECTORY :
            NET_SFTP_TYPE_REGULAR;
        $this->pwd = $pwd;

        if ($stat['type'] == NET_SFTP_TYPE_DIRECTORY) {
            $filename .= '/.';
        }
        $this->update_stat_cache($filename, (object) ['stat' => $stat]);

        return $stat;
    }

    /**
     * Returns general information about a file or symbolic link.
     *
     * Returns an array on success and false otherwise.
     *
     * @param string $filename
     * @return array|false
     */
    public function lstat($filename)
    {
        if (!$this->precheck()) {
            return false;
        }

        $filename = $this->realpath($filename);
        if ($filename === false) {
            return false;
        }

        if ($this->use_stat_cache) {
            $result = $this->query_stat_cache($filename);
            if (is_array($result) && isset($result['.']) && isset($result['.']->lstat)) {
                return $result['.']->lstat;
            }
            if (is_object($result) && isset($result->lstat)) {
                return $result->lstat;
            }
        }

        $lstat = $this->stat_helper($filename, NET_SFTP_LSTAT);
        if ($lstat === false) {
            $this->remove_from_stat_cache($filename);
            return false;
        }
        if (isset($lstat['type'])) {
            if ($lstat['type'] == NET_SFTP_TYPE_DIRECTORY) {
                $filename .= '/.';
            }
            $this->update_stat_cache($filename, (object) ['lstat' => $lstat]);
            return $lstat;
        }

        $stat = $this->stat_helper($filename, NET_SFTP_STAT);

        if ($lstat != $stat) {
            $lstat = array_merge($lstat, ['type' => NET_SFTP_TYPE_SYMLINK]);
            $this->update_stat_cache($filename, (object) ['lstat' => $lstat]);
            return $stat;
        }

        $pwd = $this->pwd;
        $lstat['type'] = $this->chdir($filename) ?
            NET_SFTP_TYPE_DIRECTORY :
            NET_SFTP_TYPE_REGULAR;
        $this->pwd = $pwd;

        if ($lstat['type'] == NET_SFTP_TYPE_DIRECTORY) {
            $filename .= '/.';
        }
        $this->update_stat_cache($filename, (object) ['lstat' => $lstat]);

        return $lstat;
    }

    /**
     * Returns general information about a file or symbolic link
     *
     * Determines information without calling \phpseclib3\Net\SFTP::realpath().
     * The second parameter can be either NET_SFTP_STAT or NET_SFTP_LSTAT.
     *
     * @param string $filename
     * @param int $type
     * @throws \UnexpectedValueException on receipt of unexpected packets
     * @return array|false
     */
    private function stat_helper($filename, $type)
    {
        // SFTPv4+ adds an additional 32-bit integer field - flags - to the following:
        $packet = Strings::packSSH2('s', $filename);
        $this->send_sftp_packet($type, $packet);

        $response = $this->get_sftp_packet();
        switch ($this->packet_type) {
            case NET_SFTP_ATTRS:
                return $this->parseAttributes($response);
            case NET_SFTP_STATUS:
                $this->logError($response);
                return false;
        }

        throw new \UnexpectedValueException('Expected NET_SFTP_ATTRS or NET_SFTP_STATUS. '
                                          . 'Got packet type: ' . $this->packet_type);
    }

    /**
     * Truncates a file to a given length
     *
     * @param string $filename
     * @param int $new_size
     * @return bool
     */
    public function truncate($filename, $new_size)
    {
        $attr = Strings::packSSH2('NQ', NET_SFTP_ATTR_SIZE, $new_size);

        return $this->setstat($filename, $attr, false);
    }

    /**
     * Sets access and modification time of file.
     *
     * If the file does not exist, it will be created.
     *
     * @param string $filename
     * @param int $time
     * @param int $atime
     * @throws \UnexpectedValueException on receipt of unexpected packets
     * @return bool
     */
    public function touch($filename, $time = null, $atime = null)
    {
        if (!$this->precheck()) {
            return false;
        }

        $filename = $this->realpath($filename);
        if ($filename === false) {
            return false;
        }

        if (!isset($time)) {
            $time = time();
        }
        if (!isset($atime)) {
            $atime = $time;
        }

        $attr = $this->version < 4 ?
            pack('N3', NET_SFTP_ATTR_ACCESSTIME, $atime, $time) :
            Strings::packSSH2('NQ2', NET_SFTP_ATTR_ACCESSTIME | NET_SFTP_ATTR_MODIFYTIME, $atime, $time);

        $packet = Strings::packSSH2('s', $filename);
        $packet .= $this->version >= 5 ?
            pack('N2', 0, NET_SFTP_OPEN_OPEN_EXISTING) :
            pack('N', NET_SFTP_OPEN_WRITE | NET_SFTP_OPEN_CREATE | NET_SFTP_OPEN_EXCL);
        $packet .= $attr;

        $this->send_sftp_packet(NET_SFTP_OPEN, $packet);

        $response = $this->get_sftp_packet();
        switch ($this->packet_type) {
            case NET_SFTP_HANDLE:
                return $this->close_handle(substr($response, 4));
            case NET_SFTP_STATUS:
                $this->logError($response);
                break;
            default:
                throw new \UnexpectedValueException('Expected NET_SFTP_HANDLE or NET_SFTP_STATUS. '
                                                  . 'Got packet type: ' . $this->packet_type);
        }

        return $this->setstat($filename, $attr, false);
    }

    /**
     * Changes file or directory owner
     *
     * $uid should be an int for SFTPv3 and a string for SFTPv4+. Ideally the string
     * would be of the form "user@dns_domain" but it does not need to be.
     * `$sftp->getSupportedVersions()['version']` will return the specific version
     * that's being used.
     *
     * Returns true on success or false on error.
     *
     * @param string $filename
     * @param int|string $uid
     * @param bool $recursive
     * @return bool
     */
    public function chown($filename, $uid, $recursive = false)
    {
        /*
         quoting <https://datatracker.ietf.org/doc/html/draft-ietf-secsh-filexfer-13#section-7.5>,

         "To avoid a representation that is tied to a particular underlying
          implementation at the client or server, the use of UTF-8 strings has
          been chosen.  The string should be of the form "user@dns_domain".
          This will allow for a client and server that do not use the same
          local representation the ability to translate to a common syntax that
          can be interpreted by both.  In the case where there is no
          translation available to the client or server, the attribute value
          must be constructed without the "@"."

         phpseclib _could_ auto append the dns_domain to $uid BUT what if it shouldn't
         have one? phpseclib would have no way of knowing so rather than guess phpseclib
         will just use whatever value the user provided
       */

        $attr = $this->version < 4 ?
            // quoting <http://www.kernel.org/doc/man-pages/online/pages/man2/chown.2.html>,
            // "if the owner or group is specified as -1, then that ID is not changed"
            pack('N3', NET_SFTP_ATTR_UIDGID, $uid, -1) :
            // quoting <https://datatracker.ietf.org/doc/html/draft-ietf-secsh-filexfer-13#section-7.5>,
            // "If either the owner or group field is zero length, the field should be
            //  considered absent, and no change should be made to that specific field
            //  during a modification operation"
            Strings::packSSH2('Nss', NET_SFTP_ATTR_OWNERGROUP, $uid, '');

        return $this->setstat($filename, $attr, $recursive);
    }

    /**
     * Changes file or directory group
     *
     * $gid should be an int for SFTPv3 and a string for SFTPv4+. Ideally the string
     * would be of the form "user@dns_domain" but it does not need to be.
     * `$sftp->getSupportedVersions()['version']` will return the specific version
     * that's being used.
     *
     * Returns true on success or false on error.
     *
     * @param string $filename
     * @param int|string $gid
     * @param bool $recursive
     * @return bool
     */
    public function chgrp($filename, $gid, $recursive = false)
    {
        $attr = $this->version < 4 ?
            pack('N3', NET_SFTP_ATTR_UIDGID, -1, $gid) :
            Strings::packSSH2('Nss', NET_SFTP_ATTR_OWNERGROUP, '', $gid);

        return $this->setstat($filename, $attr, $recursive);
    }

    /**
     * Set permissions on a file.
     *
     * Returns the new file permissions on success or false on error.
     * If $recursive is true than this just returns true or false.
     *
     * @param int $mode
     * @param string $filename
     * @param bool $recursive
     * @throws \UnexpectedValueException on receipt of unexpected packets
     * @return mixed
     */
    public function chmod($mode, $filename, $recursive = false)
    {
        if (is_string($mode) && is_int($filename)) {
            $temp = $mode;
            $mode = $filename;
            $filename = $temp;
        }

        $attr = pack('N2', NET_SFTP_ATTR_PERMISSIONS, $mode & 07777);
        if (!$this->setstat($filename, $attr, $recursive)) {
            return false;
        }
        if ($recursive) {
            return true;
        }

        $filename = $this->realpath($filename);
        // rather than return what the permissions *should* be, we'll return what they actually are.  this will also
        // tell us if the file actually exists.
        // incidentally, SFTPv4+ adds an additional 32-bit integer field - flags - to the following:
        $packet = pack('Na*', strlen($filename), $filename);
        $this->send_sftp_packet(NET_SFTP_STAT, $packet);

        $response = $this->get_sftp_packet();
        switch ($this->packet_type) {
            case NET_SFTP_ATTRS:
                $attrs = $this->parseAttributes($response);
                return $attrs['mode'];
            case NET_SFTP_STATUS:
                $this->logError($response);
                return false;
        }

        throw new \UnexpectedValueException('Expected NET_SFTP_ATTRS or NET_SFTP_STATUS. '
                                          . 'Got packet type: ' . $this->packet_type);
    }

    /**
     * Sets information about a file
     *
     * @param string $filename
     * @param string $attr
     * @param bool $recursive
     * @throws \UnexpectedValueException on receipt of unexpected packets
     * @return bool
     */
    private function setstat($filename, $attr, $recursive)
    {
        if (!$this->precheck()) {
            return false;
        }

        $filename = $this->realpath($filename);
        if ($filename === false) {
            return false;
        }

        $this->remove_from_stat_cache($filename);

        if ($recursive) {
            $i = 0;
            $result = $this->setstat_recursive($filename, $attr, $i);
            $this->read_put_responses($i);
            return $result;
        }

        $packet = Strings::packSSH2('s', $filename);
        $packet .= $this->version >= 4 ?
            pack('a*Ca*', substr($attr, 0, 4), NET_SFTP_TYPE_UNKNOWN, substr($attr, 4)) :
            $attr;
        $this->send_sftp_packet(NET_SFTP_SETSTAT, $packet);

        /*
         "Because some systems must use separate system calls to set various attributes, it is possible that a failure
          response will be returned, but yet some of the attributes may be have been successfully modified.  If possible,
          servers SHOULD avoid this situation; however, clients MUST be aware that this is possible."

          -- http://tools.ietf.org/html/draft-ietf-secsh-filexfer-13#section-8.6
        */
        $response = $this->get_sftp_packet();
        if ($this->packet_type != NET_SFTP_STATUS) {
            throw new \UnexpectedValueException('Expected NET_SFTP_STATUS. '
                                              . 'Got packet type: ' . $this->packet_type);
        }

        list($status) = Strings::unpackSSH2('N', $response);
        if ($status != NET_SFTP_STATUS_OK) {
            $this->logError($response, $status);
            return false;
        }

        return true;
    }

    /**
     * Recursively sets information on directories on the SFTP server
     *
     * Minimizes directory lookups and SSH_FXP_STATUS requests for speed.
     *
     * @param string $path
     * @param string $attr
     * @param int $i
     * @return bool
     */
    private function setstat_recursive($path, $attr, &$i)
    {
        if (!$this->read_put_responses($i)) {
            return false;
        }
        $i = 0;
        $entries = $this->readlist($path, true);

<<<<<<< HEAD
        if ($entries === false) {
            return $this->setstat($path, $attr, false);
=======
        if ($entries === false || is_int($entries)) {
            return $this->_setstat($path, $attr, false);
>>>>>>> 2ed74533
        }

        // normally $entries would have at least . and .. but it might not if the directories
        // permissions didn't allow reading
        if (empty($entries)) {
            return false;
        }

        unset($entries['.'], $entries['..']);
        foreach ($entries as $filename => $props) {
            if (!isset($props['type'])) {
                return false;
            }

            $temp = $path . '/' . $filename;
            if ($props['type'] == NET_SFTP_TYPE_DIRECTORY) {
                if (!$this->setstat_recursive($temp, $attr, $i)) {
                    return false;
                }
            } else {
                $packet = Strings::packSSH2('s', $temp);
                $packet .= $this->version >= 4 ?
                    pack('Ca*', NET_SFTP_TYPE_UNKNOWN, $attr) :
                    $attr;
                $this->send_sftp_packet(NET_SFTP_SETSTAT, $packet);

                $i++;

                if ($i >= NET_SFTP_QUEUE_SIZE) {
                    if (!$this->read_put_responses($i)) {
                        return false;
                    }
                    $i = 0;
                }
            }
        }

        $packet = Strings::packSSH2('s', $path);
        $packet .= $this->version >= 4 ?
            pack('Ca*', NET_SFTP_TYPE_UNKNOWN, $attr) :
            $attr;
        $this->send_sftp_packet(NET_SFTP_SETSTAT, $packet);

        $i++;

        if ($i >= NET_SFTP_QUEUE_SIZE) {
            if (!$this->read_put_responses($i)) {
                return false;
            }
            $i = 0;
        }

        return true;
    }

    /**
     * Return the target of a symbolic link
     *
     * @param string $link
     * @throws \UnexpectedValueException on receipt of unexpected packets
     * @return mixed
     */
    public function readlink($link)
    {
        if (!$this->precheck()) {
            return false;
        }

        $link = $this->realpath($link);

        $this->send_sftp_packet(NET_SFTP_READLINK, Strings::packSSH2('s', $link));

        $response = $this->get_sftp_packet();
        switch ($this->packet_type) {
            case NET_SFTP_NAME:
                break;
            case NET_SFTP_STATUS:
                $this->logError($response);
                return false;
            default:
                throw new \UnexpectedValueException('Expected NET_SFTP_NAME or NET_SFTP_STATUS. '
                                                  . 'Got packet type: ' . $this->packet_type);
        }

        list($count) = Strings::unpackSSH2('N', $response);
        // the file isn't a symlink
        if (!$count) {
            return false;
        }

        list($filename) = Strings::unpackSSH2('s', $response);

        return $filename;
    }

    /**
     * Create a symlink
     *
     * symlink() creates a symbolic link to the existing target with the specified name link.
     *
     * @param string $target
     * @param string $link
     * @throws \UnexpectedValueException on receipt of unexpected packets
     * @return bool
     */
    public function symlink($target, $link)
    {
        if (!$this->precheck()) {
            return false;
        }

        //$target = $this->realpath($target);
        $link = $this->realpath($link);

        /* quoting https://datatracker.ietf.org/doc/html/draft-ietf-secsh-filexfer-09#section-12.1 :

           Changed the SYMLINK packet to be LINK and give it the ability to
           create hard links.  Also change it's packet number because many
           implementation implemented SYMLINK with the arguments reversed.
           Hopefully the new argument names make it clear which way is which.
        */
        if ($this->version == 6) {
            $type = NET_SFTP_LINK;
            $packet = Strings::packSSH2('ssC', $link, $target, 1);
        } else {
            $type = NET_SFTP_SYMLINK;
            /* quoting http://bxr.su/OpenBSD/usr.bin/ssh/PROTOCOL#347 :

               3.1. sftp: Reversal of arguments to SSH_FXP_SYMLINK

               When OpenSSH's sftp-server was implemented, the order of the arguments
               to the SSH_FXP_SYMLINK method was inadvertently reversed. Unfortunately,
               the reversal was not noticed until the server was widely deployed. Since
               fixing this to follow the specification would cause incompatibility, the
               current order was retained. For correct operation, clients should send
               SSH_FXP_SYMLINK as follows:

                   uint32      id
                   string      targetpath
                   string      linkpath */
            $packet = substr($this->server_identifier, 0, 15) == 'SSH-2.0-OpenSSH' ?
                Strings::packSSH2('ss', $target, $link) :
                Strings::packSSH2('ss', $link, $target);
        }
        $this->send_sftp_packet($type, $packet);

        $response = $this->get_sftp_packet();
        if ($this->packet_type != NET_SFTP_STATUS) {
            throw new \UnexpectedValueException('Expected NET_SFTP_STATUS. '
                                              . 'Got packet type: ' . $this->packet_type);
        }

        list($status) = Strings::unpackSSH2('N', $response);
        if ($status != NET_SFTP_STATUS_OK) {
            $this->logError($response, $status);
            return false;
        }

        return true;
    }

    /**
     * Creates a directory.
     *
     * @param string $dir
     * @param int $mode
     * @param bool $recursive
     * @return bool
     */
    public function mkdir($dir, $mode = -1, $recursive = false)
    {
        if (!$this->precheck()) {
            return false;
        }

        $dir = $this->realpath($dir);

        if ($recursive) {
            $dirs = explode('/', preg_replace('#/(?=/)|/$#', '', $dir));
            if (empty($dirs[0])) {
                array_shift($dirs);
                $dirs[0] = '/' . $dirs[0];
            }
            for ($i = 0; $i < count($dirs); $i++) {
                $temp = array_slice($dirs, 0, $i + 1);
                $temp = implode('/', $temp);
                $result = $this->mkdir_helper($temp, $mode);
            }
            return $result;
        }

        return $this->mkdir_helper($dir, $mode);
    }

    /**
     * Helper function for directory creation
     *
     * @param string $dir
     * @param int $mode
     * @return bool
     */
    private function mkdir_helper($dir, $mode)
    {
        // send SSH_FXP_MKDIR without any attributes (that's what the \0\0\0\0 is doing)
        $this->send_sftp_packet(NET_SFTP_MKDIR, Strings::packSSH2('s', $dir) . "\0\0\0\0");

        $response = $this->get_sftp_packet();
        if ($this->packet_type != NET_SFTP_STATUS) {
            throw new \UnexpectedValueException('Expected NET_SFTP_STATUS. '
                                              . 'Got packet type: ' . $this->packet_type);
        }

        list($status) = Strings::unpackSSH2('N', $response);
        if ($status != NET_SFTP_STATUS_OK) {
            $this->logError($response, $status);
            return false;
        }

        if ($mode !== -1) {
            $this->chmod($mode, $dir);
        }

        return true;
    }

    /**
     * Removes a directory.
     *
     * @param string $dir
     * @throws \UnexpectedValueException on receipt of unexpected packets
     * @return bool
     */
    public function rmdir($dir)
    {
        if (!$this->precheck()) {
            return false;
        }

        $dir = $this->realpath($dir);
        if ($dir === false) {
            return false;
        }

        $this->send_sftp_packet(NET_SFTP_RMDIR, Strings::packSSH2('s', $dir));

        $response = $this->get_sftp_packet();
        if ($this->packet_type != NET_SFTP_STATUS) {
            throw new \UnexpectedValueException('Expected NET_SFTP_STATUS. '
                                              . 'Got packet type: ' . $this->packet_type);
        }

        list($status) = Strings::unpackSSH2('N', $response);
        if ($status != NET_SFTP_STATUS_OK) {
            // presumably SSH_FX_NO_SUCH_FILE or SSH_FX_PERMISSION_DENIED?
            $this->logError($response, $status);
            return false;
        }

        $this->remove_from_stat_cache($dir);
        // the following will do a soft delete, which would be useful if you deleted a file
        // and then tried to do a stat on the deleted file. the above, in contrast, does
        // a hard delete
        //$this->update_stat_cache($dir, false);

        return true;
    }

    /**
     * Uploads a file to the SFTP server.
     *
     * By default, \phpseclib3\Net\SFTP::put() does not read from the local filesystem.  $data is dumped directly into $remote_file.
     * So, for example, if you set $data to 'filename.ext' and then do \phpseclib3\Net\SFTP::get(), you will get a file, twelve bytes
     * long, containing 'filename.ext' as its contents.
     *
     * Setting $mode to self::SOURCE_LOCAL_FILE will change the above behavior.  With self::SOURCE_LOCAL_FILE, $remote_file will
     * contain as many bytes as filename.ext does on your local filesystem.  If your filename.ext is 1MB then that is how
     * large $remote_file will be, as well.
     *
     * Setting $mode to self::SOURCE_CALLBACK will use $data as callback function, which gets only one parameter -- number
     * of bytes to return, and returns a string if there is some data or null if there is no more data
     *
     * If $data is a resource then it'll be used as a resource instead.
     *
     * Currently, only binary mode is supported.  As such, if the line endings need to be adjusted, you will need to take
     * care of that, yourself.
     *
     * $mode can take an additional two parameters - self::RESUME and self::RESUME_START. These are bitwise AND'd with
     * $mode. So if you want to resume upload of a 300mb file on the local file system you'd set $mode to the following:
     *
     * self::SOURCE_LOCAL_FILE | self::RESUME
     *
     * If you wanted to simply append the full contents of a local file to the full contents of a remote file you'd replace
     * self::RESUME with self::RESUME_START.
     *
     * If $mode & (self::RESUME | self::RESUME_START) then self::RESUME_START will be assumed.
     *
     * $start and $local_start give you more fine grained control over this process and take precident over self::RESUME
     * when they're non-negative. ie. $start could let you write at the end of a file (like self::RESUME) or in the middle
     * of one. $local_start could let you start your reading from the end of a file (like self::RESUME_START) or in the
     * middle of one.
     *
     * Setting $local_start to > 0 or $mode | self::RESUME_START doesn't do anything unless $mode | self::SOURCE_LOCAL_FILE.
     *
     * {@internal ASCII mode for SFTPv4/5/6 can be supported by adding a new function - \phpseclib3\Net\SFTP::setMode().}
     *
     * @param string $remote_file
     * @param string|resource $data
     * @param int $mode
     * @param int $start
     * @param int $local_start
     * @param callable|null $progressCallback
     * @throws \UnexpectedValueException on receipt of unexpected packets
     * @throws \BadFunctionCallException if you're uploading via a callback and the callback function is invalid
     * @throws \phpseclib3\Exception\FileNotFoundException if you're uploading via a file and the file doesn't exist
     * @return bool
     */
    public function put($remote_file, $data, $mode = self::SOURCE_STRING, $start = -1, $local_start = -1, $progressCallback = null)
    {
        if (!$this->precheck()) {
            return false;
        }

        $remote_file = $this->realpath($remote_file);
        if ($remote_file === false) {
            return false;
        }

        $this->remove_from_stat_cache($remote_file);

        if ($this->version >= 5) {
            $flags = NET_SFTP_OPEN_OPEN_OR_CREATE;
        } else {
            $flags = NET_SFTP_OPEN_WRITE | NET_SFTP_OPEN_CREATE;
            // according to the SFTP specs, NET_SFTP_OPEN_APPEND should "force all writes to append data at the end of the file."
            // in practice, it doesn't seem to do that.
            //$flags|= ($mode & self::RESUME) ? NET_SFTP_OPEN_APPEND : NET_SFTP_OPEN_TRUNCATE;
        }

        if ($start >= 0) {
            $offset = $start;
        } elseif ($mode & self::RESUME) {
            // if NET_SFTP_OPEN_APPEND worked as it should _size() wouldn't need to be called
            $size = $this->stat($remote_file)['size'];
            $offset = $size !== false ? $size : 0;
        } else {
            $offset = 0;
            if ($this->version >= 5) {
                $flags = NET_SFTP_OPEN_CREATE_TRUNCATE;
            } else {
                $flags |= NET_SFTP_OPEN_TRUNCATE;
            }
        }

        $this->remove_from_stat_cache($remote_file);

        $packet = Strings::packSSH2('s', $remote_file);
        $packet .= $this->version >= 5 ?
            pack('N3', 0, $flags, 0) :
            pack('N2', $flags, 0);
        $this->send_sftp_packet(NET_SFTP_OPEN, $packet);

        $response = $this->get_sftp_packet();
        switch ($this->packet_type) {
            case NET_SFTP_HANDLE:
                $handle = substr($response, 4);
                break;
            case NET_SFTP_STATUS:
                $this->logError($response);
                return false;
            default:
                throw new \UnexpectedValueException('Expected NET_SFTP_HANDLE or NET_SFTP_STATUS. '
                                                  . 'Got packet type: ' . $this->packet_type);
        }

        // http://tools.ietf.org/html/draft-ietf-secsh-filexfer-13#section-8.2.3
        $dataCallback = false;
        switch (true) {
            case $mode & self::SOURCE_CALLBACK:
                if (!is_callable($data)) {
                    throw new \BadFunctionCallException("\$data should be is_callable() if you specify SOURCE_CALLBACK flag");
                }
                $dataCallback = $data;
                // do nothing
                break;
            case is_resource($data):
                $mode = $mode & ~self::SOURCE_LOCAL_FILE;
                $info = stream_get_meta_data($data);
                if (isset($info['wrapper_type']) && $info['wrapper_type'] == 'PHP' && $info['stream_type'] == 'Input') {
                    $fp = fopen('php://memory', 'w+');
                    stream_copy_to_stream($data, $fp);
                    rewind($fp);
                } else {
                    $fp = $data;
                }
                break;
            case $mode & self::SOURCE_LOCAL_FILE:
                if (!is_file($data)) {
                    throw new FileNotFoundException("$data is not a valid file");
                }
                $fp = @fopen($data, 'rb');
                if (!$fp) {
                    return false;
                }
        }

        if (isset($fp)) {
            $stat = fstat($fp);
            $size = !empty($stat) ? $stat['size'] : 0;

            if ($local_start >= 0) {
                fseek($fp, $local_start);
                $size -= $local_start;
            }
        } elseif ($dataCallback) {
            $size = 0;
        } else {
            $size = strlen($data);
        }

        $sent = 0;
        $size = $size < 0 ? ($size & 0x7FFFFFFF) + 0x80000000 : $size;

        $sftp_packet_size = $this->max_sftp_packet;
        // make the SFTP packet be exactly the SFTP packet size by including the bytes in the NET_SFTP_WRITE packets "header"
        $sftp_packet_size -= strlen($handle) + 25;
        $i = $j = 0;
        while ($dataCallback || ($size === 0 || $sent < $size)) {
            if ($dataCallback) {
                $temp = $dataCallback($sftp_packet_size);
                if (is_null($temp)) {
                    break;
                }
            } else {
                $temp = isset($fp) ? fread($fp, $sftp_packet_size) : substr($data, $sent, $sftp_packet_size);
                if ($temp === false || $temp === '') {
                    break;
                }
            }

            $subtemp = $offset + $sent;
            $packet = pack('Na*N3a*', strlen($handle), $handle, $subtemp / 4294967296, $subtemp, strlen($temp), $temp);
            try {
                $this->send_sftp_packet(NET_SFTP_WRITE, $packet, $j);
            } catch (\Exception $e) {
                if ($mode & self::SOURCE_LOCAL_FILE) {
                    fclose($fp);
                }
                throw $e;
            }
            $sent += strlen($temp);
            if (is_callable($progressCallback)) {
                $progressCallback($sent);
            }

            $i++;
            $j++;
            if ($i == NET_SFTP_UPLOAD_QUEUE_SIZE) {
                if (!$this->read_put_responses($i)) {
                    $i = 0;
                    break;
                }
                $i = 0;
            }
        }

        $result = $this->close_handle($handle);

        if (!$this->read_put_responses($i)) {
            if ($mode & self::SOURCE_LOCAL_FILE) {
                fclose($fp);
            }
            $this->close_handle($handle);
            return false;
        }

        if ($mode & SFTP::SOURCE_LOCAL_FILE) {
            if (isset($fp) && is_resource($fp)) {
                fclose($fp);
            }

            if ($this->preserveTime) {
                $stat = stat($data);
                $attr = $this->version < 4 ?
                    pack('N3', NET_SFTP_ATTR_ACCESSTIME, $stat['atime'], $stat['mtime']) :
                    Strings::packSSH2('NQ2', NET_SFTP_ATTR_ACCESSTIME | NET_SFTP_ATTR_MODIFYTIME, $stat['atime'], $stat['mtime']);
                if (!$this->setstat($remote_file, $attr, false)) {
                    throw new \RuntimeException('Error setting file time');
                }
            }
        }

        return $result;
    }

    /**
     * Reads multiple successive SSH_FXP_WRITE responses
     *
     * Sending an SSH_FXP_WRITE packet and immediately reading its response isn't as efficient as blindly sending out $i
     * SSH_FXP_WRITEs, in succession, and then reading $i responses.
     *
     * @param int $i
     * @return bool
     * @throws \UnexpectedValueException on receipt of unexpected packets
     */
    private function read_put_responses($i)
    {
        while ($i--) {
            $response = $this->get_sftp_packet();
            if ($this->packet_type != NET_SFTP_STATUS) {
                throw new \UnexpectedValueException('Expected NET_SFTP_STATUS. '
                                                  . 'Got packet type: ' . $this->packet_type);
            }

            list($status) = Strings::unpackSSH2('N', $response);
            if ($status != NET_SFTP_STATUS_OK) {
                $this->logError($response, $status);
                break;
            }
        }

        return $i < 0;
    }

    /**
     * Close handle
     *
     * @param string $handle
     * @return bool
     * @throws \UnexpectedValueException on receipt of unexpected packets
     */
    private function close_handle($handle)
    {
        $this->send_sftp_packet(NET_SFTP_CLOSE, pack('Na*', strlen($handle), $handle));

        // "The client MUST release all resources associated with the handle regardless of the status."
        //  -- http://tools.ietf.org/html/draft-ietf-secsh-filexfer-13#section-8.1.3
        $response = $this->get_sftp_packet();
        if ($this->packet_type != NET_SFTP_STATUS) {
            throw new \UnexpectedValueException('Expected NET_SFTP_STATUS. '
                                              . 'Got packet type: ' . $this->packet_type);
        }

        list($status) = Strings::unpackSSH2('N', $response);
        if ($status != NET_SFTP_STATUS_OK) {
            $this->logError($response, $status);
            return false;
        }

        return true;
    }

    /**
     * Downloads a file from the SFTP server.
     *
     * Returns a string containing the contents of $remote_file if $local_file is left undefined or a boolean false if
     * the operation was unsuccessful.  If $local_file is defined, returns true or false depending on the success of the
     * operation.
     *
     * $offset and $length can be used to download files in chunks.
     *
     * @param string $remote_file
     * @param string|bool|resource|callable $local_file
     * @param int $offset
     * @param int $length
     * @param callable|null $progressCallback
     * @throws \UnexpectedValueException on receipt of unexpected packets
     * @return string|bool
     */
    public function get($remote_file, $local_file = false, $offset = 0, $length = -1, $progressCallback = null)
    {
        if (!$this->precheck()) {
            return false;
        }

        $remote_file = $this->realpath($remote_file);
        if ($remote_file === false) {
            return false;
        }

        $packet = Strings::packSSH2('s', $remote_file);
        $packet .= $this->version >= 5 ?
            pack('N3', 0, NET_SFTP_OPEN_OPEN_EXISTING, 0) :
            pack('N2', NET_SFTP_OPEN_READ, 0);
        $this->send_sftp_packet(NET_SFTP_OPEN, $packet);

        $response = $this->get_sftp_packet();
        switch ($this->packet_type) {
            case NET_SFTP_HANDLE:
                $handle = substr($response, 4);
                break;
            case NET_SFTP_STATUS: // presumably SSH_FX_NO_SUCH_FILE or SSH_FX_PERMISSION_DENIED
                $this->logError($response);
                return false;
            default:
                throw new \UnexpectedValueException('Expected NET_SFTP_HANDLE or NET_SFTP_STATUS. '
                                                  . 'Got packet type: ' . $this->packet_type);
        }

        if (is_resource($local_file)) {
            $fp = $local_file;
            $stat = fstat($fp);
            $res_offset = $stat['size'];
        } else {
            $res_offset = 0;
            if ($local_file !== false && !is_callable($local_file)) {
                $fp = fopen($local_file, 'wb');
                if (!$fp) {
                    return false;
                }
            } else {
                $content = '';
            }
        }

        $fclose_check = $local_file !== false && !is_callable($local_file) && !is_resource($local_file);

        $start = $offset;
        $read = 0;
        while (true) {
            $i = 0;

            while ($i < NET_SFTP_QUEUE_SIZE && ($length < 0 || $read < $length)) {
                $tempoffset = $start + $read;

                $packet_size = $length > 0 ? min($this->max_sftp_packet, $length - $read) : $this->max_sftp_packet;

                $packet = Strings::packSSH2('sN3', $handle, $tempoffset / 4294967296, $tempoffset, $packet_size);
                try {
                    $this->send_sftp_packet(NET_SFTP_READ, $packet, $i);
                } catch (\Exception $e) {
                    if ($fclose_check) {
                        fclose($fp);
                    }
                    throw $e;
                }
                $packet = null;
                $read += $packet_size;
                $i++;
            }

            if (!$i) {
                break;
            }

            $packets_sent = $i - 1;

            $clear_responses = false;
            while ($i > 0) {
                $i--;

                if ($clear_responses) {
                    $this->get_sftp_packet($packets_sent - $i);
                    continue;
                } else {
                    $response = $this->get_sftp_packet($packets_sent - $i);
                }

                switch ($this->packet_type) {
                    case NET_SFTP_DATA:
                        $temp = substr($response, 4);
                        $offset += strlen($temp);
                        if ($local_file === false) {
                            $content .= $temp;
                        } elseif (is_callable($local_file)) {
                            $local_file($temp);
                        } else {
                            fputs($fp, $temp);
                        }
                        if (is_callable($progressCallback)) {
                            call_user_func($progressCallback, $offset);
                        }
                        $temp = null;
                        break;
                    case NET_SFTP_STATUS:
                        // could, in theory, return false if !strlen($content) but we'll hold off for the time being
                        $this->logError($response);
                        $clear_responses = true; // don't break out of the loop yet, so we can read the remaining responses
                        break;
                    default:
                        if ($fclose_check) {
                            fclose($fp);
                        }
                        if ($this->channel_close) {
                            $this->partial_init = false;
                            $this->init_sftp_connection();
                            return false;
                        } else {
                            throw new \UnexpectedValueException('Expected NET_SFTP_DATA or NET_SFTP_STATUS. '
                                                              . 'Got packet type: ' . $this->packet_type);
                        }
                }
                $response = null;
            }

            if ($clear_responses) {
                break;
            }
        }

        if ($length > 0 && $length <= $offset - $start) {
            if ($local_file === false) {
                $content = substr($content, 0, $length);
            } else {
                ftruncate($fp, $length + $res_offset);
            }
        }

        if ($fclose_check) {
            fclose($fp);

            if ($this->preserveTime) {
                $stat = $this->stat($remote_file);
                touch($local_file, $stat['mtime'], $stat['atime']);
            }
        }

        if (!$this->close_handle($handle)) {
            return false;
        }

        // if $content isn't set that means a file was written to
        return isset($content) ? $content : true;
    }

    /**
     * Deletes a file on the SFTP server.
     *
     * @param string $path
     * @param bool $recursive
     * @return bool
     * @throws \UnexpectedValueException on receipt of unexpected packets
     */
    public function delete($path, $recursive = true)
    {
        if (!$this->precheck()) {
            return false;
        }

        if (is_object($path)) {
            // It's an object. Cast it as string before we check anything else.
            $path = (string) $path;
        }

        if (!is_string($path) || $path == '') {
            return false;
        }

        $path = $this->realpath($path);
        if ($path === false) {
            return false;
        }

        // http://tools.ietf.org/html/draft-ietf-secsh-filexfer-13#section-8.3
        $this->send_sftp_packet(NET_SFTP_REMOVE, pack('Na*', strlen($path), $path));

        $response = $this->get_sftp_packet();
        if ($this->packet_type != NET_SFTP_STATUS) {
            throw new \UnexpectedValueException('Expected NET_SFTP_STATUS. '
                                              . 'Got packet type: ' . $this->packet_type);
        }

        // if $status isn't SSH_FX_OK it's probably SSH_FX_NO_SUCH_FILE or SSH_FX_PERMISSION_DENIED
        list($status) = Strings::unpackSSH2('N', $response);
        if ($status != NET_SFTP_STATUS_OK) {
            $this->logError($response, $status);
            if (!$recursive) {
                return false;
            }

            $i = 0;
            $result = $this->delete_recursive($path, $i);
            $this->read_put_responses($i);
            return $result;
        }

        $this->remove_from_stat_cache($path);

        return true;
    }

    /**
     * Recursively deletes directories on the SFTP server
     *
     * Minimizes directory lookups and SSH_FXP_STATUS requests for speed.
     *
     * @param string $path
     * @param int $i
     * @return bool
     */
    private function delete_recursive($path, &$i)
    {
        if (!$this->read_put_responses($i)) {
            return false;
        }
        $i = 0;
        $entries = $this->readlist($path, true);

<<<<<<< HEAD
        // normally $entries would have at least . and .. but it might not if the directories
        // permissions didn't allow reading
        if (empty($entries)) {
            $entries = [];
=======
        // The folder does not exist at all, so we cannot delete it.
        if ($entries === NET_SFTP_STATUS_NO_SUCH_FILE) {
            return false;
        }

        // Normally $entries would have at least . and .. but it might not if the directories
        // permissions didn't allow reading. If this happens then default to an empty list of files.
        if ($entries === false || is_int($entries)) {
            $entries = array();
>>>>>>> 2ed74533
        }

        unset($entries['.'], $entries['..']);
        foreach ($entries as $filename => $props) {
            if (!isset($props['type'])) {
                return false;
            }

            $temp = $path . '/' . $filename;
            if ($props['type'] == NET_SFTP_TYPE_DIRECTORY) {
                if (!$this->delete_recursive($temp, $i)) {
                    return false;
                }
            } else {
                $this->send_sftp_packet(NET_SFTP_REMOVE, Strings::packSSH2('s', $temp));
                $this->remove_from_stat_cache($temp);

                $i++;

                if ($i >= NET_SFTP_QUEUE_SIZE) {
                    if (!$this->read_put_responses($i)) {
                        return false;
                    }
                    $i = 0;
                }
            }
        }

        $this->send_sftp_packet(NET_SFTP_RMDIR, Strings::packSSH2('s', $path));
        $this->remove_from_stat_cache($path);

        $i++;

        if ($i >= NET_SFTP_QUEUE_SIZE) {
            if (!$this->read_put_responses($i)) {
                return false;
            }
            $i = 0;
        }

        return true;
    }

    /**
     * Checks whether a file or directory exists
     *
     * @param string $path
     * @return bool
     */
    public function file_exists($path)
    {
        if ($this->use_stat_cache) {
            if (!$this->precheck()) {
                return false;
            }

            $path = $this->realpath($path);

            $result = $this->query_stat_cache($path);

            if (isset($result)) {
                // return true if $result is an array or if it's an stdClass object
                return $result !== false;
            }
        }

        return $this->stat($path) !== false;
    }

    /**
     * Tells whether the filename is a directory
     *
     * @param string $path
     * @return bool
     */
    public function is_dir($path)
    {
        $result = $this->get_stat_cache_prop($path, 'type');
        if ($result === false) {
            return false;
        }
        return $result === NET_SFTP_TYPE_DIRECTORY;
    }

    /**
     * Tells whether the filename is a regular file
     *
     * @param string $path
     * @return bool
     */
    public function is_file($path)
    {
        $result = $this->get_stat_cache_prop($path, 'type');
        if ($result === false) {
            return false;
        }
        return $result === NET_SFTP_TYPE_REGULAR;
    }

    /**
     * Tells whether the filename is a symbolic link
     *
     * @param string $path
     * @return bool
     */
    public function is_link($path)
    {
        $result = $this->get_lstat_cache_prop($path, 'type');
        if ($result === false) {
            return false;
        }
        return $result === NET_SFTP_TYPE_SYMLINK;
    }

    /**
     * Tells whether a file exists and is readable
     *
     * @param string $path
     * @return bool
     */
    public function is_readable($path)
    {
        if (!$this->precheck()) {
            return false;
        }

        $packet = Strings::packSSH2('sNN', $this->realpath($path), NET_SFTP_OPEN_READ, 0);
        $this->send_sftp_packet(NET_SFTP_OPEN, $packet);

        $response = $this->get_sftp_packet();
        switch ($this->packet_type) {
            case NET_SFTP_HANDLE:
                return true;
            case NET_SFTP_STATUS: // presumably SSH_FX_NO_SUCH_FILE or SSH_FX_PERMISSION_DENIED
                return false;
            default:
                throw new \UnexpectedValueException('Expected NET_SFTP_HANDLE or NET_SFTP_STATUS. '
                                                  . 'Got packet type: ' . $this->packet_type);
        }
    }

    /**
     * Tells whether the filename is writable
     *
     * @param string $path
     * @return bool
     */
    public function is_writable($path)
    {
        if (!$this->precheck()) {
            return false;
        }

        $packet = Strings::packSSH2('sNN', $this->realpath($path), NET_SFTP_OPEN_WRITE, 0);
        $this->send_sftp_packet(NET_SFTP_OPEN, $packet);

        $response = $this->get_sftp_packet();
        switch ($this->packet_type) {
            case NET_SFTP_HANDLE:
                return true;
            case NET_SFTP_STATUS: // presumably SSH_FX_NO_SUCH_FILE or SSH_FX_PERMISSION_DENIED
                return false;
            default:
                throw new \UnexpectedValueException('Expected SSH_FXP_HANDLE or SSH_FXP_STATUS. '
                                                  . 'Got packet type: ' . $this->packet_type);
        }
    }

    /**
     * Tells whether the filename is writeable
     *
     * Alias of is_writable
     *
     * @param string $path
     * @return bool
     */
    public function is_writeable($path)
    {
        return $this->is_writable($path);
    }

    /**
     * Gets last access time of file
     *
     * @param string $path
     * @return mixed
     */
    public function fileatime($path)
    {
        return $this->get_stat_cache_prop($path, 'atime');
    }

    /**
     * Gets file modification time
     *
     * @param string $path
     * @return mixed
     */
    public function filemtime($path)
    {
        return $this->get_stat_cache_prop($path, 'mtime');
    }

    /**
     * Gets file permissions
     *
     * @param string $path
     * @return mixed
     */
    public function fileperms($path)
    {
        return $this->get_stat_cache_prop($path, 'mode');
    }

    /**
     * Gets file owner
     *
     * @param string $path
     * @return mixed
     */
    public function fileowner($path)
    {
        return $this->get_stat_cache_prop($path, 'uid');
    }

    /**
     * Gets file group
     *
     * @param string $path
     * @return mixed
     */
    public function filegroup($path)
    {
        return $this->get_stat_cache_prop($path, 'gid');
    }

    /**
     * Gets file size
     *
     * @param string $path
     * @return mixed
     */
    public function filesize($path)
    {
        return $this->get_stat_cache_prop($path, 'size');
    }

    /**
     * Gets file type
     *
     * @param string $path
     * @return string|false
     */
    public function filetype($path)
    {
        $type = $this->get_stat_cache_prop($path, 'type');
        if ($type === false) {
            return false;
        }

        switch ($type) {
            case NET_SFTP_TYPE_BLOCK_DEVICE:
                return 'block';
            case NET_SFTP_TYPE_CHAR_DEVICE:
                return 'char';
            case NET_SFTP_TYPE_DIRECTORY:
                return 'dir';
            case NET_SFTP_TYPE_FIFO:
                return 'fifo';
            case NET_SFTP_TYPE_REGULAR:
                return 'file';
            case NET_SFTP_TYPE_SYMLINK:
                return 'link';
            default:
                return false;
        }
    }

    /**
     * Return a stat properity
     *
     * Uses cache if appropriate.
     *
     * @param string $path
     * @param string $prop
     * @return mixed
     */
    private function get_stat_cache_prop($path, $prop)
    {
        return $this->get_xstat_cache_prop($path, $prop, 'stat');
    }

    /**
     * Return an lstat properity
     *
     * Uses cache if appropriate.
     *
     * @param string $path
     * @param string $prop
     * @return mixed
     */
    private function get_lstat_cache_prop($path, $prop)
    {
        return $this->get_xstat_cache_prop($path, $prop, 'lstat');
    }

    /**
     * Return a stat or lstat properity
     *
     * Uses cache if appropriate.
     *
     * @param string $path
     * @param string $prop
     * @param string $type
     * @return mixed
     */
    private function get_xstat_cache_prop($path, $prop, $type)
    {
        if (!$this->precheck()) {
            return false;
        }

        if ($this->use_stat_cache) {
            $path = $this->realpath($path);

            $result = $this->query_stat_cache($path);

            if (is_object($result) && isset($result->$type)) {
                return $result->{$type}[$prop];
            }
        }

        $result = $this->$type($path);

        if ($result === false || !isset($result[$prop])) {
            return false;
        }

        return $result[$prop];
    }

    /**
     * Renames a file or a directory on the SFTP server.
     *
     * If the file already exists this will return false
     *
     * @param string $oldname
     * @param string $newname
     * @return bool
     * @throws \UnexpectedValueException on receipt of unexpected packets
     */
    public function rename($oldname, $newname)
    {
        if (!$this->precheck()) {
            return false;
        }

        $oldname = $this->realpath($oldname);
        $newname = $this->realpath($newname);
        if ($oldname === false || $newname === false) {
            return false;
        }

        // http://tools.ietf.org/html/draft-ietf-secsh-filexfer-13#section-8.3
        $packet = Strings::packSSH2('ss', $oldname, $newname);
        if ($this->version >= 5) {
            /* quoting https://datatracker.ietf.org/doc/html/draft-ietf-secsh-filexfer-05#section-6.5 ,

               'flags' is 0 or a combination of:

                   SSH_FXP_RENAME_OVERWRITE  0x00000001
                   SSH_FXP_RENAME_ATOMIC     0x00000002
                   SSH_FXP_RENAME_NATIVE     0x00000004

               (none of these are currently supported) */
            $packet .= "\0\0\0\0";
        }
        $this->send_sftp_packet(NET_SFTP_RENAME, $packet);

        $response = $this->get_sftp_packet();
        if ($this->packet_type != NET_SFTP_STATUS) {
            throw new \UnexpectedValueException('Expected NET_SFTP_STATUS. '
                                              . 'Got packet type: ' . $this->packet_type);
        }

        // if $status isn't SSH_FX_OK it's probably SSH_FX_NO_SUCH_FILE or SSH_FX_PERMISSION_DENIED
        list($status) = Strings::unpackSSH2('N', $response);
        if ($status != NET_SFTP_STATUS_OK) {
            $this->logError($response, $status);
            return false;
        }

        // don't move the stat cache entry over since this operation could very well change the
        // atime and mtime attributes
        //$this->update_stat_cache($newname, $this->query_stat_cache($oldname));
        $this->remove_from_stat_cache($oldname);
        $this->remove_from_stat_cache($newname);

        return true;
    }

    /**
     * Parse Time
     *
     * See '7.7.  Times' of draft-ietf-secsh-filexfer-13 for more info.
     *
     * @param string $key
     * @param int $flags
     * @param string $response
     * @return array
     */
    private function parseTime($key, $flags, &$response)
    {
        $attr = [];
        list($attr[$key]) = Strings::unpackSSH2('Q', $response);
        if ($flags & NET_SFTP_ATTR_SUBSECOND_TIMES) {
            list($attr[$key . '-nseconds']) = Strings::unpackSSH2('N', $response);
        }
        return $attr;
    }

    /**
     * Parse Attributes
     *
     * See '7.  File Attributes' of draft-ietf-secsh-filexfer-13 for more info.
     *
     * @param string $response
     * @return array
     */
    protected function parseAttributes(&$response)
    {
        if ($this->version >= 4) {
            list($flags, $attr['type']) = Strings::unpackSSH2('NC', $response);
        } else {
            list($flags) = Strings::unpackSSH2('N', $response);
        }

        foreach ($this->attributes as $key => $value) {
            switch ($flags & $key) {
                case NET_SFTP_ATTR_UIDGID:
                    if ($this->version > 3) {
                        continue 2;
                    }
                    break;
                case NET_SFTP_ATTR_CREATETIME:
                case NET_SFTP_ATTR_MODIFYTIME:
                case NET_SFTP_ATTR_ACL:
                case NET_SFTP_ATTR_OWNERGROUP:
                case NET_SFTP_ATTR_SUBSECOND_TIMES:
                    if ($this->version < 4) {
                        continue 2;
                    }
                    break;
                case NET_SFTP_ATTR_BITS:
                    if ($this->version < 5) {
                        continue 2;
                    }
                    break;
                case NET_SFTP_ATTR_ALLOCATION_SIZE:
                case NET_SFTP_ATTR_TEXT_HINT:
                case NET_SFTP_ATTR_MIME_TYPE:
                case NET_SFTP_ATTR_LINK_COUNT:
                case NET_SFTP_ATTR_UNTRANSLATED_NAME:
                case NET_SFTP_ATTR_CTIME:
                    if ($this->version < 6) {
                        continue 2;
                    }
            }
            switch ($flags & $key) {
                case NET_SFTP_ATTR_SIZE:             // 0x00000001
                    // The size attribute is defined as an unsigned 64-bit integer.
                    // The following will use floats on 32-bit platforms, if necessary.
                    // As can be seen in the BigInteger class, floats are generally
                    // IEEE 754 binary64 "double precision" on such platforms and
                    // as such can represent integers of at least 2^50 without loss
                    // of precision. Interpreted in filesize, 2^50 bytes = 1024 TiB.
                    list($attr['size']) = Strings::unpackSSH2('Q', $response);
                    break;
                case NET_SFTP_ATTR_UIDGID: // 0x00000002 (SFTPv3 only)
                    list($attr['uid'], $attr['gid']) = Strings::unpackSSH2('NN', $response);
                    break;
                case NET_SFTP_ATTR_PERMISSIONS: // 0x00000004
                    list($attr['mode']) = Strings::unpackSSH2('N', $response);
                    $fileType = $this->parseMode($attr['mode']);
                    if ($this->version < 4 && $fileType !== false) {
                        $attr += ['type' => $fileType];
                    }
                    break;
                case NET_SFTP_ATTR_ACCESSTIME: // 0x00000008
                    if ($this->version >= 4) {
                        $attr += $this->parseTime('atime', $flags, $response);
                        break;
                    }
                    list($attr['atime'], $attr['mtime']) = Strings::unpackSSH2('NN', $response);
                    break;
                case NET_SFTP_ATTR_CREATETIME:       // 0x00000010 (SFTPv4+)
                    $attr += $this->parseTime('createtime', $flags, $response);
                    break;
                case NET_SFTP_ATTR_MODIFYTIME:       // 0x00000020
                    $attr += $this->parseTime('mtime', $flags, $response);
                    break;
                case NET_SFTP_ATTR_ACL:              // 0x00000040
                    // access control list
                    // see https://datatracker.ietf.org/doc/html/draft-ietf-secsh-filexfer-04#section-5.7
                    // currently unsupported
                    list($count) = Strings::unpackSSH2('N', $response);
                    for ($i = 0; $i < $count; $i++) {
                        list($type, $flag, $mask, $who) = Strings::unpackSSH2('N3s', $result);
                    }
                    break;
                case NET_SFTP_ATTR_OWNERGROUP:       // 0x00000080
                    list($attr['owner'], $attr['$group']) = Strings::unpackSSH2('ss', $response);
                    break;
                case NET_SFTP_ATTR_SUBSECOND_TIMES:  // 0x00000100
                    break;
                case NET_SFTP_ATTR_BITS:             // 0x00000200 (SFTPv5+)
                    // see https://datatracker.ietf.org/doc/html/draft-ietf-secsh-filexfer-05#section-5.8
                    // currently unsupported
                    // tells if you file is:
                    // readonly, system, hidden, case inensitive, archive, encrypted, compressed, sparse
                    // append only, immutable, sync
                    list($attrib_bits, $attrib_bits_valid) = Strings::unpackSSH2('N2', $response);
                    // if we were actually gonna implement the above it ought to be
                    // $attr['attrib-bits'] and $attr['attrib-bits-valid']
                    // eg. - instead of _
                    break;
                case NET_SFTP_ATTR_ALLOCATION_SIZE:  // 0x00000400 (SFTPv6+)
                    // see https://datatracker.ietf.org/doc/html/draft-ietf-secsh-filexfer-13#section-7.4
                    // represents the number of bytes that the file consumes on the disk. will
                    // usually be larger than the 'size' field
                    list($attr['allocation-size']) = Strings::unpackSSH2('Q', $response);
                    break;
                case NET_SFTP_ATTR_TEXT_HINT:        // 0x00000800
                    // https://datatracker.ietf.org/doc/html/draft-ietf-secsh-filexfer-13#section-7.10
                    // currently unsupported
                    // tells if file is "known text", "guessed text", "known binary", "guessed binary"
                    list($text_hint) = Strings::unpackSSH2('C', $response);
                    // the above should be $attr['text-hint']
                    break;
                case NET_SFTP_ATTR_MIME_TYPE:        // 0x00001000
                    // see https://datatracker.ietf.org/doc/html/draft-ietf-secsh-filexfer-13#section-7.11
                    list($attr['mime-type']) = Strings::unpackSSH2('s', $response);
                    break;
                case NET_SFTP_ATTR_LINK_COUNT:       // 0x00002000
                    // see https://datatracker.ietf.org/doc/html/draft-ietf-secsh-filexfer-13#section-7.12
                    list($attr['link-count']) = Strings::unpackSSH2('N', $response);
                    break;
                case NET_SFTP_ATTR_UNTRANSLATED_NAME:// 0x00004000
                    // see https://datatracker.ietf.org/doc/html/draft-ietf-secsh-filexfer-13#section-7.13
                    list($attr['untranslated-name']) = Strings::unpackSSH2('s', $response);
                    break;
                case NET_SFTP_ATTR_CTIME:            // 0x00008000
                    // 'ctime' contains the last time the file attributes were changed.  The
                    // exact meaning of this field depends on the server.
                    $attr += $this->parseTime('ctime', $flags, $response);
                    break;
                case NET_SFTP_ATTR_EXTENDED: // 0x80000000
                    list($count) = Strings::unpackSSH2('N', $response);
                    for ($i = 0; $i < $count; $i++) {
                        list($key, $value) = Strings::unpackSSH2('ss', $response);
                        $attr[$key] = $value;
                    }
            }
        }
        return $attr;
    }

    /**
     * Attempt to identify the file type
     *
     * Quoting the SFTP RFC, "Implementations MUST NOT send bits that are not defined" but they seem to anyway
     *
     * @param int $mode
     * @return int
     */
    private function parseMode($mode)
    {
        // values come from http://lxr.free-electrons.com/source/include/uapi/linux/stat.h#L12
        // see, also, http://linux.die.net/man/2/stat
        switch ($mode & 0170000) {// ie. 1111 0000 0000 0000
            case 0000000: // no file type specified - figure out the file type using alternative means
                return false;
            case 0040000:
                return NET_SFTP_TYPE_DIRECTORY;
            case 0100000:
                return NET_SFTP_TYPE_REGULAR;
            case 0120000:
                return NET_SFTP_TYPE_SYMLINK;
            // new types introduced in SFTPv5+
            // http://tools.ietf.org/html/draft-ietf-secsh-filexfer-05#section-5.2
            case 0010000: // named pipe (fifo)
                return NET_SFTP_TYPE_FIFO;
            case 0020000: // character special
                return NET_SFTP_TYPE_CHAR_DEVICE;
            case 0060000: // block special
                return NET_SFTP_TYPE_BLOCK_DEVICE;
            case 0140000: // socket
                return NET_SFTP_TYPE_SOCKET;
            case 0160000: // whiteout
                // "SPECIAL should be used for files that are of
                //  a known type which cannot be expressed in the protocol"
                return NET_SFTP_TYPE_SPECIAL;
            default:
                return NET_SFTP_TYPE_UNKNOWN;
        }
    }

    /**
     * Parse Longname
     *
     * SFTPv3 doesn't provide any easy way of identifying a file type.  You could try to open
     * a file as a directory and see if an error is returned or you could try to parse the
     * SFTPv3-specific longname field of the SSH_FXP_NAME packet.  That's what this function does.
     * The result is returned using the
     * {@link http://tools.ietf.org/html/draft-ietf-secsh-filexfer-04#section-5.2 SFTPv4 type constants}.
     *
     * If the longname is in an unrecognized format bool(false) is returned.
     *
     * @param string $longname
     * @return mixed
     */
    private function parseLongname($longname)
    {
        // http://en.wikipedia.org/wiki/Unix_file_types
        // http://en.wikipedia.org/wiki/Filesystem_permissions#Notation_of_traditional_Unix_permissions
        if (preg_match('#^[^/]([r-][w-][xstST-]){3}#', $longname)) {
            switch ($longname[0]) {
                case '-':
                    return NET_SFTP_TYPE_REGULAR;
                case 'd':
                    return NET_SFTP_TYPE_DIRECTORY;
                case 'l':
                    return NET_SFTP_TYPE_SYMLINK;
                default:
                    return NET_SFTP_TYPE_SPECIAL;
            }
        }

        return false;
    }

    /**
     * Sends SFTP Packets
     *
     * See '6. General Packet Format' of draft-ietf-secsh-filexfer-13 for more info.
     *
     * @param int $type
     * @param string $data
     * @param int $request_id
     * @see self::_get_sftp_packet()
     * @see self::send_channel_packet()
     * @return void
     */
    private function send_sftp_packet($type, $data, $request_id = 1)
    {
        // in SSH2.php the timeout is cumulative per function call. eg. exec() will
        // timeout after 10s. but for SFTP.php it's cumulative per packet
        $this->curTimeout = $this->timeout;

        $packet = $this->use_request_id ?
            pack('NCNa*', strlen($data) + 5, $type, $request_id, $data) :
            pack('NCa*', strlen($data) + 1, $type, $data);

        $start = microtime(true);
        $this->send_channel_packet(self::CHANNEL, $packet);
        $stop = microtime(true);

        if (defined('NET_SFTP_LOGGING')) {
            $packet_type = '-> ' . $this->packet_types[$type] .
                           ' (' . round($stop - $start, 4) . 's)';
            $this->append_log($packet_type, $data);
        }
    }

    /**
     * Resets a connection for re-use
     *
     * @param int $reason
     */
    protected function reset_connection($reason)
    {
        parent::reset_connection($reason);
        $this->use_request_id = false;
        $this->pwd = false;
        $this->requestBuffer = [];
    }

    /**
     * Receives SFTP Packets
     *
     * See '6. General Packet Format' of draft-ietf-secsh-filexfer-13 for more info.
     *
     * Incidentally, the number of SSH_MSG_CHANNEL_DATA messages has no bearing on the number of SFTP packets present.
     * There can be one SSH_MSG_CHANNEL_DATA messages containing two SFTP packets or there can be two SSH_MSG_CHANNEL_DATA
     * messages containing one SFTP packet.
     *
     * @see self::_send_sftp_packet()
     * @return string
     */
    private function get_sftp_packet($request_id = null)
    {
        $this->channel_close = false;

        if (isset($request_id) && isset($this->requestBuffer[$request_id])) {
            $this->packet_type = $this->requestBuffer[$request_id]['packet_type'];
            $temp = $this->requestBuffer[$request_id]['packet'];
            unset($this->requestBuffer[$request_id]);
            return $temp;
        }

        // in SSH2.php the timeout is cumulative per function call. eg. exec() will
        // timeout after 10s. but for SFTP.php it's cumulative per packet
        $this->curTimeout = $this->timeout;

        $start = microtime(true);

        // SFTP packet length
        while (strlen($this->packet_buffer) < 4) {
            $temp = $this->get_channel_packet(self::CHANNEL, true);
            if ($temp === true) {
                if ($this->channel_status[self::CHANNEL] === NET_SSH2_MSG_CHANNEL_CLOSE) {
                    $this->channel_close = true;
                }
                $this->packet_type = false;
                $this->packet_buffer = '';
                return false;
            }
            $this->packet_buffer .= $temp;
        }
        if (strlen($this->packet_buffer) < 4) {
            throw new \RuntimeException('Packet is too small');
        }
        extract(unpack('Nlength', Strings::shift($this->packet_buffer, 4)));
        /** @var integer $length */

        $tempLength = $length;
        $tempLength -= strlen($this->packet_buffer);

        // 256 * 1024 is what SFTP_MAX_MSG_LENGTH is set to in OpenSSH's sftp-common.h
        if (!$this->allow_arbitrary_length_packets && !$this->use_request_id && $tempLength > 256 * 1024) {
            throw new \RuntimeException('Invalid Size');
        }

        // SFTP packet type and data payload
        while ($tempLength > 0) {
            $temp = $this->get_channel_packet(self::CHANNEL, true);
            if ($temp === true) {
                if ($this->channel_status[self::CHANNEL] === NET_SSH2_MSG_CHANNEL_CLOSE) {
                    $this->channel_close = true;
                }
                $this->packet_type = false;
                $this->packet_buffer = '';
                return false;
            }
            $this->packet_buffer .= $temp;
            $tempLength -= strlen($temp);
        }

        $stop = microtime(true);

        $this->packet_type = ord(Strings::shift($this->packet_buffer));

        if ($this->use_request_id) {
            extract(unpack('Npacket_id', Strings::shift($this->packet_buffer, 4))); // remove the request id
            $length -= 5; // account for the request id and the packet type
        } else {
            $length -= 1; // account for the packet type
        }

        $packet = Strings::shift($this->packet_buffer, $length);

        if (defined('NET_SFTP_LOGGING')) {
            $packet_type = '<- ' . $this->packet_types[$this->packet_type] .
                           ' (' . round($stop - $start, 4) . 's)';
            $this->append_log($packet_type, $packet);
        }

        if (isset($request_id) && $this->use_request_id && $packet_id != $request_id) {
            $this->requestBuffer[$packet_id] = [
                'packet_type' => $this->packet_type,
                'packet' => $packet
            ];
            return $this->get_sftp_packet($request_id);
        }

        return $packet;
    }

    /**
     * Logs data packets
     *
     * Makes sure that only the last 1MB worth of packets will be logged
     *
     * @param string $message_number
     * @param string $message
     */
    private function append_log($message_number, $message)
    {
        $this->append_log_helper(
            NET_SFTP_LOGGING,
            $message_number,
            $message,
            $this->packet_type_log,
            $this->packet_log,
            $this->log_size,
            $this->realtime_log_file,
            $this->realtime_log_wrap,
            $this->realtime_log_size
        );
    }

    /**
     * Returns a log of the packets that have been sent and received.
     *
     * Returns a string if NET_SFTP_LOGGING == self::LOG_COMPLEX, an array if NET_SFTP_LOGGING == self::LOG_SIMPLE and false if !defined('NET_SFTP_LOGGING')
     *
     * @return array|string
     */
    public function getSFTPLog()
    {
        if (!defined('NET_SFTP_LOGGING')) {
            return false;
        }

        switch (NET_SFTP_LOGGING) {
            case self::LOG_COMPLEX:
                return $this->format_log($this->packet_log, $this->packet_type_log);
                break;
            //case self::LOG_SIMPLE:
            default:
                return $this->packet_type_log;
        }
    }

    /**
     * Returns all errors
     *
     * @return array
     */
    public function getSFTPErrors()
    {
        return $this->sftp_errors;
    }

    /**
     * Returns the last error
     *
     * @return string
     */
    public function getLastSFTPError()
    {
        return count($this->sftp_errors) ? $this->sftp_errors[count($this->sftp_errors) - 1] : '';
    }

    /**
     * Get supported SFTP versions
     *
     * @return array
     */
    public function getSupportedVersions()
    {
        if (!($this->bitmap & SSH2::MASK_LOGIN)) {
            return false;
        }

        if (!$this->partial_init) {
            $this->partial_init_sftp_connection();
        }

        $temp = ['version' => $this->defaultVersion];
        if (isset($this->extensions['versions'])) {
            $temp['extensions'] = $this->extensions['versions'];
        }
        return $temp;
    }

    /**
     * Get supported SFTP versions
     *
     * @return int|false
     */
    public function getNegotiatedVersion()
    {
        if (!$this->precheck()) {
            return false;
        }

        return $this->version;
    }

    /**
     * Set preferred version
     *
     * If you're preferred version isn't supported then the highest supported
     * version of SFTP will be utilized. Set to null or false or int(0) to
     * unset the preferred version
     *
     * @param int $version
     */
    public function setPreferredVersion($version)
    {
        $this->preferredVersion = $version;
    }

    /**
     * Disconnect
     *
     * @param int $reason
     * @return false
     */
    protected function disconnect_helper($reason)
    {
        $this->pwd = false;
        return parent::disconnect_helper($reason);
    }

    /**
     * Enable Date Preservation
     *
     */
    public function enableDatePreservation()
    {
        $this->preserveTime = true;
    }

    /**
     * Disable Date Preservation
     *
     */
    public function disableDatePreservation()
    {
        $this->preserveTime = false;
    }
}<|MERGE_RESOLUTION|>--- conflicted
+++ resolved
@@ -1040,10 +1040,7 @@
      */
     public function rawlist($dir = '.', $recursive = false)
     {
-<<<<<<< HEAD
         $files = $this->readlist($dir, true);
-=======
-        $files = $this->_list($dir, true);
 
         // If we get an int back, then that is an "unexpected" status.
         // We do not have a file list, so return false.
@@ -1051,7 +1048,6 @@
             return false;
         }
 
->>>>>>> 2ed74533
         if (!$recursive || $files === false) {
             return $files;
         }
@@ -1117,17 +1113,9 @@
                 break;
             case NET_SFTP_STATUS:
                 // presumably SSH_FX_NO_SUCH_FILE or SSH_FX_PERMISSION_DENIED
-<<<<<<< HEAD
-                $this->logError($response);
-                return false;
-=======
-                if (strlen($response) < 4) {
-                    return false;
-                }
-                extract(unpack('Nstatus', $this->_string_shift($response, 4)));
-                $this->_logError($response, $status);
+                list($status) = Strings::unpackSSH2('N', $response);
+                $this->logError($response, $status);
                 return $status;
->>>>>>> 2ed74533
             default:
                 throw new \UnexpectedValueException('Expected NET_SFTP_HANDLE or NET_SFTP_STATUS. '
                                                   . 'Got packet type: ' . $this->packet_type);
@@ -1179,13 +1167,8 @@
                 case NET_SFTP_STATUS:
                     list($status) = Strings::unpackSSH2('N', $response);
                     if ($status != NET_SFTP_STATUS_EOF) {
-<<<<<<< HEAD
                         $this->logError($response, $status);
-                        return false;
-=======
-                        $this->_logError($response, $status);
                         return $status;
->>>>>>> 2ed74533
                     }
                     break 2;
                 default:
@@ -1813,13 +1796,8 @@
         $i = 0;
         $entries = $this->readlist($path, true);
 
-<<<<<<< HEAD
-        if ($entries === false) {
+        if ($entries === false || is_int($entries)) {
             return $this->setstat($path, $attr, false);
-=======
-        if ($entries === false || is_int($entries)) {
-            return $this->_setstat($path, $attr, false);
->>>>>>> 2ed74533
         }
 
         // normally $entries would have at least . and .. but it might not if the directories
@@ -2617,12 +2595,6 @@
         $i = 0;
         $entries = $this->readlist($path, true);
 
-<<<<<<< HEAD
-        // normally $entries would have at least . and .. but it might not if the directories
-        // permissions didn't allow reading
-        if (empty($entries)) {
-            $entries = [];
-=======
         // The folder does not exist at all, so we cannot delete it.
         if ($entries === NET_SFTP_STATUS_NO_SUCH_FILE) {
             return false;
@@ -2631,8 +2603,7 @@
         // Normally $entries would have at least . and .. but it might not if the directories
         // permissions didn't allow reading. If this happens then default to an empty list of files.
         if ($entries === false || is_int($entries)) {
-            $entries = array();
->>>>>>> 2ed74533
+            $entries = [];
         }
 
         unset($entries['.'], $entries['..']);
