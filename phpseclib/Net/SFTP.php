--- conflicted
+++ resolved
@@ -3294,12 +3294,8 @@
         parent::reset_connection($reason);
         $this->use_request_id = false;
         $this->pwd = false;
-<<<<<<< HEAD
         $this->requestBuffer = [];
-=======
-        $this->requestBuffer = array();
         $this->partial_init = false;
->>>>>>> 5a903ae5
     }
 
     /**
