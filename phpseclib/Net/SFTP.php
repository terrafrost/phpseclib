--- conflicted
+++ resolved
@@ -384,7 +384,6 @@
             return false;
         }
 
-<<<<<<< HEAD
         if (!$this->_init_sftp()) {
             // from PuTTY's psftp.exe
             $this->exec(
@@ -406,10 +405,7 @@
      */
     function _init_sftp()
     {
-        $this->window_size_client_to_server[NET_SFTP_CHANNEL] = $this->window_size;
-=======
         $this->window_size_server_to_client[NET_SFTP_CHANNEL] = $this->window_size;
->>>>>>> b2262f73
 
         $packet = pack('CNa*N3',
             NET_SSH2_MSG_CHANNEL_OPEN, strlen('session'), 'session', NET_SFTP_CHANNEL, $this->window_size, 0x4000);
