--- conflicted
+++ resolved
@@ -2159,12 +2159,6 @@
                 }
                 $packet = null;
                 $read+= $packet_size;
-<<<<<<< HEAD
-                if (is_callable($progressCallback)) {
-                    $progressCallback($read);
-                }
-=======
->>>>>>> e1888000
                 $i++;
             }
 
