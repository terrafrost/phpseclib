<?php

/**
 * Pure-PHP implementation of SFTP.
 *
 * PHP version 5
 *
 * Currently only supports SFTPv2 and v3, which, according to wikipedia.org, "is the most widely used version,
 * implemented by the popular OpenSSH SFTP server".  If you want SFTPv4/5/6 support, provide me with access
 * to an SFTPv4/5/6 server.
 *
 * The API for this library is modeled after the API from PHP's {@link http://php.net/book.ftp FTP extension}.
 *
 * Here's a short example of how to use this library:
 * <code>
 * <?php
 *    include 'vendor/autoload.php';
 *
 *    $sftp = new \phpseclib\Net\SFTP('www.domain.tld');
 *    if (!$sftp->login('username', 'password')) {
 *        exit('Login Failed');
 *    }
 *
 *    echo $sftp->pwd() . "\r\n";
 *    $sftp->put('filename.ext', 'hello, world!');
 *    print_r($sftp->nlist());
 * ?>
 * </code>
 *
 * @category  Net
 * @package   SFTP
 * @author    Jim Wigginton <terrafrost@php.net>
 * @copyright 2009 Jim Wigginton
 * @license   http://www.opensource.org/licenses/mit-license.html  MIT License
 * @link      http://phpseclib.sourceforge.net
 */

<<<<<<< HEAD
namespace phpseclib\Net;
=======
/**
 * Include Net_SSH2
 */
if (!class_exists('Net_SSH2')) {
    include_once 'SSH2.php';
}

/**#@+
 * @access public
 * @see self::getLog()
 */
/**
 * Returns the message numbers
 */
define('NET_SFTP_LOG_SIMPLE',  NET_SSH2_LOG_SIMPLE);
/**
 * Returns the message content
 */
define('NET_SFTP_LOG_COMPLEX', NET_SSH2_LOG_COMPLEX);
/**
 * Outputs the message content in real-time.
 */
define('NET_SFTP_LOG_REALTIME', 3);
/**#@-*/

/**
 * SFTP channel constant
 *
 * Net_SSH2::exec() uses 0 and Net_SSH2::read() / Net_SSH2::write() use 1.
 *
 * @see Net_SSH2::_send_channel_packet()
 * @see Net_SSH2::_get_channel_packet()
 * @access private
 */
define('NET_SFTP_CHANNEL', 0x100);

/**#@+
 * @access public
 * @see self::put()
 */
/**
 * Reads data from a local file.
 */
define('NET_SFTP_LOCAL_FILE',    0x1);
/**
 * Reads data from a string.
 */
// this value isn't really used anymore but i'm keeping it reserved for historical reasons
define('NET_SFTP_STRING',        0x2);
/**
 * Reads data from callback:
 * function callback($length) returns string to proceed, null for EOF
 */
define('NET_SFTP_CALLBACK',     0x10);
/**
 * Resumes an upload
 */
define('NET_SFTP_RESUME',        0x4);
/**
 * Append a local file to an already existing remote file
 */
define('NET_SFTP_RESUME_START',  0x8);
/**
 * Skip canonicalizing the remote path
 */
define('NET_SFTP_NO_REALPATH',     0x20);
/**#@-*/
>>>>>>> 5979ed57

/**
 * Pure-PHP implementations of SFTP.
 *
 * @package SFTP
 * @author  Jim Wigginton <terrafrost@php.net>
 * @access  public
 */
class SFTP extends SSH2
{
    /**
     * SFTP channel constant
     *
     * \phpseclib\Net\SSH2::exec() uses 0 and \phpseclib\Net\SSH2::read() / \phpseclib\Net\SSH2::write() use 1.
     *
     * @see \phpseclib\Net\SSH2::_send_channel_packet()
     * @see \phpseclib\Net\SSH2::_get_channel_packet()
     * @access private
     */
    const CHANNEL = 0x100;

    /**#@+
     * @access public
     * @see \phpseclib\Net\SFTP::put()
    */
    /**
     * Reads data from a local file.
     */
    const SOURCE_LOCAL_FILE = 1;
    /**
     * Reads data from a string.
     */
    // this value isn't really used anymore but i'm keeping it reserved for historical reasons
    const SOURCE_STRING = 2;
    /**
     * Reads data from callback:
     * function callback($length) returns string to proceed, null for EOF
     */
    const SOURCE_CALLBACK = 16;
    /**
     * Resumes an upload
     */
    const RESUME = 4;
    /**
     * Append a local file to an already existing remote file
     */
    const RESUME_START = 8;
    /**#@-*/

    /**
     * Packet Types
     *
     * @see self::__construct()
     * @var array
     * @access private
     */
    var $packet_types = array();

    /**
     * Status Codes
     *
     * @see self::__construct()
     * @var array
     * @access private
     */
    var $status_codes = array();

    /**
     * The Request ID
     *
     * The request ID exists in the off chance that a packet is sent out-of-order.  Of course, this library doesn't support
     * concurrent actions, so it's somewhat academic, here.
     *
     * @var int
     * @see self::_send_sftp_packet()
     * @access private
     */
    var $request_id = false;

    /**
     * The Packet Type
     *
     * The request ID exists in the off chance that a packet is sent out-of-order.  Of course, this library doesn't support
     * concurrent actions, so it's somewhat academic, here.
     *
     * @var int
     * @see self::_get_sftp_packet()
     * @access private
     */
    var $packet_type = -1;

    /**
     * Packet Buffer
     *
     * @var string
     * @see self::_get_sftp_packet()
     * @access private
     */
    var $packet_buffer = '';

    /**
     * Extensions supported by the server
     *
     * @var array
     * @see self::_initChannel()
     * @access private
     */
    var $extensions = array();

    /**
     * Server SFTP version
     *
     * @var int
     * @see self::_initChannel()
     * @access private
     */
    var $version;

    /**
     * Current working directory
     *
     * @var string
     * @see self::_realpath()
     * @see self::chdir()
     * @access private
     */
    var $pwd = false;

    /**
     * Packet Type Log
     *
     * @see self::getLog()
     * @var array
     * @access private
     */
    var $packet_type_log = array();

    /**
     * Packet Log
     *
     * @see self::getLog()
     * @var array
     * @access private
     */
    var $packet_log = array();

    /**
     * Error information
     *
     * @see self::getSFTPErrors()
     * @see self::getLastSFTPError()
     * @var string
     * @access private
     */
    var $sftp_errors = array();

    /**
     * Stat Cache
     *
     * Rather than always having to open a directory and close it immediately there after to see if a file is a directory
     * we'll cache the results.
     *
     * @see self::_update_stat_cache()
     * @see self::_remove_from_stat_cache()
     * @see self::_query_stat_cache()
     * @var array
     * @access private
     */
    var $stat_cache = array();

    /**
     * Max SFTP Packet Size
     *
     * @see self::__construct()
     * @see self::get()
     * @var array
     * @access private
     */
    var $max_sftp_packet;

    /**
     * Stat Cache Flag
     *
     * @see self::disableStatCache()
     * @see self::enableStatCache()
     * @var bool
     * @access private
     */
    var $use_stat_cache = true;

    /**
     * Sort Options
     *
     * @see self::_comparator()
     * @see self::setListOrder()
     * @var array
     * @access private
     */
    var $sortOptions = array();

    /**
     * Default Constructor.
     *
     * Connects to an SFTP server
     *
     * @param string $host
     * @param int $port
     * @param int $timeout
     * @return \phpseclib\Net\SFTP
     * @access public
     */
    function __construct($host, $port = 22, $timeout = 10)
    {
        parent::__construct($host, $port, $timeout);

        $this->max_sftp_packet = 1 << 15;

        $this->packet_types = array(
            1  => 'NET_SFTP_INIT',
            2  => 'NET_SFTP_VERSION',
            /* the format of SSH_FXP_OPEN changed between SFTPv4 and SFTPv5+:
                   SFTPv5+: http://tools.ietf.org/html/draft-ietf-secsh-filexfer-13#section-8.1.1
               pre-SFTPv5 : http://tools.ietf.org/html/draft-ietf-secsh-filexfer-04#section-6.3 */
            3  => 'NET_SFTP_OPEN',
            4  => 'NET_SFTP_CLOSE',
            5  => 'NET_SFTP_READ',
            6  => 'NET_SFTP_WRITE',
            7  => 'NET_SFTP_LSTAT',
            9  => 'NET_SFTP_SETSTAT',
            11 => 'NET_SFTP_OPENDIR',
            12 => 'NET_SFTP_READDIR',
            13 => 'NET_SFTP_REMOVE',
            14 => 'NET_SFTP_MKDIR',
            15 => 'NET_SFTP_RMDIR',
            16 => 'NET_SFTP_REALPATH',
            17 => 'NET_SFTP_STAT',
            /* the format of SSH_FXP_RENAME changed between SFTPv4 and SFTPv5+:
                   SFTPv5+: http://tools.ietf.org/html/draft-ietf-secsh-filexfer-13#section-8.3
               pre-SFTPv5 : http://tools.ietf.org/html/draft-ietf-secsh-filexfer-04#section-6.5 */
            18 => 'NET_SFTP_RENAME',
            19 => 'NET_SFTP_READLINK',
            20 => 'NET_SFTP_SYMLINK',

            101=> 'NET_SFTP_STATUS',
            102=> 'NET_SFTP_HANDLE',
            /* the format of SSH_FXP_NAME changed between SFTPv3 and SFTPv4+:
                   SFTPv4+: http://tools.ietf.org/html/draft-ietf-secsh-filexfer-13#section-9.4
               pre-SFTPv4 : http://tools.ietf.org/html/draft-ietf-secsh-filexfer-02#section-7 */
            103=> 'NET_SFTP_DATA',
            104=> 'NET_SFTP_NAME',
            105=> 'NET_SFTP_ATTRS',

            200=> 'NET_SFTP_EXTENDED'
        );
        $this->status_codes = array(
            0 => 'NET_SFTP_STATUS_OK',
            1 => 'NET_SFTP_STATUS_EOF',
            2 => 'NET_SFTP_STATUS_NO_SUCH_FILE',
            3 => 'NET_SFTP_STATUS_PERMISSION_DENIED',
            4 => 'NET_SFTP_STATUS_FAILURE',
            5 => 'NET_SFTP_STATUS_BAD_MESSAGE',
            6 => 'NET_SFTP_STATUS_NO_CONNECTION',
            7 => 'NET_SFTP_STATUS_CONNECTION_LOST',
            8 => 'NET_SFTP_STATUS_OP_UNSUPPORTED',
            9 => 'NET_SFTP_STATUS_INVALID_HANDLE',
            10 => 'NET_SFTP_STATUS_NO_SUCH_PATH',
            11 => 'NET_SFTP_STATUS_FILE_ALREADY_EXISTS',
            12 => 'NET_SFTP_STATUS_WRITE_PROTECT',
            13 => 'NET_SFTP_STATUS_NO_MEDIA',
            14 => 'NET_SFTP_STATUS_NO_SPACE_ON_FILESYSTEM',
            15 => 'NET_SFTP_STATUS_QUOTA_EXCEEDED',
            16 => 'NET_SFTP_STATUS_UNKNOWN_PRINCIPAL',
            17 => 'NET_SFTP_STATUS_LOCK_CONFLICT',
            18 => 'NET_SFTP_STATUS_DIR_NOT_EMPTY',
            19 => 'NET_SFTP_STATUS_NOT_A_DIRECTORY',
            20 => 'NET_SFTP_STATUS_INVALID_FILENAME',
            21 => 'NET_SFTP_STATUS_LINK_LOOP',
            22 => 'NET_SFTP_STATUS_CANNOT_DELETE',
            23 => 'NET_SFTP_STATUS_INVALID_PARAMETER',
            24 => 'NET_SFTP_STATUS_FILE_IS_A_DIRECTORY',
            25 => 'NET_SFTP_STATUS_BYTE_RANGE_LOCK_CONFLICT',
            26 => 'NET_SFTP_STATUS_BYTE_RANGE_LOCK_REFUSED',
            27 => 'NET_SFTP_STATUS_DELETE_PENDING',
            28 => 'NET_SFTP_STATUS_FILE_CORRUPT',
            29 => 'NET_SFTP_STATUS_OWNER_INVALID',
            30 => 'NET_SFTP_STATUS_GROUP_INVALID',
            31 => 'NET_SFTP_STATUS_NO_MATCHING_BYTE_RANGE_LOCK'
        );
        // http://tools.ietf.org/html/draft-ietf-secsh-filexfer-13#section-7.1
        // the order, in this case, matters quite a lot - see \phpseclib\Net\SFTP::_parseAttributes() to understand why
        $this->attributes = array(
            0x00000001 => 'NET_SFTP_ATTR_SIZE',
            0x00000002 => 'NET_SFTP_ATTR_UIDGID', // defined in SFTPv3, removed in SFTPv4+
            0x00000004 => 'NET_SFTP_ATTR_PERMISSIONS',
            0x00000008 => 'NET_SFTP_ATTR_ACCESSTIME',
            // 0x80000000 will yield a floating point on 32-bit systems and converting floating points to integers
            // yields inconsistent behavior depending on how php is compiled.  so we left shift -1 (which, in
            // two's compliment, consists of all 1 bits) by 31.  on 64-bit systems this'll yield 0xFFFFFFFF80000000.
            // that's not a problem, however, and 'anded' and a 32-bit number, as all the leading 1 bits are ignored.
              -1 << 31 => 'NET_SFTP_ATTR_EXTENDED'
        );
        // http://tools.ietf.org/html/draft-ietf-secsh-filexfer-04#section-6.3
        // the flag definitions change somewhat in SFTPv5+.  if SFTPv5+ support is added to this library, maybe name
        // the array for that $this->open5_flags and similarly alter the constant names.
        $this->open_flags = array(
            0x00000001 => 'NET_SFTP_OPEN_READ',
            0x00000002 => 'NET_SFTP_OPEN_WRITE',
            0x00000004 => 'NET_SFTP_OPEN_APPEND',
            0x00000008 => 'NET_SFTP_OPEN_CREATE',
            0x00000010 => 'NET_SFTP_OPEN_TRUNCATE',
            0x00000020 => 'NET_SFTP_OPEN_EXCL'
        );
        // http://tools.ietf.org/html/draft-ietf-secsh-filexfer-04#section-5.2
        // see \phpseclib\Net\SFTP::_parseLongname() for an explanation
        $this->file_types = array(
            1 => 'NET_SFTP_TYPE_REGULAR',
            2 => 'NET_SFTP_TYPE_DIRECTORY',
            3 => 'NET_SFTP_TYPE_SYMLINK',
            4 => 'NET_SFTP_TYPE_SPECIAL',
            5 => 'NET_SFTP_TYPE_UNKNOWN',
            // the followin types were first defined for use in SFTPv5+
            // http://tools.ietf.org/html/draft-ietf-secsh-filexfer-05#section-5.2
            6 => 'NET_SFTP_TYPE_SOCKET',
            7 => 'NET_SFTP_TYPE_CHAR_DEVICE',
            8 => 'NET_SFTP_TYPE_BLOCK_DEVICE',
            9 => 'NET_SFTP_TYPE_FIFO'
        );
        $this->_define_array(
            $this->packet_types,
            $this->status_codes,
            $this->attributes,
            $this->open_flags,
            $this->file_types
        );

        if (!defined('NET_SFTP_QUEUE_SIZE')) {
            define('NET_SFTP_QUEUE_SIZE', 32);
        }
    }

    /**
     * Login
     *
     * @param string $username
     * @param string $password
     * @return bool
     * @access public
     */
    function login($username)
    {
        $args = func_get_args();
        if (!call_user_func_array(array(&$this, '_login'), $args)) {
            return false;
        }

        $this->window_size_server_to_client[self::CHANNEL] = $this->window_size;

        $packet = pack(
            'CNa*N3',
            NET_SSH2_MSG_CHANNEL_OPEN,
            strlen('session'),
            'session',
            self::CHANNEL,
            $this->window_size,
            0x4000
        );

        if (!$this->_send_binary_packet($packet)) {
            return false;
        }

        $this->channel_status[self::CHANNEL] = NET_SSH2_MSG_CHANNEL_OPEN;

        $response = $this->_get_channel_packet(self::CHANNEL);
        if ($response === false) {
            return false;
        }

        $packet = pack(
            'CNNa*CNa*',
            NET_SSH2_MSG_CHANNEL_REQUEST,
            $this->server_channels[self::CHANNEL],
            strlen('subsystem'),
            'subsystem',
            1,
            strlen('sftp'),
            'sftp'
        );
        if (!$this->_send_binary_packet($packet)) {
            return false;
        }

        $this->channel_status[self::CHANNEL] = NET_SSH2_MSG_CHANNEL_REQUEST;

        $response = $this->_get_channel_packet(self::CHANNEL);
        if ($response === false) {
            // from PuTTY's psftp.exe
            $command = "test -x /usr/lib/sftp-server && exec /usr/lib/sftp-server\n" .
                       "test -x /usr/local/lib/sftp-server && exec /usr/local/lib/sftp-server\n" .
                       "exec sftp-server";
            // we don't do $this->exec($command, false) because exec() operates on a different channel and plus the SSH_MSG_CHANNEL_OPEN that exec() does
            // is redundant
            $packet = pack(
                'CNNa*CNa*',
                NET_SSH2_MSG_CHANNEL_REQUEST,
                $this->server_channels[self::CHANNEL],
                strlen('exec'),
                'exec',
                1,
                strlen($command),
                $command
            );
            if (!$this->_send_binary_packet($packet)) {
                return false;
            }

            $this->channel_status[self::CHANNEL] = NET_SSH2_MSG_CHANNEL_REQUEST;

            $response = $this->_get_channel_packet(self::CHANNEL);
            if ($response === false) {
                return false;
            }
        }

        $this->channel_status[self::CHANNEL] = NET_SSH2_MSG_CHANNEL_DATA;

        if (!$this->_send_sftp_packet(NET_SFTP_INIT, "\0\0\0\3")) {
            return false;
        }

        $response = $this->_get_sftp_packet();
        if ($this->packet_type != NET_SFTP_VERSION) {
            user_error('Expected SSH_FXP_VERSION');
            return false;
        }

        if (strlen($response) < 4) {
            return false;
        }
        extract(unpack('Nversion', $this->_string_shift($response, 4)));
        $this->version = $version;
        while (!empty($response)) {
            if (strlen($response) < 4) {
                return false;
            }
            extract(unpack('Nlength', $this->_string_shift($response, 4)));
            $key = $this->_string_shift($response, $length);
            if (strlen($response) < 4) {
                return false;
            }
            extract(unpack('Nlength', $this->_string_shift($response, 4)));
            $value = $this->_string_shift($response, $length);
            $this->extensions[$key] = $value;
        }

        /*
         SFTPv4+ defines a 'newline' extension.  SFTPv3 seems to have unofficial support for it via 'newline@vandyke.com',
         however, I'm not sure what 'newline@vandyke.com' is supposed to do (the fact that it's unofficial means that it's
         not in the official SFTPv3 specs) and 'newline@vandyke.com' / 'newline' are likely not drop-in substitutes for
         one another due to the fact that 'newline' comes with a SSH_FXF_TEXT bitmask whereas it seems unlikely that
         'newline@vandyke.com' would.
        */
        /*
        if (isset($this->extensions['newline@vandyke.com'])) {
            $this->extensions['newline'] = $this->extensions['newline@vandyke.com'];
            unset($this->extensions['newline@vandyke.com']);
        }
        */

        $this->request_id = 1;

        /*
         A Note on SFTPv4/5/6 support:
         <http://tools.ietf.org/html/draft-ietf-secsh-filexfer-13#section-5.1> states the following:

         "If the client wishes to interoperate with servers that support noncontiguous version
          numbers it SHOULD send '3'"

         Given that the server only sends its version number after the client has already done so, the above
         seems to be suggesting that v3 should be the default version.  This makes sense given that v3 is the
         most popular.

         <http://tools.ietf.org/html/draft-ietf-secsh-filexfer-13#section-5.5> states the following;

         "If the server did not send the "versions" extension, or the version-from-list was not included, the
          server MAY send a status response describing the failure, but MUST then close the channel without
          processing any further requests."

         So what do you do if you have a client whose initial SSH_FXP_INIT packet says it implements v3 and
         a server whose initial SSH_FXP_VERSION reply says it implements v4 and only v4?  If it only implements
         v4, the "versions" extension is likely not going to have been sent so version re-negotiation as discussed
         in draft-ietf-secsh-filexfer-13 would be quite impossible.  As such, what \phpseclib\Net\SFTP would do is close the
         channel and reopen it with a new and updated SSH_FXP_INIT packet.
        */
        switch ($this->version) {
            case 2:
            case 3:
                break;
            default:
                return false;
        }

        $this->pwd = $this->_realpath('.');

        $this->_update_stat_cache($this->pwd, array());

        return true;
    }

    /**
     * Disable the stat cache
     *
     * @access public
     */
    function disableStatCache()
    {
        $this->use_stat_cache = false;
    }

    /**
     * Enable the stat cache
     *
     * @access public
     */
    function enableStatCache()
    {
        $this->use_stat_cache = true;
    }

    /**
     * Clear the stat cache
     *
     * @access public
     */
    function clearStatCache()
    {
        $this->stat_cache = array();
    }

    /**
     * Returns the current directory name
     *
     * @return mixed
     * @access public
     */
    function pwd()
    {
        return $this->pwd;
    }

    /**
     * Logs errors
     *
     * @param string $response
     * @param int $status
     * @access public
     */
    function _logError($response, $status = -1)
    {
        if ($status == -1) {
            if (strlen($response) < 4) {
                return;
            }
            extract(unpack('Nstatus', $this->_string_shift($response, 4)));
        }

        $error = $this->status_codes[$status];

        if ($this->version > 2 || strlen($response) < 4) {
            extract(unpack('Nlength', $this->_string_shift($response, 4)));
            $this->sftp_errors[] = $error . ': ' . $this->_string_shift($response, $length);
        } else {
            $this->sftp_errors[] = $error;
        }
    }

    /**
     * Returns canonicalized absolute pathname
     *
     * realpath() expands all symbolic links and resolves references to '/./', '/../' and extra '/' characters in the input
     * path and returns the canonicalized absolute pathname.
     *
     * @param string $path
     * @return mixed
     * @access public
     */
    function realpath($path)
    {
        return $this->_realpath($path);
    }

    /**
     * Canonicalize the Server-Side Path Name
     *
     * SFTP doesn't provide a mechanism by which the current working directory can be changed, so we'll emulate it.  Returns
     * the absolute (canonicalized) path.
     *
     * @see self::chdir()
     * @param string $path
     * @return mixed
     * @access private
     */
    function _realpath($path)
    {
        if ($this->pwd === false) {
            // http://tools.ietf.org/html/draft-ietf-secsh-filexfer-13#section-8.9
            if (!$this->_send_sftp_packet(NET_SFTP_REALPATH, pack('Na*', strlen($path), $path))) {
                return false;
            }

            $response = $this->_get_sftp_packet();
            switch ($this->packet_type) {
                case NET_SFTP_NAME:
                    // although SSH_FXP_NAME is implemented differently in SFTPv3 than it is in SFTPv4+, the following
                    // should work on all SFTP versions since the only part of the SSH_FXP_NAME packet the following looks
                    // at is the first part and that part is defined the same in SFTP versions 3 through 6.
                    $this->_string_shift($response, 4); // skip over the count - it should be 1, anyway
                    if (strlen($response) < 4) {
                        return false;
                    }
                    extract(unpack('Nlength', $this->_string_shift($response, 4)));
                    return $this->_string_shift($response, $length);
                case NET_SFTP_STATUS:
                    $this->_logError($response);
                    return false;
                default:
                    user_error('Expected SSH_FXP_NAME or SSH_FXP_STATUS');
                    return false;
            }
        }

        if ($path[0] != '/') {
            $path = $this->pwd . '/' . $path;
        }

        $path = explode('/', $path);
        $new = array();
        foreach ($path as $dir) {
            if (!strlen($dir)) {
                continue;
            }
            switch ($dir) {
                case '..':
                    array_pop($new);
                case '.':
                    break;
                default:
                    $new[] = $dir;
            }
        }

        return '/' . implode('/', $new);
    }

    /**
     * Changes the current directory
     *
     * @param string $dir
     * @return bool
     * @access public
     */
    function chdir($dir)
    {
        if (!($this->bitmap & SSH2::MASK_LOGIN)) {
            return false;
        }

        // assume current dir if $dir is empty
        if ($dir === '') {
            $dir = './';
        // suffix a slash if needed
        } elseif ($dir[strlen($dir) - 1] != '/') {
            $dir.= '/';
        }

        $dir = $this->_realpath($dir);

        // confirm that $dir is, in fact, a valid directory
        if ($this->use_stat_cache && is_array($this->_query_stat_cache($dir))) {
            $this->pwd = $dir;
            return true;
        }

        // we could do a stat on the alleged $dir to see if it's a directory but that doesn't tell us
        // the currently logged in user has the appropriate permissions or not. maybe you could see if
        // the file's uid / gid match the currently logged in user's uid / gid but how there's no easy
        // way to get those with SFTP

        if (!$this->_send_sftp_packet(NET_SFTP_OPENDIR, pack('Na*', strlen($dir), $dir))) {
            return false;
        }

        // see \phpseclib\Net\SFTP::nlist() for a more thorough explanation of the following
        $response = $this->_get_sftp_packet();
        switch ($this->packet_type) {
            case NET_SFTP_HANDLE:
                $handle = substr($response, 4);
                break;
            case NET_SFTP_STATUS:
                $this->_logError($response);
                return false;
            default:
                user_error('Expected SSH_FXP_HANDLE or SSH_FXP_STATUS');
                return false;
        }

        if (!$this->_close_handle($handle)) {
            return false;
        }

        $this->_update_stat_cache($dir, array());

        $this->pwd = $dir;
        return true;
    }

    /**
     * Returns a list of files in the given directory
     *
     * @param string $dir
     * @param bool $recursive
     * @return mixed
     * @access public
     */
    function nlist($dir = '.', $recursive = false)
    {
        return $this->_nlist_helper($dir, $recursive, '');
    }

    /**
     * Helper method for nlist
     *
     * @param string $dir
     * @param bool $recursive
     * @param string $relativeDir
     * @return mixed
     * @access private
     */
    function _nlist_helper($dir, $recursive, $relativeDir)
    {
        $files = $this->_list($dir, false);

        if (!$recursive || $files === false) {
            return $files;
        }

        $result = array();
        foreach ($files as $value) {
            if ($value == '.' || $value == '..') {
                if ($relativeDir == '') {
                    $result[] = $value;
                }
                continue;
            }
            if (is_array($this->_query_stat_cache($this->_realpath($dir . '/' . $value)))) {
                $temp = $this->_nlist_helper($dir . '/' . $value, true, $relativeDir . $value . '/');
                $result = array_merge($result, $temp);
            } else {
                $result[] = $relativeDir . $value;
            }
        }

        return $result;
    }

    /**
     * Returns a detailed list of files in the given directory
     *
     * @param string $dir
     * @param bool $recursive
     * @return mixed
     * @access public
     */
    function rawlist($dir = '.', $recursive = false)
    {
        $files = $this->_list($dir, true);
        if (!$recursive || $files === false) {
            return $files;
        }

        static $depth = 0;

        foreach ($files as $key => $value) {
            if ($depth != 0 && $key == '..') {
                unset($files[$key]);
                continue;
            }
            if ($key != '.' && $key != '..' && is_array($this->_query_stat_cache($this->_realpath($dir . '/' . $key)))) {
                $depth++;
                $files[$key] = $this->rawlist($dir . '/' . $key, true);
                $depth--;
            } else {
                $files[$key] = (object) $value;
            }
        }

        return $files;
    }

    /**
     * Reads a list, be it detailed or not, of files in the given directory
     *
     * @param string $dir
     * @param bool $raw
     * @return mixed
     * @access private
     */
    function _list($dir, $raw = true)
    {
        if (!($this->bitmap & SSH2::MASK_LOGIN)) {
            return false;
        }

        $dir = $this->_realpath($dir . '/');
        if ($dir === false) {
            return false;
        }

        // http://tools.ietf.org/html/draft-ietf-secsh-filexfer-13#section-8.1.2
        if (!$this->_send_sftp_packet(NET_SFTP_OPENDIR, pack('Na*', strlen($dir), $dir))) {
            return false;
        }

        $response = $this->_get_sftp_packet();
        switch ($this->packet_type) {
            case NET_SFTP_HANDLE:
                // http://tools.ietf.org/html/draft-ietf-secsh-filexfer-13#section-9.2
                // since 'handle' is the last field in the SSH_FXP_HANDLE packet, we'll just remove the first four bytes that
                // represent the length of the string and leave it at that
                $handle = substr($response, 4);
                break;
            case NET_SFTP_STATUS:
                // presumably SSH_FX_NO_SUCH_FILE or SSH_FX_PERMISSION_DENIED
                $this->_logError($response);
                return false;
            default:
                user_error('Expected SSH_FXP_HANDLE or SSH_FXP_STATUS');
                return false;
        }

        $this->_update_stat_cache($dir, array());

        $contents = array();
        while (true) {
            // http://tools.ietf.org/html/draft-ietf-secsh-filexfer-13#section-8.2.2
            // why multiple SSH_FXP_READDIR packets would be sent when the response to a single one can span arbitrarily many
            // SSH_MSG_CHANNEL_DATA messages is not known to me.
            if (!$this->_send_sftp_packet(NET_SFTP_READDIR, pack('Na*', strlen($handle), $handle))) {
                return false;
            }

            $response = $this->_get_sftp_packet();
            switch ($this->packet_type) {
                case NET_SFTP_NAME:
                    if (strlen($response) < 4) {
                        return false;
                    }
                    extract(unpack('Ncount', $this->_string_shift($response, 4)));
                    for ($i = 0; $i < $count; $i++) {
                        if (strlen($response) < 4) {
                            return false;
                        }
                        extract(unpack('Nlength', $this->_string_shift($response, 4)));
                        $shortname = $this->_string_shift($response, $length);
                        if (strlen($response) < 4) {
                            return false;
                        }
                        extract(unpack('Nlength', $this->_string_shift($response, 4)));
                        $longname = $this->_string_shift($response, $length);
                        $attributes = $this->_parseAttributes($response);
                        if (!isset($attributes['type'])) {
                            $fileType = $this->_parseLongname($longname);
                            if ($fileType) {
                                $attributes['type'] = $fileType;
                            }
                        }
                        $contents[$shortname] = $attributes + array('filename' => $shortname);

                        if (isset($attributes['type']) && $attributes['type'] == NET_SFTP_TYPE_DIRECTORY && ($shortname != '.' && $shortname != '..')) {
                            $this->_update_stat_cache($dir . '/' . $shortname, array());
                        } else {
                            if ($shortname == '..') {
                                $temp = $this->_realpath($dir . '/..') . '/.';
                            } else {
                                $temp = $dir . '/' . $shortname;
                            }
                            $this->_update_stat_cache($temp, (object) array('lstat' => $attributes));
                        }
                        // SFTPv6 has an optional boolean end-of-list field, but we'll ignore that, since the
                        // final SSH_FXP_STATUS packet should tell us that, already.
                    }
                    break;
                case NET_SFTP_STATUS:
                    if (strlen($response) < 4) {
                        return false;
                    }
                    extract(unpack('Nstatus', $this->_string_shift($response, 4)));
                    if ($status != NET_SFTP_STATUS_EOF) {
                        $this->_logError($response, $status);
                        return false;
                    }
                    break 2;
                default:
                    user_error('Expected SSH_FXP_NAME or SSH_FXP_STATUS');
                    return false;
            }
        }

        if (!$this->_close_handle($handle)) {
            return false;
        }

        if (count($this->sortOptions)) {
            uasort($contents, array(&$this, '_comparator'));
        }

        return $raw ? $contents : array_keys($contents);
    }

    /**
     * Compares two rawlist entries using parameters set by setListOrder()
     *
     * Intended for use with uasort()
     *
     * @param array $a
     * @param array $b
     * @return int
     * @access private
     */
    function _comparator($a, $b)
    {
        switch (true) {
            case $a['filename'] === '.' || $b['filename'] === '.':
                if ($a['filename'] === $b['filename']) {
                    return 0;
                }
                return $a['filename'] === '.' ? -1 : 1;
            case $a['filename'] === '..' || $b['filename'] === '..':
                if ($a['filename'] === $b['filename']) {
                    return 0;
                }
                return $a['filename'] === '..' ? -1 : 1;
            case isset($a['type']) && $a['type'] === NET_SFTP_TYPE_DIRECTORY:
                if (!isset($b['type'])) {
                    return 1;
                }
                if ($b['type'] !== $a['type']) {
                    return -1;
                }
                break;
            case isset($b['type']) && $b['type'] === NET_SFTP_TYPE_DIRECTORY:
                return 1;
        }
        foreach ($this->sortOptions as $sort => $order) {
            if (!isset($a[$sort]) || !isset($b[$sort])) {
                if (isset($a[$sort])) {
                    return -1;
                }
                if (isset($b[$sort])) {
                    return 1;
                }
                return 0;
            }
            switch ($sort) {
                case 'filename':
                    $result = strcasecmp($a['filename'], $b['filename']);
                    if ($result) {
                        return $order === SORT_DESC ? -$result : $result;
                    }
                    break;
                case 'permissions':
                case 'mode':
                    $a[$sort]&= 07777;
                    $b[$sort]&= 07777;
                default:
                    if ($a[$sort] === $b[$sort]) {
                        break;
                    }
                    return $order === SORT_ASC ? $a[$sort] - $b[$sort] : $b[$sort] - $a[$sort];
            }
        }
    }

    /**
     * Defines how nlist() and rawlist() will be sorted - if at all.
     *
     * If sorting is enabled directories and files will be sorted independently with
     * directories appearing before files in the resultant array that is returned.
     *
     * Any parameter returned by stat is a valid sort parameter for this function.
     * Filename comparisons are case insensitive.
     *
     * Examples:
     *
     * $sftp->setListOrder('filename', SORT_ASC);
     * $sftp->setListOrder('size', SORT_DESC, 'filename', SORT_ASC);
     * $sftp->setListOrder(true);
     *    Separates directories from files but doesn't do any sorting beyond that
     * $sftp->setListOrder();
     *    Don't do any sort of sorting
     *
     * @access public
     */
    function setListOrder()
    {
        $this->sortOptions = array();
        $args = func_get_args();
        if (empty($args)) {
            return;
        }
        $len = count($args) & 0x7FFFFFFE;
        for ($i = 0; $i < $len; $i+=2) {
            $this->sortOptions[$args[$i]] = $args[$i + 1];
        }
        if (!count($this->sortOptions)) {
            $this->sortOptions = array('bogus' => true);
        }
    }

    /**
     * Returns the file size, in bytes, or false, on failure
     *
     * Files larger than 4GB will show up as being exactly 4GB.
     *
     * @param string $filename
     * @return mixed
     * @access public
     */
    function size($filename)
    {
        if (!($this->bitmap & SSH2::MASK_LOGIN)) {
            return false;
        }

        $result = $this->stat($filename);
        if ($result === false) {
            return false;
        }
        return isset($result['size']) ? $result['size'] : -1;
    }

    /**
     * Save files / directories to cache
     *
     * @param string $path
     * @param mixed $value
     * @access private
     */
    function _update_stat_cache($path, $value)
    {
        if ($this->use_stat_cache === false) {
            return;
        }

        // preg_replace('#^/|/(?=/)|/$#', '', $dir) == str_replace('//', '/', trim($path, '/'))
        $dirs = explode('/', preg_replace('#^/|/(?=/)|/$#', '', $path));

        $temp = &$this->stat_cache;
        $max = count($dirs) - 1;
        foreach ($dirs as $i => $dir) {
            // if $temp is an object that means one of two things.
            //  1. a file was deleted and changed to a directory behind phpseclib's back
            //  2. it's a symlink. when lstat is done it's unclear what it's a symlink to
            if (is_object($temp)) {
                $temp = array();
            }
            if (!isset($temp[$dir])) {
                $temp[$dir] = array();
            }
            if ($i === $max) {
                if (is_object($temp[$dir])) {
                    if (!isset($value->stat) && isset($temp[$dir]->stat)) {
                        $value->stat = $temp[$dir]->stat;
                    }
                    if (!isset($value->lstat) && isset($temp[$dir]->lstat)) {
                        $value->lstat = $temp[$dir]->lstat;
                    }
                }
                $temp[$dir] = $value;
                break;
            }
            $temp = &$temp[$dir];
        }
    }

    /**
     * Remove files / directories from cache
     *
     * @param string $path
     * @return bool
     * @access private
     */
    function _remove_from_stat_cache($path)
    {
        $dirs = explode('/', preg_replace('#^/|/(?=/)|/$#', '', $path));

        $temp = &$this->stat_cache;
        $max = count($dirs) - 1;
        foreach ($dirs as $i => $dir) {
            if ($i === $max) {
                unset($temp[$dir]);
                return true;
            }
            if (!isset($temp[$dir])) {
                return false;
            }
            $temp = &$temp[$dir];
        }
    }

    /**
     * Checks cache for path
     *
     * Mainly used by file_exists
     *
     * @param string $dir
     * @return mixed
     * @access private
     */
    function _query_stat_cache($path)
    {
        $dirs = explode('/', preg_replace('#^/|/(?=/)|/$#', '', $path));

        $temp = &$this->stat_cache;
        foreach ($dirs as $dir) {
            if (!isset($temp[$dir])) {
                return null;
            }
            $temp = &$temp[$dir];
        }
        return $temp;
    }

    /**
     * Returns general information about a file.
     *
     * Returns an array on success and false otherwise.
     *
     * @param string $filename
     * @return mixed
     * @access public
     */
    function stat($filename)
    {
        if (!($this->bitmap & SSH2::MASK_LOGIN)) {
            return false;
        }

        $filename = $this->_realpath($filename);
        if ($filename === false) {
            return false;
        }

        if ($this->use_stat_cache) {
            $result = $this->_query_stat_cache($filename);
            if (is_array($result) && isset($result['.']) && isset($result['.']->stat)) {
                return $result['.']->stat;
            }
            if (is_object($result) && isset($result->stat)) {
                return $result->stat;
            }
        }

        $stat = $this->_stat($filename, NET_SFTP_STAT);
        if ($stat === false) {
            $this->_remove_from_stat_cache($filename);
            return false;
        }
        if (isset($stat['type'])) {
            if ($stat['type'] == NET_SFTP_TYPE_DIRECTORY) {
                $filename.= '/.';
            }
            $this->_update_stat_cache($filename, (object) array('stat' => $stat));
            return $stat;
        }

        $pwd = $this->pwd;
        $stat['type'] = $this->chdir($filename) ?
            NET_SFTP_TYPE_DIRECTORY :
            NET_SFTP_TYPE_REGULAR;
        $this->pwd = $pwd;

        if ($stat['type'] == NET_SFTP_TYPE_DIRECTORY) {
            $filename.= '/.';
        }
        $this->_update_stat_cache($filename, (object) array('stat' => $stat));

        return $stat;
    }

    /**
     * Returns general information about a file or symbolic link.
     *
     * Returns an array on success and false otherwise.
     *
     * @param string $filename
     * @return mixed
     * @access public
     */
    function lstat($filename)
    {
        if (!($this->bitmap & SSH2::MASK_LOGIN)) {
            return false;
        }

        $filename = $this->_realpath($filename);
        if ($filename === false) {
            return false;
        }

        if ($this->use_stat_cache) {
            $result = $this->_query_stat_cache($filename);
            if (is_array($result) && isset($result['.']) && isset($result['.']->lstat)) {
                return $result['.']->lstat;
            }
            if (is_object($result) && isset($result->lstat)) {
                return $result->lstat;
            }
        }

        $lstat = $this->_stat($filename, NET_SFTP_LSTAT);
        if ($lstat === false) {
            $this->_remove_from_stat_cache($filename);
            return false;
        }
        if (isset($lstat['type'])) {
            if ($lstat['type'] == NET_SFTP_TYPE_DIRECTORY) {
                $filename.= '/.';
            }
            $this->_update_stat_cache($filename, (object) array('lstat' => $lstat));
            return $lstat;
        }

        $stat = $this->_stat($filename, NET_SFTP_STAT);

        if ($lstat != $stat) {
            $lstat = array_merge($lstat, array('type' => NET_SFTP_TYPE_SYMLINK));
            $this->_update_stat_cache($filename, (object) array('lstat' => $lstat));
            return $stat;
        }

        $pwd = $this->pwd;
        $lstat['type'] = $this->chdir($filename) ?
            NET_SFTP_TYPE_DIRECTORY :
            NET_SFTP_TYPE_REGULAR;
        $this->pwd = $pwd;

        if ($lstat['type'] == NET_SFTP_TYPE_DIRECTORY) {
            $filename.= '/.';
        }
        $this->_update_stat_cache($filename, (object) array('lstat' => $lstat));

        return $lstat;
    }

    /**
     * Returns general information about a file or symbolic link
     *
     * Determines information without calling \phpseclib\Net\SFTP::_realpath().
     * The second parameter can be either NET_SFTP_STAT or NET_SFTP_LSTAT.
     *
     * @param string $filename
     * @param int $type
     * @return mixed
     * @access private
     */
    function _stat($filename, $type)
    {
        // SFTPv4+ adds an additional 32-bit integer field - flags - to the following:
        $packet = pack('Na*', strlen($filename), $filename);
        if (!$this->_send_sftp_packet($type, $packet)) {
            return false;
        }

        $response = $this->_get_sftp_packet();
        switch ($this->packet_type) {
            case NET_SFTP_ATTRS:
                return $this->_parseAttributes($response);
            case NET_SFTP_STATUS:
                $this->_logError($response);
                return false;
        }

        user_error('Expected SSH_FXP_ATTRS or SSH_FXP_STATUS');
        return false;
    }

    /**
     * Truncates a file to a given length
     *
     * @param string $filename
     * @param int $new_size
     * @return bool
     * @access public
     */
    function truncate($filename, $new_size)
    {
        $attr = pack('N3', NET_SFTP_ATTR_SIZE, $new_size / 4294967296, $new_size); // 4294967296 == 0x100000000 == 1<<32

        return $this->_setstat($filename, $attr, false);
    }

    /**
     * Sets access and modification time of file.
     *
     * If the file does not exist, it will be created.
     *
     * @param string $filename
     * @param int $time
     * @param int $atime
     * @return bool
     * @access public
     */
    function touch($filename, $time = null, $atime = null)
    {
        if (!($this->bitmap & SSH2::MASK_LOGIN)) {
            return false;
        }

        $filename = $this->_realpath($filename);
        if ($filename === false) {
            return false;
        }

        if (!isset($time)) {
            $time = time();
        }
        if (!isset($atime)) {
            $atime = $time;
        }

        $flags = NET_SFTP_OPEN_WRITE | NET_SFTP_OPEN_CREATE | NET_SFTP_OPEN_EXCL;
        $attr = pack('N3', NET_SFTP_ATTR_ACCESSTIME, $time, $atime);
        $packet = pack('Na*Na*', strlen($filename), $filename, $flags, $attr);
        if (!$this->_send_sftp_packet(NET_SFTP_OPEN, $packet)) {
            return false;
        }

        $response = $this->_get_sftp_packet();
        switch ($this->packet_type) {
            case NET_SFTP_HANDLE:
                return $this->_close_handle(substr($response, 4));
            case NET_SFTP_STATUS:
                $this->_logError($response);
                break;
            default:
                user_error('Expected SSH_FXP_HANDLE or SSH_FXP_STATUS');
                return false;
        }

        return $this->_setstat($filename, $attr, false);
    }

    /**
     * Changes file or directory owner
     *
     * Returns true on success or false on error.
     *
     * @param string $filename
     * @param int $uid
     * @param bool $recursive
     * @return bool
     * @access public
     */
    function chown($filename, $uid, $recursive = false)
    {
        // quoting from <http://www.kernel.org/doc/man-pages/online/pages/man2/chown.2.html>,
        // "if the owner or group is specified as -1, then that ID is not changed"
        $attr = pack('N3', NET_SFTP_ATTR_UIDGID, $uid, -1);

        return $this->_setstat($filename, $attr, $recursive);
    }

    /**
     * Changes file or directory group
     *
     * Returns true on success or false on error.
     *
     * @param string $filename
     * @param int $gid
     * @param bool $recursive
     * @return bool
     * @access public
     */
    function chgrp($filename, $gid, $recursive = false)
    {
        $attr = pack('N3', NET_SFTP_ATTR_UIDGID, -1, $gid);

        return $this->_setstat($filename, $attr, $recursive);
    }

    /**
     * Set permissions on a file.
     *
     * Returns the new file permissions on success or false on error.
     * If $recursive is true than this just returns true or false.
     *
     * @param int $mode
     * @param string $filename
     * @param bool $recursive
     * @return mixed
     * @access public
     */
    function chmod($mode, $filename, $recursive = false)
    {
        if (is_string($mode) && is_int($filename)) {
            $temp = $mode;
            $mode = $filename;
            $filename = $temp;
        }

        $attr = pack('N2', NET_SFTP_ATTR_PERMISSIONS, $mode & 07777);
        if (!$this->_setstat($filename, $attr, $recursive)) {
            return false;
        }
        if ($recursive) {
            return true;
        }

        $filename = $this->_realPath($filename);
        // rather than return what the permissions *should* be, we'll return what they actually are.  this will also
        // tell us if the file actually exists.
        // incidentally, SFTPv4+ adds an additional 32-bit integer field - flags - to the following:
        $packet = pack('Na*', strlen($filename), $filename);
        if (!$this->_send_sftp_packet(NET_SFTP_STAT, $packet)) {
            return false;
        }

        $response = $this->_get_sftp_packet();
        switch ($this->packet_type) {
            case NET_SFTP_ATTRS:
                $attrs = $this->_parseAttributes($response);
                return $attrs['permissions'];
            case NET_SFTP_STATUS:
                $this->_logError($response);
                return false;
        }

        user_error('Expected SSH_FXP_ATTRS or SSH_FXP_STATUS');
        return false;
    }

    /**
     * Sets information about a file
     *
     * @param string $filename
     * @param string $attr
     * @param bool $recursive
     * @return bool
     * @access private
     */
    function _setstat($filename, $attr, $recursive)
    {
        if (!($this->bitmap & SSH2::MASK_LOGIN)) {
            return false;
        }

        $filename = $this->_realpath($filename);
        if ($filename === false) {
            return false;
        }

        $this->_remove_from_stat_cache($filename);

        if ($recursive) {
            $i = 0;
            $result = $this->_setstat_recursive($filename, $attr, $i);
            $this->_read_put_responses($i);
            return $result;
        }

        // SFTPv4+ has an additional byte field - type - that would need to be sent, as well. setting it to
        // SSH_FILEXFER_TYPE_UNKNOWN might work. if not, we'd have to do an SSH_FXP_STAT before doing an SSH_FXP_SETSTAT.
        if (!$this->_send_sftp_packet(NET_SFTP_SETSTAT, pack('Na*a*', strlen($filename), $filename, $attr))) {
            return false;
        }

        /*
         "Because some systems must use separate system calls to set various attributes, it is possible that a failure
          response will be returned, but yet some of the attributes may be have been successfully modified.  If possible,
          servers SHOULD avoid this situation; however, clients MUST be aware that this is possible."

          -- http://tools.ietf.org/html/draft-ietf-secsh-filexfer-13#section-8.6
        */
        $response = $this->_get_sftp_packet();
        if ($this->packet_type != NET_SFTP_STATUS) {
            user_error('Expected SSH_FXP_STATUS');
            return false;
        }

        if (strlen($response) < 4) {
            return false;
        }
        extract(unpack('Nstatus', $this->_string_shift($response, 4)));
        if ($status != NET_SFTP_STATUS_OK) {
            $this->_logError($response, $status);
            return false;
        }

        return true;
    }

    /**
     * Recursively sets information on directories on the SFTP server
     *
     * Minimizes directory lookups and SSH_FXP_STATUS requests for speed.
     *
     * @param string $path
     * @param string $attr
     * @param int $i
     * @return bool
     * @access private
     */
    function _setstat_recursive($path, $attr, &$i)
    {
        if (!$this->_read_put_responses($i)) {
            return false;
        }
        $i = 0;
        $entries = $this->_list($path, true);

        if ($entries === false) {
            return $this->_setstat($path, $attr, false);
        }

        // normally $entries would have at least . and .. but it might not if the directories
        // permissions didn't allow reading
        if (empty($entries)) {
            return false;
        }

        unset($entries['.'], $entries['..']);
        foreach ($entries as $filename => $props) {
            if (!isset($props['type'])) {
                return false;
            }

            $temp = $path . '/' . $filename;
            if ($props['type'] == NET_SFTP_TYPE_DIRECTORY) {
                if (!$this->_setstat_recursive($temp, $attr, $i)) {
                    return false;
                }
            } else {
                if (!$this->_send_sftp_packet(NET_SFTP_SETSTAT, pack('Na*a*', strlen($temp), $temp, $attr))) {
                    return false;
                }

                $i++;

                if ($i >= NET_SFTP_QUEUE_SIZE) {
                    if (!$this->_read_put_responses($i)) {
                        return false;
                    }
                    $i = 0;
                }
            }
        }

        if (!$this->_send_sftp_packet(NET_SFTP_SETSTAT, pack('Na*a*', strlen($path), $path, $attr))) {
            return false;
        }

        $i++;

        if ($i >= NET_SFTP_QUEUE_SIZE) {
            if (!$this->_read_put_responses($i)) {
                return false;
            }
            $i = 0;
        }

        return true;
    }

    /**
     * Return the target of a symbolic link
     *
     * @param string $link
     * @return mixed
     * @access public
     */
    function readlink($link)
    {
        if (!($this->bitmap & SSH2::MASK_LOGIN)) {
            return false;
        }

        $link = $this->_realpath($link);

        if (!$this->_send_sftp_packet(NET_SFTP_READLINK, pack('Na*', strlen($link), $link))) {
            return false;
        }

        $response = $this->_get_sftp_packet();
        switch ($this->packet_type) {
            case NET_SFTP_NAME:
                break;
            case NET_SFTP_STATUS:
                $this->_logError($response);
                return false;
            default:
                user_error('Expected SSH_FXP_NAME or SSH_FXP_STATUS');
                return false;
        }

        if (strlen($response) < 4) {
            return false;
        }
        extract(unpack('Ncount', $this->_string_shift($response, 4)));
        // the file isn't a symlink
        if (!$count) {
            return false;
        }

        if (strlen($response) < 4) {
            return false;
        }
        extract(unpack('Nlength', $this->_string_shift($response, 4)));
        return $this->_string_shift($response, $length);
    }

    /**
     * Create a symlink
     *
     * symlink() creates a symbolic link to the existing target with the specified name link.
     *
     * @param string $target
     * @param string $link
     * @return bool
     * @access public
     */
    function symlink($target, $link)
    {
        if (!($this->bitmap & SSH2::MASK_LOGIN)) {
            return false;
        }

        //$target = $this->_realpath($target);
        $link = $this->_realpath($link);

        $packet = pack('Na*Na*', strlen($target), $target, strlen($link), $link);
        if (!$this->_send_sftp_packet(NET_SFTP_SYMLINK, $packet)) {
            return false;
        }

        $response = $this->_get_sftp_packet();
        if ($this->packet_type != NET_SFTP_STATUS) {
            user_error('Expected SSH_FXP_STATUS');
            return false;
        }

        if (strlen($response) < 4) {
            return false;
        }
        extract(unpack('Nstatus', $this->_string_shift($response, 4)));
        if ($status != NET_SFTP_STATUS_OK) {
            $this->_logError($response, $status);
            return false;
        }

        return true;
    }

    /**
     * Creates a directory.
     *
     * @param string $dir
     * @return bool
     * @access public
     */
    function mkdir($dir, $mode = -1, $recursive = false)
    {
        if (!($this->bitmap & SSH2::MASK_LOGIN)) {
            return false;
        }

        $dir = $this->_realpath($dir);
        // by not providing any permissions, hopefully the server will use the logged in users umask - their
        // default permissions.
        $attr = $mode == -1 ? "\0\0\0\0" : pack('N2', NET_SFTP_ATTR_PERMISSIONS, $mode & 07777);

        if ($recursive) {
            $dirs = explode('/', preg_replace('#/(?=/)|/$#', '', $dir));
            if (empty($dirs[0])) {
                array_shift($dirs);
                $dirs[0] = '/' . $dirs[0];
            }
            for ($i = 0; $i < count($dirs); $i++) {
                $temp = array_slice($dirs, 0, $i + 1);
                $temp = implode('/', $temp);
                $result = $this->_mkdir_helper($temp, $attr);
            }
            return $result;
        }

        return $this->_mkdir_helper($dir, $attr);
    }

    /**
     * Helper function for directory creation
     *
     * @param string $dir
     * @return bool
     * @access private
     */
    function _mkdir_helper($dir, $attr)
    {
        if (!$this->_send_sftp_packet(NET_SFTP_MKDIR, pack('Na*a*', strlen($dir), $dir, $attr))) {
            return false;
        }

        $response = $this->_get_sftp_packet();
        if ($this->packet_type != NET_SFTP_STATUS) {
            user_error('Expected SSH_FXP_STATUS');
            return false;
        }

        if (strlen($response) < 4) {
            return false;
        }
        extract(unpack('Nstatus', $this->_string_shift($response, 4)));
        if ($status != NET_SFTP_STATUS_OK) {
            $this->_logError($response, $status);
            return false;
        }

        return true;
    }

    /**
     * Removes a directory.
     *
     * @param string $dir
     * @return bool
     * @access public
     */
    function rmdir($dir)
    {
        if (!($this->bitmap & SSH2::MASK_LOGIN)) {
            return false;
        }

        $dir = $this->_realpath($dir);
        if ($dir === false) {
            return false;
        }

        if (!$this->_send_sftp_packet(NET_SFTP_RMDIR, pack('Na*', strlen($dir), $dir))) {
            return false;
        }

        $response = $this->_get_sftp_packet();
        if ($this->packet_type != NET_SFTP_STATUS) {
            user_error('Expected SSH_FXP_STATUS');
            return false;
        }

        if (strlen($response) < 4) {
            return false;
        }
        extract(unpack('Nstatus', $this->_string_shift($response, 4)));
        if ($status != NET_SFTP_STATUS_OK) {
            // presumably SSH_FX_NO_SUCH_FILE or SSH_FX_PERMISSION_DENIED?
            $this->_logError($response, $status);
            return false;
        }

        $this->_remove_from_stat_cache($dir);
        // the following will do a soft delete, which would be useful if you deleted a file
        // and then tried to do a stat on the deleted file. the above, in contrast, does
        // a hard delete
        //$this->_update_stat_cache($dir, false);

        return true;
    }

    /**
     * Uploads a file to the SFTP server.
     *
     * By default, \phpseclib\Net\SFTP::put() does not read from the local filesystem.  $data is dumped directly into $remote_file.
     * So, for example, if you set $data to 'filename.ext' and then do \phpseclib\Net\SFTP::get(), you will get a file, twelve bytes
     * long, containing 'filename.ext' as its contents.
     *
     * Setting $mode to self::SOURCE_LOCAL_FILE will change the above behavior.  With self::SOURCE_LOCAL_FILE, $remote_file will
     * contain as many bytes as filename.ext does on your local filesystem.  If your filename.ext is 1MB then that is how
     * large $remote_file will be, as well.
     *
     * Setting $mode to self::SOURCE_CALLBACK will use $data as callback function, which gets only one parameter -- number of bytes to return, and returns a string if there is some data or null if there is no more data
     *
     * If $data is a resource then it'll be used as a resource instead.
     *
     * Currently, only binary mode is supported.  As such, if the line endings need to be adjusted, you will need to take
     * care of that, yourself.
     *
<<<<<<< HEAD
     * $mode can take an additional two parameters - self::RESUME and self::RESUME_START. These are bitwise AND'd with
     * $mode. So if you want to resume upload of a 300mb file on the local file system you'd set $mode to the following:
=======
     * $mode can take three additional parameters - NET_SFTP_RESUME, NET_SFTP_RESUME_START and NET_SFTP_NO_REALPATH. These
     * are bitwise AND'd with $mode. So if you want to resume upload of a 300mb file on the local file system you'd set $mode
     * to the following:
>>>>>>> 5979ed57
     *
     * self::SOURCE_LOCAL_FILE | self::RESUME
     *
     * If you wanted to simply append the full contents of a local file to the full contents of a remote file you'd replace
     * self::RESUME with self::RESUME_START.
     *
     * If $mode & (self::RESUME | self::RESUME_START) then self::RESUME_START will be assumed.
     *
     * $start and $local_start give you more fine grained control over this process and take precident over self::RESUME
     * when they're non-negative. ie. $start could let you write at the end of a file (like self::RESUME) or in the middle
     * of one. $local_start could let you start your reading from the end of a file (like self::RESUME_START) or in the
     * middle of one.
     *
     * Setting $local_start to > 0 or $mode | self::RESUME_START doesn't do anything unless $mode | self::SOURCE_LOCAL_FILE.
     *
     * Passing self::NO_REALPATH skips canonicalization of the remote path; $remote_file will be passed verbatim to the
     * remote host.
     *
     * @param string $remote_file
     * @param string|resource $data
     * @param int $mode
     * @param int $start
     * @param int $local_start
     * @param callable|null $progressCallback
     * @return bool
     * @access public
     * @internal ASCII mode for SFTPv4/5/6 can be supported by adding a new function - \phpseclib\Net\SFTP::setMode().
     */
    function put($remote_file, $data, $mode = self::SOURCE_STRING, $start = -1, $local_start = -1, $progressCallback = null)
    {
        if (!($this->bitmap & SSH2::MASK_LOGIN)) {
            return false;
        }

        if (!($mode & NET_SFTP_NO_REALPATH)) {
            $remote_file = $this->_realpath($remote_file);
            if ($remote_file === false) {
                return false;
            }
        }

        $this->_remove_from_stat_cache($remote_file);

        $flags = NET_SFTP_OPEN_WRITE | NET_SFTP_OPEN_CREATE;
        // according to the SFTP specs, NET_SFTP_OPEN_APPEND should "force all writes to append data at the end of the file."
        // in practice, it doesn't seem to do that.
        //$flags|= ($mode & self::RESUME) ? NET_SFTP_OPEN_APPEND : NET_SFTP_OPEN_TRUNCATE;

        if ($start >= 0) {
            $offset = $start;
        } elseif ($mode & self::RESUME) {
            // if NET_SFTP_OPEN_APPEND worked as it should _size() wouldn't need to be called
            $size = $this->size($remote_file);
            $offset = $size !== false ? $size : 0;
        } else {
            $offset = 0;
            $flags|= NET_SFTP_OPEN_TRUNCATE;
        }

        $packet = pack('Na*N2', strlen($remote_file), $remote_file, $flags, 0);
        if (!$this->_send_sftp_packet(NET_SFTP_OPEN, $packet)) {
            return false;
        }

        $response = $this->_get_sftp_packet();
        switch ($this->packet_type) {
            case NET_SFTP_HANDLE:
                $handle = substr($response, 4);
                break;
            case NET_SFTP_STATUS:
                $this->_logError($response);
                return false;
            default:
                user_error('Expected SSH_FXP_HANDLE or SSH_FXP_STATUS');
                return false;
        }

        // http://tools.ietf.org/html/draft-ietf-secsh-filexfer-13#section-8.2.3
        $dataCallback = false;
        switch (true) {
            case $mode & self::SOURCE_CALLBACK:
                if (!is_callable($data)) {
                    user_error("\$data should be is_callable() if you specify SOURCE_CALLBACK flag");
                }
                $dataCallback = $data;
                // do nothing
                break;
            case is_resource($data):
                $mode = $mode & ~self::SOURCE_LOCAL_FILE;
                $info = stream_get_meta_data($data);
                if ($info['wrapper_type'] == 'PHP' && $info['stream_type'] == 'Input') {
                    $fp = fopen('php://memory', 'w+');
                    stream_copy_to_stream($data, $fp);
                    rewind($fp);
                } else {
                    $fp = $data;
                }
                break;
            case $mode & self::SOURCE_LOCAL_FILE:
                if (!is_file($data)) {
                    user_error("$data is not a valid file");
                    return false;
                }
                $fp = @fopen($data, 'rb');
                if (!$fp) {
                    return false;
                }
        }

        if (isset($fp)) {
            $stat = fstat($fp);
            $size = $stat['size'];

            if ($local_start >= 0) {
                fseek($fp, $local_start);
                $size-= $local_start;
            }
        } elseif ($dataCallback) {
            $size = 0;
        } else {
            $size = strlen($data);
        }

        $sent = 0;
        $size = $size < 0 ? ($size & 0x7FFFFFFF) + 0x80000000 : $size;

        $sftp_packet_size = 4096; // PuTTY uses 4096
        // make the SFTP packet be exactly 4096 bytes by including the bytes in the NET_SFTP_WRITE packets "header"
        $sftp_packet_size-= strlen($handle) + 25;
        $i = 0;
        while ($dataCallback || ($size === 0 || $sent < $size)) {
            if ($dataCallback) {
                $temp = call_user_func($dataCallback, $sftp_packet_size);
                if (is_null($temp)) {
                    break;
                }
            } else {
                $temp = isset($fp) ? fread($fp, $sftp_packet_size) : substr($data, $sent, $sftp_packet_size);
                if ($temp === false || $temp === '') {
                    break;
                }
            }

            $subtemp = $offset + $sent;
            $packet = pack('Na*N3a*', strlen($handle), $handle, $subtemp / 4294967296, $subtemp, strlen($temp), $temp);
            if (!$this->_send_sftp_packet(NET_SFTP_WRITE, $packet)) {
                if ($mode & self::SOURCE_LOCAL_FILE) {
                    fclose($fp);
                }
                return false;
            }
            $sent+= strlen($temp);
            if (is_callable($progressCallback)) {
                call_user_func($progressCallback, $sent);
            }

            $i++;

            if ($i == NET_SFTP_QUEUE_SIZE) {
                if (!$this->_read_put_responses($i)) {
                    $i = 0;
                    break;
                }
                $i = 0;
            }
        }

        if (!$this->_read_put_responses($i)) {
            if ($mode & self::SOURCE_LOCAL_FILE) {
                fclose($fp);
            }
            $this->_close_handle($handle);
            return false;
        }

        if ($mode & self::SOURCE_LOCAL_FILE) {
            fclose($fp);
        }

        return $this->_close_handle($handle);
    }

    /**
     * Reads multiple successive SSH_FXP_WRITE responses
     *
     * Sending an SSH_FXP_WRITE packet and immediately reading its response isn't as efficient as blindly sending out $i
     * SSH_FXP_WRITEs, in succession, and then reading $i responses.
     *
     * @param int $i
     * @return bool
     * @access private
     */
    function _read_put_responses($i)
    {
        while ($i--) {
            $response = $this->_get_sftp_packet();
            if ($this->packet_type != NET_SFTP_STATUS) {
                user_error('Expected SSH_FXP_STATUS');
                return false;
            }

            if (strlen($response) < 4) {
                return false;
            }
            extract(unpack('Nstatus', $this->_string_shift($response, 4)));
            if ($status != NET_SFTP_STATUS_OK) {
                $this->_logError($response, $status);
                break;
            }
        }

        return $i < 0;
    }

    /**
     * Close handle
     *
     * @param string $handle
     * @return bool
     * @access private
     */
    function _close_handle($handle)
    {
        if (!$this->_send_sftp_packet(NET_SFTP_CLOSE, pack('Na*', strlen($handle), $handle))) {
            return false;
        }

        // "The client MUST release all resources associated with the handle regardless of the status."
        //  -- http://tools.ietf.org/html/draft-ietf-secsh-filexfer-13#section-8.1.3
        $response = $this->_get_sftp_packet();
        if ($this->packet_type != NET_SFTP_STATUS) {
            user_error('Expected SSH_FXP_STATUS');
            return false;
        }

        if (strlen($response) < 4) {
            return false;
        }
        extract(unpack('Nstatus', $this->_string_shift($response, 4)));
        if ($status != NET_SFTP_STATUS_OK) {
            $this->_logError($response, $status);
            return false;
        }

        return true;
    }

    /**
     * Downloads a file from the SFTP server.
     *
     * Returns a string containing the contents of $remote_file if $local_file is left undefined or a boolean false if
     * the operation was unsuccessful.  If $local_file is defined, returns true or false depending on the success of the
     * operation.
     *
     * $offset and $length can be used to download files in chunks.
     *
     * @param string $remote_file
     * @param string $local_file
     * @param int $offset
     * @param int $length
     * @return mixed
     * @access public
     */
    function get($remote_file, $local_file = false, $offset = 0, $length = -1)
    {
        if (!($this->bitmap & SSH2::MASK_LOGIN)) {
            return false;
        }

        $remote_file = $this->_realpath($remote_file);
        if ($remote_file === false) {
            return false;
        }

        $packet = pack('Na*N2', strlen($remote_file), $remote_file, NET_SFTP_OPEN_READ, 0);
        if (!$this->_send_sftp_packet(NET_SFTP_OPEN, $packet)) {
            return false;
        }

        $response = $this->_get_sftp_packet();
        switch ($this->packet_type) {
            case NET_SFTP_HANDLE:
                $handle = substr($response, 4);
                break;
            case NET_SFTP_STATUS: // presumably SSH_FX_NO_SUCH_FILE or SSH_FX_PERMISSION_DENIED
                $this->_logError($response);
                return false;
            default:
                user_error('Expected SSH_FXP_HANDLE or SSH_FXP_STATUS');
                return false;
        }

        if (is_resource($local_file)) {
            $fp = $local_file;
            $stat = fstat($fp);
            $res_offset = $stat['size'];
        } else {
            $res_offset = 0;
            if ($local_file !== false) {
                $fp = fopen($local_file, 'wb');
                if (!$fp) {
                    return false;
                }
            } else {
                $content = '';
            }
        }

        $fclose_check = $local_file !== false && !is_resource($local_file);

        $start = $offset;
        $read = 0;
        while (true) {
            $i = 0;

            while ($i < NET_SFTP_QUEUE_SIZE && ($length < 0 || $read < $length)) {
                $tempoffset = $start + $read;

                $packet_size = $length > 0 ? min($this->max_sftp_packet, $length - $read) : $this->max_sftp_packet;

                $packet = pack('Na*N3', strlen($handle), $handle, $tempoffset / 4294967296, $tempoffset, $packet_size);
                if (!$this->_send_sftp_packet(NET_SFTP_READ, $packet)) {
                    if ($fclose_check) {
                        fclose($fp);
                    }
                    return false;
                }
                $packet = null;
                $read+= $packet_size;
                $i++;
            }

            if (!$i) {
                break;
            }

            $clear_responses = false;
            while ($i > 0) {
                $i--;

                if ($clear_responses) {
                    $this->_get_sftp_packet();
                    continue;
                } else {
                    $response = $this->_get_sftp_packet();
                }

                switch ($this->packet_type) {
                    case NET_SFTP_DATA:
                        $temp = substr($response, 4);
                        $offset+= strlen($temp);
                        if ($local_file === false) {
                            $content.= $temp;
                        } else {
                            fputs($fp, $temp);
                        }
                        $temp = null;
                        break;
                    case NET_SFTP_STATUS:
                        // could, in theory, return false if !strlen($content) but we'll hold off for the time being
                        $this->_logError($response);
                        $clear_responses = true; // don't break out of the loop yet, so we can read the remaining responses
                        break;
                    default:
                        if ($fclose_check) {
                            fclose($fp);
                        }
                        user_error('Expected SSH_FX_DATA or SSH_FXP_STATUS');
                }
                $response = null;
            }

            if ($clear_responses) {
                break;
            }
        }

        if ($length > 0 && $length <= $offset - $start) {
            if ($local_file === false) {
                $content = substr($content, 0, $length);
            } else {
                ftruncate($fp, $length + $res_offset);
            }
        }

        if ($fclose_check) {
            fclose($fp);
        }

        if (!$this->_close_handle($handle)) {
            return false;
        }

        // if $content isn't set that means a file was written to
        return isset($content) ? $content : true;
    }

    /**
     * Deletes a file on the SFTP server.
     *
     * @param string $path
     * @param bool $recursive
     * @return bool
     * @access public
     */
    function delete($path, $recursive = true)
    {
        if (!($this->bitmap & SSH2::MASK_LOGIN)) {
            return false;
        }

        if (is_object($path)) {
            // It's an object. Cast it as string before we check anything else.
            $path = (string) $path;
        }

        if (!is_string($path) || $path == '') {
            return false;
        }

        $path = $this->_realpath($path);
        if ($path === false) {
            return false;
        }

        // http://tools.ietf.org/html/draft-ietf-secsh-filexfer-13#section-8.3
        if (!$this->_send_sftp_packet(NET_SFTP_REMOVE, pack('Na*', strlen($path), $path))) {
            return false;
        }

        $response = $this->_get_sftp_packet();
        if ($this->packet_type != NET_SFTP_STATUS) {
            user_error('Expected SSH_FXP_STATUS');
            return false;
        }

        // if $status isn't SSH_FX_OK it's probably SSH_FX_NO_SUCH_FILE or SSH_FX_PERMISSION_DENIED
        if (strlen($response) < 4) {
            return false;
        }
        extract(unpack('Nstatus', $this->_string_shift($response, 4)));
        if ($status != NET_SFTP_STATUS_OK) {
            $this->_logError($response, $status);
            if (!$recursive) {
                return false;
            }
            $i = 0;
            $result = $this->_delete_recursive($path, $i);
            $this->_read_put_responses($i);
            return $result;
        }

        $this->_remove_from_stat_cache($path);

        return true;
    }

    /**
     * Recursively deletes directories on the SFTP server
     *
     * Minimizes directory lookups and SSH_FXP_STATUS requests for speed.
     *
     * @param string $path
     * @param int $i
     * @return bool
     * @access private
     */
    function _delete_recursive($path, &$i)
    {
        if (!$this->_read_put_responses($i)) {
            return false;
        }
        $i = 0;
        $entries = $this->_list($path, true);

        // normally $entries would have at least . and .. but it might not if the directories
        // permissions didn't allow reading
        if (empty($entries)) {
            return false;
        }

        unset($entries['.'], $entries['..']);
        foreach ($entries as $filename => $props) {
            if (!isset($props['type'])) {
                return false;
            }

            $temp = $path . '/' . $filename;
            if ($props['type'] == NET_SFTP_TYPE_DIRECTORY) {
                if (!$this->_delete_recursive($temp, $i)) {
                    return false;
                }
            } else {
                if (!$this->_send_sftp_packet(NET_SFTP_REMOVE, pack('Na*', strlen($temp), $temp))) {
                    return false;
                }
                $this->_remove_from_stat_cache($temp);

                $i++;

                if ($i >= NET_SFTP_QUEUE_SIZE) {
                    if (!$this->_read_put_responses($i)) {
                        return false;
                    }
                    $i = 0;
                }
            }
        }

        if (!$this->_send_sftp_packet(NET_SFTP_RMDIR, pack('Na*', strlen($path), $path))) {
            return false;
        }
        $this->_remove_from_stat_cache($path);

        $i++;

        if ($i >= NET_SFTP_QUEUE_SIZE) {
            if (!$this->_read_put_responses($i)) {
                return false;
            }
            $i = 0;
        }

        return true;
    }

    /**
     * Checks whether a file or directory exists
     *
     * @param string $path
     * @return bool
     * @access public
     */
    function file_exists($path)
    {
        if ($this->use_stat_cache) {
            $path = $this->_realpath($path);

            $result = $this->_query_stat_cache($path);

            if (isset($result)) {
                // return true if $result is an array or if it's an stdClass object
                return $result !== false;
            }
        }

        return $this->stat($path) !== false;
    }

    /**
     * Tells whether the filename is a directory
     *
     * @param string $path
     * @return bool
     * @access public
     */
    function is_dir($path)
    {
        $result = $this->_get_stat_cache_prop($path, 'type');
        if ($result === false) {
            return false;
        }
        return $result === NET_SFTP_TYPE_DIRECTORY;
    }

    /**
     * Tells whether the filename is a regular file
     *
     * @param string $path
     * @return bool
     * @access public
     */
    function is_file($path)
    {
        $result = $this->_get_stat_cache_prop($path, 'type');
        if ($result === false) {
            return false;
        }
        return $result === NET_SFTP_TYPE_REGULAR;
    }

    /**
     * Tells whether the filename is a symbolic link
     *
     * @param string $path
     * @return bool
     * @access public
     */
    function is_link($path)
    {
        $result = $this->_get_lstat_cache_prop($path, 'type');
        if ($result === false) {
            return false;
        }
        return $result === NET_SFTP_TYPE_SYMLINK;
    }

    /**
     * Tells whether a file exists and is readable
     *
     * @param string $path
     * @return bool
     * @access public
     */
    function is_readable($path)
    {
        $path = $this->_realpath($path);

        $packet = pack('Na*N2', strlen($path), $path, NET_SFTP_OPEN_READ, 0);
        if (!$this->_send_sftp_packet(NET_SFTP_OPEN, $packet)) {
            return false;
        }

        $response = $this->_get_sftp_packet();
        switch ($this->packet_type) {
            case NET_SFTP_HANDLE:
                return true;
            case NET_SFTP_STATUS: // presumably SSH_FX_NO_SUCH_FILE or SSH_FX_PERMISSION_DENIED
                return false;
            default:
                user_error('Expected SSH_FXP_HANDLE or SSH_FXP_STATUS');
                return false;
        }
    }

    /**
     * Tells whether the filename is writable
     *
     * @param string $path
     * @return bool
     * @access public
     */
    function is_writable($path)
    {
        $path = $this->_realpath($path);

        $packet = pack('Na*N2', strlen($path), $path, NET_SFTP_OPEN_WRITE, 0);
        if (!$this->_send_sftp_packet(NET_SFTP_OPEN, $packet)) {
            return false;
        }

        $response = $this->_get_sftp_packet();
        switch ($this->packet_type) {
            case NET_SFTP_HANDLE:
                return true;
            case NET_SFTP_STATUS: // presumably SSH_FX_NO_SUCH_FILE or SSH_FX_PERMISSION_DENIED
                return false;
            default:
                user_error('Expected SSH_FXP_HANDLE or SSH_FXP_STATUS');
                return false;
        }
    }

    /**
     * Tells whether the filename is writeable
     *
     * Alias of is_writable
     *
     * @param string $path
     * @return bool
     * @access public
     */
    function is_writeable($path)
    {
        return $this->is_writable($path);
    }

    /**
     * Gets last access time of file
     *
     * @param string $path
     * @return mixed
     * @access public
     */
    function fileatime($path)
    {
        return $this->_get_stat_cache_prop($path, 'atime');
    }

    /**
     * Gets file modification time
     *
     * @param string $path
     * @return mixed
     * @access public
     */
    function filemtime($path)
    {
        return $this->_get_stat_cache_prop($path, 'mtime');
    }

    /**
     * Gets file permissions
     *
     * @param string $path
     * @return mixed
     * @access public
     */
    function fileperms($path)
    {
        return $this->_get_stat_cache_prop($path, 'permissions');
    }

    /**
     * Gets file owner
     *
     * @param string $path
     * @return mixed
     * @access public
     */
    function fileowner($path)
    {
        return $this->_get_stat_cache_prop($path, 'uid');
    }

    /**
     * Gets file group
     *
     * @param string $path
     * @return mixed
     * @access public
     */
    function filegroup($path)
    {
        return $this->_get_stat_cache_prop($path, 'gid');
    }

    /**
     * Gets file size
     *
     * @param string $path
     * @return mixed
     * @access public
     */
    function filesize($path)
    {
        return $this->_get_stat_cache_prop($path, 'size');
    }

    /**
     * Gets file type
     *
     * @param string $path
     * @return mixed
     * @access public
     */
    function filetype($path)
    {
        $type = $this->_get_stat_cache_prop($path, 'type');
        if ($type === false) {
            return false;
        }

        switch ($type) {
            case NET_SFTP_TYPE_BLOCK_DEVICE:
                return 'block';
            case NET_SFTP_TYPE_CHAR_DEVICE:
                return 'char';
            case NET_SFTP_TYPE_DIRECTORY:
                return 'dir';
            case NET_SFTP_TYPE_FIFO:
                return 'fifo';
            case NET_SFTP_TYPE_REGULAR:
                return 'file';
            case NET_SFTP_TYPE_SYMLINK:
                return 'link';
            default:
                return false;
        }
    }

    /**
     * Return a stat properity
     *
     * Uses cache if appropriate.
     *
     * @param string $path
     * @param string $prop
     * @return mixed
     * @access private
     */
    function _get_stat_cache_prop($path, $prop)
    {
        return $this->_get_xstat_cache_prop($path, $prop, 'stat');
    }

    /**
     * Return an lstat properity
     *
     * Uses cache if appropriate.
     *
     * @param string $path
     * @param string $prop
     * @return mixed
     * @access private
     */
    function _get_lstat_cache_prop($path, $prop)
    {
        return $this->_get_xstat_cache_prop($path, $prop, 'lstat');
    }

    /**
     * Return a stat or lstat properity
     *
     * Uses cache if appropriate.
     *
     * @param string $path
     * @param string $prop
     * @return mixed
     * @access private
     */
    function _get_xstat_cache_prop($path, $prop, $type)
    {
        if ($this->use_stat_cache) {
            $path = $this->_realpath($path);

            $result = $this->_query_stat_cache($path);

            if (is_object($result) && isset($result->$type)) {
                return $result->{$type}[$prop];
            }
        }

        $result = $this->$type($path);

        if ($result === false || !isset($result[$prop])) {
            return false;
        }

        return $result[$prop];
    }

    /**
     * Renames a file or a directory on the SFTP server
     *
     * @param string $oldname
     * @param string $newname
     * @return bool
     * @access public
     */
    function rename($oldname, $newname)
    {
        if (!($this->bitmap & SSH2::MASK_LOGIN)) {
            return false;
        }

        $oldname = $this->_realpath($oldname);
        $newname = $this->_realpath($newname);
        if ($oldname === false || $newname === false) {
            return false;
        }

        // http://tools.ietf.org/html/draft-ietf-secsh-filexfer-13#section-8.3
        $packet = pack('Na*Na*', strlen($oldname), $oldname, strlen($newname), $newname);
        if (!$this->_send_sftp_packet(NET_SFTP_RENAME, $packet)) {
            return false;
        }

        $response = $this->_get_sftp_packet();
        if ($this->packet_type != NET_SFTP_STATUS) {
            user_error('Expected SSH_FXP_STATUS');
            return false;
        }

        // if $status isn't SSH_FX_OK it's probably SSH_FX_NO_SUCH_FILE or SSH_FX_PERMISSION_DENIED
        if (strlen($response) < 4) {
            return false;
        }
        extract(unpack('Nstatus', $this->_string_shift($response, 4)));
        if ($status != NET_SFTP_STATUS_OK) {
            $this->_logError($response, $status);
            return false;
        }

        // don't move the stat cache entry over since this operation could very well change the
        // atime and mtime attributes
        //$this->_update_stat_cache($newname, $this->_query_stat_cache($oldname));
        $this->_remove_from_stat_cache($oldname);
        $this->_remove_from_stat_cache($newname);

        return true;
    }

    /**
     * Parse Attributes
     *
     * See '7.  File Attributes' of draft-ietf-secsh-filexfer-13 for more info.
     *
     * @param string $response
     * @return array
     * @access private
     */
    function _parseAttributes(&$response)
    {
        $attr = array();
        if (strlen($response) < 4) {
            user_error('Malformed file attributes');
            return array();
        }
        extract(unpack('Nflags', $this->_string_shift($response, 4)));
        // SFTPv4+ have a type field (a byte) that follows the above flag field
        foreach ($this->attributes as $key => $value) {
            switch ($flags & $key) {
                case NET_SFTP_ATTR_SIZE: // 0x00000001
                    // The size attribute is defined as an unsigned 64-bit integer.
                    // The following will use floats on 32-bit platforms, if necessary.
                    // As can be seen in the BigInteger class, floats are generally
                    // IEEE 754 binary64 "double precision" on such platforms and
                    // as such can represent integers of at least 2^50 without loss
                    // of precision. Interpreted in filesize, 2^50 bytes = 1024 TiB.
                    $attr['size'] = hexdec(bin2hex($this->_string_shift($response, 8)));
                    break;
                case NET_SFTP_ATTR_UIDGID: // 0x00000002 (SFTPv3 only)
                    if (strlen($response) < 8) {
                        user_error('Malformed file attributes');
                        return $attr;
                    }
                    $attr+= unpack('Nuid/Ngid', $this->_string_shift($response, 8));
                    break;
                case NET_SFTP_ATTR_PERMISSIONS: // 0x00000004
                    if (strlen($response) < 4) {
                        user_error('Malformed file attributes');
                        return $attr;
                    }
                    $attr+= unpack('Npermissions', $this->_string_shift($response, 4));
                    // mode == permissions; permissions was the original array key and is retained for bc purposes.
                    // mode was added because that's the more industry standard terminology
                    $attr+= array('mode' => $attr['permissions']);
                    $fileType = $this->_parseMode($attr['permissions']);
                    if ($fileType !== false) {
                        $attr+= array('type' => $fileType);
                    }
                    break;
                case NET_SFTP_ATTR_ACCESSTIME: // 0x00000008
                    if (strlen($response) < 8) {
                        user_error('Malformed file attributes');
                        return $attr;
                    }
                    $attr+= unpack('Natime/Nmtime', $this->_string_shift($response, 8));
                    break;
                case NET_SFTP_ATTR_EXTENDED: // 0x80000000
                    if (strlen($response) < 4) {
                        user_error('Malformed file attributes');
                        return $attr;
                    }
                    extract(unpack('Ncount', $this->_string_shift($response, 4)));
                    for ($i = 0; $i < $count; $i++) {
                        if (strlen($response) < 4) {
                            user_error('Malformed file attributes');
                            return $attr;
                        }
                        extract(unpack('Nlength', $this->_string_shift($response, 4)));
                        $key = $this->_string_shift($response, $length);
                        if (strlen($response) < 4) {
                            user_error('Malformed file attributes');
                            return $attr;
                        }
                        extract(unpack('Nlength', $this->_string_shift($response, 4)));
                        $attr[$key] = $this->_string_shift($response, $length);
                    }
            }
        }
        return $attr;
    }

    /**
     * Attempt to identify the file type
     *
     * Quoting the SFTP RFC, "Implementations MUST NOT send bits that are not defined" but they seem to anyway
     *
     * @param int $mode
     * @return int
     * @access private
     */
    function _parseMode($mode)
    {
        // values come from http://lxr.free-electrons.com/source/include/uapi/linux/stat.h#L12
        // see, also, http://linux.die.net/man/2/stat
        switch ($mode & 0170000) {// ie. 1111 0000 0000 0000
            case 0000000: // no file type specified - figure out the file type using alternative means
                return false;
            case 0040000:
                return NET_SFTP_TYPE_DIRECTORY;
            case 0100000:
                return NET_SFTP_TYPE_REGULAR;
            case 0120000:
                return NET_SFTP_TYPE_SYMLINK;
            // new types introduced in SFTPv5+
            // http://tools.ietf.org/html/draft-ietf-secsh-filexfer-05#section-5.2
            case 0010000: // named pipe (fifo)
                return NET_SFTP_TYPE_FIFO;
            case 0020000: // character special
                return NET_SFTP_TYPE_CHAR_DEVICE;
            case 0060000: // block special
                return NET_SFTP_TYPE_BLOCK_DEVICE;
            case 0140000: // socket
                return NET_SFTP_TYPE_SOCKET;
            case 0160000: // whiteout
                // "SPECIAL should be used for files that are of
                //  a known type which cannot be expressed in the protocol"
                return NET_SFTP_TYPE_SPECIAL;
            default:
                return NET_SFTP_TYPE_UNKNOWN;
        }
    }

    /**
     * Parse Longname
     *
     * SFTPv3 doesn't provide any easy way of identifying a file type.  You could try to open
     * a file as a directory and see if an error is returned or you could try to parse the
     * SFTPv3-specific longname field of the SSH_FXP_NAME packet.  That's what this function does.
     * The result is returned using the
     * {@link http://tools.ietf.org/html/draft-ietf-secsh-filexfer-04#section-5.2 SFTPv4 type constants}.
     *
     * If the longname is in an unrecognized format bool(false) is returned.
     *
     * @param string $longname
     * @return mixed
     * @access private
     */
    function _parseLongname($longname)
    {
        // http://en.wikipedia.org/wiki/Unix_file_types
        // http://en.wikipedia.org/wiki/Filesystem_permissions#Notation_of_traditional_Unix_permissions
        if (preg_match('#^[^/]([r-][w-][xstST-]){3}#', $longname)) {
            switch ($longname[0]) {
                case '-':
                    return NET_SFTP_TYPE_REGULAR;
                case 'd':
                    return NET_SFTP_TYPE_DIRECTORY;
                case 'l':
                    return NET_SFTP_TYPE_SYMLINK;
                default:
                    return NET_SFTP_TYPE_SPECIAL;
            }
        }

        return false;
    }

    /**
     * Sends SFTP Packets
     *
     * See '6. General Packet Format' of draft-ietf-secsh-filexfer-13 for more info.
     *
     * @param int $type
     * @param string $data
     * @see self::_get_sftp_packet()
     * @see self::_send_channel_packet()
     * @return bool
     * @access private
     */
    function _send_sftp_packet($type, $data)
    {
        $packet = $this->request_id !== false ?
            pack('NCNa*', strlen($data) + 5, $type, $this->request_id, $data) :
            pack('NCa*',  strlen($data) + 1, $type, $data);

        $start = strtok(microtime(), ' ') + strtok(''); // http://php.net/microtime#61838
        $result = $this->_send_channel_packet(self::CHANNEL, $packet);
        $stop = strtok(microtime(), ' ') + strtok('');

        if (defined('NET_SFTP_LOGGING')) {
            $packet_type = '-> ' . $this->packet_types[$type] .
                           ' (' . round($stop - $start, 4) . 's)';
            if (NET_SFTP_LOGGING == self::LOG_REALTIME) {
                echo "<pre>\r\n" . $this->_format_log(array($data), array($packet_type)) . "\r\n</pre>\r\n";
                flush();
                ob_flush();
            } else {
                $this->packet_type_log[] = $packet_type;
                if (NET_SFTP_LOGGING == self::LOG_COMPLEX) {
                    $this->packet_log[] = $data;
                }
            }
        }

        return $result;
    }

    /**
     * Receives SFTP Packets
     *
     * See '6. General Packet Format' of draft-ietf-secsh-filexfer-13 for more info.
     *
     * Incidentally, the number of SSH_MSG_CHANNEL_DATA messages has no bearing on the number of SFTP packets present.
     * There can be one SSH_MSG_CHANNEL_DATA messages containing two SFTP packets or there can be two SSH_MSG_CHANNEL_DATA
     * messages containing one SFTP packet.
     *
     * @see self::_send_sftp_packet()
     * @return string
     * @access private
     */
    function _get_sftp_packet()
    {
        $this->curTimeout = false;

        $start = strtok(microtime(), ' ') + strtok(''); // http://php.net/microtime#61838

        // SFTP packet length
        while (strlen($this->packet_buffer) < 4) {
            $temp = $this->_get_channel_packet(self::CHANNEL);
            if (is_bool($temp)) {
                $this->packet_type = false;
                $this->packet_buffer = '';
                return false;
            }
            $this->packet_buffer.= $temp;
        }
        if (strlen($this->packet_buffer) < 4) {
            return false;
        }
        extract(unpack('Nlength', $this->_string_shift($this->packet_buffer, 4)));
        $tempLength = $length;
        $tempLength-= strlen($this->packet_buffer);

        // SFTP packet type and data payload
        while ($tempLength > 0) {
            $temp = $this->_get_channel_packet(self::CHANNEL);
            if (is_bool($temp)) {
                $this->packet_type = false;
                $this->packet_buffer = '';
                return false;
            }
            $this->packet_buffer.= $temp;
            $tempLength-= strlen($temp);
        }

        $stop = strtok(microtime(), ' ') + strtok('');

        $this->packet_type = ord($this->_string_shift($this->packet_buffer));

        if ($this->request_id !== false) {
            $this->_string_shift($this->packet_buffer, 4); // remove the request id
            $length-= 5; // account for the request id and the packet type
        } else {
            $length-= 1; // account for the packet type
        }

        $packet = $this->_string_shift($this->packet_buffer, $length);

        if (defined('NET_SFTP_LOGGING')) {
            $packet_type = '<- ' . $this->packet_types[$this->packet_type] .
                           ' (' . round($stop - $start, 4) . 's)';
            if (NET_SFTP_LOGGING == self::LOG_REALTIME) {
                echo "<pre>\r\n" . $this->_format_log(array($packet), array($packet_type)) . "\r\n</pre>\r\n";
                flush();
                ob_flush();
            } else {
                $this->packet_type_log[] = $packet_type;
                if (NET_SFTP_LOGGING == self::LOG_COMPLEX) {
                    $this->packet_log[] = $packet;
                }
            }
        }

        return $packet;
    }

    /**
     * Returns a log of the packets that have been sent and received.
     *
     * Returns a string if NET_SFTP_LOGGING == NET_SFTP_LOG_COMPLEX, an array if NET_SFTP_LOGGING == NET_SFTP_LOG_SIMPLE and false if !defined('NET_SFTP_LOGGING')
     *
     * @access public
     * @return string or Array
     */
    function getSFTPLog()
    {
        if (!defined('NET_SFTP_LOGGING')) {
            return false;
        }

        switch (NET_SFTP_LOGGING) {
            case self::LOG_COMPLEX:
                return $this->_format_log($this->packet_log, $this->packet_type_log);
                break;
            //case self::LOG_SIMPLE:
            default:
                return $this->packet_type_log;
        }
    }

    /**
     * Returns all errors
     *
     * @return string
     * @access public
     */
    function getSFTPErrors()
    {
        return $this->sftp_errors;
    }

    /**
     * Returns the last error
     *
     * @return string
     * @access public
     */
    function getLastSFTPError()
    {
        return count($this->sftp_errors) ? $this->sftp_errors[count($this->sftp_errors) - 1] : '';
    }

    /**
     * Get supported SFTP versions
     *
     * @return array
     * @access public
     */
    function getSupportedVersions()
    {
        $temp = array('version' => $this->version);
        if (isset($this->extensions['versions'])) {
            $temp['extensions'] = $this->extensions['versions'];
        }
        return $temp;
    }

    /**
     * Disconnect
     *
     * @param int $reason
     * @return bool
     * @access private
     */
    function _disconnect($reason)
    {
        $this->pwd = false;
        parent::_disconnect($reason);
    }
}<|MERGE_RESOLUTION|>--- conflicted
+++ resolved
@@ -35,77 +35,7 @@
  * @link      http://phpseclib.sourceforge.net
  */
 
-<<<<<<< HEAD
 namespace phpseclib\Net;
-=======
-/**
- * Include Net_SSH2
- */
-if (!class_exists('Net_SSH2')) {
-    include_once 'SSH2.php';
-}
-
-/**#@+
- * @access public
- * @see self::getLog()
- */
-/**
- * Returns the message numbers
- */
-define('NET_SFTP_LOG_SIMPLE',  NET_SSH2_LOG_SIMPLE);
-/**
- * Returns the message content
- */
-define('NET_SFTP_LOG_COMPLEX', NET_SSH2_LOG_COMPLEX);
-/**
- * Outputs the message content in real-time.
- */
-define('NET_SFTP_LOG_REALTIME', 3);
-/**#@-*/
-
-/**
- * SFTP channel constant
- *
- * Net_SSH2::exec() uses 0 and Net_SSH2::read() / Net_SSH2::write() use 1.
- *
- * @see Net_SSH2::_send_channel_packet()
- * @see Net_SSH2::_get_channel_packet()
- * @access private
- */
-define('NET_SFTP_CHANNEL', 0x100);
-
-/**#@+
- * @access public
- * @see self::put()
- */
-/**
- * Reads data from a local file.
- */
-define('NET_SFTP_LOCAL_FILE',    0x1);
-/**
- * Reads data from a string.
- */
-// this value isn't really used anymore but i'm keeping it reserved for historical reasons
-define('NET_SFTP_STRING',        0x2);
-/**
- * Reads data from callback:
- * function callback($length) returns string to proceed, null for EOF
- */
-define('NET_SFTP_CALLBACK',     0x10);
-/**
- * Resumes an upload
- */
-define('NET_SFTP_RESUME',        0x4);
-/**
- * Append a local file to an already existing remote file
- */
-define('NET_SFTP_RESUME_START',  0x8);
-/**
- * Skip canonicalizing the remote path
- */
-define('NET_SFTP_NO_REALPATH',     0x20);
-/**#@-*/
->>>>>>> 5979ed57
 
 /**
  * Pure-PHP implementations of SFTP.
@@ -134,25 +64,29 @@
     /**
      * Reads data from a local file.
      */
-    const SOURCE_LOCAL_FILE = 1;
+    const SOURCE_LOCAL_FILE = 0x1;
     /**
      * Reads data from a string.
      */
     // this value isn't really used anymore but i'm keeping it reserved for historical reasons
-    const SOURCE_STRING = 2;
+    const SOURCE_STRING = 0x2;
+    /**
+     * Resumes an upload
+     */
+    const RESUME = 0x4;
+    /**
+     * Append a local file to an already existing remote file
+     */
+    const RESUME_START = 0x8;
     /**
      * Reads data from callback:
      * function callback($length) returns string to proceed, null for EOF
      */
-    const SOURCE_CALLBACK = 16;
-    /**
-     * Resumes an upload
-     */
-    const RESUME = 4;
-    /**
-     * Append a local file to an already existing remote file
-     */
-    const RESUME_START = 8;
+    const SOURCE_CALLBACK = 0x10;
+    /**
+     * Skip canonicalizing the remote path
+     */
+    const NO_REALPATH = 0x20;
     /**#@-*/
 
     /**
@@ -1900,14 +1834,9 @@
      * Currently, only binary mode is supported.  As such, if the line endings need to be adjusted, you will need to take
      * care of that, yourself.
      *
-<<<<<<< HEAD
-     * $mode can take an additional two parameters - self::RESUME and self::RESUME_START. These are bitwise AND'd with
-     * $mode. So if you want to resume upload of a 300mb file on the local file system you'd set $mode to the following:
-=======
-     * $mode can take three additional parameters - NET_SFTP_RESUME, NET_SFTP_RESUME_START and NET_SFTP_NO_REALPATH. These
-     * are bitwise AND'd with $mode. So if you want to resume upload of a 300mb file on the local file system you'd set $mode
-     * to the following:
->>>>>>> 5979ed57
+     * $mode can take three additional parameters - self::RESUME, self::RESUME_START and self::NO_REALPATH. These are
+     * bitwise AND'd with $mode. So if you want to resume upload of a 300mb file on the local file system you'd set
+     * $mode to the following:
      *
      * self::SOURCE_LOCAL_FILE | self::RESUME
      *
@@ -1942,7 +1871,7 @@
             return false;
         }
 
-        if (!($mode & NET_SFTP_NO_REALPATH)) {
+        if (!($mode & self::NO_REALPATH)) {
             $remote_file = $this->_realpath($remote_file);
             if ($remote_file === false) {
                 return false;
