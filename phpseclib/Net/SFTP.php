<?php

/**
 * Pure-PHP implementation of SFTP.
 *
 * PHP version 5
 *
 * Currently only supports SFTPv2 and v3, which, according to wikipedia.org, "is the most widely used version,
 * implemented by the popular OpenSSH SFTP server".  If you want SFTPv4/5/6 support, provide me with access
 * to an SFTPv4/5/6 server.
 *
 * The API for this library is modeled after the API from PHP's {@link http://php.net/book.ftp FTP extension}.
 *
 * Here's a short example of how to use this library:
 * <code>
 * <?php
 *    include 'vendor/autoload.php';
 *
 *    $sftp = new \phpseclib\Net\SFTP('www.domain.tld');
 *    if (!$sftp->login('username', 'password')) {
 *        exit('Login Failed');
 *    }
 *
 *    echo $sftp->pwd() . "\r\n";
 *    $sftp->put('filename.ext', 'hello, world!');
 *    print_r($sftp->nlist());
 * ?>
 * </code>
 *
 * @category  Net
 * @package   SFTP
 * @author    Jim Wigginton <terrafrost@php.net>
 * @copyright 2009 Jim Wigginton
 * @license   http://www.opensource.org/licenses/mit-license.html  MIT License
 * @link      http://phpseclib.sourceforge.net
 */

namespace phpseclib\Net;

/**
 * Pure-PHP implementations of SFTP.
 *
 * @package SFTP
 * @author  Jim Wigginton <terrafrost@php.net>
 * @access  public
 */
class SFTP extends SSH2
{
    /**
     * SFTP channel constant
     *
     * \phpseclib\Net\SSH2::exec() uses 0 and \phpseclib\Net\SSH2::read() / \phpseclib\Net\SSH2::write() use 1.
     *
     * @see \phpseclib\Net\SSH2::_send_channel_packet()
     * @see \phpseclib\Net\SSH2::_get_channel_packet()
     * @access private
     */
    const CHANNEL = 0x100;

    /**#@+
     * @access public
     * @see \phpseclib\Net\SFTP::put()
    */
    /**
     * Reads data from a local file.
     */
    const SOURCE_LOCAL_FILE = 1;
    /**
     * Reads data from a string.
     */
    // this value isn't really used anymore but i'm keeping it reserved for historical reasons
    const SOURCE_STRING = 2;
    /**
     * Reads data from callback:
     * function callback($length) returns string to proceed, null for EOF
     */
    const SOURCE_CALLBACK = 16;
    /**
     * Resumes an upload
     */
    const RESUME = 4;
    /**
     * Append a local file to an already existing remote file
     */
    const RESUME_START = 8;
    /**#@-*/

    /**
     * Packet Types
     *
     * @see self::__construct()
     * @var array
     * @access private
     */
    var $packet_types = array();

    /**
     * Status Codes
     *
     * @see self::__construct()
     * @var array
     * @access private
     */
    var $status_codes = array();

    /**
     * The Request ID
     *
     * The request ID exists in the off chance that a packet is sent out-of-order.  Of course, this library doesn't support
     * concurrent actions, so it's somewhat academic, here.
     *
     * @var boolean
     * @see self::_send_sftp_packet()
     * @access private
     */
    var $use_request_id = false;

    /**
     * The Packet Type
     *
     * The request ID exists in the off chance that a packet is sent out-of-order.  Of course, this library doesn't support
     * concurrent actions, so it's somewhat academic, here.
     *
     * @var int
     * @see self::_get_sftp_packet()
     * @access private
     */
    var $packet_type = -1;

    /**
     * Packet Buffer
     *
     * @var string
     * @see self::_get_sftp_packet()
     * @access private
     */
    var $packet_buffer = '';

    /**
     * Extensions supported by the server
     *
     * @var array
     * @see self::_initChannel()
     * @access private
     */
    var $extensions = array();

    /**
     * Server SFTP version
     *
     * @var int
     * @see self::_initChannel()
     * @access private
     */
    var $version;

    /**
     * Current working directory
     *
     * @var string
     * @see self::realpath()
     * @see self::chdir()
     * @access private
     */
    var $pwd = false;

    /**
     * Packet Type Log
     *
     * @see self::getLog()
     * @var array
     * @access private
     */
    var $packet_type_log = array();

    /**
     * Packet Log
     *
     * @see self::getLog()
     * @var array
     * @access private
     */
    var $packet_log = array();

    /**
     * Error information
     *
     * @see self::getSFTPErrors()
     * @see self::getLastSFTPError()
     * @var array
     * @access private
     */
    var $sftp_errors = array();

    /**
     * Stat Cache
     *
     * Rather than always having to open a directory and close it immediately there after to see if a file is a directory
     * we'll cache the results.
     *
     * @see self::_update_stat_cache()
     * @see self::_remove_from_stat_cache()
     * @see self::_query_stat_cache()
     * @var array
     * @access private
     */
    var $stat_cache = array();

    /**
     * Max SFTP Packet Size
     *
     * @see self::__construct()
     * @see self::get()
     * @var array
     * @access private
     */
    var $max_sftp_packet;

    /**
     * Stat Cache Flag
     *
     * @see self::disableStatCache()
     * @see self::enableStatCache()
     * @var bool
     * @access private
     */
    var $use_stat_cache = true;

    /**
     * Sort Options
     *
     * @see self::_comparator()
     * @see self::setListOrder()
     * @var array
     * @access private
     */
    var $sortOptions = array();

    /**
     * Canonicalization Flag
     *
     * Determines whether or not paths should be canonicalized before being
     * passed on to the remote server.
     *
     * @see self::enablePathCanonicalization()
     * @see self::disablePathCanonicalization()
     * @see self::realpath()
     * @var bool
     * @access private
     */
    var $canonicalize_paths = true;

    /**
     * Request Buffers
     *
     * @see self::_get_sftp_packet()
     * @var array
     * @access private
     */
    var $requestBuffer = array();

    /**
     * Preserve timestamps on file downloads / uploads
     *
     * @see self::get()
     * @see self::put()
     * @var bool
     * @access private
     */
    var $preserveTime = false;

    /**
     * Default Constructor.
     *
     * Connects to an SFTP server
     *
     * @param string $host
     * @param int $port
     * @param int $timeout
     * @return \phpseclib\Net\SFTP
     * @access public
     */
    function __construct($host, $port = 22, $timeout = 10)
    {
        parent::__construct($host, $port, $timeout);

        $this->max_sftp_packet = 1 << 15;

        $this->packet_types = array(
            1  => 'NET_SFTP_INIT',
            2  => 'NET_SFTP_VERSION',
            /* the format of SSH_FXP_OPEN changed between SFTPv4 and SFTPv5+:
                   SFTPv5+: http://tools.ietf.org/html/draft-ietf-secsh-filexfer-13#section-8.1.1
               pre-SFTPv5 : http://tools.ietf.org/html/draft-ietf-secsh-filexfer-04#section-6.3 */
            3  => 'NET_SFTP_OPEN',
            4  => 'NET_SFTP_CLOSE',
            5  => 'NET_SFTP_READ',
            6  => 'NET_SFTP_WRITE',
            7  => 'NET_SFTP_LSTAT',
            9  => 'NET_SFTP_SETSTAT',
            11 => 'NET_SFTP_OPENDIR',
            12 => 'NET_SFTP_READDIR',
            13 => 'NET_SFTP_REMOVE',
            14 => 'NET_SFTP_MKDIR',
            15 => 'NET_SFTP_RMDIR',
            16 => 'NET_SFTP_REALPATH',
            17 => 'NET_SFTP_STAT',
            /* the format of SSH_FXP_RENAME changed between SFTPv4 and SFTPv5+:
                   SFTPv5+: http://tools.ietf.org/html/draft-ietf-secsh-filexfer-13#section-8.3
               pre-SFTPv5 : http://tools.ietf.org/html/draft-ietf-secsh-filexfer-04#section-6.5 */
            18 => 'NET_SFTP_RENAME',
            19 => 'NET_SFTP_READLINK',
            20 => 'NET_SFTP_SYMLINK',

            101=> 'NET_SFTP_STATUS',
            102=> 'NET_SFTP_HANDLE',
            /* the format of SSH_FXP_NAME changed between SFTPv3 and SFTPv4+:
                   SFTPv4+: http://tools.ietf.org/html/draft-ietf-secsh-filexfer-13#section-9.4
               pre-SFTPv4 : http://tools.ietf.org/html/draft-ietf-secsh-filexfer-02#section-7 */
            103=> 'NET_SFTP_DATA',
            104=> 'NET_SFTP_NAME',
            105=> 'NET_SFTP_ATTRS',

            200=> 'NET_SFTP_EXTENDED'
        );
        $this->status_codes = array(
            0 => 'NET_SFTP_STATUS_OK',
            1 => 'NET_SFTP_STATUS_EOF',
            2 => 'NET_SFTP_STATUS_NO_SUCH_FILE',
            3 => 'NET_SFTP_STATUS_PERMISSION_DENIED',
            4 => 'NET_SFTP_STATUS_FAILURE',
            5 => 'NET_SFTP_STATUS_BAD_MESSAGE',
            6 => 'NET_SFTP_STATUS_NO_CONNECTION',
            7 => 'NET_SFTP_STATUS_CONNECTION_LOST',
            8 => 'NET_SFTP_STATUS_OP_UNSUPPORTED',
            9 => 'NET_SFTP_STATUS_INVALID_HANDLE',
            10 => 'NET_SFTP_STATUS_NO_SUCH_PATH',
            11 => 'NET_SFTP_STATUS_FILE_ALREADY_EXISTS',
            12 => 'NET_SFTP_STATUS_WRITE_PROTECT',
            13 => 'NET_SFTP_STATUS_NO_MEDIA',
            14 => 'NET_SFTP_STATUS_NO_SPACE_ON_FILESYSTEM',
            15 => 'NET_SFTP_STATUS_QUOTA_EXCEEDED',
            16 => 'NET_SFTP_STATUS_UNKNOWN_PRINCIPAL',
            17 => 'NET_SFTP_STATUS_LOCK_CONFLICT',
            18 => 'NET_SFTP_STATUS_DIR_NOT_EMPTY',
            19 => 'NET_SFTP_STATUS_NOT_A_DIRECTORY',
            20 => 'NET_SFTP_STATUS_INVALID_FILENAME',
            21 => 'NET_SFTP_STATUS_LINK_LOOP',
            22 => 'NET_SFTP_STATUS_CANNOT_DELETE',
            23 => 'NET_SFTP_STATUS_INVALID_PARAMETER',
            24 => 'NET_SFTP_STATUS_FILE_IS_A_DIRECTORY',
            25 => 'NET_SFTP_STATUS_BYTE_RANGE_LOCK_CONFLICT',
            26 => 'NET_SFTP_STATUS_BYTE_RANGE_LOCK_REFUSED',
            27 => 'NET_SFTP_STATUS_DELETE_PENDING',
            28 => 'NET_SFTP_STATUS_FILE_CORRUPT',
            29 => 'NET_SFTP_STATUS_OWNER_INVALID',
            30 => 'NET_SFTP_STATUS_GROUP_INVALID',
            31 => 'NET_SFTP_STATUS_NO_MATCHING_BYTE_RANGE_LOCK'
        );
        // http://tools.ietf.org/html/draft-ietf-secsh-filexfer-13#section-7.1
        // the order, in this case, matters quite a lot - see \phpseclib\Net\SFTP::_parseAttributes() to understand why
        $this->attributes = array(
            0x00000001 => 'NET_SFTP_ATTR_SIZE',
            0x00000002 => 'NET_SFTP_ATTR_UIDGID', // defined in SFTPv3, removed in SFTPv4+
            0x00000004 => 'NET_SFTP_ATTR_PERMISSIONS',
            0x00000008 => 'NET_SFTP_ATTR_ACCESSTIME',
            // 0x80000000 will yield a floating point on 32-bit systems and converting floating points to integers
            // yields inconsistent behavior depending on how php is compiled.  so we left shift -1 (which, in
            // two's compliment, consists of all 1 bits) by 31.  on 64-bit systems this'll yield 0xFFFFFFFF80000000.
            // that's not a problem, however, and 'anded' and a 32-bit number, as all the leading 1 bits are ignored.
            (-1 << 31) & 0xFFFFFFFF => 'NET_SFTP_ATTR_EXTENDED'
        );
        // http://tools.ietf.org/html/draft-ietf-secsh-filexfer-04#section-6.3
        // the flag definitions change somewhat in SFTPv5+.  if SFTPv5+ support is added to this library, maybe name
        // the array for that $this->open5_flags and similarly alter the constant names.
        $this->open_flags = array(
            0x00000001 => 'NET_SFTP_OPEN_READ',
            0x00000002 => 'NET_SFTP_OPEN_WRITE',
            0x00000004 => 'NET_SFTP_OPEN_APPEND',
            0x00000008 => 'NET_SFTP_OPEN_CREATE',
            0x00000010 => 'NET_SFTP_OPEN_TRUNCATE',
            0x00000020 => 'NET_SFTP_OPEN_EXCL'
        );
        // http://tools.ietf.org/html/draft-ietf-secsh-filexfer-04#section-5.2
        // see \phpseclib\Net\SFTP::_parseLongname() for an explanation
        $this->file_types = array(
            1 => 'NET_SFTP_TYPE_REGULAR',
            2 => 'NET_SFTP_TYPE_DIRECTORY',
            3 => 'NET_SFTP_TYPE_SYMLINK',
            4 => 'NET_SFTP_TYPE_SPECIAL',
            5 => 'NET_SFTP_TYPE_UNKNOWN',
            // the followin types were first defined for use in SFTPv5+
            // http://tools.ietf.org/html/draft-ietf-secsh-filexfer-05#section-5.2
            6 => 'NET_SFTP_TYPE_SOCKET',
            7 => 'NET_SFTP_TYPE_CHAR_DEVICE',
            8 => 'NET_SFTP_TYPE_BLOCK_DEVICE',
            9 => 'NET_SFTP_TYPE_FIFO'
        );
        $this->_define_array(
            $this->packet_types,
            $this->status_codes,
            $this->attributes,
            $this->open_flags,
            $this->file_types
        );

        if (!defined('NET_SFTP_QUEUE_SIZE')) {
            define('NET_SFTP_QUEUE_SIZE', 32);
        }
        if (!defined('NET_SFTP_UPLOAD_QUEUE_SIZE')) {
            define('NET_SFTP_UPLOAD_QUEUE_SIZE', 1024);
        }
    }

    /**
     * Login
     *
     * @param string $username
     * @param string $password
     * @return bool
     * @access public
     */
    function login($username)
    {
        if (!call_user_func_array('parent::login', func_get_args())) {
            return false;
        }

        $this->window_size_server_to_client[self::CHANNEL] = $this->window_size;

        $packet = pack(
            'CNa*N3',
            NET_SSH2_MSG_CHANNEL_OPEN,
            strlen('session'),
            'session',
            self::CHANNEL,
            $this->window_size,
            0x4000
        );

        if (!$this->_send_binary_packet($packet)) {
            return false;
        }

        $this->channel_status[self::CHANNEL] = NET_SSH2_MSG_CHANNEL_OPEN;

        $response = $this->_get_channel_packet(self::CHANNEL, true);
        if ($response === false) {
            return false;
        }

        $packet = pack(
            'CNNa*CNa*',
            NET_SSH2_MSG_CHANNEL_REQUEST,
            $this->server_channels[self::CHANNEL],
            strlen('subsystem'),
            'subsystem',
            1,
            strlen('sftp'),
            'sftp'
        );
        if (!$this->_send_binary_packet($packet)) {
            return false;
        }

        $this->channel_status[self::CHANNEL] = NET_SSH2_MSG_CHANNEL_REQUEST;

        $response = $this->_get_channel_packet(self::CHANNEL, true);
        if ($response === false) {
            // from PuTTY's psftp.exe
            $command = "test -x /usr/lib/sftp-server && exec /usr/lib/sftp-server\n" .
                       "test -x /usr/local/lib/sftp-server && exec /usr/local/lib/sftp-server\n" .
                       "exec sftp-server";
            // we don't do $this->exec($command, false) because exec() operates on a different channel and plus the SSH_MSG_CHANNEL_OPEN that exec() does
            // is redundant
            $packet = pack(
                'CNNa*CNa*',
                NET_SSH2_MSG_CHANNEL_REQUEST,
                $this->server_channels[self::CHANNEL],
                strlen('exec'),
                'exec',
                1,
                strlen($command),
                $command
            );
            if (!$this->_send_binary_packet($packet)) {
                return false;
            }

            $this->channel_status[self::CHANNEL] = NET_SSH2_MSG_CHANNEL_REQUEST;

            $response = $this->_get_channel_packet(self::CHANNEL, true);
            if ($response === false) {
                return false;
            }
        }

        $this->channel_status[self::CHANNEL] = NET_SSH2_MSG_CHANNEL_DATA;

        if (!$this->_send_sftp_packet(NET_SFTP_INIT, "\0\0\0\3")) {
            return false;
        }

        $response = $this->_get_sftp_packet();
        if ($this->packet_type != NET_SFTP_VERSION) {
            user_error('Expected SSH_FXP_VERSION');
            return false;
        }

        if (strlen($response) < 4) {
            return false;
        }
        extract(unpack('Nversion', $this->_string_shift($response, 4)));
        $this->version = $version;
        while (!empty($response)) {
            if (strlen($response) < 4) {
                return false;
            }
            extract(unpack('Nlength', $this->_string_shift($response, 4)));
            $key = $this->_string_shift($response, $length);
            if (strlen($response) < 4) {
                return false;
            }
            extract(unpack('Nlength', $this->_string_shift($response, 4)));
            $value = $this->_string_shift($response, $length);
            $this->extensions[$key] = $value;
        }

        /*
         SFTPv4+ defines a 'newline' extension.  SFTPv3 seems to have unofficial support for it via 'newline@vandyke.com',
         however, I'm not sure what 'newline@vandyke.com' is supposed to do (the fact that it's unofficial means that it's
         not in the official SFTPv3 specs) and 'newline@vandyke.com' / 'newline' are likely not drop-in substitutes for
         one another due to the fact that 'newline' comes with a SSH_FXF_TEXT bitmask whereas it seems unlikely that
         'newline@vandyke.com' would.
        */
        /*
        if (isset($this->extensions['newline@vandyke.com'])) {
            $this->extensions['newline'] = $this->extensions['newline@vandyke.com'];
            unset($this->extensions['newline@vandyke.com']);
        }
        */

        $this->use_request_id = true;

        /*
         A Note on SFTPv4/5/6 support:
         <http://tools.ietf.org/html/draft-ietf-secsh-filexfer-13#section-5.1> states the following:

         "If the client wishes to interoperate with servers that support noncontiguous version
          numbers it SHOULD send '3'"

         Given that the server only sends its version number after the client has already done so, the above
         seems to be suggesting that v3 should be the default version.  This makes sense given that v3 is the
         most popular.

         <http://tools.ietf.org/html/draft-ietf-secsh-filexfer-13#section-5.5> states the following;

         "If the server did not send the "versions" extension, or the version-from-list was not included, the
          server MAY send a status response describing the failure, but MUST then close the channel without
          processing any further requests."

         So what do you do if you have a client whose initial SSH_FXP_INIT packet says it implements v3 and
         a server whose initial SSH_FXP_VERSION reply says it implements v4 and only v4?  If it only implements
         v4, the "versions" extension is likely not going to have been sent so version re-negotiation as discussed
         in draft-ietf-secsh-filexfer-13 would be quite impossible.  As such, what \phpseclib\Net\SFTP would do is close the
         channel and reopen it with a new and updated SSH_FXP_INIT packet.
        */
        switch ($this->version) {
            case 2:
            case 3:
                break;
            default:
                return false;
        }

        $this->pwd = $this->_realpath('.');

        $this->_update_stat_cache($this->pwd, array());

        return true;
    }

    /**
     * Disable the stat cache
     *
     * @access public
     */
    function disableStatCache()
    {
        $this->use_stat_cache = false;
    }

    /**
     * Enable the stat cache
     *
     * @access public
     */
    function enableStatCache()
    {
        $this->use_stat_cache = true;
    }

    /**
     * Clear the stat cache
     *
     * @access public
     */
    function clearStatCache()
    {
        $this->stat_cache = array();
    }

    /**
     * Enable path canonicalization
     *
     * @access public
     */
    function enablePathCanonicalization()
    {
        $this->canonicalize_paths = true;
    }

    /**
     * Enable path canonicalization
     *
     * @access public
     */
    function disablePathCanonicalization()
    {
        $this->canonicalize_paths = false;
    }

    /**
     * Returns the current directory name
     *
     * @return mixed
     * @access public
     */
    function pwd()
    {
        return $this->pwd;
    }

    /**
     * Logs errors
     *
     * @param string $response
     * @param int $status
     * @access public
     */
    function _logError($response, $status = -1)
    {
        if ($status == -1) {
            if (strlen($response) < 4) {
                return;
            }
            extract(unpack('Nstatus', $this->_string_shift($response, 4)));
        }

        $error = $this->status_codes[$status];

        if ($this->version > 2 || strlen($response) < 4) {
            extract(unpack('Nlength', $this->_string_shift($response, 4)));
            $this->sftp_errors[] = $error . ': ' . $this->_string_shift($response, $length);
        } else {
            $this->sftp_errors[] = $error;
        }
    }

    /**
     * Returns canonicalized absolute pathname
     *
     * realpath() expands all symbolic links and resolves references to '/./', '/../' and extra '/' characters in the input
     * path and returns the canonicalized absolute pathname.
     *
     * @param string $path
     * @return mixed
     * @access public
     */
    function realpath($path)
    {
        return $this->_realpath($path);
    }

    /**
     * Canonicalize the Server-Side Path Name
     *
     * SFTP doesn't provide a mechanism by which the current working directory can be changed, so we'll emulate it.  Returns
     * the absolute (canonicalized) path.
     *
     * If canonicalize_paths has been disabled using disablePathCanonicalization(), $path is returned as-is.
     *
     * @see self::chdir()
     * @see self::disablePathCanonicalization()
     * @param string $path
     * @return mixed
     * @access private
     */
    function _realpath($path)
    {
        if (!$this->canonicalize_paths) {
            return $path;
        }

        if ($this->pwd === false) {
            // http://tools.ietf.org/html/draft-ietf-secsh-filexfer-13#section-8.9
            if (!$this->_send_sftp_packet(NET_SFTP_REALPATH, pack('Na*', strlen($path), $path))) {
                return false;
            }

            $response = $this->_get_sftp_packet();
            switch ($this->packet_type) {
                case NET_SFTP_NAME:
                    // although SSH_FXP_NAME is implemented differently in SFTPv3 than it is in SFTPv4+, the following
                    // should work on all SFTP versions since the only part of the SSH_FXP_NAME packet the following looks
                    // at is the first part and that part is defined the same in SFTP versions 3 through 6.
                    $this->_string_shift($response, 4); // skip over the count - it should be 1, anyway
                    if (strlen($response) < 4) {
                        return false;
                    }
                    extract(unpack('Nlength', $this->_string_shift($response, 4)));
                    return $this->_string_shift($response, $length);
                case NET_SFTP_STATUS:
                    $this->_logError($response);
                    return false;
                default:
                    user_error('Expected SSH_FXP_NAME or SSH_FXP_STATUS');
                    return false;
            }
        }

        if (!strlen($path) || $path[0] != '/') {
            $path = $this->pwd . '/' . $path;
        }

        $path = explode('/', $path);
        $new = array();
        foreach ($path as $dir) {
            if (!strlen($dir)) {
                continue;
            }
            switch ($dir) {
                case '..':
                    array_pop($new);
                case '.':
                    break;
                default:
                    $new[] = $dir;
            }
        }

        return '/' . implode('/', $new);
    }

    /**
     * Changes the current directory
     *
     * @param string $dir
     * @return bool
     * @access public
     */
    function chdir($dir)
    {
        if (!($this->bitmap & SSH2::MASK_LOGIN)) {
            return false;
        }

        // assume current dir if $dir is empty
        if ($dir === '') {
            $dir = './';
        // suffix a slash if needed
        } elseif ($dir[strlen($dir) - 1] != '/') {
            $dir.= '/';
        }

        $dir = $this->_realpath($dir);

        // confirm that $dir is, in fact, a valid directory
        if ($this->use_stat_cache && is_array($this->_query_stat_cache($dir))) {
            $this->pwd = $dir;
            return true;
        }

        // we could do a stat on the alleged $dir to see if it's a directory but that doesn't tell us
        // the currently logged in user has the appropriate permissions or not. maybe you could see if
        // the file's uid / gid match the currently logged in user's uid / gid but how there's no easy
        // way to get those with SFTP

        if (!$this->_send_sftp_packet(NET_SFTP_OPENDIR, pack('Na*', strlen($dir), $dir))) {
            return false;
        }

        // see \phpseclib\Net\SFTP::nlist() for a more thorough explanation of the following
        $response = $this->_get_sftp_packet();
        switch ($this->packet_type) {
            case NET_SFTP_HANDLE:
                $handle = substr($response, 4);
                break;
            case NET_SFTP_STATUS:
                $this->_logError($response);
                return false;
            default:
                user_error('Expected SSH_FXP_HANDLE or SSH_FXP_STATUS');
                return false;
        }

        if (!$this->_close_handle($handle)) {
            return false;
        }

        $this->_update_stat_cache($dir, array());

        $this->pwd = $dir;
        return true;
    }

    /**
     * Returns a list of files in the given directory
     *
     * @param string $dir
     * @param bool $recursive
     * @return mixed
     * @access public
     */
    function nlist($dir = '.', $recursive = false)
    {
        return $this->_nlist_helper($dir, $recursive, '');
    }

    /**
     * Helper method for nlist
     *
     * @param string $dir
     * @param bool $recursive
     * @param string $relativeDir
     * @return mixed
     * @access private
     */
    function _nlist_helper($dir, $recursive, $relativeDir)
    {
        $files = $this->_list($dir, false);

        if (!$recursive || $files === false) {
            return $files;
        }

        $result = array();
        foreach ($files as $value) {
            if ($value == '.' || $value == '..') {
                if ($relativeDir == '') {
                    $result[] = $value;
                }
                continue;
            }
            if (is_array($this->_query_stat_cache($this->_realpath($dir . '/' . $value)))) {
                $temp = $this->_nlist_helper($dir . '/' . $value, true, $relativeDir . $value . '/');
                $temp = is_array($temp) ? $temp : array();
                $result = array_merge($result, $temp);
            } else {
                $result[] = $relativeDir . $value;
            }
        }

        return $result;
    }

    /**
     * Returns a detailed list of files in the given directory
     *
     * @param string $dir
     * @param bool $recursive
     * @return mixed
     * @access public
     */
    function rawlist($dir = '.', $recursive = false)
    {
        $files = $this->_list($dir, true);
        if (!$recursive || $files === false) {
            return $files;
        }

        static $depth = 0;

        foreach ($files as $key => $value) {
            if ($depth != 0 && $key == '..') {
                unset($files[$key]);
                continue;
            }
            $is_directory = false;
            if ($key != '.' && $key != '..') {
                if ($this->use_stat_cache) {
                    $is_directory = is_array($this->_query_stat_cache($this->_realpath($dir . '/' . $key)));
                } else {
                    $stat = $this->lstat($dir . '/' . $key);
                    $is_directory = $stat && $stat['type'] === NET_SFTP_TYPE_DIRECTORY;
                }
            }

            if ($is_directory) {
                $depth++;
                $files[$key] = $this->rawlist($dir . '/' . $key, true);
                $depth--;
            } else {
                $files[$key] = (object) $value;
            }
        }

        return $files;
    }

    /**
     * Reads a list, be it detailed or not, of files in the given directory
     *
     * @param string $dir
     * @param bool $raw
     * @return mixed
     * @access private
     */
    function _list($dir, $raw = true)
    {
        if (!($this->bitmap & SSH2::MASK_LOGIN)) {
            return false;
        }

        $dir = $this->_realpath($dir . '/');
        if ($dir === false) {
            return false;
        }

        // http://tools.ietf.org/html/draft-ietf-secsh-filexfer-13#section-8.1.2
        if (!$this->_send_sftp_packet(NET_SFTP_OPENDIR, pack('Na*', strlen($dir), $dir))) {
            return false;
        }

        $response = $this->_get_sftp_packet();
        switch ($this->packet_type) {
            case NET_SFTP_HANDLE:
                // http://tools.ietf.org/html/draft-ietf-secsh-filexfer-13#section-9.2
                // since 'handle' is the last field in the SSH_FXP_HANDLE packet, we'll just remove the first four bytes that
                // represent the length of the string and leave it at that
                $handle = substr($response, 4);
                break;
            case NET_SFTP_STATUS:
                // presumably SSH_FX_NO_SUCH_FILE or SSH_FX_PERMISSION_DENIED
                $this->_logError($response);
                return false;
            default:
                user_error('Expected SSH_FXP_HANDLE or SSH_FXP_STATUS');
                return false;
        }

        $this->_update_stat_cache($dir, array());

        $contents = array();
        while (true) {
            // http://tools.ietf.org/html/draft-ietf-secsh-filexfer-13#section-8.2.2
            // why multiple SSH_FXP_READDIR packets would be sent when the response to a single one can span arbitrarily many
            // SSH_MSG_CHANNEL_DATA messages is not known to me.
            if (!$this->_send_sftp_packet(NET_SFTP_READDIR, pack('Na*', strlen($handle), $handle))) {
                return false;
            }

            $response = $this->_get_sftp_packet();
            switch ($this->packet_type) {
                case NET_SFTP_NAME:
                    if (strlen($response) < 4) {
                        return false;
                    }
                    extract(unpack('Ncount', $this->_string_shift($response, 4)));
                    for ($i = 0; $i < $count; $i++) {
                        if (strlen($response) < 4) {
                            return false;
                        }
                        extract(unpack('Nlength', $this->_string_shift($response, 4)));
                        $shortname = $this->_string_shift($response, $length);
                        if (strlen($response) < 4) {
                            return false;
                        }
                        extract(unpack('Nlength', $this->_string_shift($response, 4)));
                        $longname = $this->_string_shift($response, $length);
                        $attributes = $this->_parseAttributes($response);
                        if (!isset($attributes['type'])) {
                            $fileType = $this->_parseLongname($longname);
                            if ($fileType) {
                                $attributes['type'] = $fileType;
                            }
                        }
                        $contents[$shortname] = $attributes + array('filename' => $shortname);

                        if (isset($attributes['type']) && $attributes['type'] == NET_SFTP_TYPE_DIRECTORY && ($shortname != '.' && $shortname != '..')) {
                            $this->_update_stat_cache($dir . '/' . $shortname, array());
                        } else {
                            if ($shortname == '..') {
                                $temp = $this->_realpath($dir . '/..') . '/.';
                            } else {
                                $temp = $dir . '/' . $shortname;
                            }
                            $this->_update_stat_cache($temp, (object) array('lstat' => $attributes));
                        }
                        // SFTPv6 has an optional boolean end-of-list field, but we'll ignore that, since the
                        // final SSH_FXP_STATUS packet should tell us that, already.
                    }
                    break;
                case NET_SFTP_STATUS:
                    if (strlen($response) < 4) {
                        return false;
                    }
                    extract(unpack('Nstatus', $this->_string_shift($response, 4)));
                    if ($status != NET_SFTP_STATUS_EOF) {
                        $this->_logError($response, $status);
                        return false;
                    }
                    break 2;
                default:
                    user_error('Expected SSH_FXP_NAME or SSH_FXP_STATUS');
                    return false;
            }
        }

        if (!$this->_close_handle($handle)) {
            return false;
        }

        if (count($this->sortOptions)) {
            uasort($contents, array(&$this, '_comparator'));
        }

        return $raw ? $contents : array_keys($contents);
    }

    /**
     * Compares two rawlist entries using parameters set by setListOrder()
     *
     * Intended for use with uasort()
     *
     * @param array $a
     * @param array $b
     * @return int
     * @access private
     */
    function _comparator($a, $b)
    {
        switch (true) {
            case $a['filename'] === '.' || $b['filename'] === '.':
                if ($a['filename'] === $b['filename']) {
                    return 0;
                }
                return $a['filename'] === '.' ? -1 : 1;
            case $a['filename'] === '..' || $b['filename'] === '..':
                if ($a['filename'] === $b['filename']) {
                    return 0;
                }
                return $a['filename'] === '..' ? -1 : 1;
            case isset($a['type']) && $a['type'] === NET_SFTP_TYPE_DIRECTORY:
                if (!isset($b['type'])) {
                    return 1;
                }
                if ($b['type'] !== $a['type']) {
                    return -1;
                }
                break;
            case isset($b['type']) && $b['type'] === NET_SFTP_TYPE_DIRECTORY:
                return 1;
        }
        foreach ($this->sortOptions as $sort => $order) {
            if (!isset($a[$sort]) || !isset($b[$sort])) {
                if (isset($a[$sort])) {
                    return -1;
                }
                if (isset($b[$sort])) {
                    return 1;
                }
                return 0;
            }
            switch ($sort) {
                case 'filename':
                    $result = strcasecmp($a['filename'], $b['filename']);
                    if ($result) {
                        return $order === SORT_DESC ? -$result : $result;
                    }
                    break;
                case 'permissions':
                case 'mode':
                    $a[$sort]&= 07777;
                    $b[$sort]&= 07777;
                default:
                    if ($a[$sort] === $b[$sort]) {
                        break;
                    }
                    return $order === SORT_ASC ? $a[$sort] - $b[$sort] : $b[$sort] - $a[$sort];
            }
        }
    }

    /**
     * Defines how nlist() and rawlist() will be sorted - if at all.
     *
     * If sorting is enabled directories and files will be sorted independently with
     * directories appearing before files in the resultant array that is returned.
     *
     * Any parameter returned by stat is a valid sort parameter for this function.
     * Filename comparisons are case insensitive.
     *
     * Examples:
     *
     * $sftp->setListOrder('filename', SORT_ASC);
     * $sftp->setListOrder('size', SORT_DESC, 'filename', SORT_ASC);
     * $sftp->setListOrder(true);
     *    Separates directories from files but doesn't do any sorting beyond that
     * $sftp->setListOrder();
     *    Don't do any sort of sorting
     *
     * @access public
     */
    function setListOrder()
    {
        $this->sortOptions = array();
        $args = func_get_args();
        if (empty($args)) {
            return;
        }
        $len = count($args) & 0x7FFFFFFE;
        for ($i = 0; $i < $len; $i+=2) {
            $this->sortOptions[$args[$i]] = $args[$i + 1];
        }
        if (!count($this->sortOptions)) {
            $this->sortOptions = array('bogus' => true);
        }
    }

    /**
     * Returns the file size, in bytes, or false, on failure
     *
     * Files larger than 4GB will show up as being exactly 4GB.
     *
     * @param string $filename
     * @return mixed
     * @access public
     */
    function size($filename)
    {
        if (!($this->bitmap & SSH2::MASK_LOGIN)) {
            return false;
        }

        $result = $this->stat($filename);
        if ($result === false) {
            return false;
        }
        return isset($result['size']) ? $result['size'] : -1;
    }

    /**
     * Save files / directories to cache
     *
     * @param string $path
     * @param mixed $value
     * @access private
     */
    function _update_stat_cache($path, $value)
    {
        if ($this->use_stat_cache === false) {
            return;
        }

        // preg_replace('#^/|/(?=/)|/$#', '', $dir) == str_replace('//', '/', trim($path, '/'))
        $dirs = explode('/', preg_replace('#^/|/(?=/)|/$#', '', $path));

        $temp = &$this->stat_cache;
        $max = count($dirs) - 1;
        foreach ($dirs as $i => $dir) {
            // if $temp is an object that means one of two things.
            //  1. a file was deleted and changed to a directory behind phpseclib's back
            //  2. it's a symlink. when lstat is done it's unclear what it's a symlink to
            if (is_object($temp)) {
                $temp = array();
            }
            if (!isset($temp[$dir])) {
                $temp[$dir] = array();
            }
            if ($i === $max) {
                if (is_object($temp[$dir]) && is_object($value)) {
                    if (!isset($value->stat) && isset($temp[$dir]->stat)) {
                        $value->stat = $temp[$dir]->stat;
                    }
                    if (!isset($value->lstat) && isset($temp[$dir]->lstat)) {
                        $value->lstat = $temp[$dir]->lstat;
                    }
                }
                $temp[$dir] = $value;
                break;
            }
            $temp = &$temp[$dir];
        }
    }

    /**
     * Remove files / directories from cache
     *
     * @param string $path
     * @return bool
     * @access private
     */
    function _remove_from_stat_cache($path)
    {
        $dirs = explode('/', preg_replace('#^/|/(?=/)|/$#', '', $path));

        $temp = &$this->stat_cache;
        $max = count($dirs) - 1;
        foreach ($dirs as $i => $dir) {
            if (!is_array($temp)) {
                return false;
            }
            if ($i === $max) {
                unset($temp[$dir]);
                return true;
            }
            if (!isset($temp[$dir])) {
                return false;
            }
            $temp = &$temp[$dir];
        }
    }

    /**
     * Checks cache for path
     *
     * Mainly used by file_exists
     *
     * @param string $dir
     * @return mixed
     * @access private
     */
    function _query_stat_cache($path)
    {
        $dirs = explode('/', preg_replace('#^/|/(?=/)|/$#', '', $path));

        $temp = &$this->stat_cache;
        foreach ($dirs as $dir) {
            if (!is_array($temp)) {
                return null;
            }
            if (!isset($temp[$dir])) {
                return null;
            }
            $temp = &$temp[$dir];
        }
        return $temp;
    }

    /**
     * Returns general information about a file.
     *
     * Returns an array on success and false otherwise.
     *
     * @param string $filename
     * @return mixed
     * @access public
     */
    function stat($filename)
    {
        if (!($this->bitmap & SSH2::MASK_LOGIN)) {
            return false;
        }

        $filename = $this->_realpath($filename);
        if ($filename === false) {
            return false;
        }

        if ($this->use_stat_cache) {
            $result = $this->_query_stat_cache($filename);
            if (is_array($result) && isset($result['.']) && isset($result['.']->stat)) {
                return $result['.']->stat;
            }
            if (is_object($result) && isset($result->stat)) {
                return $result->stat;
            }
        }

        $stat = $this->_stat($filename, NET_SFTP_STAT);
        if ($stat === false) {
            $this->_remove_from_stat_cache($filename);
            return false;
        }
        if (isset($stat['type'])) {
            if ($stat['type'] == NET_SFTP_TYPE_DIRECTORY) {
                $filename.= '/.';
            }
            $this->_update_stat_cache($filename, (object) array('stat' => $stat));
            return $stat;
        }

        $pwd = $this->pwd;
        $stat['type'] = $this->chdir($filename) ?
            NET_SFTP_TYPE_DIRECTORY :
            NET_SFTP_TYPE_REGULAR;
        $this->pwd = $pwd;

        if ($stat['type'] == NET_SFTP_TYPE_DIRECTORY) {
            $filename.= '/.';
        }
        $this->_update_stat_cache($filename, (object) array('stat' => $stat));

        return $stat;
    }

    /**
     * Returns general information about a file or symbolic link.
     *
     * Returns an array on success and false otherwise.
     *
     * @param string $filename
     * @return mixed
     * @access public
     */
    function lstat($filename)
    {
        if (!($this->bitmap & SSH2::MASK_LOGIN)) {
            return false;
        }

        $filename = $this->_realpath($filename);
        if ($filename === false) {
            return false;
        }

        if ($this->use_stat_cache) {
            $result = $this->_query_stat_cache($filename);
            if (is_array($result) && isset($result['.']) && isset($result['.']->lstat)) {
                return $result['.']->lstat;
            }
            if (is_object($result) && isset($result->lstat)) {
                return $result->lstat;
            }
        }

        $lstat = $this->_stat($filename, NET_SFTP_LSTAT);
        if ($lstat === false) {
            $this->_remove_from_stat_cache($filename);
            return false;
        }
        if (isset($lstat['type'])) {
            if ($lstat['type'] == NET_SFTP_TYPE_DIRECTORY) {
                $filename.= '/.';
            }
            $this->_update_stat_cache($filename, (object) array('lstat' => $lstat));
            return $lstat;
        }

        $stat = $this->_stat($filename, NET_SFTP_STAT);

        if ($lstat != $stat) {
            $lstat = array_merge($lstat, array('type' => NET_SFTP_TYPE_SYMLINK));
            $this->_update_stat_cache($filename, (object) array('lstat' => $lstat));
            return $stat;
        }

        $pwd = $this->pwd;
        $lstat['type'] = $this->chdir($filename) ?
            NET_SFTP_TYPE_DIRECTORY :
            NET_SFTP_TYPE_REGULAR;
        $this->pwd = $pwd;

        if ($lstat['type'] == NET_SFTP_TYPE_DIRECTORY) {
            $filename.= '/.';
        }
        $this->_update_stat_cache($filename, (object) array('lstat' => $lstat));

        return $lstat;
    }

    /**
     * Returns general information about a file or symbolic link
     *
     * Determines information without calling \phpseclib\Net\SFTP::realpath().
     * The second parameter can be either NET_SFTP_STAT or NET_SFTP_LSTAT.
     *
     * @param string $filename
     * @param int $type
     * @return mixed
     * @access private
     */
    function _stat($filename, $type)
    {
        // SFTPv4+ adds an additional 32-bit integer field - flags - to the following:
        $packet = pack('Na*', strlen($filename), $filename);
        if (!$this->_send_sftp_packet($type, $packet)) {
            return false;
        }

        $response = $this->_get_sftp_packet();
        switch ($this->packet_type) {
            case NET_SFTP_ATTRS:
                return $this->_parseAttributes($response);
            case NET_SFTP_STATUS:
                $this->_logError($response);
                return false;
        }

        user_error('Expected SSH_FXP_ATTRS or SSH_FXP_STATUS');
        return false;
    }

    /**
     * Truncates a file to a given length
     *
     * @param string $filename
     * @param int $new_size
     * @return bool
     * @access public
     */
    function truncate($filename, $new_size)
    {
        $attr = pack('N3', NET_SFTP_ATTR_SIZE, $new_size / 4294967296, $new_size); // 4294967296 == 0x100000000 == 1<<32

        return $this->_setstat($filename, $attr, false);
    }

    /**
     * Sets access and modification time of file.
     *
     * If the file does not exist, it will be created.
     *
     * @param string $filename
     * @param int $time
     * @param int $atime
     * @return bool
     * @access public
     */
    function touch($filename, $time = null, $atime = null)
    {
        if (!($this->bitmap & SSH2::MASK_LOGIN)) {
            return false;
        }

        $filename = $this->_realpath($filename);
        if ($filename === false) {
            return false;
        }

        if (!isset($time)) {
            $time = time();
        }
        if (!isset($atime)) {
            $atime = $time;
        }

        $flags = NET_SFTP_OPEN_WRITE | NET_SFTP_OPEN_CREATE | NET_SFTP_OPEN_EXCL;
        $attr = pack('N3', NET_SFTP_ATTR_ACCESSTIME, $time, $atime);
        $packet = pack('Na*Na*', strlen($filename), $filename, $flags, $attr);
        if (!$this->_send_sftp_packet(NET_SFTP_OPEN, $packet)) {
            return false;
        }

        $response = $this->_get_sftp_packet();
        switch ($this->packet_type) {
            case NET_SFTP_HANDLE:
                return $this->_close_handle(substr($response, 4));
            case NET_SFTP_STATUS:
                $this->_logError($response);
                break;
            default:
                user_error('Expected SSH_FXP_HANDLE or SSH_FXP_STATUS');
                return false;
        }

        return $this->_setstat($filename, $attr, false);
    }

    /**
     * Changes file or directory owner
     *
     * Returns true on success or false on error.
     *
     * @param string $filename
     * @param int $uid
     * @param bool $recursive
     * @return bool
     * @access public
     */
    function chown($filename, $uid, $recursive = false)
    {
        // quoting from <http://www.kernel.org/doc/man-pages/online/pages/man2/chown.2.html>,
        // "if the owner or group is specified as -1, then that ID is not changed"
        $attr = pack('N3', NET_SFTP_ATTR_UIDGID, $uid, -1);

        return $this->_setstat($filename, $attr, $recursive);
    }

    /**
     * Changes file or directory group
     *
     * Returns true on success or false on error.
     *
     * @param string $filename
     * @param int $gid
     * @param bool $recursive
     * @return bool
     * @access public
     */
    function chgrp($filename, $gid, $recursive = false)
    {
        $attr = pack('N3', NET_SFTP_ATTR_UIDGID, -1, $gid);

        return $this->_setstat($filename, $attr, $recursive);
    }

    /**
     * Set permissions on a file.
     *
     * Returns the new file permissions on success or false on error.
     * If $recursive is true than this just returns true or false.
     *
     * @param int $mode
     * @param string $filename
     * @param bool $recursive
     * @return mixed
     * @access public
     */
    function chmod($mode, $filename, $recursive = false)
    {
        if (is_string($mode) && is_int($filename)) {
            $temp = $mode;
            $mode = $filename;
            $filename = $temp;
        }

        $attr = pack('N2', NET_SFTP_ATTR_PERMISSIONS, $mode & 07777);
        if (!$this->_setstat($filename, $attr, $recursive)) {
            return false;
        }
        if ($recursive) {
            return true;
        }

        $filename = $this->realpath($filename);
        // rather than return what the permissions *should* be, we'll return what they actually are.  this will also
        // tell us if the file actually exists.
        // incidentally, SFTPv4+ adds an additional 32-bit integer field - flags - to the following:
        $packet = pack('Na*', strlen($filename), $filename);
        if (!$this->_send_sftp_packet(NET_SFTP_STAT, $packet)) {
            return false;
        }

        $response = $this->_get_sftp_packet();
        switch ($this->packet_type) {
            case NET_SFTP_ATTRS:
                $attrs = $this->_parseAttributes($response);
                return $attrs['permissions'];
            case NET_SFTP_STATUS:
                $this->_logError($response);
                return false;
        }

        user_error('Expected SSH_FXP_ATTRS or SSH_FXP_STATUS');
        return false;
    }

    /**
     * Sets information about a file
     *
     * @param string $filename
     * @param string $attr
     * @param bool $recursive
     * @return bool
     * @access private
     */
    function _setstat($filename, $attr, $recursive)
    {
        if (!($this->bitmap & SSH2::MASK_LOGIN)) {
            return false;
        }

        $filename = $this->_realpath($filename);
        if ($filename === false) {
            return false;
        }

        $this->_remove_from_stat_cache($filename);

        if ($recursive) {
            $i = 0;
            $result = $this->_setstat_recursive($filename, $attr, $i);
            $this->_read_put_responses($i);
            return $result;
        }

        // SFTPv4+ has an additional byte field - type - that would need to be sent, as well. setting it to
        // SSH_FILEXFER_TYPE_UNKNOWN might work. if not, we'd have to do an SSH_FXP_STAT before doing an SSH_FXP_SETSTAT.
        if (!$this->_send_sftp_packet(NET_SFTP_SETSTAT, pack('Na*a*', strlen($filename), $filename, $attr))) {
            return false;
        }

        /*
         "Because some systems must use separate system calls to set various attributes, it is possible that a failure
          response will be returned, but yet some of the attributes may be have been successfully modified.  If possible,
          servers SHOULD avoid this situation; however, clients MUST be aware that this is possible."

          -- http://tools.ietf.org/html/draft-ietf-secsh-filexfer-13#section-8.6
        */
        $response = $this->_get_sftp_packet();
        if ($this->packet_type != NET_SFTP_STATUS) {
            user_error('Expected SSH_FXP_STATUS');
            return false;
        }

        if (strlen($response) < 4) {
            return false;
        }
        extract(unpack('Nstatus', $this->_string_shift($response, 4)));
        if ($status != NET_SFTP_STATUS_OK) {
            $this->_logError($response, $status);
            return false;
        }

        return true;
    }

    /**
     * Recursively sets information on directories on the SFTP server
     *
     * Minimizes directory lookups and SSH_FXP_STATUS requests for speed.
     *
     * @param string $path
     * @param string $attr
     * @param int $i
     * @return bool
     * @access private
     */
    function _setstat_recursive($path, $attr, &$i)
    {
        if (!$this->_read_put_responses($i)) {
            return false;
        }
        $i = 0;
        $entries = $this->_list($path, true);

        if ($entries === false) {
            return $this->_setstat($path, $attr, false);
        }

        // normally $entries would have at least . and .. but it might not if the directories
        // permissions didn't allow reading
        if (empty($entries)) {
            return false;
        }

        unset($entries['.'], $entries['..']);
        foreach ($entries as $filename => $props) {
            if (!isset($props['type'])) {
                return false;
            }

            $temp = $path . '/' . $filename;
            if ($props['type'] == NET_SFTP_TYPE_DIRECTORY) {
                if (!$this->_setstat_recursive($temp, $attr, $i)) {
                    return false;
                }
            } else {
                if (!$this->_send_sftp_packet(NET_SFTP_SETSTAT, pack('Na*a*', strlen($temp), $temp, $attr))) {
                    return false;
                }

                $i++;

                if ($i >= NET_SFTP_QUEUE_SIZE) {
                    if (!$this->_read_put_responses($i)) {
                        return false;
                    }
                    $i = 0;
                }
            }
        }

        if (!$this->_send_sftp_packet(NET_SFTP_SETSTAT, pack('Na*a*', strlen($path), $path, $attr))) {
            return false;
        }

        $i++;

        if ($i >= NET_SFTP_QUEUE_SIZE) {
            if (!$this->_read_put_responses($i)) {
                return false;
            }
            $i = 0;
        }

        return true;
    }

    /**
     * Return the target of a symbolic link
     *
     * @param string $link
     * @return mixed
     * @access public
     */
    function readlink($link)
    {
        if (!($this->bitmap & SSH2::MASK_LOGIN)) {
            return false;
        }

        $link = $this->_realpath($link);

        if (!$this->_send_sftp_packet(NET_SFTP_READLINK, pack('Na*', strlen($link), $link))) {
            return false;
        }

        $response = $this->_get_sftp_packet();
        switch ($this->packet_type) {
            case NET_SFTP_NAME:
                break;
            case NET_SFTP_STATUS:
                $this->_logError($response);
                return false;
            default:
                user_error('Expected SSH_FXP_NAME or SSH_FXP_STATUS');
                return false;
        }

        if (strlen($response) < 4) {
            return false;
        }
        extract(unpack('Ncount', $this->_string_shift($response, 4)));
        // the file isn't a symlink
        if (!$count) {
            return false;
        }

        if (strlen($response) < 4) {
            return false;
        }
        extract(unpack('Nlength', $this->_string_shift($response, 4)));
        return $this->_string_shift($response, $length);
    }

    /**
     * Create a symlink
     *
     * symlink() creates a symbolic link to the existing target with the specified name link.
     *
     * @param string $target
     * @param string $link
     * @return bool
     * @access public
     */
    function symlink($target, $link)
    {
        if (!($this->bitmap & SSH2::MASK_LOGIN)) {
            return false;
        }

        //$target = $this->_realpath($target);
        $link = $this->_realpath($link);

        $packet = pack('Na*Na*', strlen($target), $target, strlen($link), $link);
        if (!$this->_send_sftp_packet(NET_SFTP_SYMLINK, $packet)) {
            return false;
        }

        $response = $this->_get_sftp_packet();
        if ($this->packet_type != NET_SFTP_STATUS) {
            user_error('Expected SSH_FXP_STATUS');
            return false;
        }

        if (strlen($response) < 4) {
            return false;
        }
        extract(unpack('Nstatus', $this->_string_shift($response, 4)));
        if ($status != NET_SFTP_STATUS_OK) {
            $this->_logError($response, $status);
            return false;
        }

        return true;
    }

    /**
     * Creates a directory.
     *
     * @param string $dir
     * @return bool
     * @access public
     */
    function mkdir($dir, $mode = -1, $recursive = false)
    {
        if (!($this->bitmap & SSH2::MASK_LOGIN)) {
            return false;
        }

        $dir = $this->_realpath($dir);

        if ($recursive) {
            $dirs = explode('/', preg_replace('#/(?=/)|/$#', '', $dir));
            if (empty($dirs[0])) {
                array_shift($dirs);
                $dirs[0] = '/' . $dirs[0];
            }
            for ($i = 0; $i < count($dirs); $i++) {
                $temp = array_slice($dirs, 0, $i + 1);
                $temp = implode('/', $temp);
                $result = $this->_mkdir_helper($temp, $mode);
            }
            return $result;
        }

        return $this->_mkdir_helper($dir, $mode);
    }

    /**
     * Helper function for directory creation
     *
     * @param string $dir
     * @return bool
     * @access private
     */
    function _mkdir_helper($dir, $mode)
    {
        // send SSH_FXP_MKDIR without any attributes (that's what the \0\0\0\0 is doing)
        if (!$this->_send_sftp_packet(NET_SFTP_MKDIR, pack('Na*a*', strlen($dir), $dir, "\0\0\0\0"))) {
            return false;
        }

        $response = $this->_get_sftp_packet();
        if ($this->packet_type != NET_SFTP_STATUS) {
            user_error('Expected SSH_FXP_STATUS');
            return false;
        }

        if (strlen($response) < 4) {
            return false;
        }
        extract(unpack('Nstatus', $this->_string_shift($response, 4)));
        if ($status != NET_SFTP_STATUS_OK) {
            $this->_logError($response, $status);
            return false;
        }

        if ($mode !== -1) {
            $this->chmod($mode, $dir);
        }

        return true;
    }

    /**
     * Removes a directory.
     *
     * @param string $dir
     * @return bool
     * @access public
     */
    function rmdir($dir)
    {
        if (!($this->bitmap & SSH2::MASK_LOGIN)) {
            return false;
        }

        $dir = $this->_realpath($dir);
        if ($dir === false) {
            return false;
        }

        if (!$this->_send_sftp_packet(NET_SFTP_RMDIR, pack('Na*', strlen($dir), $dir))) {
            return false;
        }

        $response = $this->_get_sftp_packet();
        if ($this->packet_type != NET_SFTP_STATUS) {
            user_error('Expected SSH_FXP_STATUS');
            return false;
        }

        if (strlen($response) < 4) {
            return false;
        }
        extract(unpack('Nstatus', $this->_string_shift($response, 4)));
        if ($status != NET_SFTP_STATUS_OK) {
            // presumably SSH_FX_NO_SUCH_FILE or SSH_FX_PERMISSION_DENIED?
            $this->_logError($response, $status);
            return false;
        }

        $this->_remove_from_stat_cache($dir);
        // the following will do a soft delete, which would be useful if you deleted a file
        // and then tried to do a stat on the deleted file. the above, in contrast, does
        // a hard delete
        //$this->_update_stat_cache($dir, false);

        return true;
    }

    /**
     * Uploads a file to the SFTP server.
     *
     * By default, \phpseclib\Net\SFTP::put() does not read from the local filesystem.  $data is dumped directly into $remote_file.
     * So, for example, if you set $data to 'filename.ext' and then do \phpseclib\Net\SFTP::get(), you will get a file, twelve bytes
     * long, containing 'filename.ext' as its contents.
     *
     * Setting $mode to self::SOURCE_LOCAL_FILE will change the above behavior.  With self::SOURCE_LOCAL_FILE, $remote_file will
     * contain as many bytes as filename.ext does on your local filesystem.  If your filename.ext is 1MB then that is how
     * large $remote_file will be, as well.
     *
     * Setting $mode to self::SOURCE_CALLBACK will use $data as callback function, which gets only one parameter -- number of bytes to return, and returns a string if there is some data or null if there is no more data
     *
     * If $data is a resource then it'll be used as a resource instead.
     *
     * Currently, only binary mode is supported.  As such, if the line endings need to be adjusted, you will need to take
     * care of that, yourself.
     *
     * $mode can take an additional two parameters - self::RESUME and self::RESUME_START. These are bitwise AND'd with
     * $mode. So if you want to resume upload of a 300mb file on the local file system you'd set $mode to the following:
     *
     * self::SOURCE_LOCAL_FILE | self::RESUME
     *
     * If you wanted to simply append the full contents of a local file to the full contents of a remote file you'd replace
     * self::RESUME with self::RESUME_START.
     *
     * If $mode & (self::RESUME | self::RESUME_START) then self::RESUME_START will be assumed.
     *
     * $start and $local_start give you more fine grained control over this process and take precident over self::RESUME
     * when they're non-negative. ie. $start could let you write at the end of a file (like self::RESUME) or in the middle
     * of one. $local_start could let you start your reading from the end of a file (like self::RESUME_START) or in the
     * middle of one.
     *
     * Setting $local_start to > 0 or $mode | self::RESUME_START doesn't do anything unless $mode | self::SOURCE_LOCAL_FILE.
     *
     * @param string $remote_file
     * @param string|resource $data
     * @param int $mode
     * @param int $start
     * @param int $local_start
     * @param callable|null $progressCallback
     * @return bool
     * @access public
     * @internal ASCII mode for SFTPv4/5/6 can be supported by adding a new function - \phpseclib\Net\SFTP::setMode().
     */
    function put($remote_file, $data, $mode = self::SOURCE_STRING, $start = -1, $local_start = -1, $progressCallback = null)
    {
        if (!($this->bitmap & SSH2::MASK_LOGIN)) {
            return false;
        }

        $remote_file = $this->_realpath($remote_file);
        if ($remote_file === false) {
            return false;
        }

        $this->_remove_from_stat_cache($remote_file);

        $flags = NET_SFTP_OPEN_WRITE | NET_SFTP_OPEN_CREATE;
        // according to the SFTP specs, NET_SFTP_OPEN_APPEND should "force all writes to append data at the end of the file."
        // in practice, it doesn't seem to do that.
        //$flags|= ($mode & self::RESUME) ? NET_SFTP_OPEN_APPEND : NET_SFTP_OPEN_TRUNCATE;

        if ($start >= 0) {
            $offset = $start;
        } elseif ($mode & self::RESUME) {
            // if NET_SFTP_OPEN_APPEND worked as it should _size() wouldn't need to be called
            $size = $this->size($remote_file);
            $offset = $size !== false ? $size : 0;
        } else {
            $offset = 0;
            $flags|= NET_SFTP_OPEN_TRUNCATE;
        }

        $packet = pack('Na*N2', strlen($remote_file), $remote_file, $flags, 0);
        if (!$this->_send_sftp_packet(NET_SFTP_OPEN, $packet)) {
            return false;
        }

        $response = $this->_get_sftp_packet();
        switch ($this->packet_type) {
            case NET_SFTP_HANDLE:
                $handle = substr($response, 4);
                break;
            case NET_SFTP_STATUS:
                $this->_logError($response);
                return false;
            default:
                user_error('Expected SSH_FXP_HANDLE or SSH_FXP_STATUS');
                return false;
        }

        // http://tools.ietf.org/html/draft-ietf-secsh-filexfer-13#section-8.2.3
        $dataCallback = false;
        switch (true) {
            case $mode & self::SOURCE_CALLBACK:
                if (!is_callable($data)) {
                    user_error("\$data should be is_callable() if you specify SOURCE_CALLBACK flag");
                }
                $dataCallback = $data;
                // do nothing
                break;
            case is_resource($data):
                $mode = $mode & ~self::SOURCE_LOCAL_FILE;
                $info = stream_get_meta_data($data);
                if ($info['wrapper_type'] == 'PHP' && $info['stream_type'] == 'Input') {
                    $fp = fopen('php://memory', 'w+');
                    stream_copy_to_stream($data, $fp);
                    rewind($fp);
                } else {
                    $fp = $data;
                }
                break;
            case $mode & self::SOURCE_LOCAL_FILE:
                if (!is_file($data)) {
                    user_error("$data is not a valid file");
                    return false;
                }
                $fp = @fopen($data, 'rb');
                if (!$fp) {
                    return false;
                }
        }

        if (isset($fp)) {
            $stat = fstat($fp);
            $size = !empty($stat) ? $stat['size'] : 0;

            if ($local_start >= 0) {
                fseek($fp, $local_start);
                $size-= $local_start;
            }
        } elseif ($dataCallback) {
            $size = 0;
        } else {
            $size = strlen($data);
        }

        $sent = 0;
        $size = $size < 0 ? ($size & 0x7FFFFFFF) + 0x80000000 : $size;

        $sftp_packet_size = $this->max_sftp_packet;
        // make the SFTP packet be exactly the SFTP packet size by including the bytes in the NET_SFTP_WRITE packets "header"
        $sftp_packet_size-= strlen($handle) + 25;
        $i = $j = 0;
        while ($dataCallback || ($size === 0 || $sent < $size)) {
            if ($dataCallback) {
                $temp = call_user_func($dataCallback, $sftp_packet_size);
                if (is_null($temp)) {
                    break;
                }
            } else {
                $temp = isset($fp) ? fread($fp, $sftp_packet_size) : substr($data, $sent, $sftp_packet_size);
                if ($temp === false || $temp === '') {
                    break;
                }
            }

            $subtemp = $offset + $sent;
            $packet = pack('Na*N3a*', strlen($handle), $handle, $subtemp / 4294967296, $subtemp, strlen($temp), $temp);
            if (!$this->_send_sftp_packet(NET_SFTP_WRITE, $packet, $j)) {
                if ($mode & self::SOURCE_LOCAL_FILE) {
                    fclose($fp);
                }
                return false;
            }
            $sent+= strlen($temp);
            if (is_callable($progressCallback)) {
                call_user_func($progressCallback, $sent);
            }

            $i++;
            $j++;

            if ($i == NET_SFTP_UPLOAD_QUEUE_SIZE) {
                if (!$this->_read_put_responses($i)) {
                    $i = 0;
                    break;
                }
                $i = 0;
            }
        }

        if (!$this->_read_put_responses($i)) {
            if ($mode & self::SOURCE_LOCAL_FILE) {
                fclose($fp);
            }
            $this->_close_handle($handle);
            return false;
        }

<<<<<<< HEAD
        if ($mode & self::SOURCE_LOCAL_FILE) {
=======
        if ($mode & NET_SFTP_LOCAL_FILE) {
            if ($this->preserveTime) {
                $stat = fstat($fp);
                $this->touch($remote_file, $stat['mtime'], $stat['atime']);
            }

>>>>>>> ea653e1b
            fclose($fp);
        }

        return $this->_close_handle($handle);
    }

    /**
     * Reads multiple successive SSH_FXP_WRITE responses
     *
     * Sending an SSH_FXP_WRITE packet and immediately reading its response isn't as efficient as blindly sending out $i
     * SSH_FXP_WRITEs, in succession, and then reading $i responses.
     *
     * @param int $i
     * @return bool
     * @access private
     */
    function _read_put_responses($i)
    {
        while ($i--) {
            $response = $this->_get_sftp_packet();
            if ($this->packet_type != NET_SFTP_STATUS) {
                user_error('Expected SSH_FXP_STATUS');
                return false;
            }

            if (strlen($response) < 4) {
                return false;
            }
            extract(unpack('Nstatus', $this->_string_shift($response, 4)));
            if ($status != NET_SFTP_STATUS_OK) {
                $this->_logError($response, $status);
                break;
            }
        }

        return $i < 0;
    }

    /**
     * Close handle
     *
     * @param string $handle
     * @return bool
     * @access private
     */
    function _close_handle($handle)
    {
        if (!$this->_send_sftp_packet(NET_SFTP_CLOSE, pack('Na*', strlen($handle), $handle))) {
            return false;
        }

        // "The client MUST release all resources associated with the handle regardless of the status."
        //  -- http://tools.ietf.org/html/draft-ietf-secsh-filexfer-13#section-8.1.3
        $response = $this->_get_sftp_packet();
        if ($this->packet_type != NET_SFTP_STATUS) {
            user_error('Expected SSH_FXP_STATUS');
            return false;
        }

        if (strlen($response) < 4) {
            return false;
        }
        extract(unpack('Nstatus', $this->_string_shift($response, 4)));
        if ($status != NET_SFTP_STATUS_OK) {
            $this->_logError($response, $status);
            return false;
        }

        return true;
    }

    /**
     * Downloads a file from the SFTP server.
     *
     * Returns a string containing the contents of $remote_file if $local_file is left undefined or a boolean false if
     * the operation was unsuccessful.  If $local_file is defined, returns true or false depending on the success of the
     * operation.
     *
     * $offset and $length can be used to download files in chunks.
     *
     * @param string $remote_file
     * @param string $local_file
     * @param int $offset
     * @param int $length
     * @param callable|null $progressCallback
     * @return mixed
     * @access public
     */
    function get($remote_file, $local_file = false, $offset = 0, $length = -1, $progressCallback = null)
    {
        if (!($this->bitmap & SSH2::MASK_LOGIN)) {
            return false;
        }

        $remote_file = $this->_realpath($remote_file);
        if ($remote_file === false) {
            return false;
        }

        $packet = pack('Na*N2', strlen($remote_file), $remote_file, NET_SFTP_OPEN_READ, 0);
        if (!$this->_send_sftp_packet(NET_SFTP_OPEN, $packet)) {
            return false;
        }

        $response = $this->_get_sftp_packet();
        switch ($this->packet_type) {
            case NET_SFTP_HANDLE:
                $handle = substr($response, 4);
                break;
            case NET_SFTP_STATUS: // presumably SSH_FX_NO_SUCH_FILE or SSH_FX_PERMISSION_DENIED
                $this->_logError($response);
                return false;
            default:
                user_error('Expected SSH_FXP_HANDLE or SSH_FXP_STATUS');
                return false;
        }

        if (is_resource($local_file)) {
            $fp = $local_file;
            $stat = fstat($fp);
            $res_offset = $stat['size'];
        } else {
            $res_offset = 0;
            if ($local_file !== false) {
                $fp = fopen($local_file, 'wb');
                if (!$fp) {
                    return false;
                }
            } else {
                $content = '';
            }
        }

        $fclose_check = $local_file !== false && !is_resource($local_file);

        $start = $offset;
        $read = 0;
        while (true) {
            $i = 0;

            while ($i < NET_SFTP_QUEUE_SIZE && ($length < 0 || $read < $length)) {
                $tempoffset = $start + $read;

                $packet_size = $length > 0 ? min($this->max_sftp_packet, $length - $read) : $this->max_sftp_packet;

                $packet = pack('Na*N3', strlen($handle), $handle, $tempoffset / 4294967296, $tempoffset, $packet_size);
                if (!$this->_send_sftp_packet(NET_SFTP_READ, $packet, $i)) {
                    if ($fclose_check) {
                        fclose($fp);
                    }
                    return false;
                }
                $packet = null;
                $read+= $packet_size;
                if (is_callable($progressCallback)) {
                    call_user_func($progressCallback, $read);
                }
                $i++;
            }

            if (!$i) {
                break;
            }

            $packets_sent = $i - 1;

            $clear_responses = false;
            while ($i > 0) {
                $i--;

                if ($clear_responses) {
                    $this->_get_sftp_packet($packets_sent - $i);
                    continue;
                } else {
                    $response = $this->_get_sftp_packet($packets_sent - $i);
                }

                switch ($this->packet_type) {
                    case NET_SFTP_DATA:
                        $temp = substr($response, 4);
                        $offset+= strlen($temp);
                        if ($local_file === false) {
                            $content.= $temp;
                        } else {
                            fputs($fp, $temp);
                        }
                        $temp = null;
                        break;
                    case NET_SFTP_STATUS:
                        // could, in theory, return false if !strlen($content) but we'll hold off for the time being
                        $this->_logError($response);
                        $clear_responses = true; // don't break out of the loop yet, so we can read the remaining responses
                        break;
                    default:
                        if ($fclose_check) {
                            fclose($fp);
                        }
                        user_error('Expected SSH_FX_DATA or SSH_FXP_STATUS');
                }
                $response = null;
            }

            if ($clear_responses) {
                break;
            }
        }

        if ($length > 0 && $length <= $offset - $start) {
            if ($local_file === false) {
                $content = substr($content, 0, $length);
            } else {
                ftruncate($fp, $length + $res_offset);
            }
        }

        if ($fclose_check) {
            fclose($fp);

            if ($this->preserveTime) {
                $stat = $this->stat($remote_file);
                touch($local_file, $stat['mtime'], $stat['atime']);
            }
        }

        if (!$this->_close_handle($handle)) {
            return false;
        }

        // if $content isn't set that means a file was written to
        return isset($content) ? $content : true;
    }

    /**
     * Deletes a file on the SFTP server.
     *
     * @param string $path
     * @param bool $recursive
     * @return bool
     * @access public
     */
    function delete($path, $recursive = true)
    {
        if (!($this->bitmap & SSH2::MASK_LOGIN)) {
            return false;
        }

        if (is_object($path)) {
            // It's an object. Cast it as string before we check anything else.
            $path = (string) $path;
        }

        if (!is_string($path) || $path == '') {
            return false;
        }

        $path = $this->_realpath($path);
        if ($path === false) {
            return false;
        }

        // http://tools.ietf.org/html/draft-ietf-secsh-filexfer-13#section-8.3
        if (!$this->_send_sftp_packet(NET_SFTP_REMOVE, pack('Na*', strlen($path), $path))) {
            return false;
        }

        $response = $this->_get_sftp_packet();
        if ($this->packet_type != NET_SFTP_STATUS) {
            user_error('Expected SSH_FXP_STATUS');
            return false;
        }

        // if $status isn't SSH_FX_OK it's probably SSH_FX_NO_SUCH_FILE or SSH_FX_PERMISSION_DENIED
        if (strlen($response) < 4) {
            return false;
        }
        extract(unpack('Nstatus', $this->_string_shift($response, 4)));
        if ($status != NET_SFTP_STATUS_OK) {
            $this->_logError($response, $status);
            if (!$recursive) {
                return false;
            }
            $i = 0;
            $result = $this->_delete_recursive($path, $i);
            $this->_read_put_responses($i);
            return $result;
        }

        $this->_remove_from_stat_cache($path);

        return true;
    }

    /**
     * Recursively deletes directories on the SFTP server
     *
     * Minimizes directory lookups and SSH_FXP_STATUS requests for speed.
     *
     * @param string $path
     * @param int $i
     * @return bool
     * @access private
     */
    function _delete_recursive($path, &$i)
    {
        if (!$this->_read_put_responses($i)) {
            return false;
        }
        $i = 0;
        $entries = $this->_list($path, true);

        // normally $entries would have at least . and .. but it might not if the directories
        // permissions didn't allow reading
        if (empty($entries)) {
            return false;
        }

        unset($entries['.'], $entries['..']);
        foreach ($entries as $filename => $props) {
            if (!isset($props['type'])) {
                return false;
            }

            $temp = $path . '/' . $filename;
            if ($props['type'] == NET_SFTP_TYPE_DIRECTORY) {
                if (!$this->_delete_recursive($temp, $i)) {
                    return false;
                }
            } else {
                if (!$this->_send_sftp_packet(NET_SFTP_REMOVE, pack('Na*', strlen($temp), $temp))) {
                    return false;
                }
                $this->_remove_from_stat_cache($temp);

                $i++;

                if ($i >= NET_SFTP_QUEUE_SIZE) {
                    if (!$this->_read_put_responses($i)) {
                        return false;
                    }
                    $i = 0;
                }
            }
        }

        if (!$this->_send_sftp_packet(NET_SFTP_RMDIR, pack('Na*', strlen($path), $path))) {
            return false;
        }
        $this->_remove_from_stat_cache($path);

        $i++;

        if ($i >= NET_SFTP_QUEUE_SIZE) {
            if (!$this->_read_put_responses($i)) {
                return false;
            }
            $i = 0;
        }

        return true;
    }

    /**
     * Checks whether a file or directory exists
     *
     * @param string $path
     * @return bool
     * @access public
     */
    function file_exists($path)
    {
        if ($this->use_stat_cache) {
            $path = $this->_realpath($path);

            $result = $this->_query_stat_cache($path);

            if (isset($result)) {
                // return true if $result is an array or if it's an stdClass object
                return $result !== false;
            }
        }

        return $this->stat($path) !== false;
    }

    /**
     * Tells whether the filename is a directory
     *
     * @param string $path
     * @return bool
     * @access public
     */
    function is_dir($path)
    {
        $result = $this->_get_stat_cache_prop($path, 'type');
        if ($result === false) {
            return false;
        }
        return $result === NET_SFTP_TYPE_DIRECTORY;
    }

    /**
     * Tells whether the filename is a regular file
     *
     * @param string $path
     * @return bool
     * @access public
     */
    function is_file($path)
    {
        $result = $this->_get_stat_cache_prop($path, 'type');
        if ($result === false) {
            return false;
        }
        return $result === NET_SFTP_TYPE_REGULAR;
    }

    /**
     * Tells whether the filename is a symbolic link
     *
     * @param string $path
     * @return bool
     * @access public
     */
    function is_link($path)
    {
        $result = $this->_get_lstat_cache_prop($path, 'type');
        if ($result === false) {
            return false;
        }
        return $result === NET_SFTP_TYPE_SYMLINK;
    }

    /**
     * Tells whether a file exists and is readable
     *
     * @param string $path
     * @return bool
     * @access public
     */
    function is_readable($path)
    {
        $path = $this->_realpath($path);

        $packet = pack('Na*N2', strlen($path), $path, NET_SFTP_OPEN_READ, 0);
        if (!$this->_send_sftp_packet(NET_SFTP_OPEN, $packet)) {
            return false;
        }

        $response = $this->_get_sftp_packet();
        switch ($this->packet_type) {
            case NET_SFTP_HANDLE:
                return true;
            case NET_SFTP_STATUS: // presumably SSH_FX_NO_SUCH_FILE or SSH_FX_PERMISSION_DENIED
                return false;
            default:
                user_error('Expected SSH_FXP_HANDLE or SSH_FXP_STATUS');
                return false;
        }
    }

    /**
     * Tells whether the filename is writable
     *
     * @param string $path
     * @return bool
     * @access public
     */
    function is_writable($path)
    {
        $path = $this->_realpath($path);

        $packet = pack('Na*N2', strlen($path), $path, NET_SFTP_OPEN_WRITE, 0);
        if (!$this->_send_sftp_packet(NET_SFTP_OPEN, $packet)) {
            return false;
        }

        $response = $this->_get_sftp_packet();
        switch ($this->packet_type) {
            case NET_SFTP_HANDLE:
                return true;
            case NET_SFTP_STATUS: // presumably SSH_FX_NO_SUCH_FILE or SSH_FX_PERMISSION_DENIED
                return false;
            default:
                user_error('Expected SSH_FXP_HANDLE or SSH_FXP_STATUS');
                return false;
        }
    }

    /**
     * Tells whether the filename is writeable
     *
     * Alias of is_writable
     *
     * @param string $path
     * @return bool
     * @access public
     */
    function is_writeable($path)
    {
        return $this->is_writable($path);
    }

    /**
     * Gets last access time of file
     *
     * @param string $path
     * @return mixed
     * @access public
     */
    function fileatime($path)
    {
        return $this->_get_stat_cache_prop($path, 'atime');
    }

    /**
     * Gets file modification time
     *
     * @param string $path
     * @return mixed
     * @access public
     */
    function filemtime($path)
    {
        return $this->_get_stat_cache_prop($path, 'mtime');
    }

    /**
     * Gets file permissions
     *
     * @param string $path
     * @return mixed
     * @access public
     */
    function fileperms($path)
    {
        return $this->_get_stat_cache_prop($path, 'permissions');
    }

    /**
     * Gets file owner
     *
     * @param string $path
     * @return mixed
     * @access public
     */
    function fileowner($path)
    {
        return $this->_get_stat_cache_prop($path, 'uid');
    }

    /**
     * Gets file group
     *
     * @param string $path
     * @return mixed
     * @access public
     */
    function filegroup($path)
    {
        return $this->_get_stat_cache_prop($path, 'gid');
    }

    /**
     * Gets file size
     *
     * @param string $path
     * @return mixed
     * @access public
     */
    function filesize($path)
    {
        return $this->_get_stat_cache_prop($path, 'size');
    }

    /**
     * Gets file type
     *
     * @param string $path
     * @return mixed
     * @access public
     */
    function filetype($path)
    {
        $type = $this->_get_stat_cache_prop($path, 'type');
        if ($type === false) {
            return false;
        }

        switch ($type) {
            case NET_SFTP_TYPE_BLOCK_DEVICE:
                return 'block';
            case NET_SFTP_TYPE_CHAR_DEVICE:
                return 'char';
            case NET_SFTP_TYPE_DIRECTORY:
                return 'dir';
            case NET_SFTP_TYPE_FIFO:
                return 'fifo';
            case NET_SFTP_TYPE_REGULAR:
                return 'file';
            case NET_SFTP_TYPE_SYMLINK:
                return 'link';
            default:
                return false;
        }
    }

    /**
     * Return a stat properity
     *
     * Uses cache if appropriate.
     *
     * @param string $path
     * @param string $prop
     * @return mixed
     * @access private
     */
    function _get_stat_cache_prop($path, $prop)
    {
        return $this->_get_xstat_cache_prop($path, $prop, 'stat');
    }

    /**
     * Return an lstat properity
     *
     * Uses cache if appropriate.
     *
     * @param string $path
     * @param string $prop
     * @return mixed
     * @access private
     */
    function _get_lstat_cache_prop($path, $prop)
    {
        return $this->_get_xstat_cache_prop($path, $prop, 'lstat');
    }

    /**
     * Return a stat or lstat properity
     *
     * Uses cache if appropriate.
     *
     * @param string $path
     * @param string $prop
     * @return mixed
     * @access private
     */
    function _get_xstat_cache_prop($path, $prop, $type)
    {
        if ($this->use_stat_cache) {
            $path = $this->_realpath($path);

            $result = $this->_query_stat_cache($path);

            if (is_object($result) && isset($result->$type)) {
                return $result->{$type}[$prop];
            }
        }

        $result = $this->$type($path);

        if ($result === false || !isset($result[$prop])) {
            return false;
        }

        return $result[$prop];
    }

    /**
     * Renames a file or a directory on the SFTP server
     *
     * @param string $oldname
     * @param string $newname
     * @return bool
     * @access public
     */
    function rename($oldname, $newname)
    {
        if (!($this->bitmap & SSH2::MASK_LOGIN)) {
            return false;
        }

        $oldname = $this->_realpath($oldname);
        $newname = $this->_realpath($newname);
        if ($oldname === false || $newname === false) {
            return false;
        }

        // http://tools.ietf.org/html/draft-ietf-secsh-filexfer-13#section-8.3
        $packet = pack('Na*Na*', strlen($oldname), $oldname, strlen($newname), $newname);
        if (!$this->_send_sftp_packet(NET_SFTP_RENAME, $packet)) {
            return false;
        }

        $response = $this->_get_sftp_packet();
        if ($this->packet_type != NET_SFTP_STATUS) {
            user_error('Expected SSH_FXP_STATUS');
            return false;
        }

        // if $status isn't SSH_FX_OK it's probably SSH_FX_NO_SUCH_FILE or SSH_FX_PERMISSION_DENIED
        if (strlen($response) < 4) {
            return false;
        }
        extract(unpack('Nstatus', $this->_string_shift($response, 4)));
        if ($status != NET_SFTP_STATUS_OK) {
            $this->_logError($response, $status);
            return false;
        }

        // don't move the stat cache entry over since this operation could very well change the
        // atime and mtime attributes
        //$this->_update_stat_cache($newname, $this->_query_stat_cache($oldname));
        $this->_remove_from_stat_cache($oldname);
        $this->_remove_from_stat_cache($newname);

        return true;
    }

    /**
     * Parse Attributes
     *
     * See '7.  File Attributes' of draft-ietf-secsh-filexfer-13 for more info.
     *
     * @param string $response
     * @return array
     * @access private
     */
    function _parseAttributes(&$response)
    {
        $attr = array();
        if (strlen($response) < 4) {
            user_error('Malformed file attributes');
            return array();
        }
        extract(unpack('Nflags', $this->_string_shift($response, 4)));
        // SFTPv4+ have a type field (a byte) that follows the above flag field
        foreach ($this->attributes as $key => $value) {
            switch ($flags & $key) {
                case NET_SFTP_ATTR_SIZE: // 0x00000001
                    // The size attribute is defined as an unsigned 64-bit integer.
                    // The following will use floats on 32-bit platforms, if necessary.
                    // As can be seen in the BigInteger class, floats are generally
                    // IEEE 754 binary64 "double precision" on such platforms and
                    // as such can represent integers of at least 2^50 without loss
                    // of precision. Interpreted in filesize, 2^50 bytes = 1024 TiB.
                    $attr['size'] = hexdec(bin2hex($this->_string_shift($response, 8)));
                    break;
                case NET_SFTP_ATTR_UIDGID: // 0x00000002 (SFTPv3 only)
                    if (strlen($response) < 8) {
                        user_error('Malformed file attributes');
                        return $attr;
                    }
                    $attr+= unpack('Nuid/Ngid', $this->_string_shift($response, 8));
                    break;
                case NET_SFTP_ATTR_PERMISSIONS: // 0x00000004
                    if (strlen($response) < 4) {
                        user_error('Malformed file attributes');
                        return $attr;
                    }
                    $attr+= unpack('Npermissions', $this->_string_shift($response, 4));
                    // mode == permissions; permissions was the original array key and is retained for bc purposes.
                    // mode was added because that's the more industry standard terminology
                    $attr+= array('mode' => $attr['permissions']);
                    $fileType = $this->_parseMode($attr['permissions']);
                    if ($fileType !== false) {
                        $attr+= array('type' => $fileType);
                    }
                    break;
                case NET_SFTP_ATTR_ACCESSTIME: // 0x00000008
                    if (strlen($response) < 8) {
                        user_error('Malformed file attributes');
                        return $attr;
                    }
                    $attr+= unpack('Natime/Nmtime', $this->_string_shift($response, 8));
                    break;
                case NET_SFTP_ATTR_EXTENDED: // 0x80000000
                    if (strlen($response) < 4) {
                        user_error('Malformed file attributes');
                        return $attr;
                    }
                    extract(unpack('Ncount', $this->_string_shift($response, 4)));
                    for ($i = 0; $i < $count; $i++) {
                        if (strlen($response) < 4) {
                            user_error('Malformed file attributes');
                            return $attr;
                        }
                        extract(unpack('Nlength', $this->_string_shift($response, 4)));
                        $key = $this->_string_shift($response, $length);
                        if (strlen($response) < 4) {
                            user_error('Malformed file attributes');
                            return $attr;
                        }
                        extract(unpack('Nlength', $this->_string_shift($response, 4)));
                        $attr[$key] = $this->_string_shift($response, $length);
                    }
            }
        }
        return $attr;
    }

    /**
     * Attempt to identify the file type
     *
     * Quoting the SFTP RFC, "Implementations MUST NOT send bits that are not defined" but they seem to anyway
     *
     * @param int $mode
     * @return int
     * @access private
     */
    function _parseMode($mode)
    {
        // values come from http://lxr.free-electrons.com/source/include/uapi/linux/stat.h#L12
        // see, also, http://linux.die.net/man/2/stat
        switch ($mode & 0170000) {// ie. 1111 0000 0000 0000
            case 0000000: // no file type specified - figure out the file type using alternative means
                return false;
            case 0040000:
                return NET_SFTP_TYPE_DIRECTORY;
            case 0100000:
                return NET_SFTP_TYPE_REGULAR;
            case 0120000:
                return NET_SFTP_TYPE_SYMLINK;
            // new types introduced in SFTPv5+
            // http://tools.ietf.org/html/draft-ietf-secsh-filexfer-05#section-5.2
            case 0010000: // named pipe (fifo)
                return NET_SFTP_TYPE_FIFO;
            case 0020000: // character special
                return NET_SFTP_TYPE_CHAR_DEVICE;
            case 0060000: // block special
                return NET_SFTP_TYPE_BLOCK_DEVICE;
            case 0140000: // socket
                return NET_SFTP_TYPE_SOCKET;
            case 0160000: // whiteout
                // "SPECIAL should be used for files that are of
                //  a known type which cannot be expressed in the protocol"
                return NET_SFTP_TYPE_SPECIAL;
            default:
                return NET_SFTP_TYPE_UNKNOWN;
        }
    }

    /**
     * Parse Longname
     *
     * SFTPv3 doesn't provide any easy way of identifying a file type.  You could try to open
     * a file as a directory and see if an error is returned or you could try to parse the
     * SFTPv3-specific longname field of the SSH_FXP_NAME packet.  That's what this function does.
     * The result is returned using the
     * {@link http://tools.ietf.org/html/draft-ietf-secsh-filexfer-04#section-5.2 SFTPv4 type constants}.
     *
     * If the longname is in an unrecognized format bool(false) is returned.
     *
     * @param string $longname
     * @return mixed
     * @access private
     */
    function _parseLongname($longname)
    {
        // http://en.wikipedia.org/wiki/Unix_file_types
        // http://en.wikipedia.org/wiki/Filesystem_permissions#Notation_of_traditional_Unix_permissions
        if (preg_match('#^[^/]([r-][w-][xstST-]){3}#', $longname)) {
            switch ($longname[0]) {
                case '-':
                    return NET_SFTP_TYPE_REGULAR;
                case 'd':
                    return NET_SFTP_TYPE_DIRECTORY;
                case 'l':
                    return NET_SFTP_TYPE_SYMLINK;
                default:
                    return NET_SFTP_TYPE_SPECIAL;
            }
        }

        return false;
    }

    /**
     * Sends SFTP Packets
     *
     * See '6. General Packet Format' of draft-ietf-secsh-filexfer-13 for more info.
     *
     * @param int $type
     * @param string $data
     * @see self::_get_sftp_packet()
     * @see self::_send_channel_packet()
     * @return bool
     * @access private
     */
    function _send_sftp_packet($type, $data, $request_id = 1)
    {
        $packet = $this->use_request_id ?
            pack('NCNa*', strlen($data) + 5, $type, $request_id, $data) :
            pack('NCa*',  strlen($data) + 1, $type, $data);

        $start = strtok(microtime(), ' ') + strtok(''); // http://php.net/microtime#61838
        $result = $this->_send_channel_packet(self::CHANNEL, $packet);
        $stop = strtok(microtime(), ' ') + strtok('');

        if (defined('NET_SFTP_LOGGING')) {
            $packet_type = '-> ' . $this->packet_types[$type] .
                           ' (' . round($stop - $start, 4) . 's)';
            if (NET_SFTP_LOGGING == self::LOG_REALTIME) {
                echo "<pre>\r\n" . $this->_format_log(array($data), array($packet_type)) . "\r\n</pre>\r\n";
                flush();
                ob_flush();
            } else {
                $this->packet_type_log[] = $packet_type;
                if (NET_SFTP_LOGGING == self::LOG_COMPLEX) {
                    $this->packet_log[] = $data;
                }
            }
        }

        return $result;
    }

    /**
     * Resets a connection for re-use
     *
     * @param int $reason
     * @access private
     */
    function _reset_connection($reason)
    {
        parent::_reset_connection($reason);
        $this->use_request_id = false;
        $this->pwd = false;
        $this->requestBuffer = array();
    }

    /**
     * Receives SFTP Packets
     *
     * See '6. General Packet Format' of draft-ietf-secsh-filexfer-13 for more info.
     *
     * Incidentally, the number of SSH_MSG_CHANNEL_DATA messages has no bearing on the number of SFTP packets present.
     * There can be one SSH_MSG_CHANNEL_DATA messages containing two SFTP packets or there can be two SSH_MSG_CHANNEL_DATA
     * messages containing one SFTP packet.
     *
     * @see self::_send_sftp_packet()
     * @return string
     * @access private
     */
    function _get_sftp_packet($request_id = null)
    {
        if (isset($request_id) && isset($this->requestBuffer[$request_id])) {
            $this->packet_type = $this->requestBuffer[$request_id]['packet_type'];
            $temp = $this->requestBuffer[$request_id]['packet'];
            unset($this->requestBuffer[$request_id]);
            return $temp;
        }

        // in SSH2.php the timeout is cumulative per function call. eg. exec() will
        // timeout after 10s. but for SFTP.php it's cumulative per packet
        $this->curTimeout = $this->timeout;

        $start = strtok(microtime(), ' ') + strtok(''); // http://php.net/microtime#61838

        // SFTP packet length
        while (strlen($this->packet_buffer) < 4) {
            $temp = $this->_get_channel_packet(self::CHANNEL, true);
            if (is_bool($temp)) {
                $this->packet_type = false;
                $this->packet_buffer = '';
                return false;
            }
            $this->packet_buffer.= $temp;
        }
        if (strlen($this->packet_buffer) < 4) {
            return false;
        }
        extract(unpack('Nlength', $this->_string_shift($this->packet_buffer, 4)));
        $tempLength = $length;
        $tempLength-= strlen($this->packet_buffer);


        // 256 * 1024 is what SFTP_MAX_MSG_LENGTH is set to in OpenSSH's sftp-common.h
        if ($tempLength > 256 * 1024) {
            user_error('Invalid SFTP packet size');
            return false;
        }

        // SFTP packet type and data payload
        while ($tempLength > 0) {
            $temp = $this->_get_channel_packet(self::CHANNEL, true);
            if (is_bool($temp)) {
                $this->packet_type = false;
                $this->packet_buffer = '';
                return false;
            }
            $this->packet_buffer.= $temp;
            $tempLength-= strlen($temp);
        }

        $stop = strtok(microtime(), ' ') + strtok('');

        $this->packet_type = ord($this->_string_shift($this->packet_buffer));

        if ($this->use_request_id) {
            extract(unpack('Npacket_id', $this->_string_shift($this->packet_buffer, 4))); // remove the request id
            $length-= 5; // account for the request id and the packet type
        } else {
            $length-= 1; // account for the packet type
        }

        $packet = $this->_string_shift($this->packet_buffer, $length);

        if (defined('NET_SFTP_LOGGING')) {
            $packet_type = '<- ' . $this->packet_types[$this->packet_type] .
                           ' (' . round($stop - $start, 4) . 's)';
            if (NET_SFTP_LOGGING == self::LOG_REALTIME) {
                echo "<pre>\r\n" . $this->_format_log(array($packet), array($packet_type)) . "\r\n</pre>\r\n";
                flush();
                ob_flush();
            } else {
                $this->packet_type_log[] = $packet_type;
                if (NET_SFTP_LOGGING == self::LOG_COMPLEX) {
                    $this->packet_log[] = $packet;
                }
            }
        }

        if (isset($request_id) && $this->use_request_id && $packet_id != $request_id) {
            $this->requestBuffer[$packet_id] = array(
                'packet_type' => $this->packet_type,
                'packet' => $packet
            );
            return $this->_get_sftp_packet($request_id);
        }

        return $packet;
    }

    /**
     * Returns a log of the packets that have been sent and received.
     *
     * Returns a string if NET_SFTP_LOGGING == NET_SFTP_LOG_COMPLEX, an array if NET_SFTP_LOGGING == NET_SFTP_LOG_SIMPLE and false if !defined('NET_SFTP_LOGGING')
     *
     * @access public
     * @return string or Array
     */
    function getSFTPLog()
    {
        if (!defined('NET_SFTP_LOGGING')) {
            return false;
        }

        switch (NET_SFTP_LOGGING) {
            case self::LOG_COMPLEX:
                return $this->_format_log($this->packet_log, $this->packet_type_log);
                break;
            //case self::LOG_SIMPLE:
            default:
                return $this->packet_type_log;
        }
    }

    /**
     * Returns all errors
     *
     * @return array
     * @access public
     */
    function getSFTPErrors()
    {
        return $this->sftp_errors;
    }

    /**
     * Returns the last error
     *
     * @return string
     * @access public
     */
    function getLastSFTPError()
    {
        return count($this->sftp_errors) ? $this->sftp_errors[count($this->sftp_errors) - 1] : '';
    }

    /**
     * Get supported SFTP versions
     *
     * @return array
     * @access public
     */
    function getSupportedVersions()
    {
        $temp = array('version' => $this->version);
        if (isset($this->extensions['versions'])) {
            $temp['extensions'] = $this->extensions['versions'];
        }
        return $temp;
    }

    /**
     * Disconnect
     *
     * @param int $reason
     * @return bool
     * @access private
     */
    function _disconnect($reason)
    {
        $this->pwd = false;
        parent::_disconnect($reason);
    }

    /**
     * Enable Date Preservation
     *
     * @access public
     */
    function enableDatePreservation()
    {
        $this->preserveTime = true;
    }

    /**
     * Disable Date Preservation
     *
     * @access public
     */
    function disableDatePreservation()
    {
        $this->preserveTime = false;
    }
}<|MERGE_RESOLUTION|>--- conflicted
+++ resolved
@@ -2084,16 +2084,12 @@
             return false;
         }
 
-<<<<<<< HEAD
         if ($mode & self::SOURCE_LOCAL_FILE) {
-=======
-        if ($mode & NET_SFTP_LOCAL_FILE) {
             if ($this->preserveTime) {
                 $stat = fstat($fp);
                 $this->touch($remote_file, $stat['mtime'], $stat['atime']);
             }
 
->>>>>>> ea653e1b
             fclose($fp);
         }
 
