<?php

/**
 * Pure-PHP implementation of SFTP.
 *
 * PHP version 5
 *
 * Currently only supports SFTPv2 and v3, which, according to wikipedia.org, "is the most widely used version,
 * implemented by the popular OpenSSH SFTP server".  If you want SFTPv4/5/6 support, provide me with access
 * to an SFTPv4/5/6 server.
 *
 * The API for this library is modeled after the API from PHP's {@link http://php.net/book.ftp FTP extension}.
 *
 * Here's a short example of how to use this library:
 * <code>
 * <?php
 *    include 'vendor/autoload.php';
 *
 *    $sftp = new \phpseclib\Net\SFTP('www.domain.tld');
 *    if (!$sftp->login('username', 'password')) {
 *        exit('Login Failed');
 *    }
 *
 *    echo $sftp->pwd() . "\r\n";
 *    $sftp->put('filename.ext', 'hello, world!');
 *    print_r($sftp->nlist());
 * ?>
 * </code>
 *
 * @category  Net
 * @package   SFTP
 * @author    Jim Wigginton <terrafrost@php.net>
 * @copyright 2009 Jim Wigginton
 * @license   http://www.opensource.org/licenses/mit-license.html  MIT License
 * @link      http://phpseclib.sourceforge.net
 */

namespace phpseclib\Net;

use ParagonIE\ConstantTime\Hex;
use phpseclib\Exception\FileNotFoundException;
use phpseclib\Common\Functions\Strings;

/**
 * Pure-PHP implementations of SFTP.
 *
 * @package SFTP
 * @author  Jim Wigginton <terrafrost@php.net>
 * @access  public
 */
class SFTP extends SSH2
{
    /**
     * SFTP channel constant
     *
     * \phpseclib\Net\SSH2::exec() uses 0 and \phpseclib\Net\SSH2::read() / \phpseclib\Net\SSH2::write() use 1.
     *
     * @see \phpseclib\Net\SSH2::send_channel_packet()
     * @see \phpseclib\Net\SSH2::get_channel_packet()
     * @access private
     */
    const CHANNEL = 0x100;

    /**#@+
     * @access public
     * @see \phpseclib\Net\SFTP::put()
    */
    /**
     * Reads data from a local file.
     */
    const SOURCE_LOCAL_FILE = 1;
    /**
     * Reads data from a string.
     */
    // this value isn't really used anymore but i'm keeping it reserved for historical reasons
    const SOURCE_STRING = 2;
    /**
     * Reads data from callback:
     * function callback($length) returns string to proceed, null for EOF
     */
    const SOURCE_CALLBACK = 16;
    /**
     * Resumes an upload
     */
    const RESUME = 4;
    /**
     * Append a local file to an already existing remote file
     */
    const RESUME_START = 8;
    /**#@-*/

    /**
     * Packet Types
     *
     * @see self::__construct()
     * @var array
     * @access private
     */
    private $packet_types = [];

    /**
     * Status Codes
     *
     * @see self::__construct()
     * @var array
     * @access private
     */
    private $status_codes = [];

    /**
     * The Request ID
     *
     * The request ID exists in the off chance that a packet is sent out-of-order.  Of course, this library doesn't support
     * concurrent actions, so it's somewhat academic, here.
     *
     * @var boolean
     * @see self::_send_sftp_packet()
     * @access private
     */
    private $use_request_id = false;

    /**
     * The Packet Type
     *
     * The request ID exists in the off chance that a packet is sent out-of-order.  Of course, this library doesn't support
     * concurrent actions, so it's somewhat academic, here.
     *
     * @var int
     * @see self::_get_sftp_packet()
     * @access private
     */
    private $packet_type = -1;

    /**
     * Packet Buffer
     *
     * @var string
     * @see self::_get_sftp_packet()
     * @access private
     */
    private $packet_buffer = '';

    /**
     * Extensions supported by the server
     *
     * @var array
     * @see self::_initChannel()
     * @access private
     */
    private $extensions = [];

    /**
     * Server SFTP version
     *
     * @var int
     * @see self::_initChannel()
     * @access private
     */
    private $version;

    /**
     * Current working directory
     *
     * @var string
     * @see self::realpath()
     * @see self::chdir()
     * @access private
     */
    private $pwd = false;

    /**
     * Packet Type Log
     *
     * @see self::getLog()
     * @var array
     * @access private
     */
    private $packet_type_log = [];

    /**
     * Packet Log
     *
     * @see self::getLog()
     * @var array
     * @access private
     */
    private $packet_log = [];

    /**
     * Error information
     *
     * @see self::getSFTPErrors()
     * @see self::getLastSFTPError()
     * @var array
     * @access private
     */
    private $sftp_errors = [];

    /**
     * Stat Cache
     *
     * Rather than always having to open a directory and close it immediately there after to see if a file is a directory
     * we'll cache the results.
     *
     * @see self::_update_stat_cache()
     * @see self::_remove_from_stat_cache()
     * @see self::_query_stat_cache()
     * @var array
     * @access private
     */
    private $stat_cache = [];

    /**
     * Max SFTP Packet Size
     *
     * @see self::__construct()
     * @see self::get()
     * @var array
     * @access private
     */
    private $max_sftp_packet;

    /**
     * Stat Cache Flag
     *
     * @see self::disableStatCache()
     * @see self::enableStatCache()
     * @var bool
     * @access private
     */
    private $use_stat_cache = true;

    /**
     * Sort Options
     *
     * @see self::_comparator()
     * @see self::setListOrder()
     * @var array
     * @access private
     */
    private $sortOptions = [];

    /**
     * Canonicalization Flag
     *
     * Determines whether or not paths should be canonicalized before being
     * passed on to the remote server.
     *
     * @see self::enablePathCanonicalization()
     * @see self::disablePathCanonicalization()
     * @see self::realpath()
     * @var bool
     * @access private
     */
    private $canonicalize_paths = true;

    /**
     * Request Buffers
     *
     * @see self::_get_sftp_packet()
     * @var array
     * @access private
     */
    var $requestBuffer = array();

    /**
     * Default Constructor.
     *
     * Connects to an SFTP server
     *
     * @param string $host
     * @param int $port
     * @param int $timeout
     * @return \phpseclib\Net\SFTP
     * @access public
     */
    public function __construct($host, $port = 22, $timeout = 10)
    {
        parent::__construct($host, $port, $timeout);

        $this->max_sftp_packet = 1 << 15;

        $this->packet_types = [
            1  => 'NET_SFTP_INIT',
            2  => 'NET_SFTP_VERSION',
            /* the format of SSH_FXP_OPEN changed between SFTPv4 and SFTPv5+:
                   SFTPv5+: http://tools.ietf.org/html/draft-ietf-secsh-filexfer-13#section-8.1.1
               pre-SFTPv5 : http://tools.ietf.org/html/draft-ietf-secsh-filexfer-04#section-6.3 */
            3  => 'NET_SFTP_OPEN',
            4  => 'NET_SFTP_CLOSE',
            5  => 'NET_SFTP_READ',
            6  => 'NET_SFTP_WRITE',
            7  => 'NET_SFTP_LSTAT',
            9  => 'NET_SFTP_SETSTAT',
            11 => 'NET_SFTP_OPENDIR',
            12 => 'NET_SFTP_READDIR',
            13 => 'NET_SFTP_REMOVE',
            14 => 'NET_SFTP_MKDIR',
            15 => 'NET_SFTP_RMDIR',
            16 => 'NET_SFTP_REALPATH',
            17 => 'NET_SFTP_STAT',
            /* the format of SSH_FXP_RENAME changed between SFTPv4 and SFTPv5+:
                   SFTPv5+: http://tools.ietf.org/html/draft-ietf-secsh-filexfer-13#section-8.3
               pre-SFTPv5 : http://tools.ietf.org/html/draft-ietf-secsh-filexfer-04#section-6.5 */
            18 => 'NET_SFTP_RENAME',
            19 => 'NET_SFTP_READLINK',
            20 => 'NET_SFTP_SYMLINK',

            101=> 'NET_SFTP_STATUS',
            102=> 'NET_SFTP_HANDLE',
            /* the format of SSH_FXP_NAME changed between SFTPv3 and SFTPv4+:
                   SFTPv4+: http://tools.ietf.org/html/draft-ietf-secsh-filexfer-13#section-9.4
               pre-SFTPv4 : http://tools.ietf.org/html/draft-ietf-secsh-filexfer-02#section-7 */
            103=> 'NET_SFTP_DATA',
            104=> 'NET_SFTP_NAME',
            105=> 'NET_SFTP_ATTRS',

            200=> 'NET_SFTP_EXTENDED'
        ];
        $this->status_codes = [
            0 => 'NET_SFTP_STATUS_OK',
            1 => 'NET_SFTP_STATUS_EOF',
            2 => 'NET_SFTP_STATUS_NO_SUCH_FILE',
            3 => 'NET_SFTP_STATUS_PERMISSION_DENIED',
            4 => 'NET_SFTP_STATUS_FAILURE',
            5 => 'NET_SFTP_STATUS_BAD_MESSAGE',
            6 => 'NET_SFTP_STATUS_NO_CONNECTION',
            7 => 'NET_SFTP_STATUS_CONNECTION_LOST',
            8 => 'NET_SFTP_STATUS_OP_UNSUPPORTED',
            9 => 'NET_SFTP_STATUS_INVALID_HANDLE',
            10 => 'NET_SFTP_STATUS_NO_SUCH_PATH',
            11 => 'NET_SFTP_STATUS_FILE_ALREADY_EXISTS',
            12 => 'NET_SFTP_STATUS_WRITE_PROTECT',
            13 => 'NET_SFTP_STATUS_NO_MEDIA',
            14 => 'NET_SFTP_STATUS_NO_SPACE_ON_FILESYSTEM',
            15 => 'NET_SFTP_STATUS_QUOTA_EXCEEDED',
            16 => 'NET_SFTP_STATUS_UNKNOWN_PRINCIPAL',
            17 => 'NET_SFTP_STATUS_LOCK_CONFLICT',
            18 => 'NET_SFTP_STATUS_DIR_NOT_EMPTY',
            19 => 'NET_SFTP_STATUS_NOT_A_DIRECTORY',
            20 => 'NET_SFTP_STATUS_INVALID_FILENAME',
            21 => 'NET_SFTP_STATUS_LINK_LOOP',
            22 => 'NET_SFTP_STATUS_CANNOT_DELETE',
            23 => 'NET_SFTP_STATUS_INVALID_PARAMETER',
            24 => 'NET_SFTP_STATUS_FILE_IS_A_DIRECTORY',
            25 => 'NET_SFTP_STATUS_BYTE_RANGE_LOCK_CONFLICT',
            26 => 'NET_SFTP_STATUS_BYTE_RANGE_LOCK_REFUSED',
            27 => 'NET_SFTP_STATUS_DELETE_PENDING',
            28 => 'NET_SFTP_STATUS_FILE_CORRUPT',
            29 => 'NET_SFTP_STATUS_OWNER_INVALID',
            30 => 'NET_SFTP_STATUS_GROUP_INVALID',
            31 => 'NET_SFTP_STATUS_NO_MATCHING_BYTE_RANGE_LOCK'
        ];
        // http://tools.ietf.org/html/draft-ietf-secsh-filexfer-13#section-7.1
        // the order, in this case, matters quite a lot - see \phpseclib\Net\SFTP::_parseAttributes() to understand why
        $this->attributes = [
            0x00000001 => 'NET_SFTP_ATTR_SIZE',
            0x00000002 => 'NET_SFTP_ATTR_UIDGID', // defined in SFTPv3, removed in SFTPv4+
            0x00000004 => 'NET_SFTP_ATTR_PERMISSIONS',
            0x00000008 => 'NET_SFTP_ATTR_ACCESSTIME',
            // 0x80000000 will yield a floating point on 32-bit systems and converting floating points to integers
            // yields inconsistent behavior depending on how php is compiled.  so we left shift -1 (which, in
            // two's compliment, consists of all 1 bits) by 31.  on 64-bit systems this'll yield 0xFFFFFFFF80000000.
            // that's not a problem, however, and 'anded' and a 32-bit number, as all the leading 1 bits are ignored.
            (-1 << 31) & 0xFFFFFFFF => 'NET_SFTP_ATTR_EXTENDED'
        ];
        // http://tools.ietf.org/html/draft-ietf-secsh-filexfer-04#section-6.3
        // the flag definitions change somewhat in SFTPv5+.  if SFTPv5+ support is added to this library, maybe name
        // the array for that $this->open5_flags and similarly alter the constant names.
        $this->open_flags = [
            0x00000001 => 'NET_SFTP_OPEN_READ',
            0x00000002 => 'NET_SFTP_OPEN_WRITE',
            0x00000004 => 'NET_SFTP_OPEN_APPEND',
            0x00000008 => 'NET_SFTP_OPEN_CREATE',
            0x00000010 => 'NET_SFTP_OPEN_TRUNCATE',
            0x00000020 => 'NET_SFTP_OPEN_EXCL'
        ];
        // http://tools.ietf.org/html/draft-ietf-secsh-filexfer-04#section-5.2
        // see \phpseclib\Net\SFTP::_parseLongname() for an explanation
        $this->file_types = [
            1 => 'NET_SFTP_TYPE_REGULAR',
            2 => 'NET_SFTP_TYPE_DIRECTORY',
            3 => 'NET_SFTP_TYPE_SYMLINK',
            4 => 'NET_SFTP_TYPE_SPECIAL',
            5 => 'NET_SFTP_TYPE_UNKNOWN',
            // the following types were first defined for use in SFTPv5+
            // http://tools.ietf.org/html/draft-ietf-secsh-filexfer-05#section-5.2
            6 => 'NET_SFTP_TYPE_SOCKET',
            7 => 'NET_SFTP_TYPE_CHAR_DEVICE',
            8 => 'NET_SFTP_TYPE_BLOCK_DEVICE',
            9 => 'NET_SFTP_TYPE_FIFO'
        ];
        $this->define_array(
            $this->packet_types,
            $this->status_codes,
            $this->attributes,
            $this->open_flags,
            $this->file_types
        );

        if (!defined('NET_SFTP_QUEUE_SIZE')) {
            define('NET_SFTP_QUEUE_SIZE', 32);
        }
    }

    /**
     * Login
     *
     * @param string $username
     * @param $args[] string password
     * @throws \UnexpectedValueException on receipt of unexpected packets
     * @return bool
     * @access public
     */
    public function login($username, ...$args)
    {
<<<<<<< HEAD
        if (!$this->sublogin($username, ...$args)) {
=======
        $args = func_get_args();
        $this->auth[] = $args;
        if (!call_user_func_array(array(&$this, '_login'), $args)) {
>>>>>>> 2cf180fb
            return false;
        }

        $this->window_size_server_to_client[self::CHANNEL] = $this->window_size;

        $packet = Strings::packSSH2(
            'CsN3',
            NET_SSH2_MSG_CHANNEL_OPEN,
            'session',
            self::CHANNEL,
            $this->window_size,
            0x4000
        );

        $this->send_binary_packet($packet);

        $this->channel_status[self::CHANNEL] = NET_SSH2_MSG_CHANNEL_OPEN;

        $response = $this->get_channel_packet(self::CHANNEL, true);
        if ($response === false) {
            return false;
        }

        $packet = Strings::packSSH2(
            'CNsbs',
            NET_SSH2_MSG_CHANNEL_REQUEST,
            $this->server_channels[self::CHANNEL],
            'subsystem',
            true,
            'sftp'
        );
        $this->send_binary_packet($packet);

        $this->channel_status[self::CHANNEL] = NET_SSH2_MSG_CHANNEL_REQUEST;

        $response = $this->get_channel_packet(self::CHANNEL, true);
        if ($response === false) {
            // from PuTTY's psftp.exe
            $command = "test -x /usr/lib/sftp-server && exec /usr/lib/sftp-server\n" .
                       "test -x /usr/local/lib/sftp-server && exec /usr/local/lib/sftp-server\n" .
                       "exec sftp-server";
            // we don't do $this->exec($command, false) because exec() operates on a different channel and plus the SSH_MSG_CHANNEL_OPEN that exec() does
            // is redundant
            $packet = Strings::packSSH2(
                'CNsCs',
                NET_SSH2_MSG_CHANNEL_REQUEST,
                $this->server_channels[self::CHANNEL],
                'exec',
                1,
                $command
            );
            $this->send_binary_packet($packet);

            $this->channel_status[self::CHANNEL] = NET_SSH2_MSG_CHANNEL_REQUEST;

            $response = $this->get_channel_packet(self::CHANNEL, true);
            if ($response === false) {
                return false;
            }
        }

        $this->channel_status[self::CHANNEL] = NET_SSH2_MSG_CHANNEL_DATA;

        if (!$this->send_sftp_packet(NET_SFTP_INIT, "\0\0\0\3")) {
            return false;
        }

        $response = $this->get_sftp_packet();
        if ($this->packet_type != NET_SFTP_VERSION) {
            throw new \UnexpectedValueException('Expected NET_SFTP_VERSION. '
                                              . 'Got packet type: ' . $this->packet_type);
        }

        list($this->version) = Strings::unpackSSH2('N', $response);
        while (!empty($response)) {
            list($key, $value) = Strings::unpackSSH2('ss', $response);
            $this->extensions[$key] = $value;
        }

        /*
         SFTPv4+ defines a 'newline' extension.  SFTPv3 seems to have unofficial support for it via 'newline@vandyke.com',
         however, I'm not sure what 'newline@vandyke.com' is supposed to do (the fact that it's unofficial means that it's
         not in the official SFTPv3 specs) and 'newline@vandyke.com' / 'newline' are likely not drop-in substitutes for
         one another due to the fact that 'newline' comes with a SSH_FXF_TEXT bitmask whereas it seems unlikely that
         'newline@vandyke.com' would.
        */
        /*
        if (isset($this->extensions['newline@vandyke.com'])) {
            $this->extensions['newline'] = $this->extensions['newline@vandyke.com'];
            unset($this->extensions['newline@vandyke.com']);
        }
        */

        $this->use_request_id = true;

        /*
         A Note on SFTPv4/5/6 support:
         <http://tools.ietf.org/html/draft-ietf-secsh-filexfer-13#section-5.1> states the following:

         "If the client wishes to interoperate with servers that support noncontiguous version
          numbers it SHOULD send '3'"

         Given that the server only sends its version number after the client has already done so, the above
         seems to be suggesting that v3 should be the default version.  This makes sense given that v3 is the
         most popular.

         <http://tools.ietf.org/html/draft-ietf-secsh-filexfer-13#section-5.5> states the following;

         "If the server did not send the "versions" extension, or the version-from-list was not included, the
          server MAY send a status response describing the failure, but MUST then close the channel without
          processing any further requests."

         So what do you do if you have a client whose initial SSH_FXP_INIT packet says it implements v3 and
         a server whose initial SSH_FXP_VERSION reply says it implements v4 and only v4?  If it only implements
         v4, the "versions" extension is likely not going to have been sent so version re-negotiation as discussed
         in draft-ietf-secsh-filexfer-13 would be quite impossible.  As such, what \phpseclib\Net\SFTP would do is close the
         channel and reopen it with a new and updated SSH_FXP_INIT packet.
        */
        switch ($this->version) {
            case 2:
            case 3:
                break;
            default:
                return false;
        }

        $this->pwd = $this->realpath('.');

        $this->update_stat_cache($this->pwd, []);

        return true;
    }

    /**
     * Disable the stat cache
     *
     * @access public
     */
    function disableStatCache()
    {
        $this->use_stat_cache = false;
    }

    /**
     * Enable the stat cache
     *
     * @access public
     */
    public function enableStatCache()
    {
        $this->use_stat_cache = true;
    }

    /**
     * Clear the stat cache
     *
     * @access public
     */
    public function clearStatCache()
    {
        $this->stat_cache = [];
    }

    /**
     * Enable path canonicalization
     *
     * @access public
     */
    public function enablePathCanonicalization()
    {
        $this->canonicalize_paths = true;
    }

    /**
     * Enable path canonicalization
     *
     * @access public
     */
    public function disablePathCanonicalization()
    {
        $this->canonicalize_paths = false;
    }

    /**
     * Returns the current directory name
     *
     * @return mixed
     * @access public
     */
    public function pwd()
    {
        return $this->pwd;
    }

    /**
     * Logs errors
     *
     * @param string $response
     * @param int $status
     * @access private
     */
    private function logError($response, $status = -1)
    {
        if ($status == -1) {
            list($status) = Strings::unpackSSH2('N', $response);
        }

        list($error) = $this->status_codes[$status];

        if ($this->version > 2) {
            list($message) = Strings::unpackSSH2('s', $response);
            $this->sftp_errors[] = "$error: $message";
        } else {
            $this->sftp_errors[] = $error;
        }
    }

    /**
     * Canonicalize the Server-Side Path Name
     *
     * SFTP doesn't provide a mechanism by which the current working directory can be changed, so we'll emulate it.  Returns
     * the absolute (canonicalized) path.
     *
     * If canonicalize_paths has been disabled using disablePathCanonicalization(), $path is returned as-is.
     *
     * @see self::chdir()
     * @see self::disablePathCanonicalization()
     * @param string $path
     * @throws \UnexpectedValueException on receipt of unexpected packets
     * @return mixed
     * @access public
     */
    public function realpath($path)
    {
        if (!$this->canonicalize_paths) {
            return $path;
        }

        if ($this->pwd === false) {
            // http://tools.ietf.org/html/draft-ietf-secsh-filexfer-13#section-8.9
            if (!$this->send_sftp_packet(NET_SFTP_REALPATH, Strings::packSSH2('s', $path))) {
                return false;
            }

            $response = $this->get_sftp_packet();
            switch ($this->packet_type) {
                case NET_SFTP_NAME:
                    // although SSH_FXP_NAME is implemented differently in SFTPv3 than it is in SFTPv4+, the following
                    // should work on all SFTP versions since the only part of the SSH_FXP_NAME packet the following looks
                    // at is the first part and that part is defined the same in SFTP versions 3 through 6.
                    list(, $filename) = Strings::unpackSSH2('Ns', $response);
                    return $filename;
                case NET_SFTP_STATUS:
                    $this->logError($response);
                    return false;
                default:
                    throw new \UnexpectedValueException('Expected NET_SFTP_NAME or NET_SFTP_STATUS. '
                                                      . 'Got packet type: ' . $this->packet_type);
            }
        }

        if ($path[0] != '/') {
            $path = $this->pwd . '/' . $path;
        }

        $path = explode('/', $path);
        $new = [];
        foreach ($path as $dir) {
            if (!strlen($dir)) {
                continue;
            }
            switch ($dir) {
                case '..':
                    array_pop($new);
                case '.':
                    break;
                default:
                    $new[] = $dir;
            }
        }

        return '/' . implode('/', $new);
    }

    /**
     * Changes the current directory
     *
     * @param string $dir
     * @throws \UnexpectedValueException on receipt of unexpected packets
     * @return bool
     * @access public
     */
    public function chdir($dir)
    {
        if (!($this->bitmap & SSH2::MASK_LOGIN)) {
            return false;
        }

        // assume current dir if $dir is empty
        if ($dir === '') {
            $dir = './';
        // suffix a slash if needed
        } elseif ($dir[strlen($dir) - 1] != '/') {
            $dir.= '/';
        }

        $dir = $this->realpath($dir);

        // confirm that $dir is, in fact, a valid directory
        if ($this->use_stat_cache && is_array($this->query_stat_cache($dir))) {
            $this->pwd = $dir;
            return true;
        }

        // we could do a stat on the alleged $dir to see if it's a directory but that doesn't tell us
        // the currently logged in user has the appropriate permissions or not. maybe you could see if
        // the file's uid / gid match the currently logged in user's uid / gid but how there's no easy
        // way to get those with SFTP

        if (!$this->send_sftp_packet(NET_SFTP_OPENDIR, Strings::packSSH2('s', $dir))) {
            return false;
        }

        // see \phpseclib\Net\SFTP::nlist() for a more thorough explanation of the following
        $response = $this->get_sftp_packet();
        switch ($this->packet_type) {
            case NET_SFTP_HANDLE:
                $handle = substr($response, 4);
                break;
            case NET_SFTP_STATUS:
                $this->logError($response);
                return false;
            default:
                throw new \UnexpectedValueException('Expected NET_SFTP_HANDLE or NET_SFTP_STATUS' .
                                                    'Got packet type: ' . $this->packet_type);
        }

        if (!$this->close_handle($handle)) {
            return false;
        }

        $this->update_stat_cache($dir, []);

        $this->pwd = $dir;
        return true;
    }

    /**
     * Returns a list of files in the given directory
     *
     * @param string $dir
     * @param bool $recursive
     * @return mixed
     * @access public
     */
    public function nlist($dir = '.', $recursive = false)
    {
        return $this->nlist_helper($dir, $recursive, '');
    }

    /**
     * Helper method for nlist
     *
     * @param string $dir
     * @param bool $recursive
     * @param string $relativeDir
     * @return mixed
     * @access private
     */
    private function nlist_helper($dir, $recursive, $relativeDir)
    {
        $files = $this->readlist($dir, false);

        if (!$recursive || $files === false) {
            return $files;
        }

        $result = [];
        foreach ($files as $value) {
            if ($value == '.' || $value == '..') {
                $result[] = $relativeDir . $value;
                continue;
            }
            if (is_array($this->query_stat_cache($this->realpath($dir . '/' . $value)))) {
                $temp = $this->nlist_helper($dir . '/' . $value, true, $relativeDir . $value . '/');
                $temp = is_array($temp) ? $temp : [];
                $result = array_merge($result, $temp);
            } else {
                $result[] = $relativeDir . $value;
            }
        }

        return $result;
    }

    /**
     * Returns a detailed list of files in the given directory
     *
     * @param string $dir
     * @param bool $recursive
     * @return mixed
     * @access public
     */
    public function rawlist($dir = '.', $recursive = false)
    {
        $files = $this->readlist($dir, true);
        if (!$recursive || $files === false) {
            return $files;
        }

        static $depth = 0;

        foreach ($files as $key => $value) {
            if ($depth != 0 && $key == '..') {
                unset($files[$key]);
                continue;
            }
            $is_directory = false;
            if ($key != '.' && $key != '..') {
                if ($this->use_stat_cache) {
                    $is_directory = is_array($this->query_stat_cache($this->realpath($dir . '/' . $key)));
                } else {
                    $stat = $this->lstat($dir . '/' . $key);
                    $is_directory = $stat && $stat['type'] === NET_SFTP_TYPE_DIRECTORY;
                }
            }

            if ($is_directory) {
                $depth++;
                $files[$key] = $this->rawlist($dir . '/' . $key, true);
                $depth--;
            } else {
                $files[$key] = (object) $value;
            }
        }

        return $files;
    }

    /**
     * Reads a list, be it detailed or not, of files in the given directory
     *
     * @param string $dir
     * @param bool $raw
     * @return mixed
     * @throws \UnexpectedValueException on receipt of unexpected packets
     * @access private
     */
    private function readlist($dir, $raw = true)
    {
        if (!($this->bitmap & SSH2::MASK_LOGIN)) {
            return false;
        }

        $dir = $this->realpath($dir . '/');
        if ($dir === false) {
            return false;
        }

        // http://tools.ietf.org/html/draft-ietf-secsh-filexfer-13#section-8.1.2
        if (!$this->send_sftp_packet(NET_SFTP_OPENDIR, Strings::packSSH2('s', $dir))) {
            return false;
        }

        $response = $this->get_sftp_packet();
        switch ($this->packet_type) {
            case NET_SFTP_HANDLE:
                // http://tools.ietf.org/html/draft-ietf-secsh-filexfer-13#section-9.2
                // since 'handle' is the last field in the SSH_FXP_HANDLE packet, we'll just remove the first four bytes that
                // represent the length of the string and leave it at that
                $handle = substr($response, 4);
                break;
            case NET_SFTP_STATUS:
                // presumably SSH_FX_NO_SUCH_FILE or SSH_FX_PERMISSION_DENIED
                $this->logError($response);
                return false;
            default:
                throw new \UnexpectedValueException('Expected NET_SFTP_HANDLE or NET_SFTP_STATUS. '
                                                  . 'Got packet type: ' . $this->packet_type);
        }

        $this->update_stat_cache($dir, []);

        $contents = [];
        while (true) {
            // http://tools.ietf.org/html/draft-ietf-secsh-filexfer-13#section-8.2.2
            // why multiple SSH_FXP_READDIR packets would be sent when the response to a single one can span arbitrarily many
            // SSH_MSG_CHANNEL_DATA messages is not known to me.
            if (!$this->send_sftp_packet(NET_SFTP_READDIR, Strings::packSSH2('s', $handle))) {
                return false;
            }

            $response = $this->get_sftp_packet();
            switch ($this->packet_type) {
                case NET_SFTP_NAME:
                    list($count) = Strings::unpackSSH2('N', $response);
                    for ($i = 0; $i < $count; $i++) {
                        list($shortname, $longname) = Strings::unpackSSH2('ss', $response);
                        $attributes = $this->parseAttributes($response);
                        if (!isset($attributes['type'])) {
                            $fileType = $this->parseLongname($longname);
                            if ($fileType) {
                                $attributes['type'] = $fileType;
                            }
                        }
                        $contents[$shortname] = $attributes + ['filename' => $shortname];

                        if (isset($attributes['type']) && $attributes['type'] == NET_SFTP_TYPE_DIRECTORY && ($shortname != '.' && $shortname != '..')) {
                            $this->update_stat_cache($dir . '/' . $shortname, []);
                        } else {
                            if ($shortname == '..') {
                                $temp = $this->realpath($dir . '/..') . '/.';
                            } else {
                                $temp = $dir . '/' . $shortname;
                            }
                            $this->update_stat_cache($temp, (object) ['lstat' => $attributes]);
                        }
                        // SFTPv6 has an optional boolean end-of-list field, but we'll ignore that, since the
                        // final SSH_FXP_STATUS packet should tell us that, already.
                    }
                    break;
                case NET_SFTP_STATUS:
                    list($status) = Strings::unpackSSH2('N', $response);
                    if ($status != NET_SFTP_STATUS_EOF) {
                        $this->logError($response, $status);
                        return false;
                    }
                    break 2;
                default:
                    throw new \UnexpectedValueException('Expected NET_SFTP_NAME or NET_SFTP_STATUS. '
                                                      . 'Got packet type: ' . $this->packet_type);
            }
        }

        if (!$this->close_handle($handle)) {
            return false;
        }

        if (count($this->sortOptions)) {
            uasort($contents, [&$this, 'comparator']);
        }

        return $raw ? $contents : array_keys($contents);
    }

    /**
     * Compares two rawlist entries using parameters set by setListOrder()
     *
     * Intended for use with uasort()
     *
     * @param array $a
     * @param array $b
     * @return int
     * @access private
     */
    private function comparator($a, $b)
    {
        switch (true) {
            case $a['filename'] === '.' || $b['filename'] === '.':
                if ($a['filename'] === $b['filename']) {
                    return 0;
                }
                return $a['filename'] === '.' ? -1 : 1;
            case $a['filename'] === '..' || $b['filename'] === '..':
                if ($a['filename'] === $b['filename']) {
                    return 0;
                }
                return $a['filename'] === '..' ? -1 : 1;
            case isset($a['type']) && $a['type'] === NET_SFTP_TYPE_DIRECTORY:
                if (!isset($b['type'])) {
                    return 1;
                }
                if ($b['type'] !== $a['type']) {
                    return -1;
                }
                break;
            case isset($b['type']) && $b['type'] === NET_SFTP_TYPE_DIRECTORY:
                return 1;
        }
        foreach ($this->sortOptions as $sort => $order) {
            if (!isset($a[$sort]) || !isset($b[$sort])) {
                if (isset($a[$sort])) {
                    return -1;
                }
                if (isset($b[$sort])) {
                    return 1;
                }
                return 0;
            }
            switch ($sort) {
                case 'filename':
                    $result = strcasecmp($a['filename'], $b['filename']);
                    if ($result) {
                        return $order === SORT_DESC ? -$result : $result;
                    }
                    break;
                case 'permissions':
                case 'mode':
                    $a[$sort]&= 07777;
                    $b[$sort]&= 07777;
                default:
                    if ($a[$sort] === $b[$sort]) {
                        break;
                    }
                    return $order === SORT_ASC ? $a[$sort] - $b[$sort] : $b[$sort] - $a[$sort];
            }
        }
    }

    /**
     * Defines how nlist() and rawlist() will be sorted - if at all.
     *
     * If sorting is enabled directories and files will be sorted independently with
     * directories appearing before files in the resultant array that is returned.
     *
     * Any parameter returned by stat is a valid sort parameter for this function.
     * Filename comparisons are case insensitive.
     *
     * Examples:
     *
     * $sftp->setListOrder('filename', SORT_ASC);
     * $sftp->setListOrder('size', SORT_DESC, 'filename', SORT_ASC);
     * $sftp->setListOrder(true);
     *    Separates directories from files but doesn't do any sorting beyond that
     * $sftp->setListOrder();
     *    Don't do any sort of sorting
     *
     * @param $args[]
     * @access public
     */
    public function setListOrder(...$args)
    {
        $this->sortOptions = [];
        if (empty($args)) {
            return;
        }
        $len = count($args) & 0x7FFFFFFE;
        for ($i = 0; $i < $len; $i+=2) {
            $this->sortOptions[$args[$i]] = $args[$i + 1];
        }
        if (!count($this->sortOptions)) {
            $this->sortOptions = ['bogus' => true];
        }
    }

    /**
     * Returns the file size, in bytes, or false, on failure
     *
     * Files larger than 4GB will show up as being exactly 4GB.
     *
     * @param string $filename
     * @return mixed
     * @access public
     */
    public function size($filename)
    {
        if (!($this->bitmap & SSH2::MASK_LOGIN)) {
            return false;
        }

        $result = $this->stat($filename);
        if ($result === false) {
            return false;
        }
        return isset($result['size']) ? $result['size'] : -1;
    }

    /**
     * Save files / directories to cache
     *
     * @param string $path
     * @param mixed $value
     * @access private
     */
    private function update_stat_cache($path, $value)
    {
        if ($this->use_stat_cache === false) {
            return;
        }

        // preg_replace('#^/|/(?=/)|/$#', '', $dir) == str_replace('//', '/', trim($path, '/'))
        $dirs = explode('/', preg_replace('#^/|/(?=/)|/$#', '', $path));

        $temp = &$this->stat_cache;
        $max = count($dirs) - 1;
        foreach ($dirs as $i => $dir) {
            // if $temp is an object that means one of two things.
            //  1. a file was deleted and changed to a directory behind phpseclib's back
            //  2. it's a symlink. when lstat is done it's unclear what it's a symlink to
            if (is_object($temp)) {
                $temp = [];
            }
            if (!isset($temp[$dir])) {
                $temp[$dir] = [];
            }
            if ($i === $max) {
                if (is_object($temp[$dir]) && is_object($value)) {
                    if (!isset($value->stat) && isset($temp[$dir]->stat)) {
                        $value->stat = $temp[$dir]->stat;
                    }
                    if (!isset($value->lstat) && isset($temp[$dir]->lstat)) {
                        $value->lstat = $temp[$dir]->lstat;
                    }
                }
                $temp[$dir] = $value;
                break;
            }
            $temp = &$temp[$dir];
        }
    }

    /**
     * Remove files / directories from cache
     *
     * @param string $path
     * @return bool
     * @access private
     */
    private function remove_from_stat_cache($path)
    {
        $dirs = explode('/', preg_replace('#^/|/(?=/)|/$#', '', $path));

        $temp = &$this->stat_cache;
        $max = count($dirs) - 1;
        foreach ($dirs as $i => $dir) {
            if ($i === $max) {
                unset($temp[$dir]);
                return true;
            }
            if (!isset($temp[$dir])) {
                return false;
            }
            $temp = &$temp[$dir];
        }
    }

    /**
     * Checks cache for path
     *
     * Mainly used by file_exists
     *
     * @param string $path
     * @return mixed
     * @access private
     */
    private function query_stat_cache($path)
    {
        $dirs = explode('/', preg_replace('#^/|/(?=/)|/$#', '', $path));

        $temp = &$this->stat_cache;
        foreach ($dirs as $dir) {
            if (!isset($temp[$dir])) {
                return null;
            }
            $temp = &$temp[$dir];
        }
        return $temp;
    }

    /**
     * Returns general information about a file.
     *
     * Returns an array on success and false otherwise.
     *
     * @param string $filename
     * @return mixed
     * @access public
     */
    public function stat($filename)
    {
        if (!($this->bitmap & SSH2::MASK_LOGIN)) {
            return false;
        }

        $filename = $this->realpath($filename);
        if ($filename === false) {
            return false;
        }

        if ($this->use_stat_cache) {
            $result = $this->query_stat_cache($filename);
            if (is_array($result) && isset($result['.']) && isset($result['.']->stat)) {
                return $result['.']->stat;
            }
            if (is_object($result) && isset($result->stat)) {
                return $result->stat;
            }
        }

        $stat = $this->stat_helper($filename, NET_SFTP_STAT);
        if ($stat === false) {
            $this->remove_from_stat_cache($filename);
            return false;
        }
        if (isset($stat['type'])) {
            if ($stat['type'] == NET_SFTP_TYPE_DIRECTORY) {
                $filename.= '/.';
            }
            $this->update_stat_cache($filename, (object) ['stat' => $stat]);
            return $stat;
        }

        $pwd = $this->pwd;
        $stat['type'] = $this->chdir($filename) ?
            NET_SFTP_TYPE_DIRECTORY :
            NET_SFTP_TYPE_REGULAR;
        $this->pwd = $pwd;

        if ($stat['type'] == NET_SFTP_TYPE_DIRECTORY) {
            $filename.= '/.';
        }
        $this->update_stat_cache($filename, (object) ['stat' => $stat]);

        return $stat;
    }

    /**
     * Returns general information about a file or symbolic link.
     *
     * Returns an array on success and false otherwise.
     *
     * @param string $filename
     * @return mixed
     * @access public
     */
    public function lstat($filename)
    {
        if (!($this->bitmap & SSH2::MASK_LOGIN)) {
            return false;
        }

        $filename = $this->realpath($filename);
        if ($filename === false) {
            return false;
        }

        if ($this->use_stat_cache) {
            $result = $this->query_stat_cache($filename);
            if (is_array($result) && isset($result['.']) && isset($result['.']->lstat)) {
                return $result['.']->lstat;
            }
            if (is_object($result) && isset($result->lstat)) {
                return $result->lstat;
            }
        }

        $lstat = $this->stat_helper($filename, NET_SFTP_LSTAT);
        if ($lstat === false) {
            $this->remove_from_stat_cache($filename);
            return false;
        }
        if (isset($lstat['type'])) {
            if ($lstat['type'] == NET_SFTP_TYPE_DIRECTORY) {
                $filename.= '/.';
            }
            $this->update_stat_cache($filename, (object) ['lstat' => $lstat]);
            return $lstat;
        }

        $stat = $this->stat_helper($filename, NET_SFTP_STAT);

        if ($lstat != $stat) {
            $lstat = array_merge($lstat, ['type' => NET_SFTP_TYPE_SYMLINK]);
            $this->update_stat_cache($filename, (object) ['lstat' => $lstat]);
            return $stat;
        }

        $pwd = $this->pwd;
        $lstat['type'] = $this->chdir($filename) ?
            NET_SFTP_TYPE_DIRECTORY :
            NET_SFTP_TYPE_REGULAR;
        $this->pwd = $pwd;

        if ($lstat['type'] == NET_SFTP_TYPE_DIRECTORY) {
            $filename.= '/.';
        }
        $this->update_stat_cache($filename, (object) ['lstat' => $lstat]);

        return $lstat;
    }

    /**
     * Returns general information about a file or symbolic link
     *
     * Determines information without calling \phpseclib\Net\SFTP::realpath().
     * The second parameter can be either NET_SFTP_STAT or NET_SFTP_LSTAT.
     *
     * @param string $filename
     * @param int $type
     * @throws \UnexpectedValueException on receipt of unexpected packets
     * @return mixed
     * @access private
     */
    private function stat_helper($filename, $type)
    {
        // SFTPv4+ adds an additional 32-bit integer field - flags - to the following:
        $packet = Strings::packSSH2('s', $filename);
        if (!$this->send_sftp_packet($type, $packet)) {
            return false;
        }

        $response = $this->get_sftp_packet();
        switch ($this->packet_type) {
            case NET_SFTP_ATTRS:
                return $this->parseAttributes($response);
            case NET_SFTP_STATUS:
                $this->logError($response);
                return false;
        }

        throw new \UnexpectedValueException('Expected NET_SFTP_ATTRS or NET_SFTP_STATUS. '
                                          . 'Got packet type: ' . $this->packet_type);
    }

    /**
     * Truncates a file to a given length
     *
     * @param string $filename
     * @param int $new_size
     * @return bool
     * @access public
     */
    public function truncate($filename, $new_size)
    {
        $attr = pack('N3', NET_SFTP_ATTR_SIZE, $new_size / 4294967296, $new_size); // 4294967296 == 0x100000000 == 1<<32

        return $this->setstat($filename, $attr, false);
    }

    /**
     * Sets access and modification time of file.
     *
     * If the file does not exist, it will be created.
     *
     * @param string $filename
     * @param int $time
     * @param int $atime
     * @throws \UnexpectedValueException on receipt of unexpected packets
     * @return bool
     * @access public
     */
    public function touch($filename, $time = null, $atime = null)
    {
        if (!($this->bitmap & SSH2::MASK_LOGIN)) {
            return false;
        }

        $filename = $this->realpath($filename);
        if ($filename === false) {
            return false;
        }

        if (!isset($time)) {
            $time = time();
        }
        if (!isset($atime)) {
            $atime = $time;
        }

        $flags = NET_SFTP_OPEN_WRITE | NET_SFTP_OPEN_CREATE | NET_SFTP_OPEN_EXCL;
        $attr = pack('N3', NET_SFTP_ATTR_ACCESSTIME, $time, $atime);
        $packet = Strings::packSSH2('sN', $filename, $flags) . $attr;
        if (!$this->send_sftp_packet(NET_SFTP_OPEN, $packet)) {
            return false;
        }

        $response = $this->get_sftp_packet();
        switch ($this->packet_type) {
            case NET_SFTP_HANDLE:
                return $this->close_handle(substr($response, 4));
            case NET_SFTP_STATUS:
                $this->logError($response);
                break;
            default:
                throw new \UnexpectedValueException('Expected NET_SFTP_HANDLE or NET_SFTP_STATUS. '
                                                  . 'Got packet type: ' . $this->packet_type);
        }

        return $this->setstat($filename, $attr, false);
    }

    /**
     * Changes file or directory owner
     *
     * Returns true on success or false on error.
     *
     * @param string $filename
     * @param int $uid
     * @param bool $recursive
     * @return bool
     * @access public
     */
    public function chown($filename, $uid, $recursive = false)
    {
        // quoting from <http://www.kernel.org/doc/man-pages/online/pages/man2/chown.2.html>,
        // "if the owner or group is specified as -1, then that ID is not changed"
        $attr = pack('N3', NET_SFTP_ATTR_UIDGID, $uid, -1);

        return $this->setstat($filename, $attr, $recursive);
    }

    /**
     * Changes file or directory group
     *
     * Returns true on success or false on error.
     *
     * @param string $filename
     * @param int $gid
     * @param bool $recursive
     * @return bool
     * @access public
     */
    public function chgrp($filename, $gid, $recursive = false)
    {
        $attr = pack('N3', NET_SFTP_ATTR_UIDGID, -1, $gid);

        return $this->setstat($filename, $attr, $recursive);
    }

    /**
     * Set permissions on a file.
     *
     * Returns the new file permissions on success or false on error.
     * If $recursive is true than this just returns true or false.
     *
     * @param int $mode
     * @param string $filename
     * @param bool $recursive
     * @throws \UnexpectedValueException on receipt of unexpected packets
     * @return mixed
     * @access public
     */
    public function chmod($mode, $filename, $recursive = false)
    {
        if (is_string($mode) && is_int($filename)) {
            $temp = $mode;
            $mode = $filename;
            $filename = $temp;
        }

        $attr = pack('N2', NET_SFTP_ATTR_PERMISSIONS, $mode & 07777);
        if (!$this->setstat($filename, $attr, $recursive)) {
            return false;
        }
        if ($recursive) {
            return true;
        }

        $filename = $this->realpath($filename);
        // rather than return what the permissions *should* be, we'll return what they actually are.  this will also
        // tell us if the file actually exists.
        // incidentally, SFTPv4+ adds an additional 32-bit integer field - flags - to the following:
        $packet = pack('Na*', strlen($filename), $filename);
        if (!$this->send_sftp_packet(NET_SFTP_STAT, $packet)) {
            return false;
        }

        $response = $this->get_sftp_packet();
        switch ($this->packet_type) {
            case NET_SFTP_ATTRS:
                $attrs = $this->parseAttributes($response);
                return $attrs['permissions'];
            case NET_SFTP_STATUS:
                $this->logError($response);
                return false;
        }

        throw new \UnexpectedValueException('Expected NET_SFTP_ATTRS or NET_SFTP_STATUS. '
                                          . 'Got packet type: ' . $this->packet_type);
    }

    /**
     * Sets information about a file
     *
     * @param string $filename
     * @param string $attr
     * @param bool $recursive
     * @throws \UnexpectedValueException on receipt of unexpected packets
     * @return bool
     * @access private
     */
    private function setstat($filename, $attr, $recursive)
    {
        if (!($this->bitmap & SSH2::MASK_LOGIN)) {
            return false;
        }

        $filename = $this->realpath($filename);
        if ($filename === false) {
            return false;
        }

        $this->remove_from_stat_cache($filename);

        if ($recursive) {
            $i = 0;
            $result = $this->setstat_recursive($filename, $attr, $i);
            $this->read_put_responses($i);
            return $result;
        }

        // SFTPv4+ has an additional byte field - type - that would need to be sent, as well. setting it to
        // SSH_FILEXFER_TYPE_UNKNOWN might work. if not, we'd have to do an SSH_FXP_STAT before doing an SSH_FXP_SETSTAT.
        if (!$this->send_sftp_packet(NET_SFTP_SETSTAT, Strings::packSSH2('s', $filename) . $attr)) {
            return false;
        }

        /*
         "Because some systems must use separate system calls to set various attributes, it is possible that a failure
          response will be returned, but yet some of the attributes may be have been successfully modified.  If possible,
          servers SHOULD avoid this situation; however, clients MUST be aware that this is possible."

          -- http://tools.ietf.org/html/draft-ietf-secsh-filexfer-13#section-8.6
        */
        $response = $this->get_sftp_packet();
        if ($this->packet_type != NET_SFTP_STATUS) {
            throw new \UnexpectedValueException('Expected NET_SFTP_STATUS. '
                                              . 'Got packet type: ' . $this->packet_type);
        }

        list($status) = Strings::unpackSSH2('N', $response);
        if ($status != NET_SFTP_STATUS_OK) {
            $this->logError($response, $status);
            return false;
        }

        return true;
    }

    /**
     * Recursively sets information on directories on the SFTP server
     *
     * Minimizes directory lookups and SSH_FXP_STATUS requests for speed.
     *
     * @param string $path
     * @param string $attr
     * @param int $i
     * @return bool
     * @access private
     */
    private function setstat_recursive($path, $attr, &$i)
    {
        if (!$this->read_put_responses($i)) {
            return false;
        }
        $i = 0;
        $entries = $this->readlist($path, true);

        if ($entries === false) {
            return $this->setstat($path, $attr, false);
        }

        // normally $entries would have at least . and .. but it might not if the directories
        // permissions didn't allow reading
        if (empty($entries)) {
            return false;
        }

        unset($entries['.'], $entries['..']);
        foreach ($entries as $filename => $props) {
            if (!isset($props['type'])) {
                return false;
            }

            $temp = $path . '/' . $filename;
            if ($props['type'] == NET_SFTP_TYPE_DIRECTORY) {
                if (!$this->setstat_recursive($temp, $attr, $i)) {
                    return false;
                }
            } else {
                if (!$this->send_sftp_packet(NET_SFTP_SETSTAT, Strings::packSSH2('s', $temp) . $attr)) {
                    return false;
                }

                $i++;

                if ($i >= NET_SFTP_QUEUE_SIZE) {
                    if (!$this->read_put_responses($i)) {
                        return false;
                    }
                    $i = 0;
                }
            }
        }

        if (!$this->send_sftp_packet(NET_SFTP_SETSTAT, Strings::packSSH2('s', $path) . $attr)) {
            return false;
        }

        $i++;

        if ($i >= NET_SFTP_QUEUE_SIZE) {
            if (!$this->read_put_responses($i)) {
                return false;
            }
            $i = 0;
        }

        return true;
    }

    /**
     * Return the target of a symbolic link
     *
     * @param string $link
     * @throws \UnexpectedValueException on receipt of unexpected packets
     * @return mixed
     * @access public
     */
    public function readlink($link)
    {
        if (!($this->bitmap & SSH2::MASK_LOGIN)) {
            return false;
        }

        $link = $this->realpath($link);

        if (!$this->send_sftp_packet(NET_SFTP_READLINK, Strings::packSSH2('s', $link))) {
            return false;
        }

        $response = $this->get_sftp_packet();
        switch ($this->packet_type) {
            case NET_SFTP_NAME:
                break;
            case NET_SFTP_STATUS:
                $this->logError($response);
                return false;
            default:
                throw new \UnexpectedValueException('Expected NET_SFTP_NAME or NET_SFTP_STATUS. '
                                                  . 'Got packet type: ' . $this->packet_type);
        }

        list($count) = Strings::unpackSSH2('N', $response);
        // the file isn't a symlink
        if (!$count) {
            return false;
        }

        list($filename) = Strings::unpackSSH2('s', $response);

        return $filename;
    }

    /**
     * Create a symlink
     *
     * symlink() creates a symbolic link to the existing target with the specified name link.
     *
     * @param string $target
     * @param string $link
     * @throws \UnexpectedValueException on receipt of unexpected packets
     * @return bool
     * @access public
     */
    public function symlink($target, $link)
    {
        if (!($this->bitmap & SSH2::MASK_LOGIN)) {
            return false;
        }

        //$target = $this->realpath($target);
        $link = $this->realpath($link);

        $packet = Strings::packSSH2('ss', $target, $link);
        if (!$this->send_sftp_packet(NET_SFTP_SYMLINK, $packet)) {
            return false;
        }

        $response = $this->get_sftp_packet();
        if ($this->packet_type != NET_SFTP_STATUS) {
            throw new \UnexpectedValueException('Expected NET_SFTP_STATUS. '
                                              . 'Got packet type: ' . $this->packet_type);
        }

        list($status) = Strings::unpackSSH2('N', $response);
        if ($status != NET_SFTP_STATUS_OK) {
            $this->logError($response, $status);
            return false;
        }

        return true;
    }

    /**
     * Creates a directory.
     *
     * @param string $dir
     * @param int $mode
     * @param bool $recursive
     * @return bool
     * @access public
     */
    public function mkdir($dir, $mode = -1, $recursive = false)
    {
        if (!($this->bitmap & SSH2::MASK_LOGIN)) {
            return false;
        }

        $dir = $this->realpath($dir);
        // by not providing any permissions, hopefully the server will use the logged in users umask - their
        // default permissions.
        $attr = $mode == -1 ? "\0\0\0\0" : pack('N2', NET_SFTP_ATTR_PERMISSIONS, $mode & 07777);

        if ($recursive) {
            $dirs = explode('/', preg_replace('#/(?=/)|/$#', '', $dir));
            if (empty($dirs[0])) {
                array_shift($dirs);
                $dirs[0] = '/' . $dirs[0];
            }
            for ($i = 0; $i < count($dirs); $i++) {
                $temp = array_slice($dirs, 0, $i + 1);
                $temp = implode('/', $temp);
                $result = $this->mkdir_helper($temp, $attr);
            }
            return $result;
        }

        return $this->mkdir_helper($dir, $attr);
    }

    /**
     * Helper function for directory creation
     *
     * @param string $dir
     * @param string $attr
     * @return bool
     * @access private
     */
    private function mkdir_helper($dir, $attr)
    {
        if (!$this->send_sftp_packet(NET_SFTP_MKDIR, Strings::packSSH2('s', $dir) . $attr)) {
            return false;
        }

        $response = $this->get_sftp_packet();
        if ($this->packet_type != NET_SFTP_STATUS) {
            throw new \UnexpectedValueException('Expected NET_SFTP_STATUS. '
                                              . 'Got packet type: ' . $this->packet_type);
        }

        list($status) = Strings::unpackSSH2('N', $response);
        if ($status != NET_SFTP_STATUS_OK) {
            $this->logError($response, $status);
            return false;
        }

        return true;
    }

    /**
     * Removes a directory.
     *
     * @param string $dir
     * @throws \UnexpectedValueException on receipt of unexpected packets
     * @return bool
     * @access public
     */
    public function rmdir($dir)
    {
        if (!($this->bitmap & SSH2::MASK_LOGIN)) {
            return false;
        }

        $dir = $this->realpath($dir);
        if ($dir === false) {
            return false;
        }

        if (!$this->send_sftp_packet(NET_SFTP_RMDIR, Strings::packSSH2('s', $dir))) {
            return false;
        }

        $response = $this->get_sftp_packet();
        if ($this->packet_type != NET_SFTP_STATUS) {
            throw new \UnexpectedValueException('Expected NET_SFTP_STATUS. '
                                              . 'Got packet type: ' . $this->packet_type);
        }

        list($status) = Strings::unpackSSH2('N', $response);
        if ($status != NET_SFTP_STATUS_OK) {
            // presumably SSH_FX_NO_SUCH_FILE or SSH_FX_PERMISSION_DENIED?
            $this->logError($response, $status);
            return false;
        }

        $this->remove_from_stat_cache($dir);
        // the following will do a soft delete, which would be useful if you deleted a file
        // and then tried to do a stat on the deleted file. the above, in contrast, does
        // a hard delete
        //$this->update_stat_cache($dir, false);

        return true;
    }

    /**
     * Uploads a file to the SFTP server.
     *
     * By default, \phpseclib\Net\SFTP::put() does not read from the local filesystem.  $data is dumped directly into $remote_file.
     * So, for example, if you set $data to 'filename.ext' and then do \phpseclib\Net\SFTP::get(), you will get a file, twelve bytes
     * long, containing 'filename.ext' as its contents.
     *
     * Setting $mode to self::SOURCE_LOCAL_FILE will change the above behavior.  With self::SOURCE_LOCAL_FILE, $remote_file will
     * contain as many bytes as filename.ext does on your local filesystem.  If your filename.ext is 1MB then that is how
     * large $remote_file will be, as well.
     *
     * Setting $mode to self::SOURCE_CALLBACK will use $data as callback function, which gets only one parameter -- number of bytes to return, and returns a string if there is some data or null if there is no more data
     *
     * If $data is a resource then it'll be used as a resource instead.
     *
     * Currently, only binary mode is supported.  As such, if the line endings need to be adjusted, you will need to take
     * care of that, yourself.
     *
     * $mode can take an additional two parameters - self::RESUME and self::RESUME_START. These are bitwise AND'd with
     * $mode. So if you want to resume upload of a 300mb file on the local file system you'd set $mode to the following:
     *
     * self::SOURCE_LOCAL_FILE | self::RESUME
     *
     * If you wanted to simply append the full contents of a local file to the full contents of a remote file you'd replace
     * self::RESUME with self::RESUME_START.
     *
     * If $mode & (self::RESUME | self::RESUME_START) then self::RESUME_START will be assumed.
     *
     * $start and $local_start give you more fine grained control over this process and take precident over self::RESUME
     * when they're non-negative. ie. $start could let you write at the end of a file (like self::RESUME) or in the middle
     * of one. $local_start could let you start your reading from the end of a file (like self::RESUME_START) or in the
     * middle of one.
     *
     * Setting $local_start to > 0 or $mode | self::RESUME_START doesn't do anything unless $mode | self::SOURCE_LOCAL_FILE.
     *
     * @param string $remote_file
     * @param string|resource $data
     * @param int $mode
     * @param int $start
     * @param int $local_start
     * @param callable|null $progressCallback
     * @throws \UnexpectedValueException on receipt of unexpected packets
     * @throws \BadFunctionCallException if you're uploading via a callback and the callback function is invalid
     * @throws \phpseclib\Exception\FileNotFoundException if you're uploading via a file and the file doesn't exist
     * @return bool
     * @access public
     * @internal ASCII mode for SFTPv4/5/6 can be supported by adding a new function - \phpseclib\Net\SFTP::setMode().
     */
    public function put($remote_file, $data, $mode = self::SOURCE_STRING, $start = -1, $local_start = -1, $progressCallback = null)
    {
        if (!($this->bitmap & SSH2::MASK_LOGIN)) {
            return false;
        }

        $remote_file = $this->realpath($remote_file);
        if ($remote_file === false) {
            return false;
        }

        $this->remove_from_stat_cache($remote_file);

        $flags = NET_SFTP_OPEN_WRITE | NET_SFTP_OPEN_CREATE;
        // according to the SFTP specs, NET_SFTP_OPEN_APPEND should "force all writes to append data at the end of the file."
        // in practice, it doesn't seem to do that.
        //$flags|= ($mode & self::RESUME) ? NET_SFTP_OPEN_APPEND : NET_SFTP_OPEN_TRUNCATE;

        if ($start >= 0) {
            $offset = $start;
        } elseif ($mode & self::RESUME) {
            // if NET_SFTP_OPEN_APPEND worked as it should _size() wouldn't need to be called
            $size = $this->size($remote_file);
            $offset = $size !== false ? $size : 0;
        } else {
            $offset = 0;
            $flags|= NET_SFTP_OPEN_TRUNCATE;
        }

        $packet = Strings::packSSH2('sNN', $remote_file, $flags, 0);
        if (!$this->send_sftp_packet(NET_SFTP_OPEN, $packet)) {
            return false;
        }

        $response = $this->get_sftp_packet();
        switch ($this->packet_type) {
            case NET_SFTP_HANDLE:
                $handle = substr($response, 4);
                break;
            case NET_SFTP_STATUS:
                $this->logError($response);
                return false;
            default:
                throw new \UnexpectedValueException('Expected NET_SFTP_HANDLE or NET_SFTP_STATUS. '
                                                  . 'Got packet type: ' . $this->packet_type);
        }

        // http://tools.ietf.org/html/draft-ietf-secsh-filexfer-13#section-8.2.3
        $dataCallback = false;
        switch (true) {
            case $mode & self::SOURCE_CALLBACK:
                if (!is_callable($data)) {
                    throw new \BadFunctionCallException("\$data should be is_callable() if you specify SOURCE_CALLBACK flag");
                }
                $dataCallback = $data;
                // do nothing
                break;
            case is_resource($data):
                $mode = $mode & ~self::SOURCE_LOCAL_FILE;
                $info = stream_get_meta_data($data);
                if ($info['wrapper_type'] == 'PHP' && $info['stream_type'] == 'Input') {
                    $fp = fopen('php://memory', 'w+');
                    stream_copy_to_stream($data, $fp);
                    rewind($fp);
                } else {
                    $fp = $data;
                }
                break;
            case $mode & self::SOURCE_LOCAL_FILE:
                if (!is_file($data)) {
                    throw new FileNotFoundException("$data is not a valid file");
                }
                $fp = @fopen($data, 'rb');
                if (!$fp) {
                    return false;
                }
        }

        if (isset($fp)) {
            $stat = fstat($fp);
            $size = !empty($stat) ? $stat['size'] : 0;

            if ($local_start >= 0) {
                fseek($fp, $local_start);
                $size-= $local_start;
            }
        } elseif ($dataCallback) {
            $size = 0;
        } else {
            $size = strlen($data);
        }

        $sent = 0;
        $size = $size < 0 ? ($size & 0x7FFFFFFF) + 0x80000000 : $size;

        $sftp_packet_size = 4096; // PuTTY uses 4096
        // make the SFTP packet be exactly 4096 bytes by including the bytes in the NET_SFTP_WRITE packets "header"
        $sftp_packet_size-= strlen($handle) + 25;
        $i = 0;
        while ($dataCallback || ($size === 0 || $sent < $size)) {
            if ($dataCallback) {
                $temp = call_user_func($dataCallback, $sftp_packet_size);
                if (is_null($temp)) {
                    break;
                }
            } else {
                $temp = isset($fp) ? fread($fp, $sftp_packet_size) : substr($data, $sent, $sftp_packet_size);
                if ($temp === false || $temp === '') {
                    break;
                }
            }

            $subtemp = $offset + $sent;
            $packet = pack('Na*N3a*', strlen($handle), $handle, $subtemp / 4294967296, $subtemp, strlen($temp), $temp);
            if (!$this->send_sftp_packet(NET_SFTP_WRITE, $packet)) {
                if ($mode & self::SOURCE_LOCAL_FILE) {
                    fclose($fp);
                }
                return false;
            }
            $sent+= strlen($temp);
            if (is_callable($progressCallback)) {
                call_user_func($progressCallback, $sent);
            }

            $i++;

            if ($i == NET_SFTP_QUEUE_SIZE) {
                if (!$this->read_put_responses($i)) {
                    $i = 0;
                    break;
                }
                $i = 0;
            }
        }

        if (!$this->read_put_responses($i)) {
            if ($mode & self::SOURCE_LOCAL_FILE) {
                fclose($fp);
            }
            $this->close_handle($handle);
            return false;
        }

        if ($mode & self::SOURCE_LOCAL_FILE) {
            fclose($fp);
        }

        return $this->close_handle($handle);
    }

    /**
     * Reads multiple successive SSH_FXP_WRITE responses
     *
     * Sending an SSH_FXP_WRITE packet and immediately reading its response isn't as efficient as blindly sending out $i
     * SSH_FXP_WRITEs, in succession, and then reading $i responses.
     *
     * @param int $i
     * @return bool
     * @throws \UnexpectedValueException on receipt of unexpected packets
     * @access private
     */
    private function read_put_responses($i)
    {
        while ($i--) {
            $response = $this->get_sftp_packet();
            if ($this->packet_type != NET_SFTP_STATUS) {
                throw new \UnexpectedValueException('Expected NET_SFTP_STATUS. '
                                                  . 'Got packet type: ' . $this->packet_type);
            }

            list($status) = Strings::unpackSSH2('N', $response);
            if ($status != NET_SFTP_STATUS_OK) {
                $this->logError($response, $status);
                break;
            }
        }

        return $i < 0;
    }

    /**
     * Close handle
     *
     * @param string $handle
     * @return bool
     * @throws \UnexpectedValueException on receipt of unexpected packets
     * @access private
     */
    private function close_handle($handle)
    {
        if (!$this->send_sftp_packet(NET_SFTP_CLOSE, pack('Na*', strlen($handle), $handle))) {
            return false;
        }

        // "The client MUST release all resources associated with the handle regardless of the status."
        //  -- http://tools.ietf.org/html/draft-ietf-secsh-filexfer-13#section-8.1.3
        $response = $this->get_sftp_packet();
        if ($this->packet_type != NET_SFTP_STATUS) {
            throw new \UnexpectedValueException('Expected NET_SFTP_STATUS. '
                                              . 'Got packet type: ' . $this->packet_type);
        }

        list($status) = Strings::unpackSSH2('N', $response);
        if ($status != NET_SFTP_STATUS_OK) {
            $this->logError($response, $status);
            return false;
        }

        return true;
    }

    /**
     * Downloads a file from the SFTP server.
     *
     * Returns a string containing the contents of $remote_file if $local_file is left undefined or a boolean false if
     * the operation was unsuccessful.  If $local_file is defined, returns true or false depending on the success of the
     * operation.
     *
     * $offset and $length can be used to download files in chunks.
     *
     * @param string $remote_file
     * @param string|bool|resource $local_file
     * @param int $offset
     * @param int $length
     * @param callable|null $progressCallback
     * @throws \UnexpectedValueException on receipt of unexpected packets
     * @return mixed
     * @access public
     */
    public function get($remote_file, $local_file = false, $offset = 0, $length = -1, $progressCallback = null)
    {
        if (!($this->bitmap & SSH2::MASK_LOGIN)) {
            return false;
        }

        $remote_file = $this->realpath($remote_file);
        if ($remote_file === false) {
            return false;
        }

        $packet = pack('Na*N2', strlen($remote_file), $remote_file, NET_SFTP_OPEN_READ, 0);
        if (!$this->send_sftp_packet(NET_SFTP_OPEN, $packet)) {
            return false;
        }

        $response = $this->get_sftp_packet();
        switch ($this->packet_type) {
            case NET_SFTP_HANDLE:
                $handle = substr($response, 4);
                break;
            case NET_SFTP_STATUS: // presumably SSH_FX_NO_SUCH_FILE or SSH_FX_PERMISSION_DENIED
                $this->logError($response);
                return false;
            default:
                throw new \UnexpectedValueException('Expected NET_SFTP_HANDLE or NET_SFTP_STATUS. '
                                                  . 'Got packet type: ' . $this->packet_type);
        }

        if (is_resource($local_file)) {
            $fp = $local_file;
            $stat = fstat($fp);
            $res_offset = $stat['size'];
        } else {
            $res_offset = 0;
            if ($local_file !== false) {
                $fp = fopen($local_file, 'wb');
                if (!$fp) {
                    return false;
                }
            } else {
                $content = '';
            }
        }

        $fclose_check = $local_file !== false && !is_resource($local_file);

        $start = $offset;
        $read = 0;
        while (true) {
            $i = 0;

            while ($i < NET_SFTP_QUEUE_SIZE && ($length < 0 || $read < $length)) {
                $tempoffset = $start + $read;

                $packet_size = $length > 0 ? min($this->max_sftp_packet, $length - $read) : $this->max_sftp_packet;

                $packet = Strings::packSSH2('sN3', $handle, $tempoffset / 4294967296, $tempoffset, $packet_size);
                if (!$this->send_sftp_packet(NET_SFTP_READ, $packet, $i)) {
                    if ($fclose_check) {
                        fclose($fp);
                    }
                    return false;
                }
                $packet = null;
                $read+= $packet_size;
                if (is_callable($progressCallback)) {
                    call_user_func($progressCallback, $read);
                }
                $i++;
            }

            if (!$i) {
                break;
            }

            $packets_sent = $i - 1;

            $clear_responses = false;
            while ($i > 0) {
                $i--;

                if ($clear_responses) {
                    $this->get_sftp_packet($packets_sent - $i);
                    continue;
                } else {
                    $response = $this->get_sftp_packet($packets_sent - $i);
                }

                switch ($this->packet_type) {
                    case NET_SFTP_DATA:
                        $temp = substr($response, 4);
                        $offset+= strlen($temp);
                        if ($local_file === false) {
                            $content.= $temp;
                        } else {
                            fputs($fp, $temp);
                        }
                        $temp = null;
                        break;
                    case NET_SFTP_STATUS:
                        // could, in theory, return false if !strlen($content) but we'll hold off for the time being
                        $this->logError($response);
                        $clear_responses = true; // don't break out of the loop yet, so we can read the remaining responses
                        break;
                    default:
                        if ($fclose_check) {
                            fclose($fp);
                        }
                        throw new \UnexpectedValueException('Expected NET_SFTP_DATA or NET_SFTP_STATUS. '
                                                          . 'Got packet type: ' . $this->packet_type);
                }
                $response = null;
            }

            if ($clear_responses) {
                break;
            }
        }

        if ($length > 0 && $length <= $offset - $start) {
            if ($local_file === false) {
                $content = substr($content, 0, $length);
            } else {
                ftruncate($fp, $length + $res_offset);
            }
        }

        if ($fclose_check) {
            fclose($fp);
        }

        if (!$this->close_handle($handle)) {
            return false;
        }

        // if $content isn't set that means a file was written to
        return isset($content) ? $content : true;
    }

    /**
     * Deletes a file on the SFTP server.
     *
     * @param string $path
     * @param bool $recursive
     * @return bool
     * @throws \UnexpectedValueException on receipt of unexpected packets
     * @access public
     */
    public function delete($path, $recursive = true)
    {
        if (!($this->bitmap & SSH2::MASK_LOGIN)) {
            return false;
        }

        if (is_object($path)) {
            // It's an object. Cast it as string before we check anything else.
            $path = (string) $path;
        }

        if (!is_string($path) || $path == '') {
            return false;
        }

        $path = $this->realpath($path);
        if ($path === false) {
            return false;
        }

        // http://tools.ietf.org/html/draft-ietf-secsh-filexfer-13#section-8.3
        if (!$this->send_sftp_packet(NET_SFTP_REMOVE, pack('Na*', strlen($path), $path))) {
            return false;
        }

        $response = $this->get_sftp_packet();
        if ($this->packet_type != NET_SFTP_STATUS) {
            throw new \UnexpectedValueException('Expected NET_SFTP_STATUS. '
                                              . 'Got packet type: ' . $this->packet_type);
        }

        // if $status isn't SSH_FX_OK it's probably SSH_FX_NO_SUCH_FILE or SSH_FX_PERMISSION_DENIED
        list($status) = Strings::unpackSSH2('N', $response);
        if ($status != NET_SFTP_STATUS_OK) {
            $this->logError($response, $status);
            if (!$recursive) {
                return false;
            }
            $i = 0;
            $result = $this->delete_recursive($path, $i);
            $this->read_put_responses($i);
            return $result;
        }

        $this->remove_from_stat_cache($path);

        return true;
    }

    /**
     * Recursively deletes directories on the SFTP server
     *
     * Minimizes directory lookups and SSH_FXP_STATUS requests for speed.
     *
     * @param string $path
     * @param int $i
     * @return bool
     * @access private
     */
    private function delete_recursive($path, &$i)
    {
        if (!$this->read_put_responses($i)) {
            return false;
        }
        $i = 0;
        $entries = $this->readlist($path, true);

        // normally $entries would have at least . and .. but it might not if the directories
        // permissions didn't allow reading
        if (empty($entries)) {
            return false;
        }

        unset($entries['.'], $entries['..']);
        foreach ($entries as $filename => $props) {
            if (!isset($props['type'])) {
                return false;
            }

            $temp = $path . '/' . $filename;
            if ($props['type'] == NET_SFTP_TYPE_DIRECTORY) {
                if (!$this->delete_recursive($temp, $i)) {
                    return false;
                }
            } else {
                if (!$this->send_sftp_packet(NET_SFTP_REMOVE, Strings::packSSH2('s', $temp))) {
                    return false;
                }
                $this->remove_from_stat_cache($temp);

                $i++;

                if ($i >= NET_SFTP_QUEUE_SIZE) {
                    if (!$this->read_put_responses($i)) {
                        return false;
                    }
                    $i = 0;
                }
            }
        }

        if (!$this->send_sftp_packet(NET_SFTP_RMDIR, Strings::packSSH2('s', $path))) {
            return false;
        }
        $this->remove_from_stat_cache($path);

        $i++;

        if ($i >= NET_SFTP_QUEUE_SIZE) {
            if (!$this->read_put_responses($i)) {
                return false;
            }
            $i = 0;
        }

        return true;
    }

    /**
     * Checks whether a file or directory exists
     *
     * @param string $path
     * @return bool
     * @access public
     */
    public function file_exists($path)
    {
        if ($this->use_stat_cache) {
            $path = $this->realpath($path);

            $result = $this->query_stat_cache($path);

            if (isset($result)) {
                // return true if $result is an array or if it's an stdClass object
                return $result !== false;
            }
        }

        return $this->stat($path) !== false;
    }

    /**
     * Tells whether the filename is a directory
     *
     * @param string $path
     * @return bool
     * @access public
     */
    public function is_dir($path)
    {
        $result = $this->get_stat_cache_prop($path, 'type');
        if ($result === false) {
            return false;
        }
        return $result === NET_SFTP_TYPE_DIRECTORY;
    }

    /**
     * Tells whether the filename is a regular file
     *
     * @param string $path
     * @return bool
     * @access public
     */
    public function is_file($path)
    {
        $result = $this->get_stat_cache_prop($path, 'type');
        if ($result === false) {
            return false;
        }
        return $result === NET_SFTP_TYPE_REGULAR;
    }

    /**
     * Tells whether the filename is a symbolic link
     *
     * @param string $path
     * @return bool
     * @access public
     */
    public function is_link($path)
    {
        $result = $this->get_lstat_cache_prop($path, 'type');
        if ($result === false) {
            return false;
        }
        return $result === NET_SFTP_TYPE_SYMLINK;
    }

    /**
     * Tells whether a file exists and is readable
     *
     * @param string $path
     * @return bool
     * @access public
     */
    public function is_readable($path)
    {
        $packet = Strings::packSSH2('sNN', $this->realpath($path), NET_SFTP_OPEN_READ, 0);
        if (!$this->send_sftp_packet(NET_SFTP_OPEN, $packet)) {
            return false;
        }

        $response = $this->get_sftp_packet();
        switch ($this->packet_type) {
            case NET_SFTP_HANDLE:
                return true;
            case NET_SFTP_STATUS: // presumably SSH_FX_NO_SUCH_FILE or SSH_FX_PERMISSION_DENIED
                return false;
            default:
                throw new \UnexpectedValueException('Expected NET_SFTP_HANDLE or NET_SFTP_STATUS. '
                                                  . 'Got packet type: ' . $this->packet_type);
        }
    }

    /**
     * Tells whether the filename is writable
     *
     * @param string $path
     * @return bool
     * @access public
     */
    public function is_writable($path)
    {
        $packet = Strings::packSSH2('sNN', $this->realpath($path), NET_SFTP_OPEN_WRITE, 0);
        if (!$this->send_sftp_packet(NET_SFTP_OPEN, $packet)) {
            return false;
        }

        $response = $this->get_sftp_packet();
        switch ($this->packet_type) {
            case NET_SFTP_HANDLE:
                return true;
            case NET_SFTP_STATUS: // presumably SSH_FX_NO_SUCH_FILE or SSH_FX_PERMISSION_DENIED
                return false;
            default:
                throw new \UnexpectedValueException('Expected SSH_FXP_HANDLE or SSH_FXP_STATUS. '
                                                  . 'Got packet type: ' . $this->packet_type);
        }
    }

    /**
     * Tells whether the filename is writeable
     *
     * Alias of is_writable
     *
     * @param string $path
     * @return bool
     * @access public
     */
    public function is_writeable($path)
    {
        return $this->is_writable($path);
    }

    /**
     * Gets last access time of file
     *
     * @param string $path
     * @return mixed
     * @access public
     */
    public function fileatime($path)
    {
        return $this->get_stat_cache_prop($path, 'atime');
    }

    /**
     * Gets file modification time
     *
     * @param string $path
     * @return mixed
     * @access public
     */
    public function filemtime($path)
    {
        return $this->get_stat_cache_prop($path, 'mtime');
    }

    /**
     * Gets file permissions
     *
     * @param string $path
     * @return mixed
     * @access public
     */
    public function fileperms($path)
    {
        return $this->get_stat_cache_prop($path, 'permissions');
    }

    /**
     * Gets file owner
     *
     * @param string $path
     * @return mixed
     * @access public
     */
    public function fileowner($path)
    {
        return $this->get_stat_cache_prop($path, 'uid');
    }

    /**
     * Gets file group
     *
     * @param string $path
     * @return mixed
     * @access public
     */
    public function filegroup($path)
    {
        return $this->get_stat_cache_prop($path, 'gid');
    }

    /**
     * Gets file size
     *
     * @param string $path
     * @return mixed
     * @access public
     */
    public function filesize($path)
    {
        return $this->get_stat_cache_prop($path, 'size');
    }

    /**
     * Gets file type
     *
     * @param string $path
     * @return mixed
     * @access public
     */
    public function filetype($path)
    {
        $type = $this->get_stat_cache_prop($path, 'type');
        if ($type === false) {
            return false;
        }

        switch ($type) {
            case NET_SFTP_TYPE_BLOCK_DEVICE:
                return 'block';
            case NET_SFTP_TYPE_CHAR_DEVICE:
                return 'char';
            case NET_SFTP_TYPE_DIRECTORY:
                return 'dir';
            case NET_SFTP_TYPE_FIFO:
                return 'fifo';
            case NET_SFTP_TYPE_REGULAR:
                return 'file';
            case NET_SFTP_TYPE_SYMLINK:
                return 'link';
            default:
                return false;
        }
    }

    /**
     * Return a stat properity
     *
     * Uses cache if appropriate.
     *
     * @param string $path
     * @param string $prop
     * @return mixed
     * @access private
     */
    private function get_stat_cache_prop($path, $prop)
    {
        return $this->get_xstat_cache_prop($path, $prop, 'stat');
    }

    /**
     * Return an lstat properity
     *
     * Uses cache if appropriate.
     *
     * @param string $path
     * @param string $prop
     * @return mixed
     * @access private
     */
    private function get_lstat_cache_prop($path, $prop)
    {
        return $this->get_xstat_cache_prop($path, $prop, 'lstat');
    }

    /**
     * Return a stat or lstat properity
     *
     * Uses cache if appropriate.
     *
     * @param string $path
     * @param string $prop
     * @param string $type
     * @return mixed
     * @access private
     */
    private function get_xstat_cache_prop($path, $prop, $type)
    {
        if ($this->use_stat_cache) {
            $path = $this->realpath($path);

            $result = $this->query_stat_cache($path);

            if (is_object($result) && isset($result->$type)) {
                return $result->{$type}[$prop];
            }
        }

        $result = $this->$type($path);

        if ($result === false || !isset($result[$prop])) {
            return false;
        }

        return $result[$prop];
    }

    /**
     * Renames a file or a directory on the SFTP server
     *
     * @param string $oldname
     * @param string $newname
     * @return bool
     * @throws \UnexpectedValueException on receipt of unexpected packets
     * @access public
     */
    public function rename($oldname, $newname)
    {
        if (!($this->bitmap & SSH2::MASK_LOGIN)) {
            return false;
        }

        $oldname = $this->realpath($oldname);
        $newname = $this->realpath($newname);
        if ($oldname === false || $newname === false) {
            return false;
        }

        // http://tools.ietf.org/html/draft-ietf-secsh-filexfer-13#section-8.3
        $packet = Strings::packSSH2('ss', $oldname, $newname);
        if (!$this->send_sftp_packet(NET_SFTP_RENAME, $packet)) {
            return false;
        }

        $response = $this->get_sftp_packet();
        if ($this->packet_type != NET_SFTP_STATUS) {
            throw new \UnexpectedValueException('Expected NET_SFTP_STATUS. '
                                              . 'Got packet type: ' . $this->packet_type);
        }

        // if $status isn't SSH_FX_OK it's probably SSH_FX_NO_SUCH_FILE or SSH_FX_PERMISSION_DENIED
        list($status) = Strings::unpackSSH2('N', $response);
        if ($status != NET_SFTP_STATUS_OK) {
            $this->logError($response, $status);
            return false;
        }

        // don't move the stat cache entry over since this operation could very well change the
        // atime and mtime attributes
        //$this->update_stat_cache($newname, $this->query_stat_cache($oldname));
        $this->remove_from_stat_cache($oldname);
        $this->remove_from_stat_cache($newname);

        return true;
    }

    /**
     * Parse Attributes
     *
     * See '7.  File Attributes' of draft-ietf-secsh-filexfer-13 for more info.
     *
     * @param string $response
     * @return array
     * @access private
     */
    private function parseAttributes(&$response)
    {
        $attr = [];
        list($flags) = Strings::unpackSSH2('N', $response);

        // SFTPv4+ have a type field (a byte) that follows the above flag field
        foreach ($this->attributes as $key => $value) {
            switch ($flags & $key) {
                case NET_SFTP_ATTR_SIZE: // 0x00000001
                    // The size attribute is defined as an unsigned 64-bit integer.
                    // The following will use floats on 32-bit platforms, if necessary.
                    // As can be seen in the BigInteger class, floats are generally
                    // IEEE 754 binary64 "double precision" on such platforms and
                    // as such can represent integers of at least 2^50 without loss
                    // of precision. Interpreted in filesize, 2^50 bytes = 1024 TiB.
                    list($upper, $size) = Strings::unpackSSH2('NN', $response);
                    $attr['size'] = $upper ? 4294967296 * $upper : 0;
                    $attr['size']+= $size < 0 ? ($size & 0x7FFFFFFF) + 0x80000000 : $size;
                    break;
                case NET_SFTP_ATTR_UIDGID: // 0x00000002 (SFTPv3 only)
                    list($attr['uid'], $attr['gid']) = Strings::unpackSSH2('NN', $response);
                    break;
                case NET_SFTP_ATTR_PERMISSIONS: // 0x00000004
                    list($attr['permissions']) = Strings::unpackSSH2('N', $response);
                    // mode == permissions; permissions was the original array key and is retained for bc purposes.
                    // mode was added because that's the more industry standard terminology
                    $attr+= ['mode' => $attr['permissions']];
                    $fileType = $this->parseMode($attr['permissions']);
                    if ($fileType !== false) {
                        $attr+= ['type' => $fileType];
                    }
                    break;
                case NET_SFTP_ATTR_ACCESSTIME: // 0x00000008
                    list($attr['atime'], $attr['mtime']) = Strings::unpackSSH2('NN', $response);
                    break;
                case NET_SFTP_ATTR_EXTENDED: // 0x80000000
                    list($count) = Strings::unpackSSH2('N', $response);
                    for ($i = 0; $i < $count; $i++) {
                        list($key, $value) = Strings::unpackSSH2('ss', $response);
                        $attr[$key] = $value;
                    }
            }
        }
        return $attr;
    }

    /**
     * Attempt to identify the file type
     *
     * Quoting the SFTP RFC, "Implementations MUST NOT send bits that are not defined" but they seem to anyway
     *
     * @param int $mode
     * @return int
     * @access private
     */
    private function parseMode($mode)
    {
        // values come from http://lxr.free-electrons.com/source/include/uapi/linux/stat.h#L12
        // see, also, http://linux.die.net/man/2/stat
        switch ($mode & 0170000) {// ie. 1111 0000 0000 0000
            case 0000000: // no file type specified - figure out the file type using alternative means
                return false;
            case 0040000:
                return NET_SFTP_TYPE_DIRECTORY;
            case 0100000:
                return NET_SFTP_TYPE_REGULAR;
            case 0120000:
                return NET_SFTP_TYPE_SYMLINK;
            // new types introduced in SFTPv5+
            // http://tools.ietf.org/html/draft-ietf-secsh-filexfer-05#section-5.2
            case 0010000: // named pipe (fifo)
                return NET_SFTP_TYPE_FIFO;
            case 0020000: // character special
                return NET_SFTP_TYPE_CHAR_DEVICE;
            case 0060000: // block special
                return NET_SFTP_TYPE_BLOCK_DEVICE;
            case 0140000: // socket
                return NET_SFTP_TYPE_SOCKET;
            case 0160000: // whiteout
                // "SPECIAL should be used for files that are of
                //  a known type which cannot be expressed in the protocol"
                return NET_SFTP_TYPE_SPECIAL;
            default:
                return NET_SFTP_TYPE_UNKNOWN;
        }
    }

    /**
     * Parse Longname
     *
     * SFTPv3 doesn't provide any easy way of identifying a file type.  You could try to open
     * a file as a directory and see if an error is returned or you could try to parse the
     * SFTPv3-specific longname field of the SSH_FXP_NAME packet.  That's what this function does.
     * The result is returned using the
     * {@link http://tools.ietf.org/html/draft-ietf-secsh-filexfer-04#section-5.2 SFTPv4 type constants}.
     *
     * If the longname is in an unrecognized format bool(false) is returned.
     *
     * @param string $longname
     * @return mixed
     * @access private
     */
    private function parseLongname($longname)
    {
        // http://en.wikipedia.org/wiki/Unix_file_types
        // http://en.wikipedia.org/wiki/Filesystem_permissions#Notation_of_traditional_Unix_permissions
        if (preg_match('#^[^/]([r-][w-][xstST-]){3}#', $longname)) {
            switch ($longname[0]) {
                case '-':
                    return NET_SFTP_TYPE_REGULAR;
                case 'd':
                    return NET_SFTP_TYPE_DIRECTORY;
                case 'l':
                    return NET_SFTP_TYPE_SYMLINK;
                default:
                    return NET_SFTP_TYPE_SPECIAL;
            }
        }

        return false;
    }

    /**
     * Sends SFTP Packets
     *
     * See '6. General Packet Format' of draft-ietf-secsh-filexfer-13 for more info.
     *
     * @param int $type
     * @param string $data
     * @see self::_get_sftp_packet()
     * @see self::send_channel_packet()
     * @return bool
     * @access private
     */
    private function send_sftp_packet($type, $data, $request_id = 1)
    {
        $packet = $this->use_request_id ?
            pack('NCNa*', strlen($data) + 5, $type, $request_id, $data) :
            pack('NCa*',  strlen($data) + 1, $type, $data);

        $start = microtime(true);
        $result = $this->send_channel_packet(self::CHANNEL, $packet);
        $stop = microtime(true);

        if (defined('NET_SFTP_LOGGING')) {
            $packet_type = '-> ' . $this->packet_types[$type] .
                           ' (' . round($stop - $start, 4) . 's)';
            if (NET_SFTP_LOGGING == self::LOG_REALTIME) {
                echo "<pre>\r\n" . $this->format_log([$data], [$packet_type]) . "\r\n</pre>\r\n";
                flush();
                ob_flush();
            } else {
                $this->packet_type_log[] = $packet_type;
                if (NET_SFTP_LOGGING == self::LOG_COMPLEX) {
                    $this->packet_log[] = $data;
                }
            }
        }

        return $result;
    }

    /**
     * Resets a connection for re-use
     *
     * @param int $reason
     * @access private
     */
    function _reset_connection($reason)
    {
        parent::_reset_connection($reason);
        $this->use_request_id = false;
        $this->pwd = false;
        $this->requestBuffer = array();
    }

    /**
     * Receives SFTP Packets
     *
     * See '6. General Packet Format' of draft-ietf-secsh-filexfer-13 for more info.
     *
     * Incidentally, the number of SSH_MSG_CHANNEL_DATA messages has no bearing on the number of SFTP packets present.
     * There can be one SSH_MSG_CHANNEL_DATA messages containing two SFTP packets or there can be two SSH_MSG_CHANNEL_DATA
     * messages containing one SFTP packet.
     *
     * @see self::_send_sftp_packet()
     * @return string
     * @access private
     */
    private function get_sftp_packet($request_id = null)
    {
        if (isset($request_id) && isset($this->requestBuffer[$request_id])) {
            $this->packet_type = $this->requestBuffer[$request_id]['packet_type'];
            $temp = $this->requestBuffer[$request_id]['packet'];
            unset($this->requestBuffer[$request_id]);
            return $temp;
        }

        // in SSH2.php the timeout is cumulative per function call. eg. exec() will
        // timeout after 10s. but for SFTP.php it's cumulative per packet
        $this->curTimeout = $this->timeout;

        $start = microtime(true);

        // SFTP packet length
        while (strlen($this->packet_buffer) < 4) {
            $temp = $this->get_channel_packet(self::CHANNEL, true);
            if (is_bool($temp)) {
                $this->packet_type = false;
                $this->packet_buffer = '';
                return false;
            }
            $this->packet_buffer.= $temp;
        }
        if (strlen($this->packet_buffer) < 4) {
            return false;
        }
        extract(unpack('Nlength', Strings::shift($this->packet_buffer, 4)));
        /** @var integer $length */

        $tempLength = $length;
        $tempLength-= strlen($this->packet_buffer);


        // 256 * 1024 is what SFTP_MAX_MSG_LENGTH is set to in OpenSSH's sftp-common.h
        if ($tempLength > 256 * 1024) {
            throw new \RuntimeException('Invalid Size');
        }

        // SFTP packet type and data payload
        while ($tempLength > 0) {
            $temp = $this->get_channel_packet(self::CHANNEL, true);
            if (is_bool($temp)) {
                $this->packet_type = false;
                $this->packet_buffer = '';
                return false;
            }
            $this->packet_buffer.= $temp;
            $tempLength-= strlen($temp);
        }

        $stop = microtime(true);

        $this->packet_type = ord(Strings::shift($this->packet_buffer));

        if ($this->use_request_id) {
            extract(unpack('Npacket_id', Strings::shift($this->packet_buffer, 4))); // remove the request id
            $length-= 5; // account for the request id and the packet type
        } else {
            $length-= 1; // account for the packet type
        }

        $packet = Strings::shift($this->packet_buffer, $length);

        if (defined('NET_SFTP_LOGGING')) {
            $packet_type = '<- ' . $this->packet_types[$this->packet_type] .
                           ' (' . round($stop - $start, 4) . 's)';
            if (NET_SFTP_LOGGING == self::LOG_REALTIME) {
                echo "<pre>\r\n" . $this->format_log([$packet], [$packet_type]) . "\r\n</pre>\r\n";
                flush();
                ob_flush();
            } else {
                $this->packet_type_log[] = $packet_type;
                if (NET_SFTP_LOGGING == self::LOG_COMPLEX) {
                    $this->packet_log[] = $packet;
                }
            }
        }

        if (isset($request_id) && $this->use_request_id && $packet_id != $request_id) {
            $this->requestBuffer[$packet_id] = array(
                'packet_type' => $this->packet_type,
                'packet' => $packet
            );
            return $this->_get_sftp_packet($request_id);
        }

        return $packet;
    }

    /**
     * Returns a log of the packets that have been sent and received.
     *
     * Returns a string if NET_SFTP_LOGGING == self::LOG_COMPLEX, an array if NET_SFTP_LOGGING == self::LOG_SIMPLE and false if !defined('NET_SFTP_LOGGING')
     *
     * @access public
     * @return array|string
     */
    public function getSFTPLog()
    {
        if (!defined('NET_SFTP_LOGGING')) {
            return false;
        }

        switch (NET_SFTP_LOGGING) {
            case self::LOG_COMPLEX:
                return $this->format_log($this->packet_log, $this->packet_type_log);
                break;
            //case self::LOG_SIMPLE:
            default:
                return $this->packet_type_log;
        }
    }

    /**
     * Returns all errors
     *
     * @return array
     * @access public
     */
    public function getSFTPErrors()
    {
        return $this->sftp_errors;
    }

    /**
     * Returns the last error
     *
     * @return string
     * @access public
     */
    public function getLastSFTPError()
    {
        return count($this->sftp_errors) ? $this->sftp_errors[count($this->sftp_errors) - 1] : '';
    }

    /**
     * Get supported SFTP versions
     *
     * @return array
     * @access public
     */
    public function getSupportedVersions()
    {
        $temp = ['version' => $this->version];
        if (isset($this->extensions['versions'])) {
            $temp['extensions'] = $this->extensions['versions'];
        }
        return $temp;
    }

    /**
     * Disconnect
     *
     * @param int $reason
     * @return bool
     * @access protected
     */
    protected function disconnect_helper($reason)
    {
        $this->pwd = false;
        parent::disconnect_helper($reason);
    }
}<|MERGE_RESOLUTION|>--- conflicted
+++ resolved
@@ -414,13 +414,8 @@
      */
     public function login($username, ...$args)
     {
-<<<<<<< HEAD
+        $this->auth[] = $args;
         if (!$this->sublogin($username, ...$args)) {
-=======
-        $args = func_get_args();
-        $this->auth[] = $args;
-        if (!call_user_func_array(array(&$this, '_login'), $args)) {
->>>>>>> 2cf180fb
             return false;
         }
 
@@ -2890,12 +2885,12 @@
      * @param int $reason
      * @access private
      */
-    function _reset_connection($reason)
-    {
-        parent::_reset_connection($reason);
+    protected function reset_connection($reason)
+    {
+        parent::reset_connection($reason);
         $this->use_request_id = false;
         $this->pwd = false;
-        $this->requestBuffer = array();
+        $this->requestBuffer = [];
     }
 
     /**
