<?php

/**
 * Pure-PHP implementation of SFTP.
 *
 * PHP version 5
 *
 * Currently only supports SFTPv2 and v3, which, according to wikipedia.org, "is the most widely used version,
 * implemented by the popular OpenSSH SFTP server".  If you want SFTPv4/5/6 support, provide me with access
 * to an SFTPv4/5/6 server.
 *
 * The API for this library is modeled after the API from PHP's {@link http://php.net/book.ftp FTP extension}.
 *
 * Here's a short example of how to use this library:
 * <code>
 * <?php
 *    include 'vendor/autoload.php';
 *
 *    $sftp = new \phpseclib\Net\SFTP('www.domain.tld');
 *    if (!$sftp->login('username', 'password')) {
 *        exit('Login Failed');
 *    }
 *
 *    echo $sftp->pwd() . "\r\n";
 *    $sftp->put('filename.ext', 'hello, world!');
 *    print_r($sftp->nlist());
 * ?>
 * </code>
 *
 * @category  Net
 * @package   SFTP
 * @author    Jim Wigginton <terrafrost@php.net>
 * @copyright 2009 Jim Wigginton
 * @license   http://www.opensource.org/licenses/mit-license.html  MIT License
 * @link      http://phpseclib.sourceforge.net
 */

namespace phpseclib\Net;

/**
 * Pure-PHP implementations of SFTP.
 *
 * @package SFTP
 * @author  Jim Wigginton <terrafrost@php.net>
 * @access  public
 */
class SFTP extends SSH2
{
    /**
     * SFTP channel constant
     *
     * \phpseclib\Net\SSH2::exec() uses 0 and \phpseclib\Net\SSH2::read() / \phpseclib\Net\SSH2::write() use 1.
     *
     * @see \phpseclib\Net\SSH2::_send_channel_packet()
     * @see \phpseclib\Net\SSH2::_get_channel_packet()
     * @access private
     */
    const CHANNEL = 0x100;

    /**#@+
     * @access public
     * @see \phpseclib\Net\SFTP::put()
    */
    /**
     * Reads data from a local file.
     */
    const SOURCE_LOCAL_FILE = 1;
    /**
     * Reads data from a string.
     */
    // this value isn't really used anymore but i'm keeping it reserved for historical reasons
    const SOURCE_STRING = 2;
    /**
     * Reads data from callback:
     * function callback($length) returns string to proceed, null for EOF
     */
    const SOURCE_CALLBACK = 16;
    /**
     * Resumes an upload
     */
    const RESUME = 4;
    /**
     * Append a local file to an already existing remote file
     */
    const RESUME_START = 8;
    /**#@-*/

    /**
     * Packet Types
     *
     * @see self::__construct()
     * @var array
     * @access private
     */
    var $packet_types = array();

    /**
     * Status Codes
     *
     * @see self::__construct()
     * @var array
     * @access private
     */
    var $status_codes = array();

    /**
     * The Request ID
     *
     * The request ID exists in the off chance that a packet is sent out-of-order.  Of course, this library doesn't support
     * concurrent actions, so it's somewhat academic, here.
     *
     * @var boolean
     * @see self::_send_sftp_packet()
     * @access private
     */
    var $use_request_id = false;

    /**
     * The Packet Type
     *
     * The request ID exists in the off chance that a packet is sent out-of-order.  Of course, this library doesn't support
     * concurrent actions, so it's somewhat academic, here.
     *
     * @var int
     * @see self::_get_sftp_packet()
     * @access private
     */
    var $packet_type = -1;

    /**
     * Packet Buffer
     *
     * @var string
     * @see self::_get_sftp_packet()
     * @access private
     */
    var $packet_buffer = '';

    /**
     * Extensions supported by the server
     *
     * @var array
     * @see self::_initChannel()
     * @access private
     */
    var $extensions = array();

    /**
     * Server SFTP version
     *
     * @var int
     * @see self::_initChannel()
     * @access private
     */
    var $version;

    /**
     * Current working directory
     *
     * @var string
     * @see self::realpath()
     * @see self::chdir()
     * @access private
     */
    var $pwd = false;

    /**
     * Packet Type Log
     *
     * @see self::getLog()
     * @var array
     * @access private
     */
    var $packet_type_log = array();

    /**
     * Packet Log
     *
     * @see self::getLog()
     * @var array
     * @access private
     */
    var $packet_log = array();

    /**
     * Error information
     *
     * @see self::getSFTPErrors()
     * @see self::getLastSFTPError()
     * @var array
     * @access private
     */
    var $sftp_errors = array();

    /**
     * Stat Cache
     *
     * Rather than always having to open a directory and close it immediately there after to see if a file is a directory
     * we'll cache the results.
     *
     * @see self::_update_stat_cache()
     * @see self::_remove_from_stat_cache()
     * @see self::_query_stat_cache()
     * @var array
     * @access private
     */
    var $stat_cache = array();

    /**
     * Max SFTP Packet Size
     *
     * @see self::__construct()
     * @see self::get()
     * @var array
     * @access private
     */
    var $max_sftp_packet;

    /**
     * Stat Cache Flag
     *
     * @see self::disableStatCache()
     * @see self::enableStatCache()
     * @var bool
     * @access private
     */
    var $use_stat_cache = true;

    /**
     * Sort Options
     *
     * @see self::_comparator()
     * @see self::setListOrder()
     * @var array
     * @access private
     */
    var $sortOptions = array();

    /**
     * Canonicalization Flag
     *
     * Determines whether or not paths should be canonicalized before being
     * passed on to the remote server.
     *
     * @see self::enablePathCanonicalization()
     * @see self::disablePathCanonicalization()
     * @see self::realpath()
     * @var bool
     * @access private
     */
    var $canonicalize_paths = true;

    /**
     * Request Buffers
     *
     * @see self::_get_sftp_packet()
     * @var array
     * @access private
     */
    var $requestBuffer = array();

    /**
     * Default Constructor.
     *
     * Connects to an SFTP server
     *
     * @param string $host
     * @param int $port
     * @param int $timeout
     * @return \phpseclib\Net\SFTP
     * @access public
     */
    function __construct($host, $port = 22, $timeout = 10)
    {
        parent::__construct($host, $port, $timeout);

        $this->max_sftp_packet = 1 << 15;

        $this->packet_types = array(
            1  => 'NET_SFTP_INIT',
            2  => 'NET_SFTP_VERSION',
            /* the format of SSH_FXP_OPEN changed between SFTPv4 and SFTPv5+:
                   SFTPv5+: http://tools.ietf.org/html/draft-ietf-secsh-filexfer-13#section-8.1.1
               pre-SFTPv5 : http://tools.ietf.org/html/draft-ietf-secsh-filexfer-04#section-6.3 */
            3  => 'NET_SFTP_OPEN',
            4  => 'NET_SFTP_CLOSE',
            5  => 'NET_SFTP_READ',
            6  => 'NET_SFTP_WRITE',
            7  => 'NET_SFTP_LSTAT',
            9  => 'NET_SFTP_SETSTAT',
            11 => 'NET_SFTP_OPENDIR',
            12 => 'NET_SFTP_READDIR',
            13 => 'NET_SFTP_REMOVE',
            14 => 'NET_SFTP_MKDIR',
            15 => 'NET_SFTP_RMDIR',
            16 => 'NET_SFTP_REALPATH',
            17 => 'NET_SFTP_STAT',
            /* the format of SSH_FXP_RENAME changed between SFTPv4 and SFTPv5+:
                   SFTPv5+: http://tools.ietf.org/html/draft-ietf-secsh-filexfer-13#section-8.3
               pre-SFTPv5 : http://tools.ietf.org/html/draft-ietf-secsh-filexfer-04#section-6.5 */
            18 => 'NET_SFTP_RENAME',
            19 => 'NET_SFTP_READLINK',
            20 => 'NET_SFTP_SYMLINK',

            101=> 'NET_SFTP_STATUS',
            102=> 'NET_SFTP_HANDLE',
            /* the format of SSH_FXP_NAME changed between SFTPv3 and SFTPv4+:
                   SFTPv4+: http://tools.ietf.org/html/draft-ietf-secsh-filexfer-13#section-9.4
               pre-SFTPv4 : http://tools.ietf.org/html/draft-ietf-secsh-filexfer-02#section-7 */
            103=> 'NET_SFTP_DATA',
            104=> 'NET_SFTP_NAME',
            105=> 'NET_SFTP_ATTRS',

            200=> 'NET_SFTP_EXTENDED'
        );
        $this->status_codes = array(
            0 => 'NET_SFTP_STATUS_OK',
            1 => 'NET_SFTP_STATUS_EOF',
            2 => 'NET_SFTP_STATUS_NO_SUCH_FILE',
            3 => 'NET_SFTP_STATUS_PERMISSION_DENIED',
            4 => 'NET_SFTP_STATUS_FAILURE',
            5 => 'NET_SFTP_STATUS_BAD_MESSAGE',
            6 => 'NET_SFTP_STATUS_NO_CONNECTION',
            7 => 'NET_SFTP_STATUS_CONNECTION_LOST',
            8 => 'NET_SFTP_STATUS_OP_UNSUPPORTED',
            9 => 'NET_SFTP_STATUS_INVALID_HANDLE',
            10 => 'NET_SFTP_STATUS_NO_SUCH_PATH',
            11 => 'NET_SFTP_STATUS_FILE_ALREADY_EXISTS',
            12 => 'NET_SFTP_STATUS_WRITE_PROTECT',
            13 => 'NET_SFTP_STATUS_NO_MEDIA',
            14 => 'NET_SFTP_STATUS_NO_SPACE_ON_FILESYSTEM',
            15 => 'NET_SFTP_STATUS_QUOTA_EXCEEDED',
            16 => 'NET_SFTP_STATUS_UNKNOWN_PRINCIPAL',
            17 => 'NET_SFTP_STATUS_LOCK_CONFLICT',
            18 => 'NET_SFTP_STATUS_DIR_NOT_EMPTY',
            19 => 'NET_SFTP_STATUS_NOT_A_DIRECTORY',
            20 => 'NET_SFTP_STATUS_INVALID_FILENAME',
            21 => 'NET_SFTP_STATUS_LINK_LOOP',
            22 => 'NET_SFTP_STATUS_CANNOT_DELETE',
            23 => 'NET_SFTP_STATUS_INVALID_PARAMETER',
            24 => 'NET_SFTP_STATUS_FILE_IS_A_DIRECTORY',
            25 => 'NET_SFTP_STATUS_BYTE_RANGE_LOCK_CONFLICT',
            26 => 'NET_SFTP_STATUS_BYTE_RANGE_LOCK_REFUSED',
            27 => 'NET_SFTP_STATUS_DELETE_PENDING',
            28 => 'NET_SFTP_STATUS_FILE_CORRUPT',
            29 => 'NET_SFTP_STATUS_OWNER_INVALID',
            30 => 'NET_SFTP_STATUS_GROUP_INVALID',
            31 => 'NET_SFTP_STATUS_NO_MATCHING_BYTE_RANGE_LOCK'
        );
        // http://tools.ietf.org/html/draft-ietf-secsh-filexfer-13#section-7.1
        // the order, in this case, matters quite a lot - see \phpseclib\Net\SFTP::_parseAttributes() to understand why
        $this->attributes = array(
            0x00000001 => 'NET_SFTP_ATTR_SIZE',
            0x00000002 => 'NET_SFTP_ATTR_UIDGID', // defined in SFTPv3, removed in SFTPv4+
            0x00000004 => 'NET_SFTP_ATTR_PERMISSIONS',
            0x00000008 => 'NET_SFTP_ATTR_ACCESSTIME',
            // 0x80000000 will yield a floating point on 32-bit systems and converting floating points to integers
            // yields inconsistent behavior depending on how php is compiled.  so we left shift -1 (which, in
            // two's compliment, consists of all 1 bits) by 31.  on 64-bit systems this'll yield 0xFFFFFFFF80000000.
            // that's not a problem, however, and 'anded' and a 32-bit number, as all the leading 1 bits are ignored.
            (-1 << 31) & 0xFFFFFFFF => 'NET_SFTP_ATTR_EXTENDED'
        );
        // http://tools.ietf.org/html/draft-ietf-secsh-filexfer-04#section-6.3
        // the flag definitions change somewhat in SFTPv5+.  if SFTPv5+ support is added to this library, maybe name
        // the array for that $this->open5_flags and similarly alter the constant names.
        $this->open_flags = array(
            0x00000001 => 'NET_SFTP_OPEN_READ',
            0x00000002 => 'NET_SFTP_OPEN_WRITE',
            0x00000004 => 'NET_SFTP_OPEN_APPEND',
            0x00000008 => 'NET_SFTP_OPEN_CREATE',
            0x00000010 => 'NET_SFTP_OPEN_TRUNCATE',
            0x00000020 => 'NET_SFTP_OPEN_EXCL'
        );
        // http://tools.ietf.org/html/draft-ietf-secsh-filexfer-04#section-5.2
        // see \phpseclib\Net\SFTP::_parseLongname() for an explanation
        $this->file_types = array(
            1 => 'NET_SFTP_TYPE_REGULAR',
            2 => 'NET_SFTP_TYPE_DIRECTORY',
            3 => 'NET_SFTP_TYPE_SYMLINK',
            4 => 'NET_SFTP_TYPE_SPECIAL',
            5 => 'NET_SFTP_TYPE_UNKNOWN',
            // the followin types were first defined for use in SFTPv5+
            // http://tools.ietf.org/html/draft-ietf-secsh-filexfer-05#section-5.2
            6 => 'NET_SFTP_TYPE_SOCKET',
            7 => 'NET_SFTP_TYPE_CHAR_DEVICE',
            8 => 'NET_SFTP_TYPE_BLOCK_DEVICE',
            9 => 'NET_SFTP_TYPE_FIFO'
        );
        $this->_define_array(
            $this->packet_types,
            $this->status_codes,
            $this->attributes,
            $this->open_flags,
            $this->file_types
        );

        if (!defined('NET_SFTP_QUEUE_SIZE')) {
            define('NET_SFTP_QUEUE_SIZE', 32);
        }
    }

    /**
     * Login
     *
     * @param string $username
     * @param string $password
     * @return bool
     * @access public
     */
    function login($username)
    {
        $args = func_get_args();
        if (!call_user_func_array(array(&$this, '_login'), $args)) {
            return false;
        }

        $this->window_size_server_to_client[self::CHANNEL] = $this->window_size;

        $packet = pack(
            'CNa*N3',
            NET_SSH2_MSG_CHANNEL_OPEN,
            strlen('session'),
            'session',
            self::CHANNEL,
            $this->window_size,
            0x4000
        );

        if (!$this->_send_binary_packet($packet)) {
            return false;
        }

        $this->channel_status[self::CHANNEL] = NET_SSH2_MSG_CHANNEL_OPEN;

        $response = $this->_get_channel_packet(self::CHANNEL, true);
        if ($response === false) {
            return false;
        }

        $packet = pack(
            'CNNa*CNa*',
            NET_SSH2_MSG_CHANNEL_REQUEST,
            $this->server_channels[self::CHANNEL],
            strlen('subsystem'),
            'subsystem',
            1,
            strlen('sftp'),
            'sftp'
        );
        if (!$this->_send_binary_packet($packet)) {
            return false;
        }

        $this->channel_status[self::CHANNEL] = NET_SSH2_MSG_CHANNEL_REQUEST;

        $response = $this->_get_channel_packet(self::CHANNEL, true);
        if ($response === false) {
            // from PuTTY's psftp.exe
            $command = "test -x /usr/lib/sftp-server && exec /usr/lib/sftp-server\n" .
                       "test -x /usr/local/lib/sftp-server && exec /usr/local/lib/sftp-server\n" .
                       "exec sftp-server";
            // we don't do $this->exec($command, false) because exec() operates on a different channel and plus the SSH_MSG_CHANNEL_OPEN that exec() does
            // is redundant
            $packet = pack(
                'CNNa*CNa*',
                NET_SSH2_MSG_CHANNEL_REQUEST,
                $this->server_channels[self::CHANNEL],
                strlen('exec'),
                'exec',
                1,
                strlen($command),
                $command
            );
            if (!$this->_send_binary_packet($packet)) {
                return false;
            }

            $this->channel_status[self::CHANNEL] = NET_SSH2_MSG_CHANNEL_REQUEST;

            $response = $this->_get_channel_packet(self::CHANNEL, true);
            if ($response === false) {
                return false;
            }
        }

        $this->channel_status[self::CHANNEL] = NET_SSH2_MSG_CHANNEL_DATA;

        if (!$this->_send_sftp_packet(NET_SFTP_INIT, "\0\0\0\3")) {
            return false;
        }

        $response = $this->_get_sftp_packet();
        if ($this->packet_type != NET_SFTP_VERSION) {
            user_error('Expected SSH_FXP_VERSION');
            return false;
        }

        if (strlen($response) < 4) {
            return false;
        }
        extract(unpack('Nversion', $this->_string_shift($response, 4)));
        $this->version = $version;
        while (!empty($response)) {
            if (strlen($response) < 4) {
                return false;
            }
            extract(unpack('Nlength', $this->_string_shift($response, 4)));
            $key = $this->_string_shift($response, $length);
            if (strlen($response) < 4) {
                return false;
            }
            extract(unpack('Nlength', $this->_string_shift($response, 4)));
            $value = $this->_string_shift($response, $length);
            $this->extensions[$key] = $value;
        }

        /*
         SFTPv4+ defines a 'newline' extension.  SFTPv3 seems to have unofficial support for it via 'newline@vandyke.com',
         however, I'm not sure what 'newline@vandyke.com' is supposed to do (the fact that it's unofficial means that it's
         not in the official SFTPv3 specs) and 'newline@vandyke.com' / 'newline' are likely not drop-in substitutes for
         one another due to the fact that 'newline' comes with a SSH_FXF_TEXT bitmask whereas it seems unlikely that
         'newline@vandyke.com' would.
        */
        /*
        if (isset($this->extensions['newline@vandyke.com'])) {
            $this->extensions['newline'] = $this->extensions['newline@vandyke.com'];
            unset($this->extensions['newline@vandyke.com']);
        }
        */

        $this->use_request_id = true;

        /*
         A Note on SFTPv4/5/6 support:
         <http://tools.ietf.org/html/draft-ietf-secsh-filexfer-13#section-5.1> states the following:

         "If the client wishes to interoperate with servers that support noncontiguous version
          numbers it SHOULD send '3'"

         Given that the server only sends its version number after the client has already done so, the above
         seems to be suggesting that v3 should be the default version.  This makes sense given that v3 is the
         most popular.

         <http://tools.ietf.org/html/draft-ietf-secsh-filexfer-13#section-5.5> states the following;

         "If the server did not send the "versions" extension, or the version-from-list was not included, the
          server MAY send a status response describing the failure, but MUST then close the channel without
          processing any further requests."

         So what do you do if you have a client whose initial SSH_FXP_INIT packet says it implements v3 and
         a server whose initial SSH_FXP_VERSION reply says it implements v4 and only v4?  If it only implements
         v4, the "versions" extension is likely not going to have been sent so version re-negotiation as discussed
         in draft-ietf-secsh-filexfer-13 would be quite impossible.  As such, what \phpseclib\Net\SFTP would do is close the
         channel and reopen it with a new and updated SSH_FXP_INIT packet.
        */
        switch ($this->version) {
            case 2:
            case 3:
                break;
            default:
                return false;
        }

        $this->pwd = $this->_realpath('.');

        $this->_update_stat_cache($this->pwd, array());

        return true;
    }

    /**
     * Disable the stat cache
     *
     * @access public
     */
    function disableStatCache()
    {
        $this->use_stat_cache = false;
    }

    /**
     * Enable the stat cache
     *
     * @access public
     */
    function enableStatCache()
    {
        $this->use_stat_cache = true;
    }

    /**
     * Clear the stat cache
     *
     * @access public
     */
    function clearStatCache()
    {
        $this->stat_cache = array();
    }

    /**
     * Enable path canonicalization
     *
     * @access public
     */
    function enablePathCanonicalization()
    {
        $this->canonicalize_paths = true;
    }

    /**
     * Enable path canonicalization
     *
     * @access public
     */
    function disablePathCanonicalization()
    {
        $this->canonicalize_paths = false;
    }

    /**
     * Returns the current directory name
     *
     * @return mixed
     * @access public
     */
    function pwd()
    {
        return $this->pwd;
    }

    /**
     * Logs errors
     *
     * @param string $response
     * @param int $status
     * @access public
     */
    function _logError($response, $status = -1)
    {
        if ($status == -1) {
            if (strlen($response) < 4) {
                return;
            }
            extract(unpack('Nstatus', $this->_string_shift($response, 4)));
        }

        $error = $this->status_codes[$status];

        if ($this->version > 2 || strlen($response) < 4) {
            extract(unpack('Nlength', $this->_string_shift($response, 4)));
            $this->sftp_errors[] = $error . ': ' . $this->_string_shift($response, $length);
        } else {
            $this->sftp_errors[] = $error;
        }
    }

    /**
     * Returns canonicalized absolute pathname
     *
     * realpath() expands all symbolic links and resolves references to '/./', '/../' and extra '/' characters in the input
     * path and returns the canonicalized absolute pathname.
     *
     * @param string $path
     * @return mixed
     * @access public
     */
    function realpath($path)
    {
        return $this->_realpath($path);
    }

    /**
     * Canonicalize the Server-Side Path Name
     *
     * SFTP doesn't provide a mechanism by which the current working directory can be changed, so we'll emulate it.  Returns
     * the absolute (canonicalized) path.
     *
     * If canonicalize_paths has been disabled using disablePathCanonicalization(), $path is returned as-is.
     *
     * @see self::chdir()
     * @see self::disablePathCanonicalization()
     * @param string $path
     * @return mixed
     * @access private
     */
    function _realpath($path)
    {
        if (!$this->canonicalize_paths) {
            return $path;
        }

        if ($this->pwd === false) {
            // http://tools.ietf.org/html/draft-ietf-secsh-filexfer-13#section-8.9
            if (!$this->_send_sftp_packet(NET_SFTP_REALPATH, pack('Na*', strlen($path), $path))) {
                return false;
            }

            $response = $this->_get_sftp_packet();
            switch ($this->packet_type) {
                case NET_SFTP_NAME:
                    // although SSH_FXP_NAME is implemented differently in SFTPv3 than it is in SFTPv4+, the following
                    // should work on all SFTP versions since the only part of the SSH_FXP_NAME packet the following looks
                    // at is the first part and that part is defined the same in SFTP versions 3 through 6.
                    $this->_string_shift($response, 4); // skip over the count - it should be 1, anyway
                    if (strlen($response) < 4) {
                        return false;
                    }
                    extract(unpack('Nlength', $this->_string_shift($response, 4)));
                    return $this->_string_shift($response, $length);
                case NET_SFTP_STATUS:
                    $this->_logError($response);
                    return false;
                default:
                    user_error('Expected SSH_FXP_NAME or SSH_FXP_STATUS');
                    return false;
            }
        }

        if ($path[0] != '/') {
            $path = $this->pwd . '/' . $path;
        }

        $path = explode('/', $path);
        $new = array();
        foreach ($path as $dir) {
            if (!strlen($dir)) {
                continue;
            }
            switch ($dir) {
                case '..':
                    array_pop($new);
                case '.':
                    break;
                default:
                    $new[] = $dir;
            }
        }

        return '/' . implode('/', $new);
    }

    /**
     * Changes the current directory
     *
     * @param string $dir
     * @return bool
     * @access public
     */
    function chdir($dir)
    {
        if (!($this->bitmap & SSH2::MASK_LOGIN)) {
            return false;
        }

        // assume current dir if $dir is empty
        if ($dir === '') {
            $dir = './';
        // suffix a slash if needed
        } elseif ($dir[strlen($dir) - 1] != '/') {
            $dir.= '/';
        }

        $dir = $this->_realpath($dir);

        // confirm that $dir is, in fact, a valid directory
        if ($this->use_stat_cache && is_array($this->_query_stat_cache($dir))) {
            $this->pwd = $dir;
            return true;
        }

        // we could do a stat on the alleged $dir to see if it's a directory but that doesn't tell us
        // the currently logged in user has the appropriate permissions or not. maybe you could see if
        // the file's uid / gid match the currently logged in user's uid / gid but how there's no easy
        // way to get those with SFTP

        if (!$this->_send_sftp_packet(NET_SFTP_OPENDIR, pack('Na*', strlen($dir), $dir))) {
            return false;
        }

        // see \phpseclib\Net\SFTP::nlist() for a more thorough explanation of the following
        $response = $this->_get_sftp_packet();
        switch ($this->packet_type) {
            case NET_SFTP_HANDLE:
                $handle = substr($response, 4);
                break;
            case NET_SFTP_STATUS:
                $this->_logError($response);
                return false;
            default:
                user_error('Expected SSH_FXP_HANDLE or SSH_FXP_STATUS');
                return false;
        }

        if (!$this->_close_handle($handle)) {
            return false;
        }

        $this->_update_stat_cache($dir, array());

        $this->pwd = $dir;
        return true;
    }

    /**
     * Returns a list of files in the given directory
     *
     * @param string $dir
     * @param bool $recursive
     * @return mixed
     * @access public
     */
    function nlist($dir = '.', $recursive = false)
    {
        return $this->_nlist_helper($dir, $recursive, '');
    }

    /**
     * Helper method for nlist
     *
     * @param string $dir
     * @param bool $recursive
     * @param string $relativeDir
     * @return mixed
     * @access private
     */
    function _nlist_helper($dir, $recursive, $relativeDir)
    {
        $files = $this->_list($dir, false);

        if (!$recursive || $files === false) {
            return $files;
        }

        $result = array();
        foreach ($files as $value) {
            if ($value == '.' || $value == '..') {
                if ($relativeDir == '') {
                    $result[] = $value;
                }
                continue;
            }
            if (is_array($this->_query_stat_cache($this->_realpath($dir . '/' . $value)))) {
                $temp = $this->_nlist_helper($dir . '/' . $value, true, $relativeDir . $value . '/');
                $result = array_merge($result, $temp);
            } else {
                $result[] = $relativeDir . $value;
            }
        }

        return $result;
    }

    /**
     * Returns a detailed list of files in the given directory
     *
     * @param string $dir
     * @param bool $recursive
     * @return mixed
     * @access public
     */
    function rawlist($dir = '.', $recursive = false)
    {
        $files = $this->_list($dir, true);
        if (!$recursive || $files === false) {
            return $files;
        }

        static $depth = 0;

        foreach ($files as $key => $value) {
            if ($depth != 0 && $key == '..') {
                unset($files[$key]);
                continue;
            }
            $is_directory = false;
            if ($key != '.' && $key != '..') {
                if ($this->use_stat_cache) {
                    $is_directory = is_array($this->_query_stat_cache($this->_realpath($dir . '/' . $key)));
                } else {
                    $stat = $this->lstat($dir . '/' . $key);
                    $is_directory = $stat && $stat['type'] === NET_SFTP_TYPE_DIRECTORY;
                }
            }

            if ($is_directory) {
                $depth++;
                $files[$key] = $this->rawlist($dir . '/' . $key, true);
                $depth--;
            } else {
                $files[$key] = (object) $value;
            }
        }

        return $files;
    }

    /**
     * Reads a list, be it detailed or not, of files in the given directory
     *
     * @param string $dir
     * @param bool $raw
     * @return mixed
     * @access private
     */
    function _list($dir, $raw = true)
    {
        if (!($this->bitmap & SSH2::MASK_LOGIN)) {
            return false;
        }

        $dir = $this->_realpath($dir . '/');
        if ($dir === false) {
            return false;
        }

        // http://tools.ietf.org/html/draft-ietf-secsh-filexfer-13#section-8.1.2
        if (!$this->_send_sftp_packet(NET_SFTP_OPENDIR, pack('Na*', strlen($dir), $dir))) {
            return false;
        }

        $response = $this->_get_sftp_packet();
        switch ($this->packet_type) {
            case NET_SFTP_HANDLE:
                // http://tools.ietf.org/html/draft-ietf-secsh-filexfer-13#section-9.2
                // since 'handle' is the last field in the SSH_FXP_HANDLE packet, we'll just remove the first four bytes that
                // represent the length of the string and leave it at that
                $handle = substr($response, 4);
                break;
            case NET_SFTP_STATUS:
                // presumably SSH_FX_NO_SUCH_FILE or SSH_FX_PERMISSION_DENIED
                $this->_logError($response);
                return false;
            default:
                user_error('Expected SSH_FXP_HANDLE or SSH_FXP_STATUS');
                return false;
        }

        $this->_update_stat_cache($dir, array());

        $contents = array();
        while (true) {
            // http://tools.ietf.org/html/draft-ietf-secsh-filexfer-13#section-8.2.2
            // why multiple SSH_FXP_READDIR packets would be sent when the response to a single one can span arbitrarily many
            // SSH_MSG_CHANNEL_DATA messages is not known to me.
            if (!$this->_send_sftp_packet(NET_SFTP_READDIR, pack('Na*', strlen($handle), $handle))) {
                return false;
            }

            $response = $this->_get_sftp_packet();
            switch ($this->packet_type) {
                case NET_SFTP_NAME:
                    if (strlen($response) < 4) {
                        return false;
                    }
                    extract(unpack('Ncount', $this->_string_shift($response, 4)));
                    for ($i = 0; $i < $count; $i++) {
                        if (strlen($response) < 4) {
                            return false;
                        }
                        extract(unpack('Nlength', $this->_string_shift($response, 4)));
                        $shortname = $this->_string_shift($response, $length);
                        if (strlen($response) < 4) {
                            return false;
                        }
                        extract(unpack('Nlength', $this->_string_shift($response, 4)));
                        $longname = $this->_string_shift($response, $length);
                        $attributes = $this->_parseAttributes($response);
                        if (!isset($attributes['type'])) {
                            $fileType = $this->_parseLongname($longname);
                            if ($fileType) {
                                $attributes['type'] = $fileType;
                            }
                        }
                        $contents[$shortname] = $attributes + array('filename' => $shortname);

                        if (isset($attributes['type']) && $attributes['type'] == NET_SFTP_TYPE_DIRECTORY && ($shortname != '.' && $shortname != '..')) {
                            $this->_update_stat_cache($dir . '/' . $shortname, array());
                        } else {
                            if ($shortname == '..') {
                                $temp = $this->_realpath($dir . '/..') . '/.';
                            } else {
                                $temp = $dir . '/' . $shortname;
                            }
                            $this->_update_stat_cache($temp, (object) array('lstat' => $attributes));
                        }
                        // SFTPv6 has an optional boolean end-of-list field, but we'll ignore that, since the
                        // final SSH_FXP_STATUS packet should tell us that, already.
                    }
                    break;
                case NET_SFTP_STATUS:
                    if (strlen($response) < 4) {
                        return false;
                    }
                    extract(unpack('Nstatus', $this->_string_shift($response, 4)));
                    if ($status != NET_SFTP_STATUS_EOF) {
                        $this->_logError($response, $status);
                        return false;
                    }
                    break 2;
                default:
                    user_error('Expected SSH_FXP_NAME or SSH_FXP_STATUS');
                    return false;
            }
        }

        if (!$this->_close_handle($handle)) {
            return false;
        }

        if (count($this->sortOptions)) {
            uasort($contents, array(&$this, '_comparator'));
        }

        return $raw ? $contents : array_keys($contents);
    }

    /**
     * Compares two rawlist entries using parameters set by setListOrder()
     *
     * Intended for use with uasort()
     *
     * @param array $a
     * @param array $b
     * @return int
     * @access private
     */
    function _comparator($a, $b)
    {
        switch (true) {
            case $a['filename'] === '.' || $b['filename'] === '.':
                if ($a['filename'] === $b['filename']) {
                    return 0;
                }
                return $a['filename'] === '.' ? -1 : 1;
            case $a['filename'] === '..' || $b['filename'] === '..':
                if ($a['filename'] === $b['filename']) {
                    return 0;
                }
                return $a['filename'] === '..' ? -1 : 1;
            case isset($a['type']) && $a['type'] === NET_SFTP_TYPE_DIRECTORY:
                if (!isset($b['type'])) {
                    return 1;
                }
                if ($b['type'] !== $a['type']) {
                    return -1;
                }
                break;
            case isset($b['type']) && $b['type'] === NET_SFTP_TYPE_DIRECTORY:
                return 1;
        }
        foreach ($this->sortOptions as $sort => $order) {
            if (!isset($a[$sort]) || !isset($b[$sort])) {
                if (isset($a[$sort])) {
                    return -1;
                }
                if (isset($b[$sort])) {
                    return 1;
                }
                return 0;
            }
            switch ($sort) {
                case 'filename':
                    $result = strcasecmp($a['filename'], $b['filename']);
                    if ($result) {
                        return $order === SORT_DESC ? -$result : $result;
                    }
                    break;
                case 'permissions':
                case 'mode':
                    $a[$sort]&= 07777;
                    $b[$sort]&= 07777;
                default:
                    if ($a[$sort] === $b[$sort]) {
                        break;
                    }
                    return $order === SORT_ASC ? $a[$sort] - $b[$sort] : $b[$sort] - $a[$sort];
            }
        }
    }

    /**
     * Defines how nlist() and rawlist() will be sorted - if at all.
     *
     * If sorting is enabled directories and files will be sorted independently with
     * directories appearing before files in the resultant array that is returned.
     *
     * Any parameter returned by stat is a valid sort parameter for this function.
     * Filename comparisons are case insensitive.
     *
     * Examples:
     *
     * $sftp->setListOrder('filename', SORT_ASC);
     * $sftp->setListOrder('size', SORT_DESC, 'filename', SORT_ASC);
     * $sftp->setListOrder(true);
     *    Separates directories from files but doesn't do any sorting beyond that
     * $sftp->setListOrder();
     *    Don't do any sort of sorting
     *
     * @access public
     */
    function setListOrder()
    {
        $this->sortOptions = array();
        $args = func_get_args();
        if (empty($args)) {
            return;
        }
        $len = count($args) & 0x7FFFFFFE;
        for ($i = 0; $i < $len; $i+=2) {
            $this->sortOptions[$args[$i]] = $args[$i + 1];
        }
        if (!count($this->sortOptions)) {
            $this->sortOptions = array('bogus' => true);
        }
    }

    /**
     * Returns the file size, in bytes, or false, on failure
     *
     * Files larger than 4GB will show up as being exactly 4GB.
     *
     * @param string $filename
     * @return mixed
     * @access public
     */
    function size($filename)
    {
        if (!($this->bitmap & SSH2::MASK_LOGIN)) {
            return false;
        }

        $result = $this->stat($filename);
        if ($result === false) {
            return false;
        }
        return isset($result['size']) ? $result['size'] : -1;
    }

    /**
     * Save files / directories to cache
     *
     * @param string $path
     * @param mixed $value
     * @access private
     */
    function _update_stat_cache($path, $value)
    {
        if ($this->use_stat_cache === false) {
            return;
        }

        // preg_replace('#^/|/(?=/)|/$#', '', $dir) == str_replace('//', '/', trim($path, '/'))
        $dirs = explode('/', preg_replace('#^/|/(?=/)|/$#', '', $path));

        $temp = &$this->stat_cache;
        $max = count($dirs) - 1;
        foreach ($dirs as $i => $dir) {
            // if $temp is an object that means one of two things.
            //  1. a file was deleted and changed to a directory behind phpseclib's back
            //  2. it's a symlink. when lstat is done it's unclear what it's a symlink to
            if (is_object($temp)) {
                $temp = array();
            }
            if (!isset($temp[$dir])) {
                $temp[$dir] = array();
            }
            if ($i === $max) {
                if (is_object($temp[$dir]) && is_object($value)) {
                    if (!isset($value->stat) && isset($temp[$dir]->stat)) {
                        $value->stat = $temp[$dir]->stat;
                    }
                    if (!isset($value->lstat) && isset($temp[$dir]->lstat)) {
                        $value->lstat = $temp[$dir]->lstat;
                    }
                }
                $temp[$dir] = $value;
                break;
            }
            $temp = &$temp[$dir];
        }
    }

    /**
     * Remove files / directories from cache
     *
     * @param string $path
     * @return bool
     * @access private
     */
    function _remove_from_stat_cache($path)
    {
        $dirs = explode('/', preg_replace('#^/|/(?=/)|/$#', '', $path));

        $temp = &$this->stat_cache;
        $max = count($dirs) - 1;
        foreach ($dirs as $i => $dir) {
            if ($i === $max) {
                unset($temp[$dir]);
                return true;
            }
            if (!isset($temp[$dir])) {
                return false;
            }
            $temp = &$temp[$dir];
        }
    }

    /**
     * Checks cache for path
     *
     * Mainly used by file_exists
     *
     * @param string $dir
     * @return mixed
     * @access private
     */
    function _query_stat_cache($path)
    {
        $dirs = explode('/', preg_replace('#^/|/(?=/)|/$#', '', $path));

        $temp = &$this->stat_cache;
        foreach ($dirs as $dir) {
            if (!isset($temp[$dir])) {
                return null;
            }
            $temp = &$temp[$dir];
        }
        return $temp;
    }

    /**
     * Returns general information about a file.
     *
     * Returns an array on success and false otherwise.
     *
     * @param string $filename
     * @return mixed
     * @access public
     */
    function stat($filename)
    {
        if (!($this->bitmap & SSH2::MASK_LOGIN)) {
            return false;
        }

        $filename = $this->_realpath($filename);
        if ($filename === false) {
            return false;
        }

        if ($this->use_stat_cache) {
            $result = $this->_query_stat_cache($filename);
            if (is_array($result) && isset($result['.']) && isset($result['.']->stat)) {
                return $result['.']->stat;
            }
            if (is_object($result) && isset($result->stat)) {
                return $result->stat;
            }
        }

        $stat = $this->_stat($filename, NET_SFTP_STAT);
        if ($stat === false) {
            $this->_remove_from_stat_cache($filename);
            return false;
        }
        if (isset($stat['type'])) {
            if ($stat['type'] == NET_SFTP_TYPE_DIRECTORY) {
                $filename.= '/.';
            }
            $this->_update_stat_cache($filename, (object) array('stat' => $stat));
            return $stat;
        }

        $pwd = $this->pwd;
        $stat['type'] = $this->chdir($filename) ?
            NET_SFTP_TYPE_DIRECTORY :
            NET_SFTP_TYPE_REGULAR;
        $this->pwd = $pwd;

        if ($stat['type'] == NET_SFTP_TYPE_DIRECTORY) {
            $filename.= '/.';
        }
        $this->_update_stat_cache($filename, (object) array('stat' => $stat));

        return $stat;
    }

    /**
     * Returns general information about a file or symbolic link.
     *
     * Returns an array on success and false otherwise.
     *
     * @param string $filename
     * @return mixed
     * @access public
     */
    function lstat($filename)
    {
        if (!($this->bitmap & SSH2::MASK_LOGIN)) {
            return false;
        }

        $filename = $this->_realpath($filename);
        if ($filename === false) {
            return false;
        }

        if ($this->use_stat_cache) {
            $result = $this->_query_stat_cache($filename);
            if (is_array($result) && isset($result['.']) && isset($result['.']->lstat)) {
                return $result['.']->lstat;
            }
            if (is_object($result) && isset($result->lstat)) {
                return $result->lstat;
            }
        }

        $lstat = $this->_stat($filename, NET_SFTP_LSTAT);
        if ($lstat === false) {
            $this->_remove_from_stat_cache($filename);
            return false;
        }
        if (isset($lstat['type'])) {
            if ($lstat['type'] == NET_SFTP_TYPE_DIRECTORY) {
                $filename.= '/.';
            }
            $this->_update_stat_cache($filename, (object) array('lstat' => $lstat));
            return $lstat;
        }

        $stat = $this->_stat($filename, NET_SFTP_STAT);

        if ($lstat != $stat) {
            $lstat = array_merge($lstat, array('type' => NET_SFTP_TYPE_SYMLINK));
            $this->_update_stat_cache($filename, (object) array('lstat' => $lstat));
            return $stat;
        }

        $pwd = $this->pwd;
        $lstat['type'] = $this->chdir($filename) ?
            NET_SFTP_TYPE_DIRECTORY :
            NET_SFTP_TYPE_REGULAR;
        $this->pwd = $pwd;

        if ($lstat['type'] == NET_SFTP_TYPE_DIRECTORY) {
            $filename.= '/.';
        }
        $this->_update_stat_cache($filename, (object) array('lstat' => $lstat));

        return $lstat;
    }

    /**
     * Returns general information about a file or symbolic link
     *
     * Determines information without calling \phpseclib\Net\SFTP::realpath().
     * The second parameter can be either NET_SFTP_STAT or NET_SFTP_LSTAT.
     *
     * @param string $filename
     * @param int $type
     * @return mixed
     * @access private
     */
    function _stat($filename, $type)
    {
        // SFTPv4+ adds an additional 32-bit integer field - flags - to the following:
        $packet = pack('Na*', strlen($filename), $filename);
        if (!$this->_send_sftp_packet($type, $packet)) {
            return false;
        }

        $response = $this->_get_sftp_packet();
        switch ($this->packet_type) {
            case NET_SFTP_ATTRS:
                return $this->_parseAttributes($response);
            case NET_SFTP_STATUS:
                $this->_logError($response);
                return false;
        }

        user_error('Expected SSH_FXP_ATTRS or SSH_FXP_STATUS');
        return false;
    }

    /**
     * Truncates a file to a given length
     *
     * @param string $filename
     * @param int $new_size
     * @return bool
     * @access public
     */
    function truncate($filename, $new_size)
    {
        $attr = pack('N3', NET_SFTP_ATTR_SIZE, $new_size / 4294967296, $new_size); // 4294967296 == 0x100000000 == 1<<32

        return $this->_setstat($filename, $attr, false);
    }

    /**
     * Sets access and modification time of file.
     *
     * If the file does not exist, it will be created.
     *
     * @param string $filename
     * @param int $time
     * @param int $atime
     * @return bool
     * @access public
     */
    function touch($filename, $time = null, $atime = null)
    {
        if (!($this->bitmap & SSH2::MASK_LOGIN)) {
            return false;
        }

        $filename = $this->_realpath($filename);
        if ($filename === false) {
            return false;
        }

        if (!isset($time)) {
            $time = time();
        }
        if (!isset($atime)) {
            $atime = $time;
        }

        $flags = NET_SFTP_OPEN_WRITE | NET_SFTP_OPEN_CREATE | NET_SFTP_OPEN_EXCL;
        $attr = pack('N3', NET_SFTP_ATTR_ACCESSTIME, $time, $atime);
        $packet = pack('Na*Na*', strlen($filename), $filename, $flags, $attr);
        if (!$this->_send_sftp_packet(NET_SFTP_OPEN, $packet)) {
            return false;
        }

        $response = $this->_get_sftp_packet();
        switch ($this->packet_type) {
            case NET_SFTP_HANDLE:
                return $this->_close_handle(substr($response, 4));
            case NET_SFTP_STATUS:
                $this->_logError($response);
                break;
            default:
                user_error('Expected SSH_FXP_HANDLE or SSH_FXP_STATUS');
                return false;
        }

        return $this->_setstat($filename, $attr, false);
    }

    /**
     * Changes file or directory owner
     *
     * Returns true on success or false on error.
     *
     * @param string $filename
     * @param int $uid
     * @param bool $recursive
     * @return bool
     * @access public
     */
    function chown($filename, $uid, $recursive = false)
    {
        // quoting from <http://www.kernel.org/doc/man-pages/online/pages/man2/chown.2.html>,
        // "if the owner or group is specified as -1, then that ID is not changed"
        $attr = pack('N3', NET_SFTP_ATTR_UIDGID, $uid, -1);

        return $this->_setstat($filename, $attr, $recursive);
    }

    /**
     * Changes file or directory group
     *
     * Returns true on success or false on error.
     *
     * @param string $filename
     * @param int $gid
     * @param bool $recursive
     * @return bool
     * @access public
     */
    function chgrp($filename, $gid, $recursive = false)
    {
        $attr = pack('N3', NET_SFTP_ATTR_UIDGID, -1, $gid);

        return $this->_setstat($filename, $attr, $recursive);
    }

    /**
     * Set permissions on a file.
     *
     * Returns the new file permissions on success or false on error.
     * If $recursive is true than this just returns true or false.
     *
     * @param int $mode
     * @param string $filename
     * @param bool $recursive
     * @return mixed
     * @access public
     */
    function chmod($mode, $filename, $recursive = false)
    {
        if (is_string($mode) && is_int($filename)) {
            $temp = $mode;
            $mode = $filename;
            $filename = $temp;
        }

        $attr = pack('N2', NET_SFTP_ATTR_PERMISSIONS, $mode & 07777);
        if (!$this->_setstat($filename, $attr, $recursive)) {
            return false;
        }
        if ($recursive) {
            return true;
        }

        $filename = $this->realpath($filename);
        // rather than return what the permissions *should* be, we'll return what they actually are.  this will also
        // tell us if the file actually exists.
        // incidentally, SFTPv4+ adds an additional 32-bit integer field - flags - to the following:
        $packet = pack('Na*', strlen($filename), $filename);
        if (!$this->_send_sftp_packet(NET_SFTP_STAT, $packet)) {
            return false;
        }

        $response = $this->_get_sftp_packet();
        switch ($this->packet_type) {
            case NET_SFTP_ATTRS:
                $attrs = $this->_parseAttributes($response);
                return $attrs['permissions'];
            case NET_SFTP_STATUS:
                $this->_logError($response);
                return false;
        }

        user_error('Expected SSH_FXP_ATTRS or SSH_FXP_STATUS');
        return false;
    }

    /**
     * Sets information about a file
     *
     * @param string $filename
     * @param string $attr
     * @param bool $recursive
     * @return bool
     * @access private
     */
    function _setstat($filename, $attr, $recursive)
    {
        if (!($this->bitmap & SSH2::MASK_LOGIN)) {
            return false;
        }

        $filename = $this->_realpath($filename);
        if ($filename === false) {
            return false;
        }

        $this->_remove_from_stat_cache($filename);

        if ($recursive) {
            $i = 0;
            $result = $this->_setstat_recursive($filename, $attr, $i);
            $this->_read_put_responses($i);
            return $result;
        }

        // SFTPv4+ has an additional byte field - type - that would need to be sent, as well. setting it to
        // SSH_FILEXFER_TYPE_UNKNOWN might work. if not, we'd have to do an SSH_FXP_STAT before doing an SSH_FXP_SETSTAT.
        if (!$this->_send_sftp_packet(NET_SFTP_SETSTAT, pack('Na*a*', strlen($filename), $filename, $attr))) {
            return false;
        }

        /*
         "Because some systems must use separate system calls to set various attributes, it is possible that a failure
          response will be returned, but yet some of the attributes may be have been successfully modified.  If possible,
          servers SHOULD avoid this situation; however, clients MUST be aware that this is possible."

          -- http://tools.ietf.org/html/draft-ietf-secsh-filexfer-13#section-8.6
        */
        $response = $this->_get_sftp_packet();
        if ($this->packet_type != NET_SFTP_STATUS) {
            user_error('Expected SSH_FXP_STATUS');
            return false;
        }

        if (strlen($response) < 4) {
            return false;
        }
        extract(unpack('Nstatus', $this->_string_shift($response, 4)));
        if ($status != NET_SFTP_STATUS_OK) {
            $this->_logError($response, $status);
            return false;
        }

        return true;
    }

    /**
     * Recursively sets information on directories on the SFTP server
     *
     * Minimizes directory lookups and SSH_FXP_STATUS requests for speed.
     *
     * @param string $path
     * @param string $attr
     * @param int $i
     * @return bool
     * @access private
     */
    function _setstat_recursive($path, $attr, &$i)
    {
        if (!$this->_read_put_responses($i)) {
            return false;
        }
        $i = 0;
        $entries = $this->_list($path, true);

        if ($entries === false) {
            return $this->_setstat($path, $attr, false);
        }

        // normally $entries would have at least . and .. but it might not if the directories
        // permissions didn't allow reading
        if (empty($entries)) {
            return false;
        }

        unset($entries['.'], $entries['..']);
        foreach ($entries as $filename => $props) {
            if (!isset($props['type'])) {
                return false;
            }

            $temp = $path . '/' . $filename;
            if ($props['type'] == NET_SFTP_TYPE_DIRECTORY) {
                if (!$this->_setstat_recursive($temp, $attr, $i)) {
                    return false;
                }
            } else {
                if (!$this->_send_sftp_packet(NET_SFTP_SETSTAT, pack('Na*a*', strlen($temp), $temp, $attr))) {
                    return false;
                }

                $i++;

                if ($i >= NET_SFTP_QUEUE_SIZE) {
                    if (!$this->_read_put_responses($i)) {
                        return false;
                    }
                    $i = 0;
                }
            }
        }

        if (!$this->_send_sftp_packet(NET_SFTP_SETSTAT, pack('Na*a*', strlen($path), $path, $attr))) {
            return false;
        }

        $i++;

        if ($i >= NET_SFTP_QUEUE_SIZE) {
            if (!$this->_read_put_responses($i)) {
                return false;
            }
            $i = 0;
        }

        return true;
    }

    /**
     * Return the target of a symbolic link
     *
     * @param string $link
     * @return mixed
     * @access public
     */
    function readlink($link)
    {
        if (!($this->bitmap & SSH2::MASK_LOGIN)) {
            return false;
        }

        $link = $this->_realpath($link);

        if (!$this->_send_sftp_packet(NET_SFTP_READLINK, pack('Na*', strlen($link), $link))) {
            return false;
        }

        $response = $this->_get_sftp_packet();
        switch ($this->packet_type) {
            case NET_SFTP_NAME:
                break;
            case NET_SFTP_STATUS:
                $this->_logError($response);
                return false;
            default:
                user_error('Expected SSH_FXP_NAME or SSH_FXP_STATUS');
                return false;
        }

        if (strlen($response) < 4) {
            return false;
        }
        extract(unpack('Ncount', $this->_string_shift($response, 4)));
        // the file isn't a symlink
        if (!$count) {
            return false;
        }

        if (strlen($response) < 4) {
            return false;
        }
        extract(unpack('Nlength', $this->_string_shift($response, 4)));
        return $this->_string_shift($response, $length);
    }

    /**
     * Create a symlink
     *
     * symlink() creates a symbolic link to the existing target with the specified name link.
     *
     * @param string $target
     * @param string $link
     * @return bool
     * @access public
     */
    function symlink($target, $link)
    {
        if (!($this->bitmap & SSH2::MASK_LOGIN)) {
            return false;
        }

        //$target = $this->_realpath($target);
        $link = $this->_realpath($link);

        $packet = pack('Na*Na*', strlen($target), $target, strlen($link), $link);
        if (!$this->_send_sftp_packet(NET_SFTP_SYMLINK, $packet)) {
            return false;
        }

        $response = $this->_get_sftp_packet();
        if ($this->packet_type != NET_SFTP_STATUS) {
            user_error('Expected SSH_FXP_STATUS');
            return false;
        }

        if (strlen($response) < 4) {
            return false;
        }
        extract(unpack('Nstatus', $this->_string_shift($response, 4)));
        if ($status != NET_SFTP_STATUS_OK) {
            $this->_logError($response, $status);
            return false;
        }

        return true;
    }

    /**
     * Creates a directory.
     *
     * @param string $dir
     * @return bool
     * @access public
     */
    function mkdir($dir, $mode = -1, $recursive = false)
    {
        if (!($this->bitmap & SSH2::MASK_LOGIN)) {
            return false;
        }

        $dir = $this->_realpath($dir);
        // by not providing any permissions, hopefully the server will use the logged in users umask - their
        // default permissions.
        $attr = $mode == -1 ? "\0\0\0\0" : pack('N2', NET_SFTP_ATTR_PERMISSIONS, $mode & 07777);

        if ($recursive) {
            $dirs = explode('/', preg_replace('#/(?=/)|/$#', '', $dir));
            if (empty($dirs[0])) {
                array_shift($dirs);
                $dirs[0] = '/' . $dirs[0];
            }
            for ($i = 0; $i < count($dirs); $i++) {
                $temp = array_slice($dirs, 0, $i + 1);
                $temp = implode('/', $temp);
                $result = $this->_mkdir_helper($temp, $attr);
            }
            return $result;
        }

        return $this->_mkdir_helper($dir, $attr);
    }

    /**
     * Helper function for directory creation
     *
     * @param string $dir
     * @return bool
     * @access private
     */
    function _mkdir_helper($dir, $attr)
    {
        if (!$this->_send_sftp_packet(NET_SFTP_MKDIR, pack('Na*a*', strlen($dir), $dir, $attr))) {
            return false;
        }

        $response = $this->_get_sftp_packet();
        if ($this->packet_type != NET_SFTP_STATUS) {
            user_error('Expected SSH_FXP_STATUS');
            return false;
        }

        if (strlen($response) < 4) {
            return false;
        }
        extract(unpack('Nstatus', $this->_string_shift($response, 4)));
        if ($status != NET_SFTP_STATUS_OK) {
            $this->_logError($response, $status);
            return false;
        }

        return true;
    }

    /**
     * Removes a directory.
     *
     * @param string $dir
     * @return bool
     * @access public
     */
    function rmdir($dir)
    {
        if (!($this->bitmap & SSH2::MASK_LOGIN)) {
            return false;
        }

        $dir = $this->_realpath($dir);
        if ($dir === false) {
            return false;
        }

        if (!$this->_send_sftp_packet(NET_SFTP_RMDIR, pack('Na*', strlen($dir), $dir))) {
            return false;
        }

        $response = $this->_get_sftp_packet();
        if ($this->packet_type != NET_SFTP_STATUS) {
            user_error('Expected SSH_FXP_STATUS');
            return false;
        }

        if (strlen($response) < 4) {
            return false;
        }
        extract(unpack('Nstatus', $this->_string_shift($response, 4)));
        if ($status != NET_SFTP_STATUS_OK) {
            // presumably SSH_FX_NO_SUCH_FILE or SSH_FX_PERMISSION_DENIED?
            $this->_logError($response, $status);
            return false;
        }

        $this->_remove_from_stat_cache($dir);
        // the following will do a soft delete, which would be useful if you deleted a file
        // and then tried to do a stat on the deleted file. the above, in contrast, does
        // a hard delete
        //$this->_update_stat_cache($dir, false);

        return true;
    }

    /**
     * Uploads a file to the SFTP server.
     *
     * By default, \phpseclib\Net\SFTP::put() does not read from the local filesystem.  $data is dumped directly into $remote_file.
     * So, for example, if you set $data to 'filename.ext' and then do \phpseclib\Net\SFTP::get(), you will get a file, twelve bytes
     * long, containing 'filename.ext' as its contents.
     *
     * Setting $mode to self::SOURCE_LOCAL_FILE will change the above behavior.  With self::SOURCE_LOCAL_FILE, $remote_file will
     * contain as many bytes as filename.ext does on your local filesystem.  If your filename.ext is 1MB then that is how
     * large $remote_file will be, as well.
     *
     * Setting $mode to self::SOURCE_CALLBACK will use $data as callback function, which gets only one parameter -- number of bytes to return, and returns a string if there is some data or null if there is no more data
     *
     * If $data is a resource then it'll be used as a resource instead.
     *
     * Currently, only binary mode is supported.  As such, if the line endings need to be adjusted, you will need to take
     * care of that, yourself.
     *
     * $mode can take an additional two parameters - self::RESUME and self::RESUME_START. These are bitwise AND'd with
     * $mode. So if you want to resume upload of a 300mb file on the local file system you'd set $mode to the following:
     *
     * self::SOURCE_LOCAL_FILE | self::RESUME
     *
     * If you wanted to simply append the full contents of a local file to the full contents of a remote file you'd replace
     * self::RESUME with self::RESUME_START.
     *
     * If $mode & (self::RESUME | self::RESUME_START) then self::RESUME_START will be assumed.
     *
     * $start and $local_start give you more fine grained control over this process and take precident over self::RESUME
     * when they're non-negative. ie. $start could let you write at the end of a file (like self::RESUME) or in the middle
     * of one. $local_start could let you start your reading from the end of a file (like self::RESUME_START) or in the
     * middle of one.
     *
     * Setting $local_start to > 0 or $mode | self::RESUME_START doesn't do anything unless $mode | self::SOURCE_LOCAL_FILE.
     *
     * @param string $remote_file
     * @param string|resource $data
     * @param int $mode
     * @param int $start
     * @param int $local_start
     * @param callable|null $progressCallback
     * @return bool
     * @access public
     * @internal ASCII mode for SFTPv4/5/6 can be supported by adding a new function - \phpseclib\Net\SFTP::setMode().
     */
    function put($remote_file, $data, $mode = self::SOURCE_STRING, $start = -1, $local_start = -1, $progressCallback = null)
    {
        if (!($this->bitmap & SSH2::MASK_LOGIN)) {
            return false;
        }

        $remote_file = $this->_realpath($remote_file);
        if ($remote_file === false) {
            return false;
        }

        $this->_remove_from_stat_cache($remote_file);

        $flags = NET_SFTP_OPEN_WRITE | NET_SFTP_OPEN_CREATE;
        // according to the SFTP specs, NET_SFTP_OPEN_APPEND should "force all writes to append data at the end of the file."
        // in practice, it doesn't seem to do that.
        //$flags|= ($mode & self::RESUME) ? NET_SFTP_OPEN_APPEND : NET_SFTP_OPEN_TRUNCATE;

        if ($start >= 0) {
            $offset = $start;
        } elseif ($mode & self::RESUME) {
            // if NET_SFTP_OPEN_APPEND worked as it should _size() wouldn't need to be called
            $size = $this->size($remote_file);
            $offset = $size !== false ? $size : 0;
        } else {
            $offset = 0;
            $flags|= NET_SFTP_OPEN_TRUNCATE;
        }

        $packet = pack('Na*N2', strlen($remote_file), $remote_file, $flags, 0);
        if (!$this->_send_sftp_packet(NET_SFTP_OPEN, $packet)) {
            return false;
        }

        $response = $this->_get_sftp_packet();
        switch ($this->packet_type) {
            case NET_SFTP_HANDLE:
                $handle = substr($response, 4);
                break;
            case NET_SFTP_STATUS:
                $this->_logError($response);
                return false;
            default:
                user_error('Expected SSH_FXP_HANDLE or SSH_FXP_STATUS');
                return false;
        }

        // http://tools.ietf.org/html/draft-ietf-secsh-filexfer-13#section-8.2.3
        $dataCallback = false;
        switch (true) {
            case $mode & self::SOURCE_CALLBACK:
                if (!is_callable($data)) {
                    user_error("\$data should be is_callable() if you specify SOURCE_CALLBACK flag");
                }
                $dataCallback = $data;
                // do nothing
                break;
            case is_resource($data):
                $mode = $mode & ~self::SOURCE_LOCAL_FILE;
                $info = stream_get_meta_data($data);
                if ($info['wrapper_type'] == 'PHP' && $info['stream_type'] == 'Input') {
                    $fp = fopen('php://memory', 'w+');
                    stream_copy_to_stream($data, $fp);
                    rewind($fp);
                } else {
                    $fp = $data;
                }
                break;
            case $mode & self::SOURCE_LOCAL_FILE:
                if (!is_file($data)) {
                    user_error("$data is not a valid file");
                    return false;
                }
                $fp = @fopen($data, 'rb');
                if (!$fp) {
                    return false;
                }
        }

        if (isset($fp)) {
            $stat = fstat($fp);
            $size = !empty($stat) ? $stat['size'] : 0;

            if ($local_start >= 0) {
                fseek($fp, $local_start);
                $size-= $local_start;
            }
        } elseif ($dataCallback) {
            $size = 0;
        } else {
            $size = strlen($data);
        }

        $sent = 0;
        $size = $size < 0 ? ($size & 0x7FFFFFFF) + 0x80000000 : $size;

        $sftp_packet_size = 4096; // PuTTY uses 4096
        // make the SFTP packet be exactly 4096 bytes by including the bytes in the NET_SFTP_WRITE packets "header"
        $sftp_packet_size-= strlen($handle) + 25;
        $i = 0;
        while ($dataCallback || ($size === 0 || $sent < $size)) {
            if ($dataCallback) {
                $temp = call_user_func($dataCallback, $sftp_packet_size);
                if (is_null($temp)) {
                    break;
                }
            } else {
                $temp = isset($fp) ? fread($fp, $sftp_packet_size) : substr($data, $sent, $sftp_packet_size);
                if ($temp === false || $temp === '') {
                    break;
                }
            }

            $subtemp = $offset + $sent;
            $packet = pack('Na*N3a*', strlen($handle), $handle, $subtemp / 4294967296, $subtemp, strlen($temp), $temp);
            if (!$this->_send_sftp_packet(NET_SFTP_WRITE, $packet)) {
                if ($mode & self::SOURCE_LOCAL_FILE) {
                    fclose($fp);
                }
                return false;
            }
            $sent+= strlen($temp);
            if (is_callable($progressCallback)) {
                call_user_func($progressCallback, $sent);
            }

            $i++;

            if ($i == NET_SFTP_QUEUE_SIZE) {
                if (!$this->_read_put_responses($i)) {
                    $i = 0;
                    break;
                }
                $i = 0;
            }
        }

        if (!$this->_read_put_responses($i)) {
            if ($mode & self::SOURCE_LOCAL_FILE) {
                fclose($fp);
            }
            $this->_close_handle($handle);
            return false;
        }

        if ($mode & self::SOURCE_LOCAL_FILE) {
            fclose($fp);
        }

        return $this->_close_handle($handle);
    }

    /**
     * Reads multiple successive SSH_FXP_WRITE responses
     *
     * Sending an SSH_FXP_WRITE packet and immediately reading its response isn't as efficient as blindly sending out $i
     * SSH_FXP_WRITEs, in succession, and then reading $i responses.
     *
     * @param int $i
     * @return bool
     * @access private
     */
    function _read_put_responses($i)
    {
        while ($i--) {
            $response = $this->_get_sftp_packet();
            if ($this->packet_type != NET_SFTP_STATUS) {
                user_error('Expected SSH_FXP_STATUS');
                return false;
            }

            if (strlen($response) < 4) {
                return false;
            }
            extract(unpack('Nstatus', $this->_string_shift($response, 4)));
            if ($status != NET_SFTP_STATUS_OK) {
                $this->_logError($response, $status);
                break;
            }
        }

        return $i < 0;
    }

    /**
     * Close handle
     *
     * @param string $handle
     * @return bool
     * @access private
     */
    function _close_handle($handle)
    {
        if (!$this->_send_sftp_packet(NET_SFTP_CLOSE, pack('Na*', strlen($handle), $handle))) {
            return false;
        }

        // "The client MUST release all resources associated with the handle regardless of the status."
        //  -- http://tools.ietf.org/html/draft-ietf-secsh-filexfer-13#section-8.1.3
        $response = $this->_get_sftp_packet();
        if ($this->packet_type != NET_SFTP_STATUS) {
            user_error('Expected SSH_FXP_STATUS');
            return false;
        }

        if (strlen($response) < 4) {
            return false;
        }
        extract(unpack('Nstatus', $this->_string_shift($response, 4)));
        if ($status != NET_SFTP_STATUS_OK) {
            $this->_logError($response, $status);
            return false;
        }

        return true;
    }

    /**
     * Downloads a file from the SFTP server.
     *
     * Returns a string containing the contents of $remote_file if $local_file is left undefined or a boolean false if
     * the operation was unsuccessful.  If $local_file is defined, returns true or false depending on the success of the
     * operation.
     *
     * $offset and $length can be used to download files in chunks.
     *
     * @param string $remote_file
     * @param string $local_file
     * @param int $offset
     * @param int $length
     * @return mixed
     * @access public
     */
    function get($remote_file, $local_file = false, $offset = 0, $length = -1)
    {
        if (!($this->bitmap & SSH2::MASK_LOGIN)) {
            return false;
        }

        $remote_file = $this->_realpath($remote_file);
        if ($remote_file === false) {
            return false;
        }

        $packet = pack('Na*N2', strlen($remote_file), $remote_file, NET_SFTP_OPEN_READ, 0);
        if (!$this->_send_sftp_packet(NET_SFTP_OPEN, $packet)) {
            return false;
        }

        $response = $this->_get_sftp_packet();
        switch ($this->packet_type) {
            case NET_SFTP_HANDLE:
                $handle = substr($response, 4);
                break;
            case NET_SFTP_STATUS: // presumably SSH_FX_NO_SUCH_FILE or SSH_FX_PERMISSION_DENIED
                $this->_logError($response);
                return false;
            default:
                user_error('Expected SSH_FXP_HANDLE or SSH_FXP_STATUS');
                return false;
        }

        if (is_resource($local_file)) {
            $fp = $local_file;
            $stat = fstat($fp);
            $res_offset = $stat['size'];
        } else {
            $res_offset = 0;
            if ($local_file !== false) {
                $fp = fopen($local_file, 'wb');
                if (!$fp) {
                    return false;
                }
            } else {
                $content = '';
            }
        }

        $fclose_check = $local_file !== false && !is_resource($local_file);

        $start = $offset;
        $read = 0;
        while (true) {
            $i = 0;

            while ($i < NET_SFTP_QUEUE_SIZE && ($length < 0 || $read < $length)) {
                $tempoffset = $start + $read;

                $packet_size = $length > 0 ? min($this->max_sftp_packet, $length - $read) : $this->max_sftp_packet;

                $packet = pack('Na*N3', strlen($handle), $handle, $tempoffset / 4294967296, $tempoffset, $packet_size);
                if (!$this->_send_sftp_packet(NET_SFTP_READ, $packet, $i)) {
                    if ($fclose_check) {
                        fclose($fp);
                    }
                    return false;
                }
                $packet = null;
                $read+= $packet_size;
                $i++;
            }

            if (!$i) {
                break;
            }

            $packets_sent = $i - 1;

            $clear_responses = false;
            while ($i > 0) {
                $i--;

                if ($clear_responses) {
                    $this->_get_sftp_packet($packets_sent - $i);
                    continue;
                } else {
                    $response = $this->_get_sftp_packet($packets_sent - $i);
                }

                switch ($this->packet_type) {
                    case NET_SFTP_DATA:
                        $temp = substr($response, 4);
                        $offset+= strlen($temp);
                        if ($local_file === false) {
                            $content.= $temp;
                        } else {
                            fputs($fp, $temp);
                        }
                        $temp = null;
                        break;
                    case NET_SFTP_STATUS:
                        // could, in theory, return false if !strlen($content) but we'll hold off for the time being
                        $this->_logError($response);
                        $clear_responses = true; // don't break out of the loop yet, so we can read the remaining responses
                        break;
                    default:
                        if ($fclose_check) {
                            fclose($fp);
                        }
                        user_error('Expected SSH_FX_DATA or SSH_FXP_STATUS');
                }
                $response = null;
            }

            if ($clear_responses) {
                break;
            }
        }

        if ($length > 0 && $length <= $offset - $start) {
            if ($local_file === false) {
                $content = substr($content, 0, $length);
            } else {
                ftruncate($fp, $length + $res_offset);
            }
        }

        if ($fclose_check) {
            fclose($fp);
        }

        if (!$this->_close_handle($handle)) {
            return false;
        }

        // if $content isn't set that means a file was written to
        return isset($content) ? $content : true;
    }

    /**
     * Deletes a file on the SFTP server.
     *
     * @param string $path
     * @param bool $recursive
     * @return bool
     * @access public
     */
    function delete($path, $recursive = true)
    {
        if (!($this->bitmap & SSH2::MASK_LOGIN)) {
            return false;
        }

        if (is_object($path)) {
            // It's an object. Cast it as string before we check anything else.
            $path = (string) $path;
        }

        if (!is_string($path) || $path == '') {
            return false;
        }

        $path = $this->_realpath($path);
        if ($path === false) {
            return false;
        }

        // http://tools.ietf.org/html/draft-ietf-secsh-filexfer-13#section-8.3
        if (!$this->_send_sftp_packet(NET_SFTP_REMOVE, pack('Na*', strlen($path), $path))) {
            return false;
        }

        $response = $this->_get_sftp_packet();
        if ($this->packet_type != NET_SFTP_STATUS) {
            user_error('Expected SSH_FXP_STATUS');
            return false;
        }

        // if $status isn't SSH_FX_OK it's probably SSH_FX_NO_SUCH_FILE or SSH_FX_PERMISSION_DENIED
        if (strlen($response) < 4) {
            return false;
        }
        extract(unpack('Nstatus', $this->_string_shift($response, 4)));
        if ($status != NET_SFTP_STATUS_OK) {
            $this->_logError($response, $status);
            if (!$recursive) {
                return false;
            }
            $i = 0;
            $result = $this->_delete_recursive($path, $i);
            $this->_read_put_responses($i);
            return $result;
        }

        $this->_remove_from_stat_cache($path);

        return true;
    }

    /**
     * Recursively deletes directories on the SFTP server
     *
     * Minimizes directory lookups and SSH_FXP_STATUS requests for speed.
     *
     * @param string $path
     * @param int $i
     * @return bool
     * @access private
     */
    function _delete_recursive($path, &$i)
    {
        if (!$this->_read_put_responses($i)) {
            return false;
        }
        $i = 0;
        $entries = $this->_list($path, true);

        // normally $entries would have at least . and .. but it might not if the directories
        // permissions didn't allow reading
        if (empty($entries)) {
            return false;
        }

        unset($entries['.'], $entries['..']);
        foreach ($entries as $filename => $props) {
            if (!isset($props['type'])) {
                return false;
            }

            $temp = $path . '/' . $filename;
            if ($props['type'] == NET_SFTP_TYPE_DIRECTORY) {
                if (!$this->_delete_recursive($temp, $i)) {
                    return false;
                }
            } else {
                if (!$this->_send_sftp_packet(NET_SFTP_REMOVE, pack('Na*', strlen($temp), $temp))) {
                    return false;
                }
                $this->_remove_from_stat_cache($temp);

                $i++;

                if ($i >= NET_SFTP_QUEUE_SIZE) {
                    if (!$this->_read_put_responses($i)) {
                        return false;
                    }
                    $i = 0;
                }
            }
        }

        if (!$this->_send_sftp_packet(NET_SFTP_RMDIR, pack('Na*', strlen($path), $path))) {
            return false;
        }
        $this->_remove_from_stat_cache($path);

        $i++;

        if ($i >= NET_SFTP_QUEUE_SIZE) {
            if (!$this->_read_put_responses($i)) {
                return false;
            }
            $i = 0;
        }

        return true;
    }

    /**
     * Checks whether a file or directory exists
     *
     * @param string $path
     * @return bool
     * @access public
     */
    function file_exists($path)
    {
        if ($this->use_stat_cache) {
            $path = $this->_realpath($path);

            $result = $this->_query_stat_cache($path);

            if (isset($result)) {
                // return true if $result is an array or if it's an stdClass object
                return $result !== false;
            }
        }

        return $this->stat($path) !== false;
    }

    /**
     * Tells whether the filename is a directory
     *
     * @param string $path
     * @return bool
     * @access public
     */
    function is_dir($path)
    {
        $result = $this->_get_stat_cache_prop($path, 'type');
        if ($result === false) {
            return false;
        }
        return $result === NET_SFTP_TYPE_DIRECTORY;
    }

    /**
     * Tells whether the filename is a regular file
     *
     * @param string $path
     * @return bool
     * @access public
     */
    function is_file($path)
    {
        $result = $this->_get_stat_cache_prop($path, 'type');
        if ($result === false) {
            return false;
        }
        return $result === NET_SFTP_TYPE_REGULAR;
    }

    /**
     * Tells whether the filename is a symbolic link
     *
     * @param string $path
     * @return bool
     * @access public
     */
    function is_link($path)
    {
        $result = $this->_get_lstat_cache_prop($path, 'type');
        if ($result === false) {
            return false;
        }
        return $result === NET_SFTP_TYPE_SYMLINK;
    }

    /**
     * Tells whether a file exists and is readable
     *
     * @param string $path
     * @return bool
     * @access public
     */
    function is_readable($path)
    {
        $path = $this->_realpath($path);

        $packet = pack('Na*N2', strlen($path), $path, NET_SFTP_OPEN_READ, 0);
        if (!$this->_send_sftp_packet(NET_SFTP_OPEN, $packet)) {
            return false;
        }

        $response = $this->_get_sftp_packet();
        switch ($this->packet_type) {
            case NET_SFTP_HANDLE:
                return true;
            case NET_SFTP_STATUS: // presumably SSH_FX_NO_SUCH_FILE or SSH_FX_PERMISSION_DENIED
                return false;
            default:
                user_error('Expected SSH_FXP_HANDLE or SSH_FXP_STATUS');
                return false;
        }
    }

    /**
     * Tells whether the filename is writable
     *
     * @param string $path
     * @return bool
     * @access public
     */
    function is_writable($path)
    {
        $path = $this->_realpath($path);

        $packet = pack('Na*N2', strlen($path), $path, NET_SFTP_OPEN_WRITE, 0);
        if (!$this->_send_sftp_packet(NET_SFTP_OPEN, $packet)) {
            return false;
        }

        $response = $this->_get_sftp_packet();
        switch ($this->packet_type) {
            case NET_SFTP_HANDLE:
                return true;
            case NET_SFTP_STATUS: // presumably SSH_FX_NO_SUCH_FILE or SSH_FX_PERMISSION_DENIED
                return false;
            default:
                user_error('Expected SSH_FXP_HANDLE or SSH_FXP_STATUS');
                return false;
        }
    }

    /**
     * Tells whether the filename is writeable
     *
     * Alias of is_writable
     *
     * @param string $path
     * @return bool
     * @access public
     */
    function is_writeable($path)
    {
        return $this->is_writable($path);
    }

    /**
     * Gets last access time of file
     *
     * @param string $path
     * @return mixed
     * @access public
     */
    function fileatime($path)
    {
        return $this->_get_stat_cache_prop($path, 'atime');
    }

    /**
     * Gets file modification time
     *
     * @param string $path
     * @return mixed
     * @access public
     */
    function filemtime($path)
    {
        return $this->_get_stat_cache_prop($path, 'mtime');
    }

    /**
     * Gets file permissions
     *
     * @param string $path
     * @return mixed
     * @access public
     */
    function fileperms($path)
    {
        return $this->_get_stat_cache_prop($path, 'permissions');
    }

    /**
     * Gets file owner
     *
     * @param string $path
     * @return mixed
     * @access public
     */
    function fileowner($path)
    {
        return $this->_get_stat_cache_prop($path, 'uid');
    }

    /**
     * Gets file group
     *
     * @param string $path
     * @return mixed
     * @access public
     */
    function filegroup($path)
    {
        return $this->_get_stat_cache_prop($path, 'gid');
    }

    /**
     * Gets file size
     *
     * @param string $path
     * @return mixed
     * @access public
     */
    function filesize($path)
    {
        return $this->_get_stat_cache_prop($path, 'size');
    }

    /**
     * Gets file type
     *
     * @param string $path
     * @return mixed
     * @access public
     */
    function filetype($path)
    {
        $type = $this->_get_stat_cache_prop($path, 'type');
        if ($type === false) {
            return false;
        }

        switch ($type) {
            case NET_SFTP_TYPE_BLOCK_DEVICE:
                return 'block';
            case NET_SFTP_TYPE_CHAR_DEVICE:
                return 'char';
            case NET_SFTP_TYPE_DIRECTORY:
                return 'dir';
            case NET_SFTP_TYPE_FIFO:
                return 'fifo';
            case NET_SFTP_TYPE_REGULAR:
                return 'file';
            case NET_SFTP_TYPE_SYMLINK:
                return 'link';
            default:
                return false;
        }
    }

    /**
     * Return a stat properity
     *
     * Uses cache if appropriate.
     *
     * @param string $path
     * @param string $prop
     * @return mixed
     * @access private
     */
    function _get_stat_cache_prop($path, $prop)
    {
        return $this->_get_xstat_cache_prop($path, $prop, 'stat');
    }

    /**
     * Return an lstat properity
     *
     * Uses cache if appropriate.
     *
     * @param string $path
     * @param string $prop
     * @return mixed
     * @access private
     */
    function _get_lstat_cache_prop($path, $prop)
    {
        return $this->_get_xstat_cache_prop($path, $prop, 'lstat');
    }

    /**
     * Return a stat or lstat properity
     *
     * Uses cache if appropriate.
     *
     * @param string $path
     * @param string $prop
     * @return mixed
     * @access private
     */
    function _get_xstat_cache_prop($path, $prop, $type)
    {
        if ($this->use_stat_cache) {
            $path = $this->_realpath($path);

            $result = $this->_query_stat_cache($path);

            if (is_object($result) && isset($result->$type)) {
                return $result->{$type}[$prop];
            }
        }

        $result = $this->$type($path);

        if ($result === false || !isset($result[$prop])) {
            return false;
        }

        return $result[$prop];
    }

    /**
     * Renames a file or a directory on the SFTP server
     *
     * @param string $oldname
     * @param string $newname
     * @return bool
     * @access public
     */
    function rename($oldname, $newname)
    {
        if (!($this->bitmap & SSH2::MASK_LOGIN)) {
            return false;
        }

        $oldname = $this->_realpath($oldname);
        $newname = $this->_realpath($newname);
        if ($oldname === false || $newname === false) {
            return false;
        }

        // http://tools.ietf.org/html/draft-ietf-secsh-filexfer-13#section-8.3
        $packet = pack('Na*Na*', strlen($oldname), $oldname, strlen($newname), $newname);
        if (!$this->_send_sftp_packet(NET_SFTP_RENAME, $packet)) {
            return false;
        }

        $response = $this->_get_sftp_packet();
        if ($this->packet_type != NET_SFTP_STATUS) {
            user_error('Expected SSH_FXP_STATUS');
            return false;
        }

        // if $status isn't SSH_FX_OK it's probably SSH_FX_NO_SUCH_FILE or SSH_FX_PERMISSION_DENIED
        if (strlen($response) < 4) {
            return false;
        }
        extract(unpack('Nstatus', $this->_string_shift($response, 4)));
        if ($status != NET_SFTP_STATUS_OK) {
            $this->_logError($response, $status);
            return false;
        }

        // don't move the stat cache entry over since this operation could very well change the
        // atime and mtime attributes
        //$this->_update_stat_cache($newname, $this->_query_stat_cache($oldname));
        $this->_remove_from_stat_cache($oldname);
        $this->_remove_from_stat_cache($newname);

        return true;
    }

    /**
     * Parse Attributes
     *
     * See '7.  File Attributes' of draft-ietf-secsh-filexfer-13 for more info.
     *
     * @param string $response
     * @return array
     * @access private
     */
    function _parseAttributes(&$response)
    {
        $attr = array();
        if (strlen($response) < 4) {
            user_error('Malformed file attributes');
            return array();
        }
        extract(unpack('Nflags', $this->_string_shift($response, 4)));
        // SFTPv4+ have a type field (a byte) that follows the above flag field
        foreach ($this->attributes as $key => $value) {
            switch ($flags & $key) {
                case NET_SFTP_ATTR_SIZE: // 0x00000001
                    // The size attribute is defined as an unsigned 64-bit integer.
                    // The following will use floats on 32-bit platforms, if necessary.
                    // As can be seen in the BigInteger class, floats are generally
                    // IEEE 754 binary64 "double precision" on such platforms and
                    // as such can represent integers of at least 2^50 without loss
                    // of precision. Interpreted in filesize, 2^50 bytes = 1024 TiB.
                    $attr['size'] = hexdec(bin2hex($this->_string_shift($response, 8)));
                    break;
                case NET_SFTP_ATTR_UIDGID: // 0x00000002 (SFTPv3 only)
                    if (strlen($response) < 8) {
                        user_error('Malformed file attributes');
                        return $attr;
                    }
                    $attr+= unpack('Nuid/Ngid', $this->_string_shift($response, 8));
                    break;
                case NET_SFTP_ATTR_PERMISSIONS: // 0x00000004
                    if (strlen($response) < 4) {
                        user_error('Malformed file attributes');
                        return $attr;
                    }
                    $attr+= unpack('Npermissions', $this->_string_shift($response, 4));
                    // mode == permissions; permissions was the original array key and is retained for bc purposes.
                    // mode was added because that's the more industry standard terminology
                    $attr+= array('mode' => $attr['permissions']);
                    $fileType = $this->_parseMode($attr['permissions']);
                    if ($fileType !== false) {
                        $attr+= array('type' => $fileType);
                    }
                    break;
                case NET_SFTP_ATTR_ACCESSTIME: // 0x00000008
                    if (strlen($response) < 8) {
                        user_error('Malformed file attributes');
                        return $attr;
                    }
                    $attr+= unpack('Natime/Nmtime', $this->_string_shift($response, 8));
                    break;
                case NET_SFTP_ATTR_EXTENDED: // 0x80000000
                    if (strlen($response) < 4) {
                        user_error('Malformed file attributes');
                        return $attr;
                    }
                    extract(unpack('Ncount', $this->_string_shift($response, 4)));
                    for ($i = 0; $i < $count; $i++) {
                        if (strlen($response) < 4) {
                            user_error('Malformed file attributes');
                            return $attr;
                        }
                        extract(unpack('Nlength', $this->_string_shift($response, 4)));
                        $key = $this->_string_shift($response, $length);
                        if (strlen($response) < 4) {
                            user_error('Malformed file attributes');
                            return $attr;
                        }
                        extract(unpack('Nlength', $this->_string_shift($response, 4)));
                        $attr[$key] = $this->_string_shift($response, $length);
                    }
            }
        }
        return $attr;
    }

    /**
     * Attempt to identify the file type
     *
     * Quoting the SFTP RFC, "Implementations MUST NOT send bits that are not defined" but they seem to anyway
     *
     * @param int $mode
     * @return int
     * @access private
     */
    function _parseMode($mode)
    {
        // values come from http://lxr.free-electrons.com/source/include/uapi/linux/stat.h#L12
        // see, also, http://linux.die.net/man/2/stat
        switch ($mode & 0170000) {// ie. 1111 0000 0000 0000
            case 0000000: // no file type specified - figure out the file type using alternative means
                return false;
            case 0040000:
                return NET_SFTP_TYPE_DIRECTORY;
            case 0100000:
                return NET_SFTP_TYPE_REGULAR;
            case 0120000:
                return NET_SFTP_TYPE_SYMLINK;
            // new types introduced in SFTPv5+
            // http://tools.ietf.org/html/draft-ietf-secsh-filexfer-05#section-5.2
            case 0010000: // named pipe (fifo)
                return NET_SFTP_TYPE_FIFO;
            case 0020000: // character special
                return NET_SFTP_TYPE_CHAR_DEVICE;
            case 0060000: // block special
                return NET_SFTP_TYPE_BLOCK_DEVICE;
            case 0140000: // socket
                return NET_SFTP_TYPE_SOCKET;
            case 0160000: // whiteout
                // "SPECIAL should be used for files that are of
                //  a known type which cannot be expressed in the protocol"
                return NET_SFTP_TYPE_SPECIAL;
            default:
                return NET_SFTP_TYPE_UNKNOWN;
        }
    }

    /**
     * Parse Longname
     *
     * SFTPv3 doesn't provide any easy way of identifying a file type.  You could try to open
     * a file as a directory and see if an error is returned or you could try to parse the
     * SFTPv3-specific longname field of the SSH_FXP_NAME packet.  That's what this function does.
     * The result is returned using the
     * {@link http://tools.ietf.org/html/draft-ietf-secsh-filexfer-04#section-5.2 SFTPv4 type constants}.
     *
     * If the longname is in an unrecognized format bool(false) is returned.
     *
     * @param string $longname
     * @return mixed
     * @access private
     */
    function _parseLongname($longname)
    {
        // http://en.wikipedia.org/wiki/Unix_file_types
        // http://en.wikipedia.org/wiki/Filesystem_permissions#Notation_of_traditional_Unix_permissions
        if (preg_match('#^[^/]([r-][w-][xstST-]){3}#', $longname)) {
            switch ($longname[0]) {
                case '-':
                    return NET_SFTP_TYPE_REGULAR;
                case 'd':
                    return NET_SFTP_TYPE_DIRECTORY;
                case 'l':
                    return NET_SFTP_TYPE_SYMLINK;
                default:
                    return NET_SFTP_TYPE_SPECIAL;
            }
        }

        return false;
    }

    /**
     * Sends SFTP Packets
     *
     * See '6. General Packet Format' of draft-ietf-secsh-filexfer-13 for more info.
     *
     * @param int $type
     * @param string $data
     * @see self::_get_sftp_packet()
     * @see self::_send_channel_packet()
     * @return bool
     * @access private
     */
    function _send_sftp_packet($type, $data, $request_id = 1)
    {
<<<<<<< HEAD
        $packet = $this->request_id !== false ?
            pack('NCNa*', strlen($data) + 5, $type, $this->request_id, $data) :
            pack('NCa*',  strlen($data) + 1, $type, $data);
=======
        $packet = $this->use_request_id ?
            pack('NCNa*', strlen($data) + 5, $type, $request_id, $data) :
            pack('NCa*', strlen($data) + 1, $type, $data);
>>>>>>> fce6063d

        $start = strtok(microtime(), ' ') + strtok(''); // http://php.net/microtime#61838
        $result = $this->_send_channel_packet(self::CHANNEL, $packet);
        $stop = strtok(microtime(), ' ') + strtok('');

        if (defined('NET_SFTP_LOGGING')) {
            $packet_type = '-> ' . $this->packet_types[$type] .
                           ' (' . round($stop - $start, 4) . 's)';
            if (NET_SFTP_LOGGING == self::LOG_REALTIME) {
                echo "<pre>\r\n" . $this->_format_log(array($data), array($packet_type)) . "\r\n</pre>\r\n";
                flush();
                ob_flush();
            } else {
                $this->packet_type_log[] = $packet_type;
                if (NET_SFTP_LOGGING == self::LOG_COMPLEX) {
                    $this->packet_log[] = $data;
                }
            }
        }

        return $result;
    }

    /**
     * Receives SFTP Packets
     *
     * See '6. General Packet Format' of draft-ietf-secsh-filexfer-13 for more info.
     *
     * Incidentally, the number of SSH_MSG_CHANNEL_DATA messages has no bearing on the number of SFTP packets present.
     * There can be one SSH_MSG_CHANNEL_DATA messages containing two SFTP packets or there can be two SSH_MSG_CHANNEL_DATA
     * messages containing one SFTP packet.
     *
     * @see self::_send_sftp_packet()
     * @return string
     * @access private
     */
    function _get_sftp_packet($request_id = null)
    {
        if (isset($request_id) && isset($this->requestBuffer[$request_id])) {
            $this->packet_type = $this->requestBuffer[$request_id]['packet_type'];
            $temp = $this->requestBuffer[$request_id]['packet'];
            unset($this->requestBuffer[$request_id]);
            return $temp;
        }

        $this->curTimeout = false;

        $start = strtok(microtime(), ' ') + strtok(''); // http://php.net/microtime#61838

        // SFTP packet length
        while (strlen($this->packet_buffer) < 4) {
            $temp = $this->_get_channel_packet(self::CHANNEL, true);
            if (is_bool($temp)) {
                $this->packet_type = false;
                $this->packet_buffer = '';
                return false;
            }
            $this->packet_buffer.= $temp;
        }
        if (strlen($this->packet_buffer) < 4) {
            return false;
        }
        extract(unpack('Nlength', $this->_string_shift($this->packet_buffer, 4)));
        $tempLength = $length;
        $tempLength-= strlen($this->packet_buffer);

        // SFTP packet type and data payload
        while ($tempLength > 0) {
            $temp = $this->_get_channel_packet(self::CHANNEL, true);
            if (is_bool($temp)) {
                $this->packet_type = false;
                $this->packet_buffer = '';
                return false;
            }
            $this->packet_buffer.= $temp;
            $tempLength-= strlen($temp);
        }

        $stop = strtok(microtime(), ' ') + strtok('');

        $this->packet_type = ord($this->_string_shift($this->packet_buffer));

        if ($this->use_request_id) {
            extract(unpack('Npacket_id', $this->_string_shift($this->packet_buffer, 4))); // remove the request id
            $length-= 5; // account for the request id and the packet type
        } else {
            $length-= 1; // account for the packet type
        }

        $packet = $this->_string_shift($this->packet_buffer, $length);

        if (defined('NET_SFTP_LOGGING')) {
            $packet_type = '<- ' . $this->packet_types[$this->packet_type] .
                           ' (' . round($stop - $start, 4) . 's)';
            if (NET_SFTP_LOGGING == self::LOG_REALTIME) {
                echo "<pre>\r\n" . $this->_format_log(array($packet), array($packet_type)) . "\r\n</pre>\r\n";
                flush();
                ob_flush();
            } else {
                $this->packet_type_log[] = $packet_type;
                if (NET_SFTP_LOGGING == self::LOG_COMPLEX) {
                    $this->packet_log[] = $packet;
                }
            }
        }

        if (isset($request_id) && $this->use_request_id && $packet_id != $request_id) {
            $this->requestBuffer[$packet_id] = array(
                'packet_type' => $this->packet_type,
                'packet' => $packet
            );
            return $this->_get_sftp_packet($request_id);
        }

        return $packet;
    }

    /**
     * Returns a log of the packets that have been sent and received.
     *
     * Returns a string if NET_SFTP_LOGGING == NET_SFTP_LOG_COMPLEX, an array if NET_SFTP_LOGGING == NET_SFTP_LOG_SIMPLE and false if !defined('NET_SFTP_LOGGING')
     *
     * @access public
     * @return string or Array
     */
    function getSFTPLog()
    {
        if (!defined('NET_SFTP_LOGGING')) {
            return false;
        }

        switch (NET_SFTP_LOGGING) {
            case self::LOG_COMPLEX:
                return $this->_format_log($this->packet_log, $this->packet_type_log);
                break;
            //case self::LOG_SIMPLE:
            default:
                return $this->packet_type_log;
        }
    }

    /**
     * Returns all errors
     *
     * @return array
     * @access public
     */
    function getSFTPErrors()
    {
        return $this->sftp_errors;
    }

    /**
     * Returns the last error
     *
     * @return string
     * @access public
     */
    function getLastSFTPError()
    {
        return count($this->sftp_errors) ? $this->sftp_errors[count($this->sftp_errors) - 1] : '';
    }

    /**
     * Get supported SFTP versions
     *
     * @return array
     * @access public
     */
    function getSupportedVersions()
    {
        $temp = array('version' => $this->version);
        if (isset($this->extensions['versions'])) {
            $temp['extensions'] = $this->extensions['versions'];
        }
        return $temp;
    }

    /**
     * Disconnect
     *
     * @param int $reason
     * @return bool
     * @access private
     */
    function _disconnect($reason)
    {
        $this->pwd = false;
        parent::_disconnect($reason);
    }
}<|MERGE_RESOLUTION|>--- conflicted
+++ resolved
@@ -2944,15 +2944,9 @@
      */
     function _send_sftp_packet($type, $data, $request_id = 1)
     {
-<<<<<<< HEAD
-        $packet = $this->request_id !== false ?
-            pack('NCNa*', strlen($data) + 5, $type, $this->request_id, $data) :
-            pack('NCa*',  strlen($data) + 1, $type, $data);
-=======
         $packet = $this->use_request_id ?
             pack('NCNa*', strlen($data) + 5, $type, $request_id, $data) :
-            pack('NCa*', strlen($data) + 1, $type, $data);
->>>>>>> fce6063d
+            pack('NCa*',  strlen($data) + 1, $type, $data);
 
         $start = strtok(microtime(), ' ') + strtok(''); // http://php.net/microtime#61838
         $result = $this->_send_channel_packet(self::CHANNEL, $packet);
