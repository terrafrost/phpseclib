--- conflicted
+++ resolved
@@ -3003,13 +3003,7 @@
         if (defined('NET_SFTP_LOGGING')) {
             $packet_type = '-> ' . $this->packet_types[$type] .
                            ' (' . round($stop - $start, 4) . 's)';
-<<<<<<< HEAD
             if (NET_SFTP_LOGGING == self::LOG_REALTIME) {
-                echo "<pre>\r\n" . $this->_format_log(array($data), array($packet_type)) . "\r\n</pre>\r\n";
-                flush();
-                ob_flush();
-=======
-            if (NET_SFTP_LOGGING == NET_SFTP_LOG_REALTIME) {
                 switch (PHP_SAPI) {
                     case 'cli':
                         $start = $stop = "\r\n";
@@ -3021,7 +3015,6 @@
                 echo $start . $this->_format_log(array($data), array($packet_type)) . $stop;
                 @flush();
                 @ob_flush();
->>>>>>> c21147a5
             } else {
                 $this->packet_type_log[] = $packet_type;
                 if (NET_SFTP_LOGGING == self::LOG_COMPLEX) {
@@ -3127,13 +3120,7 @@
         if (defined('NET_SFTP_LOGGING')) {
             $packet_type = '<- ' . $this->packet_types[$this->packet_type] .
                            ' (' . round($stop - $start, 4) . 's)';
-<<<<<<< HEAD
             if (NET_SFTP_LOGGING == self::LOG_REALTIME) {
-                echo "<pre>\r\n" . $this->_format_log(array($packet), array($packet_type)) . "\r\n</pre>\r\n";
-                flush();
-                ob_flush();
-=======
-            if (NET_SFTP_LOGGING == NET_SFTP_LOG_REALTIME) {
                 switch (PHP_SAPI) {
                     case 'cli':
                         $start = $stop = "\r\n";
@@ -3145,7 +3132,6 @@
                 echo $start . $this->_format_log(array($packet), array($packet_type)) . $stop;
                 @flush();
                 @ob_flush();
->>>>>>> c21147a5
             } else {
                 $this->packet_type_log[] = $packet_type;
                 if (NET_SFTP_LOGGING == self::LOG_COMPLEX) {
