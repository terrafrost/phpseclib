--- conflicted
+++ resolved
@@ -2879,11 +2879,6 @@
             $packet_type = '-> ' . $this->packet_types[$type] .
                            ' (' . round($stop - $start, 4) . 's)';
             if (NET_SFTP_LOGGING == self::LOG_REALTIME) {
-<<<<<<< HEAD
-                echo "<pre>\r\n" . $this->format_log([$data], [$packet_type]) . "\r\n</pre>\r\n";
-                flush();
-                ob_flush();
-=======
                 switch (PHP_SAPI) {
                     case 'cli':
                         $start = $stop = "\r\n";
@@ -2892,10 +2887,9 @@
                         $start = '<pre>';
                         $stop = '</pre>';
                 }
-                echo $start . $this->_format_log(array($data), array($packet_type)) . $stop;
+                echo $start . $this->format_log([$data], [$packet_type]) . $stop;
                 @flush();
                 @ob_flush();
->>>>>>> c680c604
             } else {
                 $this->packet_type_log[] = $packet_type;
                 if (NET_SFTP_LOGGING == self::LOG_COMPLEX) {
@@ -3003,11 +2997,6 @@
             $packet_type = '<- ' . $this->packet_types[$this->packet_type] .
                            ' (' . round($stop - $start, 4) . 's)';
             if (NET_SFTP_LOGGING == self::LOG_REALTIME) {
-<<<<<<< HEAD
-                echo "<pre>\r\n" . $this->format_log([$packet], [$packet_type]) . "\r\n</pre>\r\n";
-                flush();
-                ob_flush();
-=======
                 switch (PHP_SAPI) {
                     case 'cli':
                         $start = $stop = "\r\n";
@@ -3016,10 +3005,9 @@
                         $start = '<pre>';
                         $stop = '</pre>';
                 }
-                echo $start . $this->_format_log(array($packet), array($packet_type)) . $stop;
+                echo $start . $this->format_log([$packet], [$packet_type]) . $stop;
                 @flush();
                 @ob_flush();
->>>>>>> c680c604
             } else {
                 $this->packet_type_log[] = $packet_type;
                 if (NET_SFTP_LOGGING == self::LOG_COMPLEX) {
