<?php

/**
 * Pure-PHP implementation of SFTP.
 *
 * PHP version 5
 *
 * Currently only supports SFTPv2 and v3, which, according to wikipedia.org, "is the most widely used version,
 * implemented by the popular OpenSSH SFTP server".  If you want SFTPv4/5/6 support, provide me with access
 * to an SFTPv4/5/6 server.
 *
 * The API for this library is modeled after the API from PHP's {@link http://php.net/book.ftp FTP extension}.
 *
 * Here's a short example of how to use this library:
 * <code>
 * <?php
 *    include 'vendor/autoload.php';
 *
 *    $sftp = new \phpseclib\Net\SFTP('www.domain.tld');
 *    if (!$sftp->login('username', 'password')) {
 *        exit('Login Failed');
 *    }
 *
 *    echo $sftp->pwd() . "\r\n";
 *    $sftp->put('filename.ext', 'hello, world!');
 *    print_r($sftp->nlist());
 * ?>
 * </code>
 *
 * @category  Net
 * @package   SFTP
 * @author    Jim Wigginton <terrafrost@php.net>
 * @copyright 2009 Jim Wigginton
 * @license   http://www.opensource.org/licenses/mit-license.html  MIT License
 * @link      http://phpseclib.sourceforge.net
 */

namespace phpseclib\Net;

use ParagonIE\ConstantTime\Hex;
use phpseclib\Exception\FileNotFoundException;
use phpseclib\Common\Functions\Strings;

/**
 * Pure-PHP implementations of SFTP.
 *
 * @package SFTP
 * @author  Jim Wigginton <terrafrost@php.net>
 * @access  public
 */
class SFTP extends SSH2
{
    /**
     * SFTP channel constant
     *
     * \phpseclib\Net\SSH2::exec() uses 0 and \phpseclib\Net\SSH2::read() / \phpseclib\Net\SSH2::write() use 1.
     *
     * @see \phpseclib\Net\SSH2::_send_channel_packet()
     * @see \phpseclib\Net\SSH2::_get_channel_packet()
     * @access private
     */
    const CHANNEL = 0x100;

    /**#@+
     * @access public
     * @see \phpseclib\Net\SFTP::put()
    */
    /**
     * Reads data from a local file.
     */
    const SOURCE_LOCAL_FILE = 0x1;
    /**
     * Reads data from a string.
     */
    // this value isn't really used anymore but i'm keeping it reserved for historical reasons
    const SOURCE_STRING = 0x2;
    /**
     * Resumes an upload
     */
    const RESUME = 0x4;
    /**
     * Append a local file to an already existing remote file
     */
    const RESUME_START = 0x8;
    /**
     * Reads data from callback:
     * function callback($length) returns string to proceed, null for EOF
     */
    const SOURCE_CALLBACK = 0x10;
    /**
     * Skip canonicalizing the remote path
     */
    const NO_REALPATH = 0x20;
    /**#@-*/

    /**
     * Packet Types
     *
     * @see self::__construct()
     * @var array
     * @access private
     */
    private $packet_types = [];

    /**
     * Status Codes
     *
     * @see self::__construct()
     * @var array
     * @access private
     */
    private $status_codes = [];

    /**
     * The Request ID
     *
     * The request ID exists in the off chance that a packet is sent out-of-order.  Of course, this library doesn't support
     * concurrent actions, so it's somewhat academic, here.
     *
     * @var int
     * @see self::_send_sftp_packet()
     * @access private
     */
    private $request_id = false;

    /**
     * The Packet Type
     *
     * The request ID exists in the off chance that a packet is sent out-of-order.  Of course, this library doesn't support
     * concurrent actions, so it's somewhat academic, here.
     *
     * @var int
     * @see self::_get_sftp_packet()
     * @access private
     */
    private $packet_type = -1;

    /**
     * Packet Buffer
     *
     * @var string
     * @see self::_get_sftp_packet()
     * @access private
     */
    private $packet_buffer = '';

    /**
     * Extensions supported by the server
     *
     * @var array
     * @see self::_initChannel()
     * @access private
     */
    private $extensions = [];

    /**
     * Server SFTP version
     *
     * @var int
     * @see self::_initChannel()
     * @access private
     */
    private $version;

    /**
     * Current working directory
     *
     * @var string
     * @see self::_realpath()
     * @see self::chdir()
     * @access private
     */
    private $pwd = false;

    /**
     * Packet Type Log
     *
     * @see self::getLog()
     * @var array
     * @access private
     */
    private $packet_type_log = [];

    /**
     * Packet Log
     *
     * @see self::getLog()
     * @var array
     * @access private
     */
    private $packet_log = [];

    /**
     * Error information
     *
     * @see self::getSFTPErrors()
     * @see self::getLastSFTPError()
     * @var string
     * @access private
     */
    private $sftp_errors = [];

    /**
     * Stat Cache
     *
     * Rather than always having to open a directory and close it immediately there after to see if a file is a directory
     * we'll cache the results.
     *
     * @see self::_update_stat_cache()
     * @see self::_remove_from_stat_cache()
     * @see self::_query_stat_cache()
     * @var array
     * @access private
     */
    private $stat_cache = [];

    /**
     * Max SFTP Packet Size
     *
     * @see self::__construct()
     * @see self::get()
     * @var array
     * @access private
     */
    private $max_sftp_packet;

    /**
     * Stat Cache Flag
     *
     * @see self::disableStatCache()
     * @see self::enableStatCache()
     * @var bool
     * @access private
     */
    private $use_stat_cache = true;

    /**
     * Sort Options
     *
     * @see self::_comparator()
     * @see self::setListOrder()
     * @var array
     * @access private
     */
    private $sortOptions = [];

    /**
     * Default Constructor.
     *
     * Connects to an SFTP server
     *
     * @param string $host
     * @param int $port
     * @param int $timeout
     * @return \phpseclib\Net\SFTP
     * @access public
     */
    public function __construct($host, $port = 22, $timeout = 10)
    {
        parent::__construct($host, $port, $timeout);

        $this->max_sftp_packet = 1 << 15;

        $this->packet_types = [
            1  => 'NET_SFTP_INIT',
            2  => 'NET_SFTP_VERSION',
            /* the format of SSH_FXP_OPEN changed between SFTPv4 and SFTPv5+:
                   SFTPv5+: http://tools.ietf.org/html/draft-ietf-secsh-filexfer-13#section-8.1.1
               pre-SFTPv5 : http://tools.ietf.org/html/draft-ietf-secsh-filexfer-04#section-6.3 */
            3  => 'NET_SFTP_OPEN',
            4  => 'NET_SFTP_CLOSE',
            5  => 'NET_SFTP_READ',
            6  => 'NET_SFTP_WRITE',
            7  => 'NET_SFTP_LSTAT',
            9  => 'NET_SFTP_SETSTAT',
            11 => 'NET_SFTP_OPENDIR',
            12 => 'NET_SFTP_READDIR',
            13 => 'NET_SFTP_REMOVE',
            14 => 'NET_SFTP_MKDIR',
            15 => 'NET_SFTP_RMDIR',
            16 => 'NET_SFTP_REALPATH',
            17 => 'NET_SFTP_STAT',
            /* the format of SSH_FXP_RENAME changed between SFTPv4 and SFTPv5+:
                   SFTPv5+: http://tools.ietf.org/html/draft-ietf-secsh-filexfer-13#section-8.3
               pre-SFTPv5 : http://tools.ietf.org/html/draft-ietf-secsh-filexfer-04#section-6.5 */
            18 => 'NET_SFTP_RENAME',
            19 => 'NET_SFTP_READLINK',
            20 => 'NET_SFTP_SYMLINK',

            101=> 'NET_SFTP_STATUS',
            102=> 'NET_SFTP_HANDLE',
            /* the format of SSH_FXP_NAME changed between SFTPv3 and SFTPv4+:
                   SFTPv4+: http://tools.ietf.org/html/draft-ietf-secsh-filexfer-13#section-9.4
               pre-SFTPv4 : http://tools.ietf.org/html/draft-ietf-secsh-filexfer-02#section-7 */
            103=> 'NET_SFTP_DATA',
            104=> 'NET_SFTP_NAME',
            105=> 'NET_SFTP_ATTRS',

            200=> 'NET_SFTP_EXTENDED'
        ];
        $this->status_codes = [
            0 => 'NET_SFTP_STATUS_OK',
            1 => 'NET_SFTP_STATUS_EOF',
            2 => 'NET_SFTP_STATUS_NO_SUCH_FILE',
            3 => 'NET_SFTP_STATUS_PERMISSION_DENIED',
            4 => 'NET_SFTP_STATUS_FAILURE',
            5 => 'NET_SFTP_STATUS_BAD_MESSAGE',
            6 => 'NET_SFTP_STATUS_NO_CONNECTION',
            7 => 'NET_SFTP_STATUS_CONNECTION_LOST',
            8 => 'NET_SFTP_STATUS_OP_UNSUPPORTED',
            9 => 'NET_SFTP_STATUS_INVALID_HANDLE',
            10 => 'NET_SFTP_STATUS_NO_SUCH_PATH',
            11 => 'NET_SFTP_STATUS_FILE_ALREADY_EXISTS',
            12 => 'NET_SFTP_STATUS_WRITE_PROTECT',
            13 => 'NET_SFTP_STATUS_NO_MEDIA',
            14 => 'NET_SFTP_STATUS_NO_SPACE_ON_FILESYSTEM',
            15 => 'NET_SFTP_STATUS_QUOTA_EXCEEDED',
            16 => 'NET_SFTP_STATUS_UNKNOWN_PRINCIPAL',
            17 => 'NET_SFTP_STATUS_LOCK_CONFLICT',
            18 => 'NET_SFTP_STATUS_DIR_NOT_EMPTY',
            19 => 'NET_SFTP_STATUS_NOT_A_DIRECTORY',
            20 => 'NET_SFTP_STATUS_INVALID_FILENAME',
            21 => 'NET_SFTP_STATUS_LINK_LOOP',
            22 => 'NET_SFTP_STATUS_CANNOT_DELETE',
            23 => 'NET_SFTP_STATUS_INVALID_PARAMETER',
            24 => 'NET_SFTP_STATUS_FILE_IS_A_DIRECTORY',
            25 => 'NET_SFTP_STATUS_BYTE_RANGE_LOCK_CONFLICT',
            26 => 'NET_SFTP_STATUS_BYTE_RANGE_LOCK_REFUSED',
            27 => 'NET_SFTP_STATUS_DELETE_PENDING',
            28 => 'NET_SFTP_STATUS_FILE_CORRUPT',
            29 => 'NET_SFTP_STATUS_OWNER_INVALID',
            30 => 'NET_SFTP_STATUS_GROUP_INVALID',
            31 => 'NET_SFTP_STATUS_NO_MATCHING_BYTE_RANGE_LOCK'
        ];
        // http://tools.ietf.org/html/draft-ietf-secsh-filexfer-13#section-7.1
        // the order, in this case, matters quite a lot - see \phpseclib\Net\SFTP::_parseAttributes() to understand why
        $this->attributes = [
            0x00000001 => 'NET_SFTP_ATTR_SIZE',
            0x00000002 => 'NET_SFTP_ATTR_UIDGID', // defined in SFTPv3, removed in SFTPv4+
            0x00000004 => 'NET_SFTP_ATTR_PERMISSIONS',
            0x00000008 => 'NET_SFTP_ATTR_ACCESSTIME',
            // 0x80000000 will yield a floating point on 32-bit systems and converting floating points to integers
            // yields inconsistent behavior depending on how php is compiled.  so we left shift -1 (which, in
            // two's compliment, consists of all 1 bits) by 31.  on 64-bit systems this'll yield 0xFFFFFFFF80000000.
            // that's not a problem, however, and 'anded' and a 32-bit number, as all the leading 1 bits are ignored.
              -1 << 31 => 'NET_SFTP_ATTR_EXTENDED'
        ];
        // http://tools.ietf.org/html/draft-ietf-secsh-filexfer-04#section-6.3
        // the flag definitions change somewhat in SFTPv5+.  if SFTPv5+ support is added to this library, maybe name
        // the array for that $this->open5_flags and similarly alter the constant names.
        $this->open_flags = [
            0x00000001 => 'NET_SFTP_OPEN_READ',
            0x00000002 => 'NET_SFTP_OPEN_WRITE',
            0x00000004 => 'NET_SFTP_OPEN_APPEND',
            0x00000008 => 'NET_SFTP_OPEN_CREATE',
            0x00000010 => 'NET_SFTP_OPEN_TRUNCATE',
            0x00000020 => 'NET_SFTP_OPEN_EXCL'
        ];
        // http://tools.ietf.org/html/draft-ietf-secsh-filexfer-04#section-5.2
        // see \phpseclib\Net\SFTP::_parseLongname() for an explanation
        $this->file_types = [
            1 => 'NET_SFTP_TYPE_REGULAR',
            2 => 'NET_SFTP_TYPE_DIRECTORY',
            3 => 'NET_SFTP_TYPE_SYMLINK',
            4 => 'NET_SFTP_TYPE_SPECIAL',
            5 => 'NET_SFTP_TYPE_UNKNOWN',
            // the followin types were first defined for use in SFTPv5+
            // http://tools.ietf.org/html/draft-ietf-secsh-filexfer-05#section-5.2
            6 => 'NET_SFTP_TYPE_SOCKET',
            7 => 'NET_SFTP_TYPE_CHAR_DEVICE',
            8 => 'NET_SFTP_TYPE_BLOCK_DEVICE',
            9 => 'NET_SFTP_TYPE_FIFO'
        ];
        $this->define_array(
            $this->packet_types,
            $this->status_codes,
            $this->attributes,
            $this->open_flags,
            $this->file_types
        );

        if (!defined('NET_SFTP_QUEUE_SIZE')) {
            define('NET_SFTP_QUEUE_SIZE', 32);
        }
    }

    /**
     * Login
     *
     * @param string $username
     * @param string $password
     * @throws \UnexpectedValueException on receipt of unexpected packets
     * @return bool
     * @access public
     */
    public function login($username)
    {
        $args = func_get_args();
        if (!call_user_func_array([&$this, 'sublogin'], $args)) {
            return false;
        }

        $this->window_size_server_to_client[self::CHANNEL] = $this->window_size;

        $packet = pack(
            'CNa*N3',
            NET_SSH2_MSG_CHANNEL_OPEN,
            strlen('session'),
            'session',
            self::CHANNEL,
            $this->window_size,
            0x4000
        );

        if (!$this->send_binary_packet($packet)) {
            return false;
        }

        $this->channel_status[self::CHANNEL] = NET_SSH2_MSG_CHANNEL_OPEN;

        $response = $this->get_channel_packet(self::CHANNEL);
        if ($response === false) {
            return false;
        }

        $packet = pack(
            'CNNa*CNa*',
            NET_SSH2_MSG_CHANNEL_REQUEST,
            $this->server_channels[self::CHANNEL],
            strlen('subsystem'),
            'subsystem',
            1,
            strlen('sftp'),
            'sftp'
        );
        if (!$this->send_binary_packet($packet)) {
            return false;
        }

        $this->channel_status[self::CHANNEL] = NET_SSH2_MSG_CHANNEL_REQUEST;

        $response = $this->get_channel_packet(self::CHANNEL);
        if ($response === false) {
            // from PuTTY's psftp.exe
            $command = "test -x /usr/lib/sftp-server && exec /usr/lib/sftp-server\n" .
                       "test -x /usr/local/lib/sftp-server && exec /usr/local/lib/sftp-server\n" .
                       "exec sftp-server";
            // we don't do $this->exec($command, false) because exec() operates on a different channel and plus the SSH_MSG_CHANNEL_OPEN that exec() does
            // is redundant
            $packet = pack(
                'CNNa*CNa*',
                NET_SSH2_MSG_CHANNEL_REQUEST,
                $this->server_channels[self::CHANNEL],
                strlen('exec'),
                'exec',
                1,
                strlen($command),
                $command
            );
            if (!$this->send_binary_packet($packet)) {
                return false;
            }

            $this->channel_status[self::CHANNEL] = NET_SSH2_MSG_CHANNEL_REQUEST;

            $response = $this->get_channel_packet(self::CHANNEL);
            if ($response === false) {
                return false;
            }
        }

        $this->channel_status[self::CHANNEL] = NET_SSH2_MSG_CHANNEL_DATA;

        if (!$this->send_sftp_packet(NET_SFTP_INIT, "\0\0\0\3")) {
            return false;
        }

        $response = $this->get_sftp_packet();
        if ($this->packet_type != NET_SFTP_VERSION) {
            throw new \UnexpectedValueException('Expected SSH_FXP_VERSION');
        }

        if (strlen($response) < 4) {
            return false;
        }
        extract(unpack('Nversion', Strings::shift($response, 4)));
        $this->version = $version;
        while (!empty($response)) {
            if (strlen($response) < 4) {
                return false;
            }
            extract(unpack('Nlength', Strings::shift($response, 4)));
            $key = Strings::shift($response, $length);
            if (strlen($response) < 4) {
                return false;
            }
            extract(unpack('Nlength', Strings::shift($response, 4)));
            $value = Strings::shift($response, $length);
            $this->extensions[$key] = $value;
        }

        /*
         SFTPv4+ defines a 'newline' extension.  SFTPv3 seems to have unofficial support for it via 'newline@vandyke.com',
         however, I'm not sure what 'newline@vandyke.com' is supposed to do (the fact that it's unofficial means that it's
         not in the official SFTPv3 specs) and 'newline@vandyke.com' / 'newline' are likely not drop-in substitutes for
         one another due to the fact that 'newline' comes with a SSH_FXF_TEXT bitmask whereas it seems unlikely that
         'newline@vandyke.com' would.
        */
        /*
        if (isset($this->extensions['newline@vandyke.com'])) {
            $this->extensions['newline'] = $this->extensions['newline@vandyke.com'];
            unset($this->extensions['newline@vandyke.com']);
        }
        */

        $this->request_id = 1;

        /*
         A Note on SFTPv4/5/6 support:
         <http://tools.ietf.org/html/draft-ietf-secsh-filexfer-13#section-5.1> states the following:

         "If the client wishes to interoperate with servers that support noncontiguous version
          numbers it SHOULD send '3'"

         Given that the server only sends its version number after the client has already done so, the above
         seems to be suggesting that v3 should be the default version.  This makes sense given that v3 is the
         most popular.

         <http://tools.ietf.org/html/draft-ietf-secsh-filexfer-13#section-5.5> states the following;

         "If the server did not send the "versions" extension, or the version-from-list was not included, the
          server MAY send a status response describing the failure, but MUST then close the channel without
          processing any further requests."

         So what do you do if you have a client whose initial SSH_FXP_INIT packet says it implements v3 and
         a server whose initial SSH_FXP_VERSION reply says it implements v4 and only v4?  If it only implements
         v4, the "versions" extension is likely not going to have been sent so version re-negotiation as discussed
         in draft-ietf-secsh-filexfer-13 would be quite impossible.  As such, what \phpseclib\Net\SFTP would do is close the
         channel and reopen it with a new and updated SSH_FXP_INIT packet.
        */
        switch ($this->version) {
            case 2:
            case 3:
                break;
            default:
                return false;
        }

        $this->pwd = $this->realpath('.');

        $this->update_stat_cache($this->pwd, []);

        return true;
    }

    /**
     * Disable the stat cache
     *
     * @access public
     */
    function disableStatCache()
    {
        $this->use_stat_cache = false;
    }

    /**
     * Enable the stat cache
     *
     * @access public
     */
    public function enableStatCache()
    {
        $this->use_stat_cache = true;
    }

    /**
     * Clear the stat cache
     *
     * @access public
     */
    public function clearStatCache()
    {
        $this->stat_cache = [];
    }

    /**
     * Returns the current directory name
     *
     * @return mixed
     * @access public
     */
    public function pwd()
    {
        return $this->pwd;
    }

    /**
     * Logs errors
     *
     * @param string $response
     * @param int $status
     * @access private
     */
    private function logError($response, $status = -1)
    {
        if ($status == -1) {
            if (strlen($response) < 4) {
                return;
            }
            extract(unpack('Nstatus', Strings::shift($response, 4)));
        }

        $error = $this->status_codes[$status];

        if ($this->version > 2 || strlen($response) < 4) {
            extract(unpack('Nlength', Strings::shift($response, 4)));
            $this->sftp_errors[] = $error . ': ' . Strings::shift($response, $length);
        } else {
            $this->sftp_errors[] = $error;
        }
    }

    /**
     * Canonicalize the Server-Side Path Name
     *
     * SFTP doesn't provide a mechanism by which the current working directory can be changed, so we'll emulate it.  Returns
     * the absolute (canonicalized) path.
     *
     * @see self::chdir()
     * @param string $path
     * @throws \UnexpectedValueException on receipt of unexpected packets
     * @return mixed
     * @access public
     */
    public function realpath($path)
    {
        if ($this->pwd === false) {
            // http://tools.ietf.org/html/draft-ietf-secsh-filexfer-13#section-8.9
            if (!$this->send_sftp_packet(NET_SFTP_REALPATH, pack('Na*', strlen($path), $path))) {
                return false;
            }

            $response = $this->get_sftp_packet();
            switch ($this->packet_type) {
                case NET_SFTP_NAME:
                    // although SSH_FXP_NAME is implemented differently in SFTPv3 than it is in SFTPv4+, the following
                    // should work on all SFTP versions since the only part of the SSH_FXP_NAME packet the following looks
                    // at is the first part and that part is defined the same in SFTP versions 3 through 6.
                    Strings::shift($response, 4); // skip over the count - it should be 1, anyway
                    if (strlen($response) < 4) {
                        return false;
                    }
                    extract(unpack('Nlength', Strings::shift($response, 4)));
                    return Strings::shift($response, $length);
                case NET_SFTP_STATUS:
                    $this->logError($response);
                    return false;
                default:
                    throw new \UnexpectedValueException('Expected SSH_FXP_NAME or SSH_FXP_STATUS');
            }
        }

        if ($path[0] != '/') {
            $path = $this->pwd . '/' . $path;
        }

        $path = explode('/', $path);
        $new = [];
        foreach ($path as $dir) {
            if (!strlen($dir)) {
                continue;
            }
            switch ($dir) {
                case '..':
                    array_pop($new);
                case '.':
                    break;
                default:
                    $new[] = $dir;
            }
        }

        return '/' . implode('/', $new);
    }

    /**
     * Changes the current directory
     *
     * @param string $dir
     * @throws \UnexpectedValueException on receipt of unexpected packets
     * @return bool
     * @access public
     */
    public function chdir($dir)
    {
        if (!($this->bitmap & SSH2::MASK_LOGIN)) {
            return false;
        }

        // assume current dir if $dir is empty
        if ($dir === '') {
            $dir = './';
        // suffix a slash if needed
        } elseif ($dir[strlen($dir) - 1] != '/') {
            $dir.= '/';
        }

        $dir = $this->realpath($dir);

        // confirm that $dir is, in fact, a valid directory
        if ($this->use_stat_cache && is_array($this->query_stat_cache($dir))) {
            $this->pwd = $dir;
            return true;
        }

        // we could do a stat on the alleged $dir to see if it's a directory but that doesn't tell us
        // the currently logged in user has the appropriate permissions or not. maybe you could see if
        // the file's uid / gid match the currently logged in user's uid / gid but how there's no easy
        // way to get those with SFTP

        if (!$this->send_sftp_packet(NET_SFTP_OPENDIR, pack('Na*', strlen($dir), $dir))) {
            return false;
        }

        // see \phpseclib\Net\SFTP::nlist() for a more thorough explanation of the following
        $response = $this->get_sftp_packet();
        switch ($this->packet_type) {
            case NET_SFTP_HANDLE:
                $handle = substr($response, 4);
                break;
            case NET_SFTP_STATUS:
                $this->logError($response);
                return false;
            default:
                throw new \UnexpectedValueException('Expected SSH_FXP_HANDLE or SSH_FXP_STATUS');
        }

        if (!$this->close_handle($handle)) {
            return false;
        }

        $this->update_stat_cache($dir, []);

        $this->pwd = $dir;
        return true;
    }

    /**
     * Returns a list of files in the given directory
     *
     * @param string $dir
     * @param bool $recursive
     * @return mixed
     * @access public
     */
    public function nlist($dir = '.', $recursive = false)
    {
        return $this->nlist_helper($dir, $recursive, '');
    }

    /**
     * Helper method for nlist
     *
     * @param string $dir
     * @param bool $recursive
     * @param string $relativeDir
     * @return mixed
     * @access private
     */
    private function nlist_helper($dir, $recursive, $relativeDir)
    {
        $files = $this->readlist($dir, false);

        if (!$recursive || $files === false) {
            return $files;
        }

        $result = [];
        foreach ($files as $value) {
            if ($value == '.' || $value == '..') {
                if ($relativeDir == '') {
                    $result[] = $value;
                }
                continue;
            }
            if (is_array($this->query_stat_cache($this->realpath($dir . '/' . $value)))) {
                $temp = $this->nlist_helper($dir . '/' . $value, true, $relativeDir . $value . '/');
                $result = array_merge($result, $temp);
            } else {
                $result[] = $relativeDir . $value;
            }
        }

        return $result;
    }

    /**
     * Returns a detailed list of files in the given directory
     *
     * @param string $dir
     * @param bool $recursive
     * @return mixed
     * @access public
     */
    public function rawlist($dir = '.', $recursive = false)
    {
        $files = $this->readlist($dir, true);
        if (!$recursive || $files === false) {
            return $files;
        }

        static $depth = 0;

        foreach ($files as $key => $value) {
            if ($depth != 0 && $key == '..') {
                unset($files[$key]);
                continue;
            }
            if ($key != '.' && $key != '..' && is_array($this->query_stat_cache($this->realpath($dir . '/' . $key)))) {
                $depth++;
                $files[$key] = $this->rawlist($dir . '/' . $key, true);
                $depth--;
            } else {
                $files[$key] = (object) $value;
            }
        }

        return $files;
    }

    /**
     * Reads a list, be it detailed or not, of files in the given directory
     *
     * @param string $dir
     * @param bool $raw
     * @return mixed
     * @throws \UnexpectedValueException on receipt of unexpected packets
     * @access private
     */
    private function readlist($dir, $raw = true)
    {
        if (!($this->bitmap & SSH2::MASK_LOGIN)) {
            return false;
        }

        $dir = $this->realpath($dir . '/');
        if ($dir === false) {
            return false;
        }

        // http://tools.ietf.org/html/draft-ietf-secsh-filexfer-13#section-8.1.2
        if (!$this->send_sftp_packet(NET_SFTP_OPENDIR, pack('Na*', strlen($dir), $dir))) {
            return false;
        }

        $response = $this->get_sftp_packet();
        switch ($this->packet_type) {
            case NET_SFTP_HANDLE:
                // http://tools.ietf.org/html/draft-ietf-secsh-filexfer-13#section-9.2
                // since 'handle' is the last field in the SSH_FXP_HANDLE packet, we'll just remove the first four bytes that
                // represent the length of the string and leave it at that
                $handle = substr($response, 4);
                break;
            case NET_SFTP_STATUS:
                // presumably SSH_FX_NO_SUCH_FILE or SSH_FX_PERMISSION_DENIED
                $this->logError($response);
                return false;
            default:
                throw new \UnexpectedValueException('Expected SSH_FXP_HANDLE or SSH_FXP_STATUS');
        }

        $this->update_stat_cache($dir, []);

        $contents = [];
        while (true) {
            // http://tools.ietf.org/html/draft-ietf-secsh-filexfer-13#section-8.2.2
            // why multiple SSH_FXP_READDIR packets would be sent when the response to a single one can span arbitrarily many
            // SSH_MSG_CHANNEL_DATA messages is not known to me.
            if (!$this->send_sftp_packet(NET_SFTP_READDIR, pack('Na*', strlen($handle), $handle))) {
                return false;
            }

            $response = $this->get_sftp_packet();
            switch ($this->packet_type) {
                case NET_SFTP_NAME:
                    if (strlen($response) < 4) {
                        return false;
                    }
                    extract(unpack('Ncount', Strings::shift($response, 4)));
                    for ($i = 0; $i < $count; $i++) {
                        if (strlen($response) < 4) {
                            return false;
                        }
                        extract(unpack('Nlength', Strings::shift($response, 4)));
                        $shortname = Strings::shift($response, $length);
                        if (strlen($response) < 4) {
                            return false;
                        }
                        extract(unpack('Nlength', Strings::shift($response, 4)));
                        $longname = Strings::shift($response, $length);
                        $attributes = $this->parseAttributes($response);
                        if (!isset($attributes['type'])) {
                            $fileType = $this->parseLongname($longname);
                            if ($fileType) {
                                $attributes['type'] = $fileType;
                            }
                        }
                        $contents[$shortname] = $attributes + ['filename' => $shortname];

                        if (isset($attributes['type']) && $attributes['type'] == NET_SFTP_TYPE_DIRECTORY && ($shortname != '.' && $shortname != '..')) {
                            $this->update_stat_cache($dir . '/' . $shortname, []);
                        } else {
                            if ($shortname == '..') {
                                $temp = $this->realpath($dir . '/..') . '/.';
                            } else {
                                $temp = $dir . '/' . $shortname;
                            }
                            $this->update_stat_cache($temp, (object) ['lstat' => $attributes]);
                        }
                        // SFTPv6 has an optional boolean end-of-list field, but we'll ignore that, since the
                        // final SSH_FXP_STATUS packet should tell us that, already.
                    }
                    break;
                case NET_SFTP_STATUS:
                    if (strlen($response) < 4) {
                        return false;
                    }
                    extract(unpack('Nstatus', Strings::shift($response, 4)));
                    if ($status != NET_SFTP_STATUS_EOF) {
                        $this->logError($response, $status);
                        return false;
                    }
                    break 2;
                default:
                    throw new \UnexpectedValueException('Expected SSH_FXP_NAME or SSH_FXP_STATUS');
            }
        }

        if (!$this->close_handle($handle)) {
            return false;
        }

        if (count($this->sortOptions)) {
            uasort($contents, [&$this, 'comparator']);
        }

        return $raw ? $contents : array_keys($contents);
    }

    /**
     * Compares two rawlist entries using parameters set by setListOrder()
     *
     * Intended for use with uasort()
     *
     * @param array $a
     * @param array $b
     * @return int
     * @access private
     */
    private function comparator($a, $b)
    {
        switch (true) {
            case $a['filename'] === '.' || $b['filename'] === '.':
                if ($a['filename'] === $b['filename']) {
                    return 0;
                }
                return $a['filename'] === '.' ? -1 : 1;
            case $a['filename'] === '..' || $b['filename'] === '..':
                if ($a['filename'] === $b['filename']) {
                    return 0;
                }
                return $a['filename'] === '..' ? -1 : 1;
            case isset($a['type']) && $a['type'] === NET_SFTP_TYPE_DIRECTORY:
                if (!isset($b['type'])) {
                    return 1;
                }
                if ($b['type'] !== $a['type']) {
                    return -1;
                }
                break;
            case isset($b['type']) && $b['type'] === NET_SFTP_TYPE_DIRECTORY:
                return 1;
        }
        foreach ($this->sortOptions as $sort => $order) {
            if (!isset($a[$sort]) || !isset($b[$sort])) {
                if (isset($a[$sort])) {
                    return -1;
                }
                if (isset($b[$sort])) {
                    return 1;
                }
                return 0;
            }
            switch ($sort) {
                case 'filename':
                    $result = strcasecmp($a['filename'], $b['filename']);
                    if ($result) {
                        return $order === SORT_DESC ? -$result : $result;
                    }
                    break;
                case 'permissions':
                case 'mode':
                    $a[$sort]&= 07777;
                    $b[$sort]&= 07777;
                default:
                    if ($a[$sort] === $b[$sort]) {
                        break;
                    }
                    return $order === SORT_ASC ? $a[$sort] - $b[$sort] : $b[$sort] - $a[$sort];
            }
        }
    }

    /**
     * Defines how nlist() and rawlist() will be sorted - if at all.
     *
     * If sorting is enabled directories and files will be sorted independently with
     * directories appearing before files in the resultant array that is returned.
     *
     * Any parameter returned by stat is a valid sort parameter for this function.
     * Filename comparisons are case insensitive.
     *
     * Examples:
     *
     * $sftp->setListOrder('filename', SORT_ASC);
     * $sftp->setListOrder('size', SORT_DESC, 'filename', SORT_ASC);
     * $sftp->setListOrder(true);
     *    Separates directories from files but doesn't do any sorting beyond that
     * $sftp->setListOrder();
     *    Don't do any sort of sorting
     *
     * @access public
     */
    public function setListOrder()
    {
        $this->sortOptions = [];
        $args = func_get_args();
        if (empty($args)) {
            return;
        }
        $len = count($args) & 0x7FFFFFFE;
        for ($i = 0; $i < $len; $i+=2) {
            $this->sortOptions[$args[$i]] = $args[$i + 1];
        }
        if (!count($this->sortOptions)) {
            $this->sortOptions = ['bogus' => true];
        }
    }

    /**
     * Returns the file size, in bytes, or false, on failure
     *
     * Files larger than 4GB will show up as being exactly 4GB.
     *
     * @param string $filename
     * @return mixed
     * @access public
     */
    public function size($filename)
    {
        if (!($this->bitmap & SSH2::MASK_LOGIN)) {
            return false;
        }

        $result = $this->stat($filename);
        if ($result === false) {
            return false;
        }
        return isset($result['size']) ? $result['size'] : -1;
    }

    /**
     * Save files / directories to cache
     *
     * @param string $path
     * @param mixed $value
     * @access private
     */
    private function update_stat_cache($path, $value)
    {
        if ($this->use_stat_cache === false) {
            return;
        }

        // preg_replace('#^/|/(?=/)|/$#', '', $dir) == str_replace('//', '/', trim($path, '/'))
        $dirs = explode('/', preg_replace('#^/|/(?=/)|/$#', '', $path));

        $temp = &$this->stat_cache;
        $max = count($dirs) - 1;
        foreach ($dirs as $i => $dir) {
            // if $temp is an object that means one of two things.
            //  1. a file was deleted and changed to a directory behind phpseclib's back
            //  2. it's a symlink. when lstat is done it's unclear what it's a symlink to
            if (is_object($temp)) {
                $temp = [];
            }
            if (!isset($temp[$dir])) {
                $temp[$dir] = [];
            }
            if ($i === $max) {
                if (is_object($temp[$dir])) {
                    if (!isset($value->stat) && isset($temp[$dir]->stat)) {
                        $value->stat = $temp[$dir]->stat;
                    }
                    if (!isset($value->lstat) && isset($temp[$dir]->lstat)) {
                        $value->lstat = $temp[$dir]->lstat;
                    }
                }
                $temp[$dir] = $value;
                break;
            }
            $temp = &$temp[$dir];
        }
    }

    /**
     * Remove files / directories from cache
     *
     * @param string $path
     * @return bool
     * @access private
     */
    private function remove_from_stat_cache($path)
    {
        $dirs = explode('/', preg_replace('#^/|/(?=/)|/$#', '', $path));

        $temp = &$this->stat_cache;
        $max = count($dirs) - 1;
        foreach ($dirs as $i => $dir) {
            if ($i === $max) {
                unset($temp[$dir]);
                return true;
            }
            if (!isset($temp[$dir])) {
                return false;
            }
            $temp = &$temp[$dir];
        }
    }

    /**
     * Checks cache for path
     *
     * Mainly used by file_exists
     *
     * @param string $dir
     * @return mixed
     * @access private
     */
    private function query_stat_cache($path)
    {
        $dirs = explode('/', preg_replace('#^/|/(?=/)|/$#', '', $path));

        $temp = &$this->stat_cache;
        foreach ($dirs as $dir) {
            if (!isset($temp[$dir])) {
                return null;
            }
            $temp = &$temp[$dir];
        }
        return $temp;
    }

    /**
     * Returns general information about a file.
     *
     * Returns an array on success and false otherwise.
     *
     * @param string $filename
     * @return mixed
     * @access public
     */
    public function stat($filename)
    {
        if (!($this->bitmap & SSH2::MASK_LOGIN)) {
            return false;
        }

        $filename = $this->realpath($filename);
        if ($filename === false) {
            return false;
        }

        if ($this->use_stat_cache) {
            $result = $this->query_stat_cache($filename);
            if (is_array($result) && isset($result['.']) && isset($result['.']->stat)) {
                return $result['.']->stat;
            }
            if (is_object($result) && isset($result->stat)) {
                return $result->stat;
            }
        }

        $stat = $this->stat_helper($filename, NET_SFTP_STAT);
        if ($stat === false) {
            $this->remove_from_stat_cache($filename);
            return false;
        }
        if (isset($stat['type'])) {
            if ($stat['type'] == NET_SFTP_TYPE_DIRECTORY) {
                $filename.= '/.';
            }
            $this->update_stat_cache($filename, (object) ['stat' => $stat]);
            return $stat;
        }

        $pwd = $this->pwd;
        $stat['type'] = $this->chdir($filename) ?
            NET_SFTP_TYPE_DIRECTORY :
            NET_SFTP_TYPE_REGULAR;
        $this->pwd = $pwd;

        if ($stat['type'] == NET_SFTP_TYPE_DIRECTORY) {
            $filename.= '/.';
        }
        $this->update_stat_cache($filename, (object) ['stat' => $stat]);

        return $stat;
    }

    /**
     * Returns general information about a file or symbolic link.
     *
     * Returns an array on success and false otherwise.
     *
     * @param string $filename
     * @return mixed
     * @access public
     */
    public function lstat($filename)
    {
        if (!($this->bitmap & SSH2::MASK_LOGIN)) {
            return false;
        }

        $filename = $this->realpath($filename);
        if ($filename === false) {
            return false;
        }

        if ($this->use_stat_cache) {
            $result = $this->query_stat_cache($filename);
            if (is_array($result) && isset($result['.']) && isset($result['.']->lstat)) {
                return $result['.']->lstat;
            }
            if (is_object($result) && isset($result->lstat)) {
                return $result->lstat;
            }
        }

        $lstat = $this->stat_helper($filename, NET_SFTP_LSTAT);
        if ($lstat === false) {
            $this->remove_from_stat_cache($filename);
            return false;
        }
        if (isset($lstat['type'])) {
            if ($lstat['type'] == NET_SFTP_TYPE_DIRECTORY) {
                $filename.= '/.';
            }
            $this->update_stat_cache($filename, (object) ['lstat' => $lstat]);
            return $lstat;
        }

        $stat = $this->stat_helper($filename, NET_SFTP_STAT);

        if ($lstat != $stat) {
            $lstat = array_merge($lstat, ['type' => NET_SFTP_TYPE_SYMLINK]);
            $this->update_stat_cache($filename, (object) ['lstat' => $lstat]);
            return $stat;
        }

        $pwd = $this->pwd;
        $lstat['type'] = $this->chdir($filename) ?
            NET_SFTP_TYPE_DIRECTORY :
            NET_SFTP_TYPE_REGULAR;
        $this->pwd = $pwd;

        if ($lstat['type'] == NET_SFTP_TYPE_DIRECTORY) {
            $filename.= '/.';
        }
        $this->update_stat_cache($filename, (object) ['lstat' => $lstat]);

        return $lstat;
    }

    /**
     * Returns general information about a file or symbolic link
     *
     * Determines information without calling \phpseclib\Net\SFTP::_realpath().
     * The second parameter can be either NET_SFTP_STAT or NET_SFTP_LSTAT.
     *
     * @param string $filename
     * @param int $type
     * @throws \UnexpectedValueException on receipt of unexpected packets
     * @return mixed
     * @access private
     */
    private function stat_helper($filename, $type)
    {
        // SFTPv4+ adds an additional 32-bit integer field - flags - to the following:
        $packet = pack('Na*', strlen($filename), $filename);
        if (!$this->send_sftp_packet($type, $packet)) {
            return false;
        }

        $response = $this->get_sftp_packet();
        switch ($this->packet_type) {
            case NET_SFTP_ATTRS:
                return $this->parseAttributes($response);
            case NET_SFTP_STATUS:
                $this->logError($response);
                return false;
        }

        throw new \UnexpectedValueException('Expected SSH_FXP_ATTRS or SSH_FXP_STATUS');
    }

    /**
     * Truncates a file to a given length
     *
     * @param string $filename
     * @param int $new_size
     * @return bool
     * @access public
     */
    public function truncate($filename, $new_size)
    {
        $attr = pack('N3', NET_SFTP_ATTR_SIZE, $new_size / 4294967296, $new_size); // 4294967296 == 0x100000000 == 1<<32

        return $this->setstat($filename, $attr, false);
    }

    /**
     * Sets access and modification time of file.
     *
     * If the file does not exist, it will be created.
     *
     * @param string $filename
     * @param int $time
     * @param int $atime
     * @throws \UnexpectedValueException on receipt of unexpected packets
     * @return bool
     * @access public
     */
    public function touch($filename, $time = null, $atime = null)
    {
        if (!($this->bitmap & SSH2::MASK_LOGIN)) {
            return false;
        }

        $filename = $this->realpath($filename);
        if ($filename === false) {
            return false;
        }

        if (!isset($time)) {
            $time = time();
        }
        if (!isset($atime)) {
            $atime = $time;
        }

        $flags = NET_SFTP_OPEN_WRITE | NET_SFTP_OPEN_CREATE | NET_SFTP_OPEN_EXCL;
        $attr = pack('N3', NET_SFTP_ATTR_ACCESSTIME, $time, $atime);
        $packet = pack('Na*Na*', strlen($filename), $filename, $flags, $attr);
        if (!$this->send_sftp_packet(NET_SFTP_OPEN, $packet)) {
            return false;
        }

        $response = $this->get_sftp_packet();
        switch ($this->packet_type) {
            case NET_SFTP_HANDLE:
                return $this->close_handle(substr($response, 4));
            case NET_SFTP_STATUS:
                $this->logError($response);
                break;
            default:
                throw new \UnexpectedValueException('Expected SSH_FXP_HANDLE or SSH_FXP_STATUS');
        }

        return $this->setstat($filename, $attr, false);
    }

    /**
     * Changes file or directory owner
     *
     * Returns true on success or false on error.
     *
     * @param string $filename
     * @param int $uid
     * @param bool $recursive
     * @return bool
     * @access public
     */
    public function chown($filename, $uid, $recursive = false)
    {
        // quoting from <http://www.kernel.org/doc/man-pages/online/pages/man2/chown.2.html>,
        // "if the owner or group is specified as -1, then that ID is not changed"
        $attr = pack('N3', NET_SFTP_ATTR_UIDGID, $uid, -1);

        return $this->setstat($filename, $attr, $recursive);
    }

    /**
     * Changes file or directory group
     *
     * Returns true on success or false on error.
     *
     * @param string $filename
     * @param int $gid
     * @param bool $recursive
     * @return bool
     * @access public
     */
    public function chgrp($filename, $gid, $recursive = false)
    {
        $attr = pack('N3', NET_SFTP_ATTR_UIDGID, -1, $gid);

        return $this->setstat($filename, $attr, $recursive);
    }

    /**
     * Set permissions on a file.
     *
     * Returns the new file permissions on success or false on error.
     * If $recursive is true than this just returns true or false.
     *
     * @param int $mode
     * @param string $filename
     * @param bool $recursive
     * @throws \UnexpectedValueException on receipt of unexpected packets
     * @return mixed
     * @access public
     */
    public function chmod($mode, $filename, $recursive = false)
    {
        if (is_string($mode) && is_int($filename)) {
            $temp = $mode;
            $mode = $filename;
            $filename = $temp;
        }

        $attr = pack('N2', NET_SFTP_ATTR_PERMISSIONS, $mode & 07777);
        if (!$this->setstat($filename, $attr, $recursive)) {
            return false;
        }
        if ($recursive) {
            return true;
        }

        $filename = $this->realPath($filename);
        // rather than return what the permissions *should* be, we'll return what they actually are.  this will also
        // tell us if the file actually exists.
        // incidentally, SFTPv4+ adds an additional 32-bit integer field - flags - to the following:
        $packet = pack('Na*', strlen($filename), $filename);
        if (!$this->send_sftp_packet(NET_SFTP_STAT, $packet)) {
            return false;
        }

        $response = $this->get_sftp_packet();
        switch ($this->packet_type) {
            case NET_SFTP_ATTRS:
                $attrs = $this->parseAttributes($response);
                return $attrs['permissions'];
            case NET_SFTP_STATUS:
                $this->logError($response);
                return false;
        }

        throw new \UnexpectedValueException('Expected SSH_FXP_ATTRS or SSH_FXP_STATUS');
    }

    /**
     * Sets information about a file
     *
     * @param string $filename
     * @param string $attr
     * @param bool $recursive
     * @throws \UnexpectedValueException on receipt of unexpected packets
     * @return bool
     * @access private
     */
    private function setstat($filename, $attr, $recursive)
    {
        if (!($this->bitmap & SSH2::MASK_LOGIN)) {
            return false;
        }

        $filename = $this->realpath($filename);
        if ($filename === false) {
            return false;
        }

        $this->remove_from_stat_cache($filename);

        if ($recursive) {
            $i = 0;
            $result = $this->setstat_recursive($filename, $attr, $i);
            $this->read_put_responses($i);
            return $result;
        }

        // SFTPv4+ has an additional byte field - type - that would need to be sent, as well. setting it to
        // SSH_FILEXFER_TYPE_UNKNOWN might work. if not, we'd have to do an SSH_FXP_STAT before doing an SSH_FXP_SETSTAT.
        if (!$this->send_sftp_packet(NET_SFTP_SETSTAT, pack('Na*a*', strlen($filename), $filename, $attr))) {
            return false;
        }

        /*
         "Because some systems must use separate system calls to set various attributes, it is possible that a failure
          response will be returned, but yet some of the attributes may be have been successfully modified.  If possible,
          servers SHOULD avoid this situation; however, clients MUST be aware that this is possible."

          -- http://tools.ietf.org/html/draft-ietf-secsh-filexfer-13#section-8.6
        */
        $response = $this->get_sftp_packet();
        if ($this->packet_type != NET_SFTP_STATUS) {
            throw new \UnexpectedValueException('Expected SSH_FXP_STATUS');
        }

        if (strlen($response) < 4) {
            return false;
        }
        extract(unpack('Nstatus', Strings::shift($response, 4)));
        if ($status != NET_SFTP_STATUS_OK) {
            $this->logError($response, $status);
            return false;
        }

        return true;
    }

    /**
     * Recursively sets information on directories on the SFTP server
     *
     * Minimizes directory lookups and SSH_FXP_STATUS requests for speed.
     *
     * @param string $path
     * @param string $attr
     * @param int $i
     * @return bool
     * @access private
     */
    private function setstat_recursive($path, $attr, &$i)
    {
        if (!$this->read_put_responses($i)) {
            return false;
        }
        $i = 0;
        $entries = $this->readlist($path, true);

        if ($entries === false) {
            return $this->setstat($path, $attr, false);
        }

        // normally $entries would have at least . and .. but it might not if the directories
        // permissions didn't allow reading
        if (empty($entries)) {
            return false;
        }

        unset($entries['.'], $entries['..']);
        foreach ($entries as $filename => $props) {
            if (!isset($props['type'])) {
                return false;
            }

            $temp = $path . '/' . $filename;
            if ($props['type'] == NET_SFTP_TYPE_DIRECTORY) {
                if (!$this->setstat_recursive($temp, $attr, $i)) {
                    return false;
                }
            } else {
                if (!$this->send_sftp_packet(NET_SFTP_SETSTAT, pack('Na*a*', strlen($temp), $temp, $attr))) {
                    return false;
                }

                $i++;

                if ($i >= NET_SFTP_QUEUE_SIZE) {
                    if (!$this->read_put_responses($i)) {
                        return false;
                    }
                    $i = 0;
                }
            }
        }

        if (!$this->send_sftp_packet(NET_SFTP_SETSTAT, pack('Na*a*', strlen($path), $path, $attr))) {
            return false;
        }

        $i++;

        if ($i >= NET_SFTP_QUEUE_SIZE) {
            if (!$this->read_put_responses($i)) {
                return false;
            }
            $i = 0;
        }

        return true;
    }

    /**
     * Return the target of a symbolic link
     *
     * @param string $link
     * @throws \UnexpectedValueException on receipt of unexpected packets
     * @return mixed
     * @access public
     */
    public function readlink($link)
    {
        if (!($this->bitmap & SSH2::MASK_LOGIN)) {
            return false;
        }

        $link = $this->realpath($link);

        if (!$this->send_sftp_packet(NET_SFTP_READLINK, pack('Na*', strlen($link), $link))) {
            return false;
        }

        $response = $this->get_sftp_packet();
        switch ($this->packet_type) {
            case NET_SFTP_NAME:
                break;
            case NET_SFTP_STATUS:
                $this->logError($response);
                return false;
            default:
                throw new \UnexpectedValueException('Expected SSH_FXP_NAME or SSH_FXP_STATUS');
        }

        if (strlen($response) < 4) {
            return false;
        }
        extract(unpack('Ncount', Strings::shift($response, 4)));
        // the file isn't a symlink
        if (!$count) {
            return false;
        }

        if (strlen($response) < 4) {
            return false;
        }
        extract(unpack('Nlength', Strings::shift($response, 4)));
        return Strings::shift($response, $length);
    }

    /**
     * Create a symlink
     *
     * symlink() creates a symbolic link to the existing target with the specified name link.
     *
     * @param string $target
     * @param string $link
     * @throws \UnexpectedValueException on receipt of unexpected packets
     * @return bool
     * @access public
     */
    public function symlink($target, $link)
    {
        if (!($this->bitmap & SSH2::MASK_LOGIN)) {
            return false;
        }

        //$target = $this->realpath($target);
        $link = $this->realpath($link);

        $packet = pack('Na*Na*', strlen($target), $target, strlen($link), $link);
        if (!$this->send_sftp_packet(NET_SFTP_SYMLINK, $packet)) {
            return false;
        }

        $response = $this->get_sftp_packet();
        if ($this->packet_type != NET_SFTP_STATUS) {
            throw new \UnexpectedValueException('Expected SSH_FXP_STATUS');
        }

        if (strlen($response) < 4) {
            return false;
        }
        extract(unpack('Nstatus', Strings::shift($response, 4)));

        if ($status != NET_SFTP_STATUS_OK) {
            $this->logError($response, $status);
            return false;
        }

        return true;
    }

    /**
     * Creates a directory.
     *
     * @param string $dir
     * @return bool
     * @access public
     */
    public function mkdir($dir, $mode = -1, $recursive = false)
    {
        if (!($this->bitmap & SSH2::MASK_LOGIN)) {
            return false;
        }

        $dir = $this->realpath($dir);
        // by not providing any permissions, hopefully the server will use the logged in users umask - their
        // default permissions.
        $attr = $mode == -1 ? "\0\0\0\0" : pack('N2', NET_SFTP_ATTR_PERMISSIONS, $mode & 07777);

        if ($recursive) {
            $dirs = explode('/', preg_replace('#/(?=/)|/$#', '', $dir));
            if (empty($dirs[0])) {
                array_shift($dirs);
                $dirs[0] = '/' . $dirs[0];
            }
            for ($i = 0; $i < count($dirs); $i++) {
                $temp = array_slice($dirs, 0, $i + 1);
                $temp = implode('/', $temp);
                $result = $this->mkdir_helper($temp, $attr);
            }
            return $result;
        }

        return $this->mkdir_helper($dir, $attr);
    }

    /**
     * Helper function for directory creation
     *
     * @param string $dir
     * @return bool
     * @throws \UnexpectedValueException on receipt of unexpected packets
     * @access private
     */
    private function mkdir_helper($dir, $attr)
    {
        if (!$this->send_sftp_packet(NET_SFTP_MKDIR, pack('Na*a*', strlen($dir), $dir, $attr))) {
            return false;
        }

        $response = $this->get_sftp_packet();
        if ($this->packet_type != NET_SFTP_STATUS) {
            throw new \UnexpectedValueException('Expected SSH_FXP_STATUS');
        }

        if (strlen($response) < 4) {
            return false;
        }
        extract(unpack('Nstatus', Strings::shift($response, 4)));
        if ($status != NET_SFTP_STATUS_OK) {
            $this->logError($response, $status);
            return false;
        }

        return true;
    }

    /**
     * Removes a directory.
     *
     * @param string $dir
     * @throws \UnexpectedValueException on receipt of unexpected packets
     * @return bool
     * @access public
     */
    public function rmdir($dir)
    {
        if (!($this->bitmap & SSH2::MASK_LOGIN)) {
            return false;
        }

        $dir = $this->realpath($dir);
        if ($dir === false) {
            return false;
        }

        if (!$this->send_sftp_packet(NET_SFTP_RMDIR, pack('Na*', strlen($dir), $dir))) {
            return false;
        }

        $response = $this->get_sftp_packet();
        if ($this->packet_type != NET_SFTP_STATUS) {
            throw new \UnexpectedValueException('Expected SSH_FXP_STATUS');
        }

        if (strlen($response) < 4) {
            return false;
        }
        extract(unpack('Nstatus', Strings::shift($response, 4)));
        if ($status != NET_SFTP_STATUS_OK) {
            // presumably SSH_FX_NO_SUCH_FILE or SSH_FX_PERMISSION_DENIED?
            $this->logError($response, $status);
            return false;
        }

        $this->remove_from_stat_cache($dir);
        // the following will do a soft delete, which would be useful if you deleted a file
        // and then tried to do a stat on the deleted file. the above, in contrast, does
        // a hard delete
        //$this->update_stat_cache($dir, false);

        return true;
    }

    /**
     * Uploads a file to the SFTP server.
     *
     * By default, \phpseclib\Net\SFTP::put() does not read from the local filesystem.  $data is dumped directly into $remote_file.
     * So, for example, if you set $data to 'filename.ext' and then do \phpseclib\Net\SFTP::get(), you will get a file, twelve bytes
     * long, containing 'filename.ext' as its contents.
     *
     * Setting $mode to self::SOURCE_LOCAL_FILE will change the above behavior.  With self::SOURCE_LOCAL_FILE, $remote_file will
     * contain as many bytes as filename.ext does on your local filesystem.  If your filename.ext is 1MB then that is how
     * large $remote_file will be, as well.
     *
     * Setting $mode to self::SOURCE_CALLBACK will use $data as callback function, which gets only one parameter -- number of bytes to return, and returns a string if there is some data or null if there is no more data
     *
     * If $data is a resource then it'll be used as a resource instead.
     *
     * Currently, only binary mode is supported.  As such, if the line endings need to be adjusted, you will need to take
     * care of that, yourself.
     *
     * $mode can take three additional parameters - self::RESUME, self::RESUME_START and self::NO_REALPATH. These are
     * bitwise AND'd with $mode. So if you want to resume upload of a 300mb file on the local file system you'd set
     * $mode to the following:
     *
     * self::SOURCE_LOCAL_FILE | self::RESUME
     *
     * If you wanted to simply append the full contents of a local file to the full contents of a remote file you'd replace
     * self::RESUME with self::RESUME_START.
     *
     * If $mode & (self::RESUME | self::RESUME_START) then self::RESUME_START will be assumed.
     *
     * $start and $local_start give you more fine grained control over this process and take precident over self::RESUME
     * when they're non-negative. ie. $start could let you write at the end of a file (like self::RESUME) or in the middle
     * of one. $local_start could let you start your reading from the end of a file (like self::RESUME_START) or in the
     * middle of one.
     *
     * Setting $local_start to > 0 or $mode | self::RESUME_START doesn't do anything unless $mode | self::SOURCE_LOCAL_FILE.
     *
     * Passing self::NO_REALPATH skips canonicalization of the remote path; $remote_file will be passed verbatim to the
     * remote host.
     *
     * @param string $remote_file
     * @param string|resource $data
     * @param int $mode
     * @param int $start
     * @param int $local_start
     * @param callable|null $progressCallback
     * @throws \UnexpectedValueException on receipt of unexpected packets
     * @throws \BadFunctionCallException if you're uploading via a callback and the callback function is invalid
     * @throws \phpseclib\Exception\FileNotFoundException if you're uploading via a file and the file doesn't exist
     * @return bool
     * @access public
     * @internal ASCII mode for SFTPv4/5/6 can be supported by adding a new function - \phpseclib\Net\SFTP::setMode().
     */
    public function put($remote_file, $data, $mode = self::SOURCE_STRING, $start = -1, $local_start = -1, $progressCallback = null)
    {
        if (!($this->bitmap & SSH2::MASK_LOGIN)) {
            return false;
        }

        if (!($mode & self::NO_REALPATH)) {
            $remote_file = $this->realpath($remote_file);
            if ($remote_file === false) {
                return false;
            }
        }

        $this->remove_from_stat_cache($remote_file);

        $flags = NET_SFTP_OPEN_WRITE | NET_SFTP_OPEN_CREATE;
        // according to the SFTP specs, NET_SFTP_OPEN_APPEND should "force all writes to append data at the end of the file."
        // in practice, it doesn't seem to do that.
        //$flags|= ($mode & self::RESUME) ? NET_SFTP_OPEN_APPEND : NET_SFTP_OPEN_TRUNCATE;

        if ($start >= 0) {
            $offset = $start;
        } elseif ($mode & self::RESUME) {
            // if NET_SFTP_OPEN_APPEND worked as it should _size() wouldn't need to be called
            $size = $this->size($remote_file);
            $offset = $size !== false ? $size : 0;
        } else {
            $offset = 0;
            $flags|= NET_SFTP_OPEN_TRUNCATE;
        }

        $packet = pack('Na*N2', strlen($remote_file), $remote_file, $flags, 0);
        if (!$this->send_sftp_packet(NET_SFTP_OPEN, $packet)) {
            return false;
        }

        $response = $this->get_sftp_packet();
        switch ($this->packet_type) {
            case NET_SFTP_HANDLE:
                $handle = substr($response, 4);
                break;
            case NET_SFTP_STATUS:
                $this->logError($response);
                return false;
            default:
                throw new \UnexpectedValueException('Expected SSH_FXP_HANDLE or SSH_FXP_STATUS');
        }

        // http://tools.ietf.org/html/draft-ietf-secsh-filexfer-13#section-8.2.3
        $dataCallback = false;
        switch (true) {
            case $mode & self::SOURCE_CALLBACK:
                if (!is_callable($data)) {
                    throw new \BadFunctionCallException("\$data should be is_callable() if you specify SOURCE_CALLBACK flag");
                }
                $dataCallback = $data;
                // do nothing
                break;
            case is_resource($data):
                $mode = $mode & ~self::SOURCE_LOCAL_FILE;
                $info = stream_get_meta_data($data);
                if ($info['wrapper_type'] == 'PHP' && $info['stream_type'] == 'Input') {
                    $fp = fopen('php://memory', 'w+');
                    stream_copy_to_stream($data, $fp);
                    rewind($fp);
                } else {
                    $fp = $data;
                }
                break;
            case $mode & self::SOURCE_LOCAL_FILE:
                if (!is_file($data)) {
                    throw new FileNotFoundException("$data is not a valid file");
                }
                $fp = @fopen($data, 'rb');
                if (!$fp) {
                    return false;
                }
        }

        if (isset($fp)) {
            $stat = fstat($fp);
            $size = $stat['size'];

            if ($local_start >= 0) {
                fseek($fp, $local_start);
                $size-= $local_start;
            }
        } elseif ($dataCallback) {
            $size = 0;
        } else {
            $size = strlen($data);
        }

        $sent = 0;
        $size = $size < 0 ? ($size & 0x7FFFFFFF) + 0x80000000 : $size;

        $sftp_packet_size = 4096; // PuTTY uses 4096
        // make the SFTP packet be exactly 4096 bytes by including the bytes in the NET_SFTP_WRITE packets "header"
        $sftp_packet_size-= strlen($handle) + 25;
        $i = 0;
        while ($dataCallback || ($size === 0 || $sent < $size)) {
            if ($dataCallback) {
                $temp = call_user_func($dataCallback, $sftp_packet_size);
                if (is_null($temp)) {
                    break;
                }
            } else {
                $temp = isset($fp) ? fread($fp, $sftp_packet_size) : substr($data, $sent, $sftp_packet_size);
                if ($temp === false || $temp === '') {
                    break;
                }
            }

            $subtemp = $offset + $sent;
            $packet = pack('Na*N3a*', strlen($handle), $handle, $subtemp / 4294967296, $subtemp, strlen($temp), $temp);
            if (!$this->send_sftp_packet(NET_SFTP_WRITE, $packet)) {
                if ($mode & self::SOURCE_LOCAL_FILE) {
                    fclose($fp);
                }
                return false;
            }
            $sent+= strlen($temp);
            if (is_callable($progressCallback)) {
                call_user_func($progressCallback, $sent);
            }

            $i++;

            if ($i == NET_SFTP_QUEUE_SIZE) {
                if (!$this->read_put_responses($i)) {
                    $i = 0;
                    break;
                }
                $i = 0;
            }
        }

        if (!$this->read_put_responses($i)) {
            if ($mode & self::SOURCE_LOCAL_FILE) {
                fclose($fp);
            }
            $this->close_handle($handle);
            return false;
        }

        if ($mode & self::SOURCE_LOCAL_FILE) {
            fclose($fp);
        }

        return $this->close_handle($handle);
    }

    /**
     * Reads multiple successive SSH_FXP_WRITE responses
     *
     * Sending an SSH_FXP_WRITE packet and immediately reading its response isn't as efficient as blindly sending out $i
     * SSH_FXP_WRITEs, in succession, and then reading $i responses.
     *
     * @param int $i
     * @return bool
     * @throws \UnexpectedValueException on receipt of unexpected packets
     * @access private
     */
    private function read_put_responses($i)
    {
        while ($i--) {
            $response = $this->get_sftp_packet();
            if ($this->packet_type != NET_SFTP_STATUS) {
                throw new \UnexpectedValueException('Expected SSH_FXP_STATUS');
            }

            if (strlen($response) < 4) {
                return false;
            }
            extract(unpack('Nstatus', Strings::shift($response, 4)));
            if ($status != NET_SFTP_STATUS_OK) {
                $this->logError($response, $status);
                break;
            }
        }

        return $i < 0;
    }

    /**
     * Close handle
     *
     * @param string $handle
     * @return bool
     * @throws \UnexpectedValueException on receipt of unexpected packets
     * @access private
     */
    private function close_handle($handle)
    {
        if (!$this->send_sftp_packet(NET_SFTP_CLOSE, pack('Na*', strlen($handle), $handle))) {
            return false;
        }

        // "The client MUST release all resources associated with the handle regardless of the status."
        //  -- http://tools.ietf.org/html/draft-ietf-secsh-filexfer-13#section-8.1.3
        $response = $this->get_sftp_packet();
        if ($this->packet_type != NET_SFTP_STATUS) {
            throw new \UnexpectedValueException('Expected SSH_FXP_STATUS');
        }

        if (strlen($response) < 4) {
            return false;
        }
        extract(unpack('Nstatus', Strings::shift($response, 4)));
        if ($status != NET_SFTP_STATUS_OK) {
            $this->logError($response, $status);
            return false;
        }

        return true;
    }

    /**
     * Downloads a file from the SFTP server.
     *
     * Returns a string containing the contents of $remote_file if $local_file is left undefined or a boolean false if
     * the operation was unsuccessful.  If $local_file is defined, returns true or false depending on the success of the
     * operation.
     *
     * $offset and $length can be used to download files in chunks.
     *
     * @param string $remote_file
     * @param string $local_file
     * @param int $offset
     * @param int $length
     * @throws \UnexpectedValueException on receipt of unexpected packets
     * @return mixed
     * @access public
     */
    public function get($remote_file, $local_file = false, $offset = 0, $length = -1)
    {
        if (!($this->bitmap & SSH2::MASK_LOGIN)) {
            return false;
        }

<<<<<<< HEAD
        $remote_file = $this->realpath($remote_file);
        if ($remote_file === false) {
            return false;
=======
        if (!($mode & self::NO_REALPATH)) {
            $remote_file = $this->_realpath($remote_file);
            if ($remote_file === false) {
                return false;
            }
>>>>>>> a2b7fd6b
        }

        $packet = pack('Na*N2', strlen($remote_file), $remote_file, NET_SFTP_OPEN_READ, 0);
        if (!$this->send_sftp_packet(NET_SFTP_OPEN, $packet)) {
            return false;
        }

        $response = $this->get_sftp_packet();
        switch ($this->packet_type) {
            case NET_SFTP_HANDLE:
                $handle = substr($response, 4);
                break;
            case NET_SFTP_STATUS: // presumably SSH_FX_NO_SUCH_FILE or SSH_FX_PERMISSION_DENIED
                $this->logError($response);
                return false;
            default:
                throw new \UnexpectedValueException('Expected SSH_FXP_HANDLE or SSH_FXP_STATUS');
        }

        if (is_resource($local_file)) {
            $fp = $local_file;
            $stat = fstat($fp);
            $res_offset = $stat['size'];
        } else {
            $res_offset = 0;
            if ($local_file !== false) {
                $fp = fopen($local_file, 'wb');
                if (!$fp) {
                    return false;
                }
            } else {
                $content = '';
            }
        }

        $fclose_check = $local_file !== false && !is_resource($local_file);

        $start = $offset;
        $read = 0;
        while (true) {
            $i = 0;

            while ($i < NET_SFTP_QUEUE_SIZE && ($length < 0 || $read < $length)) {
                $tempoffset = $start + $read;

                $packet_size = $length > 0 ? min($this->max_sftp_packet, $length - $read) : $this->max_sftp_packet;

                $packet = pack('Na*N3', strlen($handle), $handle, $tempoffset / 4294967296, $tempoffset, $packet_size);
                if (!$this->send_sftp_packet(NET_SFTP_READ, $packet)) {
                    if ($fclose_check) {
                        fclose($fp);
                    }
                    return false;
                }
                $packet = null;
                $read+= $packet_size;
                $i++;
            }

            if (!$i) {
                break;
            }

            $clear_responses = false;
            while ($i > 0) {
                $i--;

                if ($clear_responses) {
                    $this->get_sftp_packet();
                    continue;
                } else {
                    $response = $this->get_sftp_packet();
                }

                switch ($this->packet_type) {
                    case NET_SFTP_DATA:
                        $temp = substr($response, 4);
                        $offset+= strlen($temp);
                        if ($local_file === false) {
                            $content.= $temp;
                        } else {
                            fputs($fp, $temp);
                        }
                        $temp = null;
                        break;
                    case NET_SFTP_STATUS:
                        // could, in theory, return false if !strlen($content) but we'll hold off for the time being
                        $this->logError($response);
                        $clear_responses = true; // don't break out of the loop yet, so we can read the remaining responses
                        break;
                    default:
                        if ($fclose_check) {
                            fclose($fp);
                        }
                        throw new \UnexpectedValueException('Expected SSH_FXP_DATA or SSH_FXP_STATUS');
                }
                $response = null;
            }

            if ($clear_responses) {
                break;
            }
        }

        if ($length > 0 && $length <= $offset - $start) {
            if ($local_file === false) {
                $content = substr($content, 0, $length);
            } else {
                ftruncate($fp, $length + $res_offset);
            }
        }

        if ($fclose_check) {
            fclose($fp);
        }

        if (!$this->close_handle($handle)) {
            return false;
        }

        // if $content isn't set that means a file was written to
        return isset($content) ? $content : true;
    }

    /**
     * Deletes a file on the SFTP server.
     *
     * @param string $path
     * @param bool $recursive
     * @return bool
     * @throws \UnexpectedValueException on receipt of unexpected packets
     * @access public
     */
    public function delete($path, $recursive = true)
    {
        if (!($this->bitmap & SSH2::MASK_LOGIN)) {
            return false;
        }

        if (is_object($path)) {
            // It's an object. Cast it as string before we check anything else.
            $path = (string) $path;
        }

        if (!is_string($path) || $path == '') {
            return false;
        }

        $path = $this->realpath($path);
        if ($path === false) {
            return false;
        }

        // http://tools.ietf.org/html/draft-ietf-secsh-filexfer-13#section-8.3
        if (!$this->send_sftp_packet(NET_SFTP_REMOVE, pack('Na*', strlen($path), $path))) {
            return false;
        }

        $response = $this->get_sftp_packet();
        if ($this->packet_type != NET_SFTP_STATUS) {
            throw new \UnexpectedValueException('Expected SSH_FXP_STATUS');
        }

        // if $status isn't SSH_FX_OK it's probably SSH_FX_NO_SUCH_FILE or SSH_FX_PERMISSION_DENIED
        if (strlen($response) < 4) {
            return false;
        }
        extract(unpack('Nstatus', Strings::shift($response, 4)));
        if ($status != NET_SFTP_STATUS_OK) {
            $this->logError($response, $status);
            if (!$recursive) {
                return false;
            }
            $i = 0;
            $result = $this->delete_recursive($path, $i);
            $this->read_put_responses($i);
            return $result;
        }

        $this->remove_from_stat_cache($path);

        return true;
    }

    /**
     * Recursively deletes directories on the SFTP server
     *
     * Minimizes directory lookups and SSH_FXP_STATUS requests for speed.
     *
     * @param string $path
     * @param int $i
     * @return bool
     * @access private
     */
    private function delete_recursive($path, &$i)
    {
        if (!$this->read_put_responses($i)) {
            return false;
        }
        $i = 0;
        $entries = $this->readlist($path, true);

        // normally $entries would have at least . and .. but it might not if the directories
        // permissions didn't allow reading
        if (empty($entries)) {
            return false;
        }

        unset($entries['.'], $entries['..']);
        foreach ($entries as $filename => $props) {
            if (!isset($props['type'])) {
                return false;
            }

            $temp = $path . '/' . $filename;
            if ($props['type'] == NET_SFTP_TYPE_DIRECTORY) {
                if (!$this->delete_recursive($temp, $i)) {
                    return false;
                }
            } else {
                if (!$this->send_sftp_packet(NET_SFTP_REMOVE, pack('Na*', strlen($temp), $temp))) {
                    return false;
                }
                $this->remove_from_stat_cache($temp);

                $i++;

                if ($i >= NET_SFTP_QUEUE_SIZE) {
                    if (!$this->read_put_responses($i)) {
                        return false;
                    }
                    $i = 0;
                }
            }
        }

        if (!$this->send_sftp_packet(NET_SFTP_RMDIR, pack('Na*', strlen($path), $path))) {
            return false;
        }
        $this->remove_from_stat_cache($path);

        $i++;

        if ($i >= NET_SFTP_QUEUE_SIZE) {
            if (!$this->read_put_responses($i)) {
                return false;
            }
            $i = 0;
        }

        return true;
    }

    /**
     * Checks whether a file or directory exists
     *
     * @param string $path
     * @return bool
     * @access public
     */
    public function file_exists($path)
    {
        if ($this->use_stat_cache) {
            $path = $this->realpath($path);

            $result = $this->query_stat_cache($path);

            if (isset($result)) {
                // return true if $result is an array or if it's an stdClass object
                return $result !== false;
            }
        }

        return $this->stat($path) !== false;
    }

    /**
     * Tells whether the filename is a directory
     *
     * @param string $path
     * @return bool
     * @access public
     */
    public function is_dir($path)
    {
        $result = $this->get_stat_cache_prop($path, 'type');
        if ($result === false) {
            return false;
        }
        return $result === NET_SFTP_TYPE_DIRECTORY;
    }

    /**
     * Tells whether the filename is a regular file
     *
     * @param string $path
     * @return bool
     * @access public
     */
    public function is_file($path)
    {
        $result = $this->get_stat_cache_prop($path, 'type');
        if ($result === false) {
            return false;
        }
        return $result === NET_SFTP_TYPE_REGULAR;
    }

    /**
     * Tells whether the filename is a symbolic link
     *
     * @param string $path
     * @return bool
     * @access public
     */
    public function is_link($path)
    {
        $result = $this->get_lstat_cache_prop($path, 'type');
        if ($result === false) {
            return false;
        }
        return $result === NET_SFTP_TYPE_SYMLINK;
    }

    /**
     * Tells whether a file exists and is readable
     *
     * @param string $path
     * @return bool
     * @access public
     */
    public function is_readable($path)
    {
        $path = $this->realpath($path);

        $packet = pack('Na*N2', strlen($path), $path, NET_SFTP_OPEN_READ, 0);
        if (!$this->send_sftp_packet(NET_SFTP_OPEN, $packet)) {
            return false;
        }

        $response = $this->get_sftp_packet();
        switch ($this->packet_type) {
            case NET_SFTP_HANDLE:
                return true;
            case NET_SFTP_STATUS: // presumably SSH_FX_NO_SUCH_FILE or SSH_FX_PERMISSION_DENIED
                return false;
            default:
                user_error('Expected SSH_FXP_HANDLE or SSH_FXP_STATUS');
                return false;
        }
    }

    /**
     * Tells whether the filename is writable
     *
     * @param string $path
     * @return bool
     * @access public
     */
    public function is_writable($path)
    {
        $path = $this->realpath($path);

        $packet = pack('Na*N2', strlen($path), $path, NET_SFTP_OPEN_WRITE, 0);
        if (!$this->send_sftp_packet(NET_SFTP_OPEN, $packet)) {
            return false;
        }

        $response = $this->get_sftp_packet();
        switch ($this->packet_type) {
            case NET_SFTP_HANDLE:
                return true;
            case NET_SFTP_STATUS: // presumably SSH_FX_NO_SUCH_FILE or SSH_FX_PERMISSION_DENIED
                return false;
            default:
                user_error('Expected SSH_FXP_HANDLE or SSH_FXP_STATUS');
                return false;
        }
    }

    /**
     * Tells whether the filename is writeable
     *
     * Alias of is_writable
     *
     * @param string $path
     * @return bool
     * @access public
     */
    public function is_writeable($path)
    {
        return $this->is_writable($path);
    }

    /**
     * Gets last access time of file
     *
     * @param string $path
     * @return mixed
     * @access public
     */
    public function fileatime($path)
    {
        return $this->get_stat_cache_prop($path, 'atime');
    }

    /**
     * Gets file modification time
     *
     * @param string $path
     * @return mixed
     * @access public
     */
    public function filemtime($path)
    {
        return $this->get_stat_cache_prop($path, 'mtime');
    }

    /**
     * Gets file permissions
     *
     * @param string $path
     * @return mixed
     * @access public
     */
    public function fileperms($path)
    {
        return $this->get_stat_cache_prop($path, 'permissions');
    }

    /**
     * Gets file owner
     *
     * @param string $path
     * @return mixed
     * @access public
     */
    public function fileowner($path)
    {
        return $this->get_stat_cache_prop($path, 'uid');
    }

    /**
     * Gets file group
     *
     * @param string $path
     * @return mixed
     * @access public
     */
    public function filegroup($path)
    {
        return $this->get_stat_cache_prop($path, 'gid');
    }

    /**
     * Gets file size
     *
     * @param string $path
     * @return mixed
     * @access public
     */
    public function filesize($path)
    {
        return $this->get_stat_cache_prop($path, 'size');
    }

    /**
     * Gets file type
     *
     * @param string $path
     * @return mixed
     * @access public
     */
    public function filetype($path)
    {
        $type = $this->get_stat_cache_prop($path, 'type');
        if ($type === false) {
            return false;
        }

        switch ($type) {
            case NET_SFTP_TYPE_BLOCK_DEVICE:
                return 'block';
            case NET_SFTP_TYPE_CHAR_DEVICE:
                return 'char';
            case NET_SFTP_TYPE_DIRECTORY:
                return 'dir';
            case NET_SFTP_TYPE_FIFO:
                return 'fifo';
            case NET_SFTP_TYPE_REGULAR:
                return 'file';
            case NET_SFTP_TYPE_SYMLINK:
                return 'link';
            default:
                return false;
        }
    }

    /**
     * Return a stat properity
     *
     * Uses cache if appropriate.
     *
     * @param string $path
     * @param string $prop
     * @return mixed
     * @access private
     */
    private function get_stat_cache_prop($path, $prop)
    {
        return $this->get_xstat_cache_prop($path, $prop, 'stat');
    }

    /**
     * Return an lstat properity
     *
     * Uses cache if appropriate.
     *
     * @param string $path
     * @param string $prop
     * @return mixed
     * @access private
     */
    private function get_lstat_cache_prop($path, $prop)
    {
        return $this->get_xstat_cache_prop($path, $prop, 'lstat');
    }

    /**
     * Return a stat or lstat properity
     *
     * Uses cache if appropriate.
     *
     * @param string $path
     * @param string $prop
     * @return mixed
     * @access private
     */
    private function get_xstat_cache_prop($path, $prop, $type)
    {
        if ($this->use_stat_cache) {
            $path = $this->realpath($path);

            $result = $this->query_stat_cache($path);

            if (is_object($result) && isset($result->$type)) {
                return $result->{$type}[$prop];
            }
        }

        $result = $this->$type($path);

        if ($result === false || !isset($result[$prop])) {
            return false;
        }

        return $result[$prop];
    }

    /**
     * Renames a file or a directory on the SFTP server
     *
     * @param string $oldname
     * @param string $newname
     * @return bool
     * @throws \UnexpectedValueException on receipt of unexpected packets
     * @access public
     */
    public function rename($oldname, $newname)
    {
        if (!($this->bitmap & SSH2::MASK_LOGIN)) {
            return false;
        }

        $oldname = $this->realpath($oldname);
        $newname = $this->realpath($newname);
        if ($oldname === false || $newname === false) {
            return false;
        }

        // http://tools.ietf.org/html/draft-ietf-secsh-filexfer-13#section-8.3
        $packet = pack('Na*Na*', strlen($oldname), $oldname, strlen($newname), $newname);
        if (!$this->send_sftp_packet(NET_SFTP_RENAME, $packet)) {
            return false;
        }

        $response = $this->get_sftp_packet();
        if ($this->packet_type != NET_SFTP_STATUS) {
            throw new \UnexpectedValueException('Expected SSH_FXP_STATUS');
        }

        // if $status isn't SSH_FX_OK it's probably SSH_FX_NO_SUCH_FILE or SSH_FX_PERMISSION_DENIED
        if (strlen($response) < 4) {
            return false;
        }
        extract(unpack('Nstatus', Strings::shift($response, 4)));
        if ($status != NET_SFTP_STATUS_OK) {
            $this->logError($response, $status);
            return false;
        }

        // don't move the stat cache entry over since this operation could very well change the
        // atime and mtime attributes
        //$this->update_stat_cache($newname, $this->query_stat_cache($oldname));
        $this->remove_from_stat_cache($oldname);
        $this->remove_from_stat_cache($newname);

        return true;
    }

    /**
     * Parse Attributes
     *
     * See '7.  File Attributes' of draft-ietf-secsh-filexfer-13 for more info.
     *
     * @param string $response
     * @return array
     * @access private
     */
    private function parseAttributes(&$response)
    {
        $attr = [];
        if (strlen($response) < 4) {
            //user_error('Malformed file attributes');
            return [];
        }
        extract(unpack('Nflags', Strings::shift($response, 4)));
        // SFTPv4+ have a type field (a byte) that follows the above flag field
        foreach ($this->attributes as $key => $value) {
            switch ($flags & $key) {
                case NET_SFTP_ATTR_SIZE: // 0x00000001
                    // The size attribute is defined as an unsigned 64-bit integer.
                    // The following will use floats on 32-bit platforms, if necessary.
                    // As can be seen in the BigInteger class, floats are generally
                    // IEEE 754 binary64 "double precision" on such platforms and
                    // as such can represent integers of at least 2^50 without loss
                    // of precision. Interpreted in filesize, 2^50 bytes = 1024 TiB.
                    $attr['size'] = hexdec(Hex::encode(Strings::shift($response, 8)));
                    break;
                case NET_SFTP_ATTR_UIDGID: // 0x00000002 (SFTPv3 only)
                    if (strlen($response) < 8) {
                        //user_error('Malformed file attributes');
                        return $attr;
                    }
                    $attr+= unpack('Nuid/Ngid', Strings::shift($response, 8));
                    break;
                case NET_SFTP_ATTR_PERMISSIONS: // 0x00000004
                    if (strlen($response) < 4) {
                        //user_error('Malformed file attributes');
                        return $attr;
                    }
                    $attr+= unpack('Npermissions', Strings::shift($response, 4));
                    // mode == permissions; permissions was the original array key and is retained for bc purposes.
                    // mode was added because that's the more industry standard terminology
                    $attr+= ['mode' => $attr['permissions']];
                    $fileType = $this->parseMode($attr['permissions']);
                    if ($fileType !== false) {
                        $attr+= ['type' => $fileType];
                    }
                    break;
                case NET_SFTP_ATTR_ACCESSTIME: // 0x00000008
                    if (strlen($response) < 8) {
                        //user_error('Malformed file attributes');
                        return $attr;
                    }
                    $attr+= unpack('Natime/Nmtime', Strings::shift($response, 8));
                    break;
                case NET_SFTP_ATTR_EXTENDED: // 0x80000000
                    if (strlen($response) < 4) {
                        //user_error('Malformed file attributes');
                        return $attr;
                    }
                    extract(unpack('Ncount', Strings::shift($response, 4)));
                    for ($i = 0; $i < $count; $i++) {
                        if (strlen($response) < 4) {
                            //user_error('Malformed file attributes');
                            return $attr;
                        }
                        extract(unpack('Nlength', Strings::shift($response, 4)));
                        $key = Strings::shift($response, $length);
                        if (strlen($response) < 4) {
                            //user_error('Malformed file attributes');
                            return $attr;
                        }
                        extract(unpack('Nlength', Strings::shift($response, 4)));
                        $attr[$key] = Strings::shift($response, $length);
                    }
            }
        }
        return $attr;
    }

    /**
     * Attempt to identify the file type
     *
     * Quoting the SFTP RFC, "Implementations MUST NOT send bits that are not defined" but they seem to anyway
     *
     * @param int $mode
     * @return int
     * @access private
     */
    private function parseMode($mode)
    {
        // values come from http://lxr.free-electrons.com/source/include/uapi/linux/stat.h#L12
        // see, also, http://linux.die.net/man/2/stat
        switch ($mode & 0170000) {// ie. 1111 0000 0000 0000
            case 0000000: // no file type specified - figure out the file type using alternative means
                return false;
            case 0040000:
                return NET_SFTP_TYPE_DIRECTORY;
            case 0100000:
                return NET_SFTP_TYPE_REGULAR;
            case 0120000:
                return NET_SFTP_TYPE_SYMLINK;
            // new types introduced in SFTPv5+
            // http://tools.ietf.org/html/draft-ietf-secsh-filexfer-05#section-5.2
            case 0010000: // named pipe (fifo)
                return NET_SFTP_TYPE_FIFO;
            case 0020000: // character special
                return NET_SFTP_TYPE_CHAR_DEVICE;
            case 0060000: // block special
                return NET_SFTP_TYPE_BLOCK_DEVICE;
            case 0140000: // socket
                return NET_SFTP_TYPE_SOCKET;
            case 0160000: // whiteout
                // "SPECIAL should be used for files that are of
                //  a known type which cannot be expressed in the protocol"
                return NET_SFTP_TYPE_SPECIAL;
            default:
                return NET_SFTP_TYPE_UNKNOWN;
        }
    }

    /**
     * Parse Longname
     *
     * SFTPv3 doesn't provide any easy way of identifying a file type.  You could try to open
     * a file as a directory and see if an error is returned or you could try to parse the
     * SFTPv3-specific longname field of the SSH_FXP_NAME packet.  That's what this function does.
     * The result is returned using the
     * {@link http://tools.ietf.org/html/draft-ietf-secsh-filexfer-04#section-5.2 SFTPv4 type constants}.
     *
     * If the longname is in an unrecognized format bool(false) is returned.
     *
     * @param string $longname
     * @return mixed
     * @access private
     */
    private function parseLongname($longname)
    {
        // http://en.wikipedia.org/wiki/Unix_file_types
        // http://en.wikipedia.org/wiki/Filesystem_permissions#Notation_of_traditional_Unix_permissions
        if (preg_match('#^[^/]([r-][w-][xstST-]){3}#', $longname)) {
            switch ($longname[0]) {
                case '-':
                    return NET_SFTP_TYPE_REGULAR;
                case 'd':
                    return NET_SFTP_TYPE_DIRECTORY;
                case 'l':
                    return NET_SFTP_TYPE_SYMLINK;
                default:
                    return NET_SFTP_TYPE_SPECIAL;
            }
        }

        return false;
    }

    /**
     * Sends SFTP Packets
     *
     * See '6. General Packet Format' of draft-ietf-secsh-filexfer-13 for more info.
     *
     * @param int $type
     * @param string $data
     * @see self::_get_sftp_packet()
     * @see self::_send_channel_packet()
     * @return bool
     * @access private
     */
    private function send_sftp_packet($type, $data)
    {
        $packet = $this->request_id !== false ?
            pack('NCNa*', strlen($data) + 5, $type, $this->request_id, $data) :
            pack('NCa*',  strlen($data) + 1, $type, $data);

        $start = strtok(microtime(), ' ') + strtok(''); // http://php.net/microtime#61838
        $result = $this->send_channel_packet(self::CHANNEL, $packet);
        $stop = strtok(microtime(), ' ') + strtok('');

        if (defined('NET_SFTP_LOGGING')) {
            $packet_type = '-> ' . $this->packet_types[$type] .
                           ' (' . round($stop - $start, 4) . 's)';
            if (NET_SFTP_LOGGING == self::LOG_REALTIME) {
                echo "<pre>\r\n" . $this->format_log([$data], [$packet_type]) . "\r\n</pre>\r\n";
                flush();
                ob_flush();
            } else {
                $this->packet_type_log[] = $packet_type;
                if (NET_SFTP_LOGGING == self::LOG_COMPLEX) {
                    $this->packet_log[] = $data;
                }
            }
        }

        return $result;
    }

    /**
     * Receives SFTP Packets
     *
     * See '6. General Packet Format' of draft-ietf-secsh-filexfer-13 for more info.
     *
     * Incidentally, the number of SSH_MSG_CHANNEL_DATA messages has no bearing on the number of SFTP packets present.
     * There can be one SSH_MSG_CHANNEL_DATA messages containing two SFTP packets or there can be two SSH_MSG_CHANNEL_DATA
     * messages containing one SFTP packet.
     *
     * @see self::_send_sftp_packet()
     * @return string
     * @access private
     */
    private function get_sftp_packet()
    {
        $this->curTimeout = false;

        $start = strtok(microtime(), ' ') + strtok(''); // http://php.net/microtime#61838

        // SFTP packet length
        while (strlen($this->packet_buffer) < 4) {
            $temp = $this->get_channel_packet(self::CHANNEL);
            if (is_bool($temp)) {
                $this->packet_type = false;
                $this->packet_buffer = '';
                return false;
            }
            $this->packet_buffer.= $temp;
        }
        if (strlen($this->packet_buffer) < 4) {
            return false;
        }
        extract(unpack('Nlength', Strings::shift($this->packet_buffer, 4)));
        $tempLength = $length;
        $tempLength-= strlen($this->packet_buffer);

        // SFTP packet type and data payload
        while ($tempLength > 0) {
            $temp = $this->get_channel_packet(self::CHANNEL);
            if (is_bool($temp)) {
                $this->packet_type = false;
                $this->packet_buffer = '';
                return false;
            }
            $this->packet_buffer.= $temp;
            $tempLength-= strlen($temp);
        }

        $stop = strtok(microtime(), ' ') + strtok('');

        $this->packet_type = ord(Strings::shift($this->packet_buffer));

        if ($this->request_id !== false) {
            Strings::shift($this->packet_buffer, 4); // remove the request id
            $length-= 5; // account for the request id and the packet type
        } else {
            $length-= 1; // account for the packet type
        }

        $packet = Strings::shift($this->packet_buffer, $length);

        if (defined('NET_SFTP_LOGGING')) {
            $packet_type = '<- ' . $this->packet_types[$this->packet_type] .
                           ' (' . round($stop - $start, 4) . 's)';
            if (NET_SFTP_LOGGING == self::LOG_REALTIME) {
                echo "<pre>\r\n" . $this->format_log([$packet], [$packet_type]) . "\r\n</pre>\r\n";
                flush();
                ob_flush();
            } else {
                $this->packet_type_log[] = $packet_type;
                if (NET_SFTP_LOGGING == self::LOG_COMPLEX) {
                    $this->packet_log[] = $packet;
                }
            }
        }

        return $packet;
    }

    /**
     * Returns a log of the packets that have been sent and received.
     *
     * Returns a string if NET_SFTP_LOGGING == self::LOG_COMPLEX, an array if NET_SFTP_LOGGING == self::LOG_SIMPLE and false if !defined('NET_SFTP_LOGGING')
     *
     * @access public
     * @return string or Array
     */
    public function getSFTPLog()
    {
        if (!defined('NET_SFTP_LOGGING')) {
            return false;
        }

        switch (NET_SFTP_LOGGING) {
            case self::LOG_COMPLEX:
                return $this->format_log($this->packet_log, $this->packet_type_log);
                break;
            //case self::LOG_SIMPLE:
            default:
                return $this->packet_type_log;
        }
    }

    /**
     * Returns all errors
     *
     * @return string
     * @access public
     */
    public function getSFTPErrors()
    {
        return $this->sftp_errors;
    }

    /**
     * Returns the last error
     *
     * @return string
     * @access public
     */
    public function getLastSFTPError()
    {
        return count($this->sftp_errors) ? $this->sftp_errors[count($this->sftp_errors) - 1] : '';
    }

    /**
     * Get supported SFTP versions
     *
     * @return array
     * @access public
     */
    public function getSupportedVersions()
    {
        $temp = ['version' => $this->version];
        if (isset($this->extensions['versions'])) {
            $temp['extensions'] = $this->extensions['versions'];
        }
        return $temp;
    }

    /**
     * Disconnect
     *
     * @param int $reason
     * @return bool
     * @access private
     */
    private function disconnect_helper($reason)
    {
        $this->pwd = false;
        parent::disconnect_helper($reason);
    }
}<|MERGE_RESOLUTION|>--- conflicted
+++ resolved
@@ -2097,17 +2097,11 @@
             return false;
         }
 
-<<<<<<< HEAD
-        $remote_file = $this->realpath($remote_file);
-        if ($remote_file === false) {
-            return false;
-=======
         if (!($mode & self::NO_REALPATH)) {
-            $remote_file = $this->_realpath($remote_file);
+            $remote_file = $this->realpath($remote_file);
             if ($remote_file === false) {
                 return false;
             }
->>>>>>> a2b7fd6b
         }
 
         $packet = pack('Na*N2', strlen($remote_file), $remote_file, NET_SFTP_OPEN_READ, 0);
