--- conflicted
+++ resolved
@@ -35,75 +35,9 @@
  * @link      http://phpseclib.sourceforge.net
  */
 
-<<<<<<< HEAD
 namespace phpseclib\Net;
 
 use phpseclib\Net\SSH2;
-=======
-/**
- * Include Net_SSH2
- */
-if (!class_exists('Net_SSH2')) {
-    include_once 'SSH2.php';
-}
-
-/**#@+
- * @access public
- * @see self::getLog()
- */
-/**
- * Returns the message numbers
- */
-define('NET_SFTP_LOG_SIMPLE',  NET_SSH2_LOG_SIMPLE);
-/**
- * Returns the message content
- */
-define('NET_SFTP_LOG_COMPLEX', NET_SSH2_LOG_COMPLEX);
-/**
- * Outputs the message content in real-time.
- */
-define('NET_SFTP_LOG_REALTIME', 3);
-/**#@-*/
-
-/**
- * SFTP channel constant
- *
- * Net_SSH2::exec() uses 0 and Net_SSH2::read() / Net_SSH2::write() use 1.
- *
- * @see Net_SSH2::_send_channel_packet()
- * @see Net_SSH2::_get_channel_packet()
- * @access private
- */
-define('NET_SFTP_CHANNEL', 0x100);
-
-/**#@+
- * @access public
- * @see self::put()
- */
-/**
- * Reads data from a local file.
- */
-define('NET_SFTP_LOCAL_FILE',    1);
-/**
- * Reads data from a string.
- */
-// this value isn't really used anymore but i'm keeping it reserved for historical reasons
-define('NET_SFTP_STRING',        2);
-/**
- * Reads data from callback:
- * function callback($length) returns string to proceed, null for EOF
- */
-define('NET_SFTP_CALLBACK',     16);
-/**
- * Resumes an upload
- */
-define('NET_SFTP_RESUME',        4);
-/**
- * Append a local file to an already existing remote file
- */
-define('NET_SFTP_RESUME_START',  8);
-/**#@-*/
->>>>>>> 2048a49a
 
 /**
  * Pure-PHP implementations of SFTP.
@@ -156,11 +90,7 @@
     /**
      * Packet Types
      *
-<<<<<<< HEAD
-     * @see \phpseclib\Net\SFTP::__construct()
-=======
-     * @see self::Net_SFTP()
->>>>>>> 2048a49a
+     * @see self::__construct()
      * @var array
      * @access private
      */
@@ -169,11 +99,7 @@
     /**
      * Status Codes
      *
-<<<<<<< HEAD
-     * @see \phpseclib\Net\SFTP::__construct()
-=======
-     * @see self::Net_SFTP()
->>>>>>> 2048a49a
+     * @see self::__construct()
      * @var array
      * @access private
      */
@@ -186,11 +112,7 @@
      * concurrent actions, so it's somewhat academic, here.
      *
      * @var int
-<<<<<<< HEAD
-     * @see \phpseclib\Net\SFTP::_send_sftp_packet()
-=======
      * @see self::_send_sftp_packet()
->>>>>>> 2048a49a
      * @access private
      */
     var $request_id = false;
@@ -202,11 +124,7 @@
      * concurrent actions, so it's somewhat academic, here.
      *
      * @var int
-<<<<<<< HEAD
-     * @see \phpseclib\Net\SFTP::_get_sftp_packet()
-=======
      * @see self::_get_sftp_packet()
->>>>>>> 2048a49a
      * @access private
      */
     var $packet_type = -1;
@@ -215,11 +133,7 @@
      * Packet Buffer
      *
      * @var string
-<<<<<<< HEAD
-     * @see \phpseclib\Net\SFTP::_get_sftp_packet()
-=======
      * @see self::_get_sftp_packet()
->>>>>>> 2048a49a
      * @access private
      */
     var $packet_buffer = '';
@@ -228,11 +142,7 @@
      * Extensions supported by the server
      *
      * @var array
-<<<<<<< HEAD
-     * @see \phpseclib\Net\SFTP::_initChannel()
-=======
      * @see self::_initChannel()
->>>>>>> 2048a49a
      * @access private
      */
     var $extensions = array();
@@ -241,11 +151,7 @@
      * Server SFTP version
      *
      * @var int
-<<<<<<< HEAD
-     * @see \phpseclib\Net\SFTP::_initChannel()
-=======
      * @see self::_initChannel()
->>>>>>> 2048a49a
      * @access private
      */
     var $version;
@@ -254,13 +160,8 @@
      * Current working directory
      *
      * @var string
-<<<<<<< HEAD
-     * @see \phpseclib\Net\SFTP::_realpath()
-     * @see \phpseclib\Net\SFTP::chdir()
-=======
      * @see self::_realpath()
      * @see self::chdir()
->>>>>>> 2048a49a
      * @access private
      */
     var $pwd = false;
@@ -268,11 +169,7 @@
     /**
      * Packet Type Log
      *
-<<<<<<< HEAD
-     * @see \phpseclib\Net\SFTP::getLog()
-=======
      * @see self::getLog()
->>>>>>> 2048a49a
      * @var array
      * @access private
      */
@@ -281,11 +178,7 @@
     /**
      * Packet Log
      *
-<<<<<<< HEAD
-     * @see \phpseclib\Net\SFTP::getLog()
-=======
      * @see self::getLog()
->>>>>>> 2048a49a
      * @var array
      * @access private
      */
@@ -294,13 +187,8 @@
     /**
      * Error information
      *
-<<<<<<< HEAD
-     * @see \phpseclib\Net\SFTP::getSFTPErrors()
-     * @see \phpseclib\Net\SFTP::getLastSFTPError()
-=======
      * @see self::getSFTPErrors()
      * @see self::getLastSFTPError()
->>>>>>> 2048a49a
      * @var string
      * @access private
      */
@@ -312,15 +200,9 @@
      * Rather than always having to open a directory and close it immediately there after to see if a file is a directory
      * we'll cache the results.
      *
-<<<<<<< HEAD
-     * @see \phpseclib\Net\SFTP::_update_stat_cache()
-     * @see \phpseclib\Net\SFTP::_remove_from_stat_cache()
-     * @see \phpseclib\Net\SFTP::_query_stat_cache()
-=======
      * @see self::_update_stat_cache()
      * @see self::_remove_from_stat_cache()
      * @see self::_query_stat_cache()
->>>>>>> 2048a49a
      * @var array
      * @access private
      */
@@ -329,13 +211,8 @@
     /**
      * Max SFTP Packet Size
      *
-<<<<<<< HEAD
-     * @see \phpseclib\Net\SFTP::__construct()
-     * @see \phpseclib\Net\SFTP::get()
-=======
-     * @see self::Net_SFTP()
+     * @see self::__construct()
      * @see self::get()
->>>>>>> 2048a49a
      * @var array
      * @access private
      */
@@ -344,13 +221,8 @@
     /**
      * Stat Cache Flag
      *
-<<<<<<< HEAD
-     * @see \phpseclib\Net\SFTP::disableStatCache()
-     * @see \phpseclib\Net\SFTP::enableStatCache()
-=======
      * @see self::disableStatCache()
      * @see self::enableStatCache()
->>>>>>> 2048a49a
      * @var bool
      * @access private
      */
@@ -359,13 +231,8 @@
     /**
      * Sort Options
      *
-<<<<<<< HEAD
-     * @see \phpseclib\Net\SFTP::_comparator()
-     * @see \phpseclib\Net\SFTP::setListOrder()
-=======
      * @see self::_comparator()
      * @see self::setListOrder()
->>>>>>> 2048a49a
      * @var array
      * @access private
      */
@@ -741,11 +608,7 @@
      * SFTP doesn't provide a mechanism by which the current working directory can be changed, so we'll emulate it.  Returns
      * the absolute (canonicalized) path.
      *
-<<<<<<< HEAD
-     * @see \phpseclib\Net\SFTP::chdir()
-=======
      * @see self::chdir()
->>>>>>> 2048a49a
      * @param string $path
      * @return mixed
      * @access private
@@ -2795,13 +2658,8 @@
      *
      * @param int $type
      * @param string $data
-<<<<<<< HEAD
-     * @see \phpseclib\Net\SFTP::_get_sftp_packet()
-     * @see \phpseclib\Net\SSH2::_send_channel_packet()
-=======
      * @see self::_get_sftp_packet()
-     * @see Net_SSH2::_send_channel_packet()
->>>>>>> 2048a49a
+     * @see self::_send_channel_packet()
      * @return bool
      * @access private
      */
@@ -2842,11 +2700,7 @@
      * There can be one SSH_MSG_CHANNEL_DATA messages containing two SFTP packets or there can be two SSH_MSG_CHANNEL_DATA
      * messages containing one SFTP packet.
      *
-<<<<<<< HEAD
-     * @see \phpseclib\Net\SFTP::_send_sftp_packet()
-=======
      * @see self::_send_sftp_packet()
->>>>>>> 2048a49a
      * @return string
      * @access private
      */
