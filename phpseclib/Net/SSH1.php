--- conflicted
+++ resolved
@@ -46,7 +46,6 @@
  * @link      http://phpseclib.sourceforge.net
  */
 
-<<<<<<< HEAD
 namespace phpseclib\Net;
 
 use phpseclib\Crypt\DES;
@@ -54,82 +53,6 @@
 use phpseclib\Crypt\TripleDES;
 use phpseclib\Math\BigInteger;
 
-=======
-/**#@+
- * Encryption Methods
- *
- * @see self::getSupportedCiphers()
- * @access public
- */
-/**
- * No encryption
- *
- * Not supported.
- */
-define('NET_SSH1_CIPHER_NONE',       0);
-/**
- * IDEA in CFB mode
- *
- * Not supported.
- */
-define('NET_SSH1_CIPHER_IDEA',       1);
-/**
- * DES in CBC mode
- */
-define('NET_SSH1_CIPHER_DES',        2);
-/**
- * Triple-DES in CBC mode
- *
- * All implementations are required to support this
- */
-define('NET_SSH1_CIPHER_3DES',       3);
-/**
- * TRI's Simple Stream encryption CBC
- *
- * Not supported nor is it defined in the official SSH1 specs.  OpenSSH, however, does define it (see cipher.h),
- * although it doesn't use it (see cipher.c)
- */
-define('NET_SSH1_CIPHER_BROKEN_TSS', 4);
-/**
- * RC4
- *
- * Not supported.
- *
- * @internal According to the SSH1 specs:
- *
- *        "The first 16 bytes of the session key are used as the key for
- *         the server to client direction.  The remaining 16 bytes are used
- *         as the key for the client to server direction.  This gives
- *         independent 128-bit keys for each direction."
- *
- *     This library currently only supports encryption when the same key is being used for both directions.  This is
- *     because there's only one $crypto object.  Two could be added ($encrypt and $decrypt, perhaps).
- */
-define('NET_SSH1_CIPHER_RC4',        5);
-/**
- * Blowfish
- *
- * Not supported nor is it defined in the official SSH1 specs.  OpenSSH, however, defines it (see cipher.h) and
- * uses it (see cipher.c)
- */
-define('NET_SSH1_CIPHER_BLOWFISH',   6);
-/**#@-*/
-
-/**#@+
- * Authentication Methods
- *
- * @see self::getSupportedAuthentications()
- * @access public
- */
-/**
- * .rhosts or /etc/hosts.equiv
- */
-define('NET_SSH1_AUTH_RHOSTS',     1);
-/**
- * pure RSA authentication
- */
-define('NET_SSH1_AUTH_RSA',        2);
->>>>>>> 2048a49a
 /**
  * Pure-PHP implementation of SSHv1.
  *
@@ -225,7 +148,6 @@
     const AUTH_RHOSTS_RSA = 4;
     /**#@-*/
 
-<<<<<<< HEAD
     /**#@+
      * Terminal Modes
      *
@@ -298,71 +220,6 @@
      */
     const READ_REGEX = 2;
     /**#@-*/
-=======
-/**
- * The Response Type
- *
- * @see self::_get_binary_packet()
- * @access private
- */
-define('NET_SSH1_RESPONSE_TYPE', 1);
-
-/**
- * The Response Data
- *
- * @see self::_get_binary_packet()
- * @access private
- */
-define('NET_SSH1_RESPONSE_DATA', 2);
-
-/**#@+
- * Execution Bitmap Masks
- *
- * @see self::bitmap
- * @access private
- */
-define('NET_SSH1_MASK_CONSTRUCTOR', 0x00000001);
-define('NET_SSH1_MASK_CONNECTED',   0x00000002);
-define('NET_SSH1_MASK_LOGIN',       0x00000004);
-define('NET_SSH1_MASK_SHELL',       0x00000008);
-/**#@-*/
-
-/**#@+
- * @access public
- * @see self::getLog()
- */
-/**
- * Returns the message numbers
- */
-define('NET_SSH1_LOG_SIMPLE',  1);
-/**
- * Returns the message content
- */
-define('NET_SSH1_LOG_COMPLEX', 2);
-/**
- * Outputs the content real-time
- */
-define('NET_SSH1_LOG_REALTIME', 3);
-/**
- * Dumps the content real-time to a file
- */
-define('NET_SSH1_LOG_REALTIME_FILE', 4);
-/**#@-*/
-
-/**#@+
- * @access public
- * @see self::read()
- */
-/**
- * Returns when a string matching $expect exactly is found
- */
-define('NET_SSH1_READ_SIMPLE',  1);
-/**
- * Returns when a string matching the regular expression $expect is found
- */
-define('NET_SSH1_READ_REGEX', 2);
-/**#@-*/
->>>>>>> 2048a49a
 
     /**
      * The SSH identifier
@@ -404,11 +261,7 @@
      *
      * Logged for debug purposes
      *
-<<<<<<< HEAD
-     * @see \phpseclib\Net\SSH1::getServerKeyPublicExponent()
-=======
      * @see self::getServerKeyPublicExponent()
->>>>>>> 2048a49a
      * @var string
      * @access private
      */
@@ -419,11 +272,7 @@
      *
      * Logged for debug purposes
      *
-<<<<<<< HEAD
-     * @see \phpseclib\Net\SSH1::getServerKeyPublicModulus()
-=======
      * @see self::getServerKeyPublicModulus()
->>>>>>> 2048a49a
      * @var string
      * @access private
      */
@@ -434,11 +283,7 @@
      *
      * Logged for debug purposes
      *
-<<<<<<< HEAD
-     * @see \phpseclib\Net\SSH1::getHostKeyPublicExponent()
-=======
      * @see self::getHostKeyPublicExponent()
->>>>>>> 2048a49a
      * @var string
      * @access private
      */
@@ -449,11 +294,7 @@
      *
      * Logged for debug purposes
      *
-<<<<<<< HEAD
-     * @see \phpseclib\Net\SSH1::getHostKeyPublicModulus()
-=======
      * @see self::getHostKeyPublicModulus()
->>>>>>> 2048a49a
      * @var string
      * @access private
      */
@@ -464,11 +305,7 @@
      *
      * Logged for debug purposes
      *
-<<<<<<< HEAD
-     * @see \phpseclib\Net\SSH1::getSupportedCiphers()
-=======
      * @see self::getSupportedCiphers()
->>>>>>> 2048a49a
      * @var array
      * @access private
      */
@@ -487,11 +324,7 @@
      *
      * Logged for debug purposes
      *
-<<<<<<< HEAD
-     * @see \phpseclib\Net\SSH1::getSupportedAuthentications()
-=======
      * @see self::getSupportedAuthentications()
->>>>>>> 2048a49a
      * @var array
      * @access private
      */
@@ -505,11 +338,7 @@
     /**
      * Server Identification
      *
-<<<<<<< HEAD
-     * @see \phpseclib\Net\SSH1::getServerIdentification()
-=======
      * @see self::getServerIdentification()
->>>>>>> 2048a49a
      * @var string
      * @access private
      */
@@ -518,11 +347,7 @@
     /**
      * Protocol Flags
      *
-<<<<<<< HEAD
-     * @see \phpseclib\Net\SSH1::__construct()
-=======
-     * @see self::Net_SSH1()
->>>>>>> 2048a49a
+     * @see self::__construct()
      * @var array
      * @access private
      */
@@ -531,11 +356,7 @@
     /**
      * Protocol Flag Log
      *
-<<<<<<< HEAD
-     * @see \phpseclib\Net\SSH1::getLog()
-=======
      * @see self::getLog()
->>>>>>> 2048a49a
      * @var array
      * @access private
      */
@@ -544,11 +365,7 @@
     /**
      * Message Log
      *
-<<<<<<< HEAD
-     * @see \phpseclib\Net\SSH1::getLog()
-=======
      * @see self::getLog()
->>>>>>> 2048a49a
      * @var array
      * @access private
      */
@@ -557,11 +374,7 @@
     /**
      * Real-time log file pointer
      *
-<<<<<<< HEAD
-     * @see \phpseclib\Net\SSH1::_append_log()
-=======
      * @see self::_append_log()
->>>>>>> 2048a49a
      * @var resource
      * @access private
      */
@@ -570,11 +383,7 @@
     /**
      * Real-time log file size
      *
-<<<<<<< HEAD
-     * @see \phpseclib\Net\SSH1::_append_log()
-=======
      * @see self::_append_log()
->>>>>>> 2048a49a
      * @var int
      * @access private
      */
@@ -583,11 +392,7 @@
     /**
      * Real-time log file wrap boolean
      *
-<<<<<<< HEAD
-     * @see \phpseclib\Net\SSH1::_append_log()
-=======
      * @see self::_append_log()
->>>>>>> 2048a49a
      * @var bool
      * @access private
      */
@@ -596,11 +401,7 @@
     /**
      * Interactive Buffer
      *
-<<<<<<< HEAD
-     * @see \phpseclib\Net\SSH1::read()
-=======
      * @see self::read()
->>>>>>> 2048a49a
      * @var array
      * @access private
      */
@@ -609,11 +410,7 @@
     /**
      * Timeout
      *
-<<<<<<< HEAD
-     * @see \phpseclib\Net\SSH1::setTimeout()
-=======
      * @see self::setTimeout()
->>>>>>> 2048a49a
      * @access private
      */
     var $timeout;
@@ -621,11 +418,7 @@
     /**
      * Current Timeout
      *
-<<<<<<< HEAD
-     * @see \phpseclib\Net\SSH1::_get_channel_packet()
-=======
      * @see self::_get_channel_packet()
->>>>>>> 2048a49a
      * @access private
      */
     var $curTimeout;
@@ -633,11 +426,7 @@
     /**
      * Log Boundary
      *
-<<<<<<< HEAD
-     * @see \phpseclib\Net\SSH1::_format_log
-=======
      * @see self::_format_log()
->>>>>>> 2048a49a
      * @access private
      */
     var $log_boundary = ':';
@@ -645,11 +434,7 @@
     /**
      * Log Long Width
      *
-<<<<<<< HEAD
-     * @see \phpseclib\Net\SSH1::_format_log
-=======
      * @see self::_format_log()
->>>>>>> 2048a49a
      * @access private
      */
     var $log_long_width = 65;
@@ -657,11 +442,7 @@
     /**
      * Log Short Width
      *
-<<<<<<< HEAD
-     * @see \phpseclib\Net\SSH1::_format_log
-=======
      * @see self::_format_log()
->>>>>>> 2048a49a
      * @access private
      */
     var $log_short_width = 16;
@@ -669,13 +450,8 @@
     /**
      * Hostname
      *
-<<<<<<< HEAD
-     * @see \phpseclib\Net\SSH1::__construct()
-     * @see \phpseclib\Net\SSH1::_connect()
-=======
-     * @see self::Net_SSH1()
+     * @see self::__construct()
      * @see self::_connect()
->>>>>>> 2048a49a
      * @var string
      * @access private
      */
@@ -684,13 +460,8 @@
     /**
      * Port Number
      *
-<<<<<<< HEAD
-     * @see \phpseclib\Net\SSH1::__construct()
-     * @see \phpseclib\Net\SSH1::_connect()
-=======
-     * @see self::Net_SSH1()
+     * @see self::__construct()
      * @see self::_connect()
->>>>>>> 2048a49a
      * @var int
      * @access private
      */
@@ -704,13 +475,8 @@
      * however, is non-optional. There will be a timeout, whether or not you set it. If you don't it'll be
      * 10 seconds. It is used by fsockopen() in that function.
      *
-<<<<<<< HEAD
-     * @see \phpseclib\Net\SSH1::__construct()
-     * @see \phpseclib\Net\SSH1::_connect()
-=======
-     * @see self::Net_SSH1()
+     * @see self::__construct()
      * @see self::_connect()
->>>>>>> 2048a49a
      * @var int
      * @access private
      */
@@ -719,13 +485,8 @@
     /**
      * Default cipher
      *
-<<<<<<< HEAD
-     * @see \phpseclib\Net\SSH1::__construct()
-     * @see \phpseclib\Net\SSH1::_connect()
-=======
-     * @see self::Net_SSH1()
+     * @see self::__construct()
      * @see self::_connect()
->>>>>>> 2048a49a
      * @var int
      * @access private
      */
@@ -1027,13 +788,8 @@
      *
      * Returns false on failure and the output, otherwise.
      *
-<<<<<<< HEAD
-     * @see \phpseclib\Net\SSH1::interactiveRead()
-     * @see \phpseclib\Net\SSH1::interactiveWrite()
-=======
      * @see self::interactiveRead()
      * @see self::interactiveWrite()
->>>>>>> 2048a49a
      * @param string $cmd
      * @return mixed
      * @access public
@@ -1082,13 +838,8 @@
     /**
      * Creates an interactive shell
      *
-<<<<<<< HEAD
-     * @see \phpseclib\Net\SSH1::interactiveRead()
-     * @see \phpseclib\Net\SSH1::interactiveWrite()
-=======
      * @see self::interactiveRead()
      * @see self::interactiveWrite()
->>>>>>> 2048a49a
      * @return bool
      * @access private
      */
@@ -1131,11 +882,7 @@
     /**
      * Inputs a command into an interactive shell.
      *
-<<<<<<< HEAD
-     * @see \phpseclib\Net\SSH1::interactiveWrite()
-=======
      * @see self::interactiveWrite()
->>>>>>> 2048a49a
      * @param string $cmd
      * @return bool
      * @access public
@@ -1151,11 +898,7 @@
      * $expect can take the form of a string literal or, if $mode == self::READ__REGEX,
      * a regular expression.
      *
-<<<<<<< HEAD
-     * @see \phpseclib\Net\SSH1::write()
-=======
      * @see self::write()
->>>>>>> 2048a49a
      * @param string $expect
      * @param int $mode
      * @return bool
@@ -1195,11 +938,7 @@
     /**
      * Inputs a command into an interactive shell.
      *
-<<<<<<< HEAD
-     * @see \phpseclib\Net\SSH1::interactiveRead()
-=======
      * @see self::interactiveRead()
->>>>>>> 2048a49a
      * @param string $cmd
      * @return bool
      * @access public
@@ -1235,11 +974,7 @@
      * does not support ANSI escape sequences in Win32 Console applications", so if you're a Windows user,
      * there's not going to be much recourse.
      *
-<<<<<<< HEAD
-     * @see \phpseclib\Net\SSH1::interactiveRead()
-=======
      * @see self::interactiveRead()
->>>>>>> 2048a49a
      * @return string
      * @access public
      */
@@ -1328,11 +1063,7 @@
      * Also, this function could be improved upon by adding detection for the following exploit:
      * http://www.securiteam.com/securitynews/5LP042K3FY.html
      *
-<<<<<<< HEAD
-     * @see \phpseclib\Net\SSH1::_send_binary_packet()
-=======
      * @see self::_send_binary_packet()
->>>>>>> 2048a49a
      * @return array
      * @access private
      */
@@ -1408,11 +1139,7 @@
      *
      * Returns true on success, false on failure.
      *
-<<<<<<< HEAD
-     * @see \phpseclib\Net\SSH1::_get_binary_packet()
-=======
      * @see self::_get_binary_packet()
->>>>>>> 2048a49a
      * @param string $data
      * @return bool
      * @access private
@@ -1459,13 +1186,8 @@
      * we've reimplemented it. A more detailed discussion of the differences can be found after
      * $crc_lookup_table's initialization.
      *
-<<<<<<< HEAD
-     * @see \phpseclib\Net\SSH1::_get_binary_packet()
-     * @see \phpseclib\Net\SSH1::_send_binary_packet()
-=======
      * @see self::_get_binary_packet()
      * @see self::_send_binary_packet()
->>>>>>> 2048a49a
      * @param string $data
      * @return int
      * @access private
@@ -1581,13 +1303,8 @@
      * should be a number with the property that gcd($e, ($p - 1) * ($q - 1)) == 1.  Could just make anything that
      * calls this call modexp, instead, but I think this makes things clearer, maybe...
      *
-<<<<<<< HEAD
-     * @see \phpseclib\Net\SSH1::__construct()
+     * @see self::__construct()
      * @param BigInteger $m
-=======
-     * @see self::Net_SSH1()
-     * @param Math_BigInteger $m
->>>>>>> 2048a49a
      * @param array $key
      * @return BigInteger
      * @access private
