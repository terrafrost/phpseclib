<?php

/**
 * Pure-PHP implementation of SCP.
 *
 * PHP version 5
 *
 * The API for this library is modeled after the API from PHP's {@link http://php.net/book.ftp FTP extension}.
 *
 * Here's a short example of how to use this library:
 * <code>
 * <?php
 *    include 'vendor/autoload.php';
 *
 *    $scp = new \phpseclib3\Net\SCP('www.domain.tld');
 *    if (!$scp->login('username', 'password')) {
 *        exit('Login Failed');
 *    }
 *
 *    echo $scp->exec('pwd') . "\r\n";
 *    $scp->put('filename.ext', 'hello, world!');
 *    echo $scp->exec('ls -latr');
 * ?>
 * </code>
 *
 * @author    Jim Wigginton <terrafrost@php.net>
 * @copyright 2009 Jim Wigginton
 * @license   http://www.opensource.org/licenses/mit-license.html  MIT License
 * @link      http://phpseclib.sourceforge.net
 */

namespace phpseclib4\Net;

use phpseclib4\Common\Functions\Strings;
use phpseclib4\Exception\FileNotFoundException;

/**
 * Pure-PHP implementations of SCP.
 *
 * @author  Jim Wigginton <terrafrost@php.net>
 */
class SCP extends SSH2
{
    /**
     * Reads data from a local file.
     *
     * @see \phpseclib3\Net\SCP::put()
     */
    const SOURCE_LOCAL_FILE = 1;
    /**
     * Reads data from a string.
     *
     * @see \phpseclib3\Net\SCP::put()
     */
    // this value isn't really used anymore but i'm keeping it reserved for historical reasons
    const SOURCE_STRING = 2;
    /**
     * SCP.php doesn't support SOURCE_CALLBACK because, with that one, we don't know the size, in advance
     */
    //const SOURCE_CALLBACK = 16;

    /**
     * Error information
     *
     * @see self::getSCPErrors()
     * @see self::getLastSCPError()
     */
    private array $scp_errors = [];

    /**
     * Uploads a file to the SCP server.
     *
     * By default, \phpseclib\Net\SCP::put() does not read from the local filesystem.  $data is dumped directly into $remote_file.
     * So, for example, if you set $data to 'filename.ext' and then do \phpseclib\Net\SCP::get(), you will get a file, twelve bytes
     * long, containing 'filename.ext' as its contents.
     *
     * Setting $mode to self::SOURCE_LOCAL_FILE will change the above behavior.  With self::SOURCE_LOCAL_FILE, $remote_file will
     * contain as many bytes as filename.ext does on your local filesystem.  If your filename.ext is 1MB then that is how
     * large $remote_file will be, as well.
     *
     * Currently, only binary mode is supported.  As such, if the line endings need to be adjusted, you will need to take
     * care of that, yourself.
     * 
     * @param string|resource $data
     */
    public function put(string $remote_file, mixed $data, int $mode = self::SOURCE_STRING, ?callable $callback = null): bool
    {
        if (!($this->bitmap & self::MASK_LOGIN)) {
            return false;
        }

        if (empty($remote_file)) {
            // remote file cannot be blank
            return false;
        }

        if (!$this->exec('scp -t ' . escapeshellarg($remote_file), false)) { // -t = to
            return false;
        }

        $temp = $this->get_channel_packet(self::CHANNEL_EXEC, true);
        if ($temp !== chr(0)) {
            $this->close_channel(self::CHANNEL_EXEC, true);
            return false;
        }

        $packet_size = $this->packet_size_client_to_server[self::CHANNEL_EXEC] - 4;

        $remote_file = basename($remote_file);

        $dataCallback = false;
        switch (true) {
            case is_resource($data):
                $mode = $mode & ~self::SOURCE_LOCAL_FILE;
                $info = stream_get_meta_data($data);
                if (isset($info['wrapper_type']) && $info['wrapper_type'] == 'PHP' && $info['stream_type'] == 'Input') {
                    $fp = fopen('php://memory', 'w+');
                    stream_copy_to_stream($data, $fp);
                    rewind($fp);
                } else {
                    $fp = $data;
                }
                break;
            case $mode & self::SOURCE_LOCAL_FILE:
                if (!is_file($data)) {
                    throw new FileNotFoundException("$data is not a valid file");
                }
                $fp = @fopen($data, 'rb');
                if (!$fp) {
                    $this->close_channel(self::CHANNEL_EXEC, true);
                    return false;
                }
        }

        if (isset($fp)) {
            $stat = fstat($fp);
            $size = !empty($stat) ? $stat['size'] : 0;
        } else {
            $size = strlen($data);
        }

        $sent = 0;
        $size = $size < 0 ? ($size & 0x7FFFFFFF) + 0x80000000 : $size;

        $temp = 'C0644 ' . $size . ' ' . $remote_file . "\n";
        $this->send_channel_packet(self::CHANNEL_EXEC, $temp);

        $temp = $this->get_channel_packet(self::CHANNEL_EXEC, true);
        if ($temp !== chr(0)) {
            $this->close_channel(self::CHANNEL_EXEC, true);
            return false;
        }

        $sent = 0;
        while ($sent < $size) {
            $temp = $mode & self::SOURCE_STRING ? substr($data, $sent, $packet_size) : fread($fp, $packet_size);
            $this->send_channel_packet(self::CHANNEL_EXEC, $temp);
            $sent += strlen($temp);

            if (is_callable($callback)) {
                call_user_func($callback, $sent);
            }
        }
        $this->close_channel(self::CHANNEL_EXEC, true);

        if ($mode != self::SOURCE_STRING) {
            fclose($fp);
        }

        return true;
    }

    /**
     * Downloads a file from the SCP server.
     *
     * Returns a string containing the contents of $remote_file if $local_file is left undefined or a boolean false if
     * the operation was unsuccessful.  If $local_file is defined, returns true or false depending on the success of the
     * operation
     *
     * @param string|resource|null $local_file
     */
<<<<<<< HEAD
    function get(string $remote_file, mixed $local_file = null, ?callable $progressCallback = null): bool|string
=======
    public function get($remote_file, $local_file = null, $progressCallback = null)
>>>>>>> 9ef5ec0e
    {
        if (!($this->bitmap & self::MASK_LOGIN)) {
            return false;
        }

        if (!$this->exec('scp -f ' . escapeshellarg($remote_file), false)) { // -f = from
            return false;
        }

        $this->send_channel_packet(self::CHANNEL_EXEC, chr(0));

        $info = $this->get_channel_packet(self::CHANNEL_EXEC, true);
        // per https://goteleport.com/blog/scp-familiar-simple-insecure-slow/ non-zero responses mean there are errors
        if ($info[0] === chr(1) || $info[0] == chr(2)) {
            $type = $info[0] === chr(1) ? 'warning' : 'error';
            $this->scp_errors[] = "$type: " . substr($info, 1);
            $this->close_channel(self::CHANNEL_EXEC, true);
            return false;
        }

        $this->send_channel_packet(self::CHANNEL_EXEC, chr(0));

        if (!preg_match('#(?<perms>[^ ]+) (?<size>\d+) (?<name>.+)#', rtrim($info), $info)) {
            $this->close_channel(self::CHANNEL_EXEC, true);
            return false;
        }

        $fclose_check = false;
        if (is_resource($local_file)) {
            $fp = $local_file;
        } elseif (!is_null($local_file)) {
            $fp = @fopen($local_file, 'wb');
            if (!$fp) {
                $this->close_channel(self::CHANNEL_EXEC, true);
                return false;
            }
            $fclose_check = true;
        } else {
            $content = '';
        }

        $size = 0;
        while (true) {
            $data = $this->get_channel_packet(self::CHANNEL_EXEC, true);
            // Terminate the loop in case the server repeatedly sends an empty response
            if ($data === false) {
                $this->close_channel(self::CHANNEL_EXEC, true);
                // no data received from server
                return false;
            }
            // SCP usually seems to split stuff out into 16k chunks
            $length = strlen($data);
            $size += $length;
            $end = $size > $info['size'];
            if ($end) {
                $diff = $size - $info['size'];
                $offset = $length - $diff;
                if ($data[$offset] === chr(0)) {
                    $data = substr($data, 0, -$diff);
                } else {
                    $type = $data[$offset] === chr(1) ? 'warning' : 'error';
                    $this->scp_errors[] = "$type: " . substr($data, 1);
                    $this->close_channel(self::CHANNEL_EXEC, true);
                    return false;
                }
            }

            if (is_null($local_file)) {
                $content .= $data;
            } else {
                fputs($fp, $data);
            }

            if (is_callable($progressCallback)) {
                call_user_func($progressCallback, $size);
            }

            if ($end) {
                break;
            }
        }

        $this->close_channel(self::CHANNEL_EXEC, true);

        if ($fclose_check) {
            fclose($fp);
        }

        // if $content isn't set that means a file was written to
        return isset($content) ? $content : true;
    }

    /**
     * Returns all errors on the SCP layer
<<<<<<< HEAD
=======
     *
     * @return array
>>>>>>> 9ef5ec0e
     */
    public function getSCPErrors(): array
    {
        return $this->scp_errors;
    }

    /**
     * Returns the last error on the SCP layer
     */
    public function getLastSCPError(): string
    {
        return count($this->scp_errors) ? $this->scp_errors[count($this->scp_errors) - 1] : '';
    }
}<|MERGE_RESOLUTION|>--- conflicted
+++ resolved
@@ -179,11 +179,7 @@
      *
      * @param string|resource|null $local_file
      */
-<<<<<<< HEAD
-    function get(string $remote_file, mixed $local_file = null, ?callable $progressCallback = null): bool|string
-=======
-    public function get($remote_file, $local_file = null, $progressCallback = null)
->>>>>>> 9ef5ec0e
+    public function get(string $remote_file, mixed $local_file = null, ?callable $progressCallback = null): bool|string
     {
         if (!($this->bitmap & self::MASK_LOGIN)) {
             return false;
@@ -278,11 +274,6 @@
 
     /**
      * Returns all errors on the SCP layer
-<<<<<<< HEAD
-=======
-     *
-     * @return array
->>>>>>> 9ef5ec0e
      */
     public function getSCPErrors(): array
     {
