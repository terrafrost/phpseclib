<?php

/**
 * Pure-PHP implementation of SSHv2.
 *
 * PHP version 5
 *
 * Here are some examples of how to use this library:
 * <code>
 * <?php
 *    include 'vendor/autoload.php';
 *
 *    $ssh = new \phpseclib3\Net\SSH2('www.domain.tld');
 *    if (!$ssh->login('username', 'password')) {
 *        exit('Login Failed');
 *    }
 *
 *    echo $ssh->exec('pwd');
 *    echo $ssh->exec('ls -la');
 * ?>
 * </code>
 *
 * <code>
 * <?php
 *    include 'vendor/autoload.php';
 *
 *    $key = \phpseclib3\Crypt\PublicKeyLoader::load('...', '(optional) password');
 *
 *    $ssh = new \phpseclib3\Net\SSH2('www.domain.tld');
 *    if (!$ssh->login('username', $key)) {
 *        exit('Login Failed');
 *    }
 *
 *    echo $ssh->read('username@username:~$');
 *    $ssh->write("ls -la\n");
 *    echo $ssh->read('username@username:~$');
 * ?>
 * </code>
 *
 * @category  Net
 * @package   SSH2
 * @author    Jim Wigginton <terrafrost@php.net>
 * @copyright 2007 Jim Wigginton
 * @license   http://www.opensource.org/licenses/mit-license.html  MIT License
 * @link      http://phpseclib.sourceforge.net
 */

namespace phpseclib3\Net;

use phpseclib3\Crypt\Blowfish;
use phpseclib3\Crypt\Common\SymmetricKey;
use phpseclib3\Crypt\Hash;
use phpseclib3\Crypt\Random;
use phpseclib3\Crypt\RC4;
use phpseclib3\Crypt\Rijndael;
use phpseclib3\Crypt\Common\PublicKey;
use phpseclib3\Crypt\Common\PrivateKey;
use phpseclib3\Crypt\RSA;
use phpseclib3\Crypt\DSA;
use phpseclib3\Crypt\EC;
use phpseclib3\Crypt\DH;
use phpseclib3\Crypt\TripleDES;
use phpseclib3\Crypt\Twofish;
use phpseclib3\Crypt\ChaCha20;
use phpseclib3\Math\BigInteger; // Used to do Diffie-Hellman key exchange and DSA/RSA signature verification.
use phpseclib3\System\SSH\Agent;
use phpseclib3\System\SSH\Agent\Identity as AgentIdentity;
use phpseclib3\Exception\NoSupportedAlgorithmsException;
use phpseclib3\Exception\UnsupportedAlgorithmException;
use phpseclib3\Exception\UnsupportedCurveException;
use phpseclib3\Exception\ConnectionClosedException;
use phpseclib3\Exception\UnableToConnectException;
use phpseclib3\Exception\InsufficientSetupException;
use phpseclib3\Common\Functions\Strings;
use phpseclib3\Crypt\Common\AsymmetricKey;

/**
 * Pure-PHP implementation of SSHv2.
 *
 * @package SSH2
 * @author  Jim Wigginton <terrafrost@php.net>
 * @access  public
 */
class SSH2
{
    /**#@+
     * Compression Types
     *
     * @access private
     */
    /**
     * No compression
     */
    const NET_SSH2_COMPRESSION_NONE = 1;
    /**
     * zlib compression
     */
    const NET_SSH2_COMPRESSION_ZLIB = 2;
    /**
     * zlib@openssh.com
     */
    const NET_SSH2_COMPRESSION_ZLIB_AT_OPENSSH = 3;
    /**#@-*/

    // Execution Bitmap Masks
    const MASK_CONSTRUCTOR   = 0x00000001;
    const MASK_CONNECTED     = 0x00000002;
    const MASK_LOGIN_REQ     = 0x00000004;
    const MASK_LOGIN         = 0x00000008;
    const MASK_SHELL         = 0x00000010;
    const MASK_WINDOW_ADJUST = 0x00000020;

    /*
     * Channel constants
     *
     * RFC4254 refers not to client and server channels but rather to sender and recipient channels.  we don't refer
     * to them in that way because RFC4254 toggles the meaning. the client sends a SSH_MSG_CHANNEL_OPEN message with
     * a sender channel and the server sends a SSH_MSG_CHANNEL_OPEN_CONFIRMATION in response, with a sender and a
     * recipient channel.  at first glance, you might conclude that SSH_MSG_CHANNEL_OPEN_CONFIRMATION's sender channel
     * would be the same thing as SSH_MSG_CHANNEL_OPEN's sender channel, but it's not, per this snippet:
     *     The 'recipient channel' is the channel number given in the original
     *     open request, and 'sender channel' is the channel number allocated by
     *     the other side.
     *
     * @see \phpseclib3\Net\SSH2::send_channel_packet()
     * @see \phpseclib3\Net\SSH2::get_channel_packet()
     * @access private
     */
    const CHANNEL_EXEC          = 1; // PuTTy uses 0x100
    const CHANNEL_SHELL         = 2;
    const CHANNEL_SUBSYSTEM     = 3;
    const CHANNEL_AGENT_FORWARD = 4;
    const CHANNEL_KEEP_ALIVE    = 5;

    /**
     * Returns the message numbers
     *
     * @access public
     * @see \phpseclib3\Net\SSH2::getLog()
     */
    const LOG_SIMPLE = 1;
    /**
     * Returns the message content
     *
     * @access public
     * @see \phpseclib3\Net\SSH2::getLog()
     */
    const LOG_COMPLEX = 2;
    /**
     * Outputs the content real-time
     *
     * @access public
     * @see \phpseclib3\Net\SSH2::getLog()
     */
    const LOG_REALTIME = 3;
    /**
     * Dumps the content real-time to a file
     *
     * @access public
     * @see \phpseclib3\Net\SSH2::getLog()
     */
    const LOG_REALTIME_FILE = 4;
    /**
     * Make sure that the log never gets larger than this
     *
     * @access public
     * @see \phpseclib3\Net\SSH2::getLog()
     */
    const LOG_MAX_SIZE = 1048576; // 1024 * 1024

    /**
     * Returns when a string matching $expect exactly is found
     *
     * @access public
     * @see \phpseclib3\Net\SSH2::read()
     */
    const READ_SIMPLE = 1;
    /**
     * Returns when a string matching the regular expression $expect is found
     *
     * @access public
     * @see \phpseclib3\Net\SSH2::read()
     */
    const READ_REGEX = 2;
    /**
     * Returns whenever a data packet is received.
     *
     * Some data packets may only contain a single character so it may be necessary
     * to call read() multiple times when using this option
     *
     * @access public
     * @see \phpseclib3\Net\SSH2::read()
     */
    const READ_NEXT = 3;

    /**
     * The SSH identifier
     *
     * @var string
     * @access private
     */
    private $identifier;

    /**
     * The Socket Object
     *
     * @var object
     * @access private
     */
    public $fsock;

    /**
     * Execution Bitmap
     *
     * The bits that are set represent functions that have been called already.  This is used to determine
     * if a requisite function has been successfully executed.  If not, an error should be thrown.
     *
     * @var int
     * @access private
     */
    protected $bitmap = 0;

    /**
     * Error information
     *
     * @see self::getErrors()
     * @see self::getLastError()
     * @var array
     * @access private
     */
    private $errors = [];

    /**
     * Server Identifier
     *
     * @see self::getServerIdentification()
     * @var string|false
     * @access private
     */
    protected $server_identifier = false;

    /**
     * Key Exchange Algorithms
     *
     * @see self::getKexAlgorithims()
     * @var array|false
     * @access private
     */
    private $kex_algorithms = false;

    /**
     * Key Exchange Algorithm
     *
     * @see self::getMethodsNegotiated()
     * @var string|false
     * @access private
     */
    private $kex_algorithm = false;

    /**
     * Minimum Diffie-Hellman Group Bit Size in RFC 4419 Key Exchange Methods
     *
     * @see self::_key_exchange()
     * @var int
     * @access private
     */
    private $kex_dh_group_size_min = 1536;

    /**
     * Preferred Diffie-Hellman Group Bit Size in RFC 4419 Key Exchange Methods
     *
     * @see self::_key_exchange()
     * @var int
     * @access private
     */
    private $kex_dh_group_size_preferred = 2048;

    /**
     * Maximum Diffie-Hellman Group Bit Size in RFC 4419 Key Exchange Methods
     *
     * @see self::_key_exchange()
     * @var int
     * @access private
     */
    private $kex_dh_group_size_max = 4096;

    /**
     * Server Host Key Algorithms
     *
     * @see self::getServerHostKeyAlgorithms()
     * @var array|false
     * @access private
     */
    private $server_host_key_algorithms = false;

    /**
     * Encryption Algorithms: Client to Server
     *
     * @see self::getEncryptionAlgorithmsClient2Server()
     * @var array|false
     * @access private
     */
    private $encryption_algorithms_client_to_server = false;

    /**
     * Encryption Algorithms: Server to Client
     *
     * @see self::getEncryptionAlgorithmsServer2Client()
     * @var array|false
     * @access private
     */
    private $encryption_algorithms_server_to_client = false;

    /**
     * MAC Algorithms: Client to Server
     *
     * @see self::getMACAlgorithmsClient2Server()
     * @var array|false
     * @access private
     */
    private $mac_algorithms_client_to_server = false;

    /**
     * MAC Algorithms: Server to Client
     *
     * @see self::getMACAlgorithmsServer2Client()
     * @var array|false
     * @access private
     */
    private $mac_algorithms_server_to_client = false;

    /**
     * Compression Algorithms: Client to Server
     *
     * @see self::getCompressionAlgorithmsClient2Server()
     * @var array|false
     * @access private
     */
    private $compression_algorithms_client_to_server = false;

    /**
     * Compression Algorithms: Server to Client
     *
     * @see self::getCompressionAlgorithmsServer2Client()
     * @var array|false
     * @access private
     */
    private $compression_algorithms_server_to_client = false;

    /**
     * Languages: Server to Client
     *
     * @see self::getLanguagesServer2Client()
     * @var array|false
     * @access private
     */
    private $languages_server_to_client = false;

    /**
     * Languages: Client to Server
     *
     * @see self::getLanguagesClient2Server()
     * @var array|false
     * @access private
     */
    private $languages_client_to_server = false;

    /**
     * Preferred Algorithms
     *
     * @see self::setPreferredAlgorithms()
     * @var array
     * @access private
     */
    private $preferred = [];

    /**
     * Block Size for Server to Client Encryption
     *
     * "Note that the length of the concatenation of 'packet_length',
     *  'padding_length', 'payload', and 'random padding' MUST be a multiple
     *  of the cipher block size or 8, whichever is larger.  This constraint
     *  MUST be enforced, even when using stream ciphers."
     *
     *  -- http://tools.ietf.org/html/rfc4253#section-6
     *
     * @see self::__construct()
     * @see self::_send_binary_packet()
     * @var int
     * @access private
     */
    private $encrypt_block_size = 8;

    /**
     * Block Size for Client to Server Encryption
     *
     * @see self::__construct()
     * @see self::_get_binary_packet()
     * @var int
     * @access private
     */
    private $decrypt_block_size = 8;

    /**
     * Server to Client Encryption Object
     *
     * @see self::_get_binary_packet()
     * @var object
     * @access private
     */
    private $decrypt = false;

    /**
     * Server to Client Length Encryption Object
     *
     * @see self::_get_binary_packet()
     * @var object
     * @access private
     */
    private $lengthDecrypt = false;

    /**
     * Client to Server Encryption Object
     *
     * @see self::_send_binary_packet()
     * @var object
     * @access private
     */
    private $encrypt = false;

    /**
     * Client to Server Length Encryption Object
     *
     * @see self::_send_binary_packet()
     * @var object
     * @access private
     */
    private $lengthEncrypt = false;

    /**
     * Client to Server HMAC Object
     *
     * @see self::_send_binary_packet()
     * @var object
     * @access private
     */
    private $hmac_create = false;

    /**
     * Server to Client HMAC Object
     *
     * @see self::_get_binary_packet()
     * @var object
     * @access private
     */
    private $hmac_check = false;

    /**
     * Size of server to client HMAC
     *
     * We need to know how big the HMAC will be for the server to client direction so that we know how many bytes to read.
     * For the client to server side, the HMAC object will make the HMAC as long as it needs to be.  All we need to do is
     * append it.
     *
     * @see self::_get_binary_packet()
     * @var int
     * @access private
     */
    private $hmac_size = false;

    /**
     * Server Public Host Key
     *
     * @see self::getServerPublicHostKey()
     * @var string
     * @access private
     */
    private $server_public_host_key;

    /**
     * Session identifier
     *
     * "The exchange hash H from the first key exchange is additionally
     *  used as the session identifier, which is a unique identifier for
     *  this connection."
     *
     *  -- http://tools.ietf.org/html/rfc4253#section-7.2
     *
     * @see self::_key_exchange()
     * @var string
     * @access private
     */
    private $session_id = false;

    /**
     * Exchange hash
     *
     * The current exchange hash
     *
     * @see self::_key_exchange()
     * @var string
     * @access private
     */
    private $exchange_hash = false;

    /**
     * Message Numbers
     *
     * @see self::__construct()
     * @var array
     * @access private
     */
    private $message_numbers = [];

    /**
     * Disconnection Message 'reason codes' defined in RFC4253
     *
     * @see self::__construct()
     * @var array
     * @access private
     */
    private $disconnect_reasons = [];

    /**
     * SSH_MSG_CHANNEL_OPEN_FAILURE 'reason codes', defined in RFC4254
     *
     * @see self::__construct()
     * @var array
     * @access private
     */
    private $channel_open_failure_reasons = [];

    /**
     * Terminal Modes
     *
     * @link http://tools.ietf.org/html/rfc4254#section-8
     * @see self::__construct()
     * @var array
     * @access private
     */
    private $terminal_modes = [];

    /**
     * SSH_MSG_CHANNEL_EXTENDED_DATA's data_type_codes
     *
     * @link http://tools.ietf.org/html/rfc4254#section-5.2
     * @see self::__construct()
     * @var array
     * @access private
     */
    private $channel_extended_data_type_codes = [];

    /**
     * Send Sequence Number
     *
     * See 'Section 6.4.  Data Integrity' of rfc4253 for more info.
     *
     * @see self::_send_binary_packet()
     * @var int
     * @access private
     */
    private $send_seq_no = 0;

    /**
     * Get Sequence Number
     *
     * See 'Section 6.4.  Data Integrity' of rfc4253 for more info.
     *
     * @see self::_get_binary_packet()
     * @var int
     * @access private
     */
    private $get_seq_no = 0;

    /**
     * Server Channels
     *
     * Maps client channels to server channels
     *
     * @see self::get_channel_packet()
     * @see self::exec()
     * @var array
     * @access private
     */
    protected $server_channels = [];

    /**
     * Channel Buffers
     *
     * If a client requests a packet from one channel but receives two packets from another those packets should
     * be placed in a buffer
     *
     * @see self::get_channel_packet()
     * @see self::exec()
     * @var array
     * @access private
     */
    private $channel_buffers = [];

    /**
     * Channel Status
     *
     * Contains the type of the last sent message
     *
     * @see self::get_channel_packet()
     * @var array
     * @access private
     */
    protected $channel_status = [];

    /**
     * Packet Size
     *
     * Maximum packet size indexed by channel
     *
     * @see self::send_channel_packet()
     * @var array
     * @access private
     */
    private $packet_size_client_to_server = [];

    /**
     * Message Number Log
     *
     * @see self::getLog()
     * @var array
     * @access private
     */
    private $message_number_log = [];

    /**
     * Message Log
     *
     * @see self::getLog()
     * @var array
     * @access private
     */
    private $message_log = [];

    /**
     * The Window Size
     *
     * Bytes the other party can send before it must wait for the window to be adjusted (0x7FFFFFFF = 2GB)
     *
     * @var int
     * @see self::send_channel_packet()
     * @see self::exec()
     * @access private
     */
    protected $window_size = 0x7FFFFFFF;

    /**
     * What we resize the window to
     *
     * When PuTTY resizes the window it doesn't add an additional 0x7FFFFFFF bytes - it adds 0x40000000 bytes.
     * Some SFTP clients (GoAnywhere) don't support adding 0x7FFFFFFF to the window size after the fact so
     * we'll just do what PuTTY does
     *
     * @var int
     * @see self::_send_channel_packet()
     * @see self::exec()
     * @access private
     */
    private $window_resize = 0x40000000;

    /**
     * Window size, server to client
     *
     * Window size indexed by channel
     *
     * @see self::send_channel_packet()
     * @var array
     * @access private
     */
    protected $window_size_server_to_client = [];

    /**
     * Window size, client to server
     *
     * Window size indexed by channel
     *
     * @see self::get_channel_packet()
     * @var array
     * @access private
     */
    private $window_size_client_to_server = [];

    /**
     * Server signature
     *
     * Verified against $this->session_id
     *
     * @see self::getServerPublicHostKey()
     * @var string
     * @access private
     */
    private $signature = '';

    /**
     * Server signature format
     *
     * ssh-rsa or ssh-dss.
     *
     * @see self::getServerPublicHostKey()
     * @var string
     * @access private
     */
    private $signature_format = '';

    /**
     * Interactive Buffer
     *
     * @see self::read()
     * @var array
     * @access private
     */
    private $interactiveBuffer = '';

    /**
     * Current log size
     *
     * Should never exceed self::LOG_MAX_SIZE
     *
     * @see self::_send_binary_packet()
     * @see self::_get_binary_packet()
     * @var int
     * @access private
     */
    private $log_size;

    /**
     * Timeout
     *
     * @see self::setTimeout()
     * @access private
     */
    protected $timeout;

    /**
     * Current Timeout
     *
     * @see self::get_channel_packet()
     * @access private
     */
    protected $curTimeout;

    /**
     * Keep Alive Interval
     *
     * @see self::setKeepAlive()
     * @access private
     */
    private $keepAlive;

    /**
     * Real-time log file pointer
     *
     * @see self::_append_log()
     * @var resource
     * @access private
     */
    private $realtime_log_file;

    /**
     * Real-time log file size
     *
     * @see self::_append_log()
     * @var int
     * @access private
     */
    private $realtime_log_size;

    /**
     * Has the signature been validated?
     *
     * @see self::getServerPublicHostKey()
     * @var bool
     * @access private
     */
    private $signature_validated = false;

    /**
     * Real-time log file wrap boolean
     *
     * @see self::_append_log()
     * @access private
     */
    private $realtime_log_wrap;

    /**
     * Flag to suppress stderr from output
     *
     * @see self::enableQuietMode()
     * @access private
     */
    private $quiet_mode = false;

    /**
     * Time of first network activity
     *
     * @var int
     * @access private
     */
    private $last_packet;

    /**
     * Exit status returned from ssh if any
     *
     * @var int
     * @access private
     */
    private $exit_status;

    /**
     * Flag to request a PTY when using exec()
     *
     * @var bool
     * @see self::enablePTY()
     * @access private
     */
    private $request_pty = false;

    /**
     * Flag set while exec() is running when using enablePTY()
     *
     * @var bool
     * @access private
     */
    private $in_request_pty_exec = false;

    /**
     * Flag set after startSubsystem() is called
     *
     * @var bool
     * @access private
     */
    private $in_subsystem;

    /**
     * Contents of stdError
     *
     * @var string
     * @access private
     */
    private $stdErrorLog;

    /**
     * The Last Interactive Response
     *
     * @see self::_keyboard_interactive_process()
     * @var string
     * @access private
     */
    private $last_interactive_response = '';

    /**
     * Keyboard Interactive Request / Responses
     *
     * @see self::_keyboard_interactive_process()
     * @var array
     * @access private
     */
    private $keyboard_requests_responses = [];

    /**
     * Banner Message
     *
     * Quoting from the RFC, "in some jurisdictions, sending a warning message before
     * authentication may be relevant for getting legal protection."
     *
     * @see self::_filter()
     * @see self::getBannerMessage()
     * @var string
     * @access private
     */
    private $banner_message = '';

    /**
     * Did read() timeout or return normally?
     *
     * @see self::isTimeout()
     * @var bool
     * @access private
     */
    private $is_timeout = false;

    /**
     * Log Boundary
     *
     * @see self::_format_log()
     * @var string
     * @access private
     */
    private $log_boundary = ':';

    /**
     * Log Long Width
     *
     * @see self::_format_log()
     * @var int
     * @access private
     */
    private $log_long_width = 65;

    /**
     * Log Short Width
     *
     * @see self::_format_log()
     * @var int
     * @access private
     */
    private $log_short_width = 16;

    /**
     * Hostname
     *
     * @see self::__construct()
     * @see self::_connect()
     * @var string
     * @access private
     */
    private $host;

    /**
     * Port Number
     *
     * @see self::__construct()
     * @see self::_connect()
     * @var int
     * @access private
     */
    private $port;

    /**
     * Number of columns for terminal window size
     *
     * @see self::getWindowColumns()
     * @see self::setWindowColumns()
     * @see self::setWindowSize()
     * @var int
     * @access private
     */
    private $windowColumns = 80;

    /**
     * Number of columns for terminal window size
     *
     * @see self::getWindowRows()
     * @see self::setWindowRows()
     * @see self::setWindowSize()
     * @var int
     * @access private
     */
    private $windowRows = 24;

    /**
     * Crypto Engine
     *
     * @see self::setCryptoEngine()
     * @see self::_key_exchange()
     * @var int
     * @access private
     */
    private static $crypto_engine = false;

    /**
     * A System_SSH_Agent for use in the SSH2 Agent Forwarding scenario
     *
     * @var \phpseclib3\System\Ssh\Agent
     * @access private
     */
    private $agent;

    /**
     * Connection storage to replicates ssh2 extension functionality:
     * {@link http://php.net/manual/en/wrappers.ssh2.php#refsect1-wrappers.ssh2-examples}
     *
     * @var SSH2[]
     */
    private static $connections;

    /**
     * Send the identification string first?
     *
     * @var bool
     * @access private
     */
    private $send_id_string_first = true;

    /**
     * Send the key exchange initiation packet first?
     *
     * @var bool
     * @access private
     */
    private $send_kex_first = true;

    /**
     * Some versions of OpenSSH incorrectly calculate the key size
     *
     * @var bool
     * @access private
     */
    private $bad_key_size_fix = false;

    /**
     * Should we try to re-connect to re-establish keys?
     *
     * @var bool
     * @access private
     */
    private $retry_connect = false;

    /**
     * Binary Packet Buffer
     *
     * @var string|false
     * @access private
     */
    private $binary_packet_buffer = false;

    /**
     * Preferred Signature Format
     *
     * @var string|false
     * @access private
     */
    protected $preferred_signature_format = false;

    /**
     * Authentication Credentials
     *
     * @var array
     * @access private
     */
    protected $auth = [];

    /**
     * Terminal
     *
     * @var string
     * @access private
     */
    private $term = 'vt100';

    /**
     * The authentication methods that may productively continue authentication.
     *
     * @see https://tools.ietf.org/html/rfc4252#section-5.1
     * @var array|null
     * @access private
     */
    private $auth_methods_to_continue = null;

    /**
     * Compression method
     *
     * @var int
     * @access private
     */
    private $compress = self::NET_SSH2_COMPRESSION_NONE;

    /**
     * Decompression method
     *
     * @var resource|object
     * @access private
     */
    private $decompress = self::NET_SSH2_COMPRESSION_NONE;

    /**
     * Compression context
     *
     * @var int
     * @access private
     */
    private $compress_context;

    /**
     * Decompression context
     *
     * @var resource|object
     * @access private
     */
    private $decompress_context;

    /**
     * Regenerate Compression Context
     *
     * @var bool
     * @access private
     */
    private $regenerate_compression_context = false;

    /**
     * Regenerate Decompression Context
     *
     * @var bool
     * @access private
     */
    private $regenerate_decompression_context = false;

    /**
     * Smart multi-factor authentication flag
     *
     * @var bool
     * @access private
     */
    private $smartMFA = true;

    /**
     * Default Constructor.
     *
     * $host can either be a string, representing the host, or a stream resource.
     *
     * @param mixed $host
     * @param int $port
     * @param int $timeout
     * @see self::login()
     * @access public
     */
    public function __construct($host, $port = 22, $timeout = 10)
    {
        $this->message_numbers = [
            1 => 'NET_SSH2_MSG_DISCONNECT',
            2 => 'NET_SSH2_MSG_IGNORE',
            3 => 'NET_SSH2_MSG_UNIMPLEMENTED',
            4 => 'NET_SSH2_MSG_DEBUG',
            5 => 'NET_SSH2_MSG_SERVICE_REQUEST',
            6 => 'NET_SSH2_MSG_SERVICE_ACCEPT',
            20 => 'NET_SSH2_MSG_KEXINIT',
            21 => 'NET_SSH2_MSG_NEWKEYS',
            30 => 'NET_SSH2_MSG_KEXDH_INIT',
            31 => 'NET_SSH2_MSG_KEXDH_REPLY',
            50 => 'NET_SSH2_MSG_USERAUTH_REQUEST',
            51 => 'NET_SSH2_MSG_USERAUTH_FAILURE',
            52 => 'NET_SSH2_MSG_USERAUTH_SUCCESS',
            53 => 'NET_SSH2_MSG_USERAUTH_BANNER',

            80 => 'NET_SSH2_MSG_GLOBAL_REQUEST',
            81 => 'NET_SSH2_MSG_REQUEST_SUCCESS',
            82 => 'NET_SSH2_MSG_REQUEST_FAILURE',
            90 => 'NET_SSH2_MSG_CHANNEL_OPEN',
            91 => 'NET_SSH2_MSG_CHANNEL_OPEN_CONFIRMATION',
            92 => 'NET_SSH2_MSG_CHANNEL_OPEN_FAILURE',
            93 => 'NET_SSH2_MSG_CHANNEL_WINDOW_ADJUST',
            94 => 'NET_SSH2_MSG_CHANNEL_DATA',
            95 => 'NET_SSH2_MSG_CHANNEL_EXTENDED_DATA',
            96 => 'NET_SSH2_MSG_CHANNEL_EOF',
            97 => 'NET_SSH2_MSG_CHANNEL_CLOSE',
            98 => 'NET_SSH2_MSG_CHANNEL_REQUEST',
            99 => 'NET_SSH2_MSG_CHANNEL_SUCCESS',
            100 => 'NET_SSH2_MSG_CHANNEL_FAILURE'
        ];
        $this->disconnect_reasons = [
            1 => 'NET_SSH2_DISCONNECT_HOST_NOT_ALLOWED_TO_CONNECT',
            2 => 'NET_SSH2_DISCONNECT_PROTOCOL_ERROR',
            3 => 'NET_SSH2_DISCONNECT_KEY_EXCHANGE_FAILED',
            4 => 'NET_SSH2_DISCONNECT_RESERVED',
            5 => 'NET_SSH2_DISCONNECT_MAC_ERROR',
            6 => 'NET_SSH2_DISCONNECT_COMPRESSION_ERROR',
            7 => 'NET_SSH2_DISCONNECT_SERVICE_NOT_AVAILABLE',
            8 => 'NET_SSH2_DISCONNECT_PROTOCOL_VERSION_NOT_SUPPORTED',
            9 => 'NET_SSH2_DISCONNECT_HOST_KEY_NOT_VERIFIABLE',
            10 => 'NET_SSH2_DISCONNECT_CONNECTION_LOST',
            11 => 'NET_SSH2_DISCONNECT_BY_APPLICATION',
            12 => 'NET_SSH2_DISCONNECT_TOO_MANY_CONNECTIONS',
            13 => 'NET_SSH2_DISCONNECT_AUTH_CANCELLED_BY_USER',
            14 => 'NET_SSH2_DISCONNECT_NO_MORE_AUTH_METHODS_AVAILABLE',
            15 => 'NET_SSH2_DISCONNECT_ILLEGAL_USER_NAME'
        ];
        $this->channel_open_failure_reasons = [
            1 => 'NET_SSH2_OPEN_ADMINISTRATIVELY_PROHIBITED'
        ];
        $this->terminal_modes = [
            0 => 'NET_SSH2_TTY_OP_END'
        ];
        $this->channel_extended_data_type_codes = [
            1 => 'NET_SSH2_EXTENDED_DATA_STDERR'
        ];

        $this->define_array(
            $this->message_numbers,
            $this->disconnect_reasons,
            $this->channel_open_failure_reasons,
            $this->terminal_modes,
            $this->channel_extended_data_type_codes,
            [60 => 'NET_SSH2_MSG_USERAUTH_PASSWD_CHANGEREQ'],
            [60 => 'NET_SSH2_MSG_USERAUTH_PK_OK'],
            [60 => 'NET_SSH2_MSG_USERAUTH_INFO_REQUEST',
                  61 => 'NET_SSH2_MSG_USERAUTH_INFO_RESPONSE'],
            // RFC 4419 - diffie-hellman-group-exchange-sha{1,256}
            [30 => 'NET_SSH2_MSG_KEXDH_GEX_REQUEST_OLD',
                  31 => 'NET_SSH2_MSG_KEXDH_GEX_GROUP',
                  32 => 'NET_SSH2_MSG_KEXDH_GEX_INIT',
                  33 => 'NET_SSH2_MSG_KEXDH_GEX_REPLY',
                  34 => 'NET_SSH2_MSG_KEXDH_GEX_REQUEST'],
            // RFC 5656 - Elliptic Curves (for curve25519-sha256@libssh.org)
            [30 => 'NET_SSH2_MSG_KEX_ECDH_INIT',
                  31 => 'NET_SSH2_MSG_KEX_ECDH_REPLY']
        );

        self::$connections[$this->getResourceId()] = class_exists('WeakReference') ? \WeakReference::create($this) : $this;

        if (is_resource($host)) {
            $this->fsock = $host;
            return;
        }

        if (Strings::is_stringable($host)) {
            $this->host = $host;
            $this->port = $port;
            $this->timeout = $timeout;
        }
    }

    /**
     * Set Crypto Engine Mode
     *
     * Possible $engine values:
     * OpenSSL, mcrypt, Eval, PHP
     *
     * @param int $engine
     * @access public
     */
    public static function setCryptoEngine($engine)
    {
        self::$crypto_engine = $engine;
    }

    /**
     * Send Identification String First
     *
     * https://tools.ietf.org/html/rfc4253#section-4.2 says "when the connection has been established,
     * both sides MUST send an identification string". It does not say which side sends it first. In
     * theory it shouldn't matter but it is a fact of life that some SSH servers are simply buggy
     *
     * @access public
     */
    public function sendIdentificationStringFirst()
    {
        $this->send_id_string_first = true;
    }

    /**
     * Send Identification String Last
     *
     * https://tools.ietf.org/html/rfc4253#section-4.2 says "when the connection has been established,
     * both sides MUST send an identification string". It does not say which side sends it first. In
     * theory it shouldn't matter but it is a fact of life that some SSH servers are simply buggy
     *
     * @access public
     */
    public function sendIdentificationStringLast()
    {
        $this->send_id_string_first = false;
    }

    /**
     * Send SSH_MSG_KEXINIT First
     *
     * https://tools.ietf.org/html/rfc4253#section-7.1 says "key exchange begins by each sending
     * sending the [SSH_MSG_KEXINIT] packet". It does not say which side sends it first. In theory
     * it shouldn't matter but it is a fact of life that some SSH servers are simply buggy
     *
     * @access public
     */
    public function sendKEXINITFirst()
    {
        $this->send_kex_first = true;
    }

    /**
     * Send SSH_MSG_KEXINIT Last
     *
     * https://tools.ietf.org/html/rfc4253#section-7.1 says "key exchange begins by each sending
     * sending the [SSH_MSG_KEXINIT] packet". It does not say which side sends it first. In theory
     * it shouldn't matter but it is a fact of life that some SSH servers are simply buggy
     *
     * @access public
     */
    public function sendKEXINITLast()
    {
        $this->send_kex_first = false;
    }

    /**
     * Connect to an SSHv2 server
     *
     * @throws \UnexpectedValueException on receipt of unexpected packets
     * @throws \RuntimeException on other errors
     * @access private
     */
    private function connect()
    {
        if ($this->bitmap & self::MASK_CONSTRUCTOR) {
            return;
        }

        $this->bitmap |= self::MASK_CONSTRUCTOR;

        $this->curTimeout = $this->timeout;

        $this->last_packet = microtime(true);

        if (!is_resource($this->fsock)) {
            $start = microtime(true);
            // with stream_select a timeout of 0 means that no timeout takes place;
            // with fsockopen a timeout of 0 means that you instantly timeout
            // to resolve this incompatibility a timeout of 100,000 will be used for fsockopen if timeout is 0
            $this->fsock = @fsockopen($this->host, $this->port, $errno, $errstr, $this->curTimeout == 0 ? 100000 : $this->curTimeout);
            if (!$this->fsock) {
                $host = $this->host . ':' . $this->port;
                throw new UnableToConnectException(rtrim("Cannot connect to $host. Error $errno. $errstr"));
            }
            $elapsed = microtime(true) - $start;

            if ($this->curTimeout) {
                $this->curTimeout-= $elapsed;
                if ($this->curTimeout < 0) {
                    throw new \RuntimeException('Connection timed out whilst attempting to open socket connection');
                }
            }
        }

        $this->identifier = $this->generate_identifier();

        if ($this->send_id_string_first) {
            fputs($this->fsock, $this->identifier . "\r\n");
        }

        /* According to the SSH2 specs,

          "The server MAY send other lines of data before sending the version
           string.  Each line SHOULD be terminated by a Carriage Return and Line
           Feed.  Such lines MUST NOT begin with "SSH-", and SHOULD be encoded
           in ISO-10646 UTF-8 [RFC3629] (language is not specified).  Clients
           MUST be able to process such lines." */
        $data = '';
        while (!feof($this->fsock) && !preg_match('#(.*)^(SSH-(\d\.\d+).*)#ms', $data, $matches)) {
            $line = '';
            while (true) {
                if ($this->curTimeout) {
                    if ($this->curTimeout < 0) {
                        throw new \RuntimeException('Connection timed out whilst receiving server identification string');
                    }
                    $read = [$this->fsock];
                    $write = $except = null;
                    $start = microtime(true);
<<<<<<< HEAD
                    $sec = floor($this->curTimeout);
                    $usec = 1000000 * ($this->curTimeout - $sec);
                    if (@stream_select($read, $write, $except, $sec, $usec) === false) {
                        throw new \RuntimeException('Connection timed out whilst receiving server identification string');
=======
                    $sec = (int) floor($this->curTimeout);
                    $usec = (int) (1000000 * ($this->curTimeout - $sec));
                    // on windows this returns a "Warning: Invalid CRT parameters detected" error
                    // the !count() is done as a workaround for <https://bugs.php.net/42682>
                    if (!@stream_select($read, $write, $except, $sec, $usec) && !count($read)) {
                        $this->is_timeout = true;
                        return false;
>>>>>>> ef45ea72
                    }
                    $elapsed = microtime(true) - $start;
                    $this->curTimeout-= $elapsed;
                }

                $temp = stream_get_line($this->fsock, 255, "\n");
                if ($temp === false) {
                    throw new \RuntimeException('Error reading from socket');
                }
                if (strlen($temp) == 255) {
                    continue;
                }
<<<<<<< HEAD
=======

                if ($temp === false) {
                    return false;
                }
>>>>>>> ef45ea72

                $line.= "$temp\n";

                // quoting RFC4253, "Implementers who wish to maintain
                // compatibility with older, undocumented versions of this protocol may
                // want to process the identification string without expecting the
                // presence of the carriage return character for reasons described in
                // Section 5 of this document."

                //if (substr($line, -2) == "\r\n") {
                //    break;
                //}

                break;
            }

            $data.= $line;
        }

        if (feof($this->fsock)) {
            $this->bitmap = 0;
            throw new ConnectionClosedException('Connection closed by server');
        }

        $extra = $matches[1];

        if (defined('NET_SSH2_LOGGING')) {
            $this->append_log('<-', $matches[0]);
            $this->append_log('->', $this->identifier . "\r\n");
        }

        $this->server_identifier = trim($temp, "\r\n");
        if (strlen($extra)) {
            $this->errors[] = $data;
        }

        if (version_compare($matches[3], '1.99', '<')) {
            $this->bitmap = 0;
            throw new UnableToConnectException("Cannot connect to SSH $matches[3] servers");
        }

        if (!$this->send_id_string_first) {
            fputs($this->fsock, $this->identifier . "\r\n");
        }

        if (!$this->send_kex_first) {
            $response = $this->get_binary_packet();

            if (!strlen($response) || ord($response[0]) != NET_SSH2_MSG_KEXINIT) {
                $this->bitmap = 0;
                throw new \UnexpectedValueException('Expected SSH_MSG_KEXINIT');
            }

            $this->key_exchange($response);
        }

        if ($this->send_kex_first) {
            $this->key_exchange();
        }

        $this->bitmap|= self::MASK_CONNECTED;

        return true;
    }

    /**
     * Generates the SSH identifier
     *
     * You should overwrite this method in your own class if you want to use another identifier
     *
     * @access protected
     * @return string
     */
    private function generate_identifier()
    {
        $identifier = 'SSH-2.0-phpseclib_3.0';

        $ext = [];
        if (extension_loaded('sodium')) {
            $ext[] = 'libsodium';
        }

        if (extension_loaded('openssl')) {
            $ext[] = 'openssl';
        } elseif (extension_loaded('mcrypt')) {
            $ext[] = 'mcrypt';
        }

        if (extension_loaded('gmp')) {
            $ext[] = 'gmp';
        } elseif (extension_loaded('bcmath')) {
            $ext[] = 'bcmath';
        }

        if (!empty($ext)) {
            $identifier .= ' (' . implode(', ', $ext) . ')';
        }

        return $identifier;
    }

    /**
     * Key Exchange
     *
     * @return bool
     * @param string|bool $kexinit_payload_server optional
     * @throws \UnexpectedValueException on receipt of unexpected packets
     * @throws \RuntimeException on other errors
     * @throws \phpseclib3\Exception\NoSupportedAlgorithmsException when none of the algorithms phpseclib has loaded are compatible
     * @access private
     */
    private function key_exchange($kexinit_payload_server = false)
    {
        $preferred = $this->preferred;
        $send_kex = true;

        $kex_algorithms = isset($preferred['kex']) ?
            $preferred['kex'] :
            SSH2::getSupportedKEXAlgorithms();
        $server_host_key_algorithms = isset($preferred['hostkey']) ?
            $preferred['hostkey'] :
            SSH2::getSupportedHostKeyAlgorithms();
        $s2c_encryption_algorithms = isset($preferred['server_to_client']['crypt']) ?
            $preferred['server_to_client']['crypt'] :
            SSH2::getSupportedEncryptionAlgorithms();
        $c2s_encryption_algorithms = isset($preferred['client_to_server']['crypt']) ?
            $preferred['client_to_server']['crypt'] :
            SSH2::getSupportedEncryptionAlgorithms();
        $s2c_mac_algorithms = isset($preferred['server_to_client']['mac']) ?
            $preferred['server_to_client']['mac'] :
            SSH2::getSupportedMACAlgorithms();
        $c2s_mac_algorithms = isset($preferred['client_to_server']['mac']) ?
            $preferred['client_to_server']['mac'] :
            SSH2::getSupportedMACAlgorithms();
        $s2c_compression_algorithms = isset($preferred['server_to_client']['comp']) ?
            $preferred['server_to_client']['comp'] :
            SSH2::getSupportedCompressionAlgorithms();
        $c2s_compression_algorithms = isset($preferred['client_to_server']['comp']) ?
            $preferred['client_to_server']['comp'] :
            SSH2::getSupportedCompressionAlgorithms();

        // some SSH servers have buggy implementations of some of the above algorithms
        switch (true) {
            case $this->server_identifier == 'SSH-2.0-SSHD':
            case substr($this->server_identifier, 0, 13) == 'SSH-2.0-DLINK':
                if (!isset($preferred['server_to_client']['mac'])) {
                    $s2c_mac_algorithms = array_values(array_diff(
                        $s2c_mac_algorithms,
                        ['hmac-sha1-96', 'hmac-md5-96']
                    ));
                }
                if (!isset($preferred['client_to_server']['mac'])) {
                    $c2s_mac_algorithms = array_values(array_diff(
                        $c2s_mac_algorithms,
                        ['hmac-sha1-96', 'hmac-md5-96']
                    ));
                }
        }

        $client_cookie = Random::string(16);

        $kexinit_payload_client = pack('Ca*', NET_SSH2_MSG_KEXINIT, $client_cookie);
        $kexinit_payload_client.= Strings::packSSH2(
            'L10bN',
            $kex_algorithms,
            $server_host_key_algorithms,
            $c2s_encryption_algorithms,
            $s2c_encryption_algorithms,
            $c2s_mac_algorithms,
            $s2c_mac_algorithms,
            $c2s_compression_algorithms,
            $s2c_compression_algorithms,
            [], // language, client to server
            [], // language, server to client
            false, // first_kex_packet_follows
            0 // reserved for future extension
        );

        if ($kexinit_payload_server === false) {
            $this->send_binary_packet($kexinit_payload_client);

            $kexinit_payload_server = $this->get_binary_packet();

            if (!strlen($kexinit_payload_server) || ord($kexinit_payload_server[0]) != NET_SSH2_MSG_KEXINIT) {
                $this->disconnect_helper(NET_SSH2_DISCONNECT_PROTOCOL_ERROR);
                throw new \UnexpectedValueException('Expected SSH_MSG_KEXINIT');
            }

            $send_kex = false;
        }

        $response = $kexinit_payload_server;
        Strings::shift($response, 1); // skip past the message number (it should be SSH_MSG_KEXINIT)
        $server_cookie = Strings::shift($response, 16);

        list(
            $this->kex_algorithms,
            $this->server_host_key_algorithms,
            $this->encryption_algorithms_client_to_server,
            $this->encryption_algorithms_server_to_client,
            $this->mac_algorithms_client_to_server,
            $this->mac_algorithms_server_to_client,
            $this->compression_algorithms_client_to_server,
            $this->compression_algorithms_server_to_client,
            $this->languages_client_to_server,
            $this->languages_server_to_client,
            $first_kex_packet_follows
        ) = Strings::unpackSSH2('L10C', $response);

        if ($send_kex) {
            $this->send_binary_packet($kexinit_payload_client);
        }

        // we need to decide upon the symmetric encryption algorithms before we do the diffie-hellman key exchange

        // we don't initialize any crypto-objects, yet - we do that, later. for now, we need the lengths to make the
        // diffie-hellman key exchange as fast as possible
        $decrypt = self::array_intersect_first($s2c_encryption_algorithms, $this->encryption_algorithms_server_to_client);
        $decryptKeyLength = $this->encryption_algorithm_to_key_size($decrypt);
        if ($decryptKeyLength === null) {
            $this->disconnect_helper(NET_SSH2_DISCONNECT_KEY_EXCHANGE_FAILED);
            throw new NoSupportedAlgorithmsException('No compatible server to client encryption algorithms found');
        }

        $encrypt = self::array_intersect_first($c2s_encryption_algorithms, $this->encryption_algorithms_client_to_server);
        $encryptKeyLength = $this->encryption_algorithm_to_key_size($encrypt);
        if ($encryptKeyLength === null) {
            $this->disconnect_helper(NET_SSH2_DISCONNECT_KEY_EXCHANGE_FAILED);
            throw new NoSupportedAlgorithmsException('No compatible client to server encryption algorithms found');
        }

        // through diffie-hellman key exchange a symmetric key is obtained
        $this->kex_algorithm = self::array_intersect_first($kex_algorithms, $this->kex_algorithms);
        if ($this->kex_algorithm === false) {
            $this->disconnect_helper(NET_SSH2_DISCONNECT_KEY_EXCHANGE_FAILED);
            throw new NoSupportedAlgorithmsException('No compatible key exchange algorithms found');
        }

        $server_host_key_algorithm = self::array_intersect_first($server_host_key_algorithms, $this->server_host_key_algorithms);
        if ($server_host_key_algorithm === false) {
            $this->disconnect_helper(NET_SSH2_DISCONNECT_KEY_EXCHANGE_FAILED);
            throw new NoSupportedAlgorithmsException('No compatible server host key algorithms found');
        }

        $mac_algorithm_out = self::array_intersect_first($c2s_mac_algorithms, $this->mac_algorithms_client_to_server);
        if ($mac_algorithm_out === false) {
            $this->disconnect_helper(NET_SSH2_DISCONNECT_KEY_EXCHANGE_FAILED);
            throw new NoSupportedAlgorithmsException('No compatible client to server message authentication algorithms found');
        }

        $mac_algorithm_in = self::array_intersect_first($s2c_mac_algorithms, $this->mac_algorithms_server_to_client);
        if ($mac_algorithm_in === false) {
            $this->disconnect_helper(NET_SSH2_DISCONNECT_KEY_EXCHANGE_FAILED);
            throw new NoSupportedAlgorithmsException('No compatible server to client message authentication algorithms found');
        }

        $compression_map = [
            'none' => self::NET_SSH2_COMPRESSION_NONE,
            'zlib' => self::NET_SSH2_COMPRESSION_ZLIB,
            'zlib@openssh.com' => self::NET_SSH2_COMPRESSION_ZLIB_AT_OPENSSH
        ];

        $compression_algorithm_in = self::array_intersect_first($s2c_compression_algorithms, $this->compression_algorithms_server_to_client);
        if ($compression_algorithm_in === false) {
            $this->disconnect_helper(NET_SSH2_DISCONNECT_KEY_EXCHANGE_FAILED);
            throw new NoSupportedAlgorithmsException('No compatible server to client compression algorithms found');
        }
        $this->decompress = $compression_map[$compression_algorithm_in];

        $compression_algorithm_out = self::array_intersect_first($c2s_compression_algorithms, $this->compression_algorithms_client_to_server);
        if ($compression_algorithm_out === false) {
            $this->disconnect_helper(NET_SSH2_DISCONNECT_KEY_EXCHANGE_FAILED);
            throw new NoSupportedAlgorithmsException('No compatible client to server compression algorithms found');
        }
        $this->compress = $compression_map[$compression_algorithm_out];

        switch ($this->kex_algorithm) {
            case 'diffie-hellman-group15-sha512':
            case 'diffie-hellman-group16-sha512':
            case 'diffie-hellman-group17-sha512':
            case 'diffie-hellman-group18-sha512':
            case 'ecdh-sha2-nistp521':
                $kexHash = new Hash('sha512');
                break;
            case 'ecdh-sha2-nistp384':
                $kexHash = new Hash('sha384');
                break;
            case 'diffie-hellman-group-exchange-sha256':
            case 'diffie-hellman-group14-sha256':
            case 'ecdh-sha2-nistp256':
            case 'curve25519-sha256@libssh.org':
            case 'curve25519-sha256':
                $kexHash = new Hash('sha256');
                break;
            default:
                $kexHash = new Hash('sha1');
        }

        // Only relevant in diffie-hellman-group-exchange-sha{1,256}, otherwise empty.

        $exchange_hash_rfc4419 = '';

        if (strpos($this->kex_algorithm, 'curve25519-sha256') === 0 || strpos($this->kex_algorithm, 'ecdh-sha2-nistp') === 0) {
            $curve = strpos($this->kex_algorithm, 'curve25519-sha256') === 0 ?
                'Curve25519' :
                substr($this->kex_algorithm, 10);
            $ourPrivate = EC::createKey($curve);
            $ourPublicBytes = $ourPrivate->getPublicKey()->getEncodedCoordinates();
            $clientKexInitMessage = 'NET_SSH2_MSG_KEX_ECDH_INIT';
            $serverKexReplyMessage = 'NET_SSH2_MSG_KEX_ECDH_REPLY';
        } else {
            if (strpos($this->kex_algorithm, 'diffie-hellman-group-exchange') === 0) {
                $dh_group_sizes_packed = pack(
                    'NNN',
                    $this->kex_dh_group_size_min,
                    $this->kex_dh_group_size_preferred,
                    $this->kex_dh_group_size_max
                );
                $packet = pack(
                    'Ca*',
                    NET_SSH2_MSG_KEXDH_GEX_REQUEST,
                    $dh_group_sizes_packed
                );
                $this->send_binary_packet($packet);
                $this->updateLogHistory('UNKNOWN (34)', 'NET_SSH2_MSG_KEXDH_GEX_REQUEST');

                $response = $this->get_binary_packet();

                list($type, $primeBytes, $gBytes) = Strings::unpackSSH2('Css', $response);
                if ($type != NET_SSH2_MSG_KEXDH_GEX_GROUP) {
                    $this->disconnect_helper(NET_SSH2_DISCONNECT_PROTOCOL_ERROR);
                    throw new \UnexpectedValueException('Expected SSH_MSG_KEX_DH_GEX_GROUP');
                }
                $this->updateLogHistory('NET_SSH2_MSG_KEXDH_REPLY', 'NET_SSH2_MSG_KEXDH_GEX_GROUP');
                $prime = new BigInteger($primeBytes, -256);
                $g = new BigInteger($gBytes, -256);

                $exchange_hash_rfc4419 = $dh_group_sizes_packed . Strings::packSSH2(
                    'ss',
                    $primeBytes,
                    $gBytes
                );

                $params = DH::createParameters($prime, $g);
                $clientKexInitMessage = 'NET_SSH2_MSG_KEXDH_GEX_INIT';
                $serverKexReplyMessage = 'NET_SSH2_MSG_KEXDH_GEX_REPLY';
            } else {
                $params = DH::createParameters($this->kex_algorithm);
                $clientKexInitMessage = 'NET_SSH2_MSG_KEXDH_INIT';
                $serverKexReplyMessage = 'NET_SSH2_MSG_KEXDH_REPLY';
            }

            $keyLength = min($kexHash->getLengthInBytes(), max($encryptKeyLength, $decryptKeyLength));

            $ourPrivate = DH::createKey($params, 16 * $keyLength); // 2 * 8 * $keyLength
            $ourPublic = $ourPrivate->getPublicKey()->toBigInteger();
            $ourPublicBytes = $ourPublic->toBytes(true);
        }

        $data = pack('CNa*', constant($clientKexInitMessage), strlen($ourPublicBytes), $ourPublicBytes);

        $this->send_binary_packet($data);

        switch ($clientKexInitMessage) {
            case 'NET_SSH2_MSG_KEX_ECDH_INIT':
                $this->updateLogHistory('NET_SSH2_MSG_KEXDH_INIT', 'NET_SSH2_MSG_KEX_ECDH_INIT');
                break;
            case 'NET_SSH2_MSG_KEXDH_GEX_INIT':
                $this->updateLogHistory('UNKNOWN (32)', 'NET_SSH2_MSG_KEXDH_GEX_INIT');
        }

        $response = $this->get_binary_packet();

        list(
            $type,
            $server_public_host_key,
            $theirPublicBytes,
            $this->signature
        ) = Strings::unpackSSH2('Csss', $response);

        if ($type != constant($serverKexReplyMessage)) {
            $this->disconnect_helper(NET_SSH2_DISCONNECT_PROTOCOL_ERROR);
            throw new \UnexpectedValueException("Expected $serverKexReplyMessage");
        }
        switch ($serverKexReplyMessage) {
            case 'NET_SSH2_MSG_KEX_ECDH_REPLY':
                $this->updateLogHistory('NET_SSH2_MSG_KEXDH_REPLY', 'NET_SSH2_MSG_KEX_ECDH_REPLY');
                break;
            case 'NET_SSH2_MSG_KEXDH_GEX_REPLY':
                $this->updateLogHistory('UNKNOWN (33)', 'NET_SSH2_MSG_KEXDH_GEX_REPLY');
        }

        $this->server_public_host_key = $server_public_host_key;
        list($public_key_format) = Strings::unpackSSH2('s', $server_public_host_key);
        if (strlen($this->signature) < 4) {
            throw new \LengthException('The signature needs at least four bytes');
        }
        $temp = unpack('Nlength', substr($this->signature, 0, 4));
        $this->signature_format = substr($this->signature, 4, $temp['length']);

        $keyBytes = DH::computeSecret($ourPrivate, $theirPublicBytes);
        if (($keyBytes & "\xFF\x80") === "\x00\x00") {
            $keyBytes = substr($keyBytes, 1);
        } elseif (($keyBytes[0] & "\x80") === "\x80") {
            $keyBytes = "\0$keyBytes";
        }

        $this->exchange_hash = Strings::packSSH2('s5',
            $this->identifier,
            $this->server_identifier,
            $kexinit_payload_client,
            $kexinit_payload_server,
            $this->server_public_host_key
        );
        $this->exchange_hash.= $exchange_hash_rfc4419;
        $this->exchange_hash.= Strings::packSSH2('s3',
            $ourPublicBytes,
            $theirPublicBytes,
            $keyBytes
        );

        $this->exchange_hash = $kexHash->hash($this->exchange_hash);

        if ($this->session_id === false) {
            $this->session_id = $this->exchange_hash;
        }

        switch ($server_host_key_algorithm) {
            case 'rsa-sha2-256':
            case 'rsa-sha2-512':
            //case 'ssh-rsa':
                $expected_key_format = 'ssh-rsa';
                break;
            default:
                $expected_key_format = $server_host_key_algorithm;
        }
        if ($public_key_format != $expected_key_format || $this->signature_format != $server_host_key_algorithm) {
            switch (true) {
                case $this->signature_format == $server_host_key_algorithm:
                case $server_host_key_algorithm != 'rsa-sha2-256' && $server_host_key_algorithm != 'rsa-sha2-512':
                case $this->signature_format != 'ssh-rsa':
                    $this->disconnect_helper(NET_SSH2_DISCONNECT_HOST_KEY_NOT_VERIFIABLE);
                    throw new \RuntimeException('Server Host Key Algorithm Mismatch (' . $this->signature_format . ' vs ' . $server_host_key_algorithm . ')');
            }
        }

        $packet = pack('C', NET_SSH2_MSG_NEWKEYS);
        $this->send_binary_packet($packet);

        $response = $this->get_binary_packet();

        if ($response === false) {
            $this->disconnect_helper(NET_SSH2_DISCONNECT_CONNECTION_LOST);
            throw new ConnectionClosedException('Connection closed by server');
        }

        list($type) = Strings::unpackSSH2('C', $response);
        if ($type != NET_SSH2_MSG_NEWKEYS) {
            $this->disconnect_helper(NET_SSH2_DISCONNECT_PROTOCOL_ERROR);
            throw new \UnexpectedValueException('Expected SSH_MSG_NEWKEYS');
        }

        $keyBytes = pack('Na*', strlen($keyBytes), $keyBytes);

        $this->encrypt = self::encryption_algorithm_to_crypt_instance($encrypt);
        if ($this->encrypt) {
            if (self::$crypto_engine) {
                $this->encrypt->setPreferredEngine(self::$crypto_engine);
            }
            if ($this->encrypt->getBlockLengthInBytes()) {
                $this->encrypt_block_size = $this->encrypt->getBlockLengthInBytes();
            }
            $this->encrypt->disablePadding();

            if ($this->encrypt->usesIV()) {
                $iv = $kexHash->hash($keyBytes . $this->exchange_hash . 'A' . $this->session_id);
                while ($this->encrypt_block_size > strlen($iv)) {
                    $iv.= $kexHash->hash($keyBytes . $this->exchange_hash . $iv);
                }
                $this->encrypt->setIV(substr($iv, 0, $this->encrypt_block_size));
            }

            switch ($encrypt) {
                case 'aes128-gcm@openssh.com':
                case 'aes256-gcm@openssh.com':
                    $nonce = $kexHash->hash($keyBytes . $this->exchange_hash . 'A' . $this->session_id);
                    $this->encrypt->fixed = substr($nonce, 0, 4);
                    $this->encrypt->invocation_counter = substr($nonce, 4, 8);
                case 'chacha20-poly1305@openssh.com':
                    break;
                default:
                    $this->encrypt->enableContinuousBuffer();
            }

            $key = $kexHash->hash($keyBytes . $this->exchange_hash . 'C' . $this->session_id);
            while ($encryptKeyLength > strlen($key)) {
                $key.= $kexHash->hash($keyBytes . $this->exchange_hash . $key);
            }
            switch ($encrypt) {
                case 'chacha20-poly1305@openssh.com':
                    $encryptKeyLength = 32;
                    $this->lengthEncrypt = self::encryption_algorithm_to_crypt_instance($encrypt);
                    $this->lengthEncrypt->setKey(substr($key, 32, 32));
            }
            $this->encrypt->setKey(substr($key, 0, $encryptKeyLength));
            $this->encrypt->name = $encrypt;
        }

        $this->decrypt = self::encryption_algorithm_to_crypt_instance($decrypt);
        if ($this->decrypt) {
            if (self::$crypto_engine) {
                $this->decrypt->setPreferredEngine(self::$crypto_engine);
            }
            if ($this->decrypt->getBlockLengthInBytes()) {
                $this->decrypt_block_size = $this->decrypt->getBlockLengthInBytes();
            }
            $this->decrypt->disablePadding();

            if ($this->decrypt->usesIV()) {
                $iv = $kexHash->hash($keyBytes . $this->exchange_hash . 'B' . $this->session_id);
                while ($this->decrypt_block_size > strlen($iv)) {
                    $iv.= $kexHash->hash($keyBytes . $this->exchange_hash . $iv);
                }
                $this->decrypt->setIV(substr($iv, 0, $this->decrypt_block_size));
            }

            switch ($decrypt) {
                case 'aes128-gcm@openssh.com':
                case 'aes256-gcm@openssh.com':
                    // see https://tools.ietf.org/html/rfc5647#section-7.1
                    $nonce = $kexHash->hash($keyBytes . $this->exchange_hash . 'B' . $this->session_id);
                    $this->decrypt->fixed = substr($nonce, 0, 4);
                    $this->decrypt->invocation_counter = substr($nonce, 4, 8);
                case 'chacha20-poly1305@openssh.com':
                    break;
                default:
                    $this->decrypt->enableContinuousBuffer();
            }

            $key = $kexHash->hash($keyBytes . $this->exchange_hash . 'D' . $this->session_id);
            while ($decryptKeyLength > strlen($key)) {
                $key.= $kexHash->hash($keyBytes . $this->exchange_hash . $key);
            }
            switch ($decrypt) {
                case 'chacha20-poly1305@openssh.com':
                    $decryptKeyLength = 32;
                    $this->lengthDecrypt = self::encryption_algorithm_to_crypt_instance($decrypt);
                    $this->lengthDecrypt->setKey(substr($key, 32, 32));
            }
            $this->decrypt->setKey(substr($key, 0, $decryptKeyLength));
            $this->decrypt->name = $decrypt;
        }

        /* The "arcfour128" algorithm is the RC4 cipher, as described in
           [SCHNEIER], using a 128-bit key.  The first 1536 bytes of keystream
           generated by the cipher MUST be discarded, and the first byte of the
           first encrypted packet MUST be encrypted using the 1537th byte of
           keystream.

           -- http://tools.ietf.org/html/rfc4345#section-4 */
        if ($encrypt == 'arcfour128' || $encrypt == 'arcfour256') {
            $this->encrypt->encrypt(str_repeat("\0", 1536));
        }
        if ($decrypt == 'arcfour128' || $decrypt == 'arcfour256') {
            $this->decrypt->decrypt(str_repeat("\0", 1536));
        }

        if (!$this->encrypt->usesNonce()) {
            list($this->hmac_create, $createKeyLength) = self::mac_algorithm_to_hash_instance($mac_algorithm_out);
        } else {
            $this->hmac_create = new \stdClass;
            $this->hmac_create->name = $mac_algorithm_out;
            //$mac_algorithm_out = 'none';
            $createKeyLength = 0;
        }

        if ($this->hmac_create instanceof Hash) {
            $key = $kexHash->hash($keyBytes . $this->exchange_hash . 'E' . $this->session_id);
            while ($createKeyLength > strlen($key)) {
                $key.= $kexHash->hash($keyBytes . $this->exchange_hash . $key);
            }
            $this->hmac_create->setKey(substr($key, 0, $createKeyLength));
            $this->hmac_create->name = $mac_algorithm_out;
            $this->hmac_create->etm = preg_match('#-etm@openssh\.com$#', $mac_algorithm_out);
        }

        if (!$this->decrypt->usesNonce()) {
            list($this->hmac_check, $checkKeyLength) = self::mac_algorithm_to_hash_instance($mac_algorithm_in);
            $this->hmac_size = $this->hmac_check->getLengthInBytes();
        } else {
            $this->hmac_check = new \stdClass;
            $this->hmac_check->name = $mac_algorithm_in;
            //$mac_algorithm_in = 'none';
            $checkKeyLength = 0;
            $this->hmac_size = 0;
        }

        if ($this->hmac_check instanceof Hash) {
            $key = $kexHash->hash($keyBytes . $this->exchange_hash . 'F' . $this->session_id);
            while ($checkKeyLength > strlen($key)) {
                $key.= $kexHash->hash($keyBytes . $this->exchange_hash . $key);
            }
            $this->hmac_check->setKey(substr($key, 0, $checkKeyLength));
            $this->hmac_check->name = $mac_algorithm_in;
            $this->hmac_check->etm = preg_match('#-etm@openssh\.com$#', $mac_algorithm_in);
        }

        $this->regenerate_compression_context = $this->regenerate_decompression_context = true;

        return true;
    }

    /**
     * Maps an encryption algorithm name to the number of key bytes.
     *
     * @param string $algorithm Name of the encryption algorithm
     * @return int|null Number of bytes as an integer or null for unknown
     * @access private
     */
    private function encryption_algorithm_to_key_size($algorithm)
    {
        if ($this->bad_key_size_fix && self::bad_algorithm_candidate($algorithm)) {
            return 16;
        }

        switch ($algorithm) {
            case 'none':
                return 0;
            case 'aes128-gcm@openssh.com':
            case 'aes128-cbc':
            case 'aes128-ctr':
            case 'arcfour':
            case 'arcfour128':
            case 'blowfish-cbc':
            case 'blowfish-ctr':
            case 'twofish128-cbc':
            case 'twofish128-ctr':
                return 16;
            case '3des-cbc':
            case '3des-ctr':
            case 'aes192-cbc':
            case 'aes192-ctr':
            case 'twofish192-cbc':
            case 'twofish192-ctr':
                return 24;
            case 'aes256-gcm@openssh.com':
            case 'aes256-cbc':
            case 'aes256-ctr':
            case 'arcfour256':
            case 'twofish-cbc':
            case 'twofish256-cbc':
            case 'twofish256-ctr':
                return 32;
            case 'chacha20-poly1305@openssh.com':
                return 64;
        }
        return null;
    }

    /**
     * Maps an encryption algorithm name to an instance of a subclass of
     * \phpseclib3\Crypt\Common\SymmetricKey.
     *
     * @param string $algorithm Name of the encryption algorithm
     * @return SymmetricKey|null
     * @access private
     */
    private static function encryption_algorithm_to_crypt_instance($algorithm)
    {
        switch ($algorithm) {
            case '3des-cbc':
                return new TripleDES('cbc');
            case '3des-ctr':
                return new TripleDES('ctr');
            case 'aes256-cbc':
            case 'aes192-cbc':
            case 'aes128-cbc':
                return new Rijndael('cbc');
            case 'aes256-ctr':
            case 'aes192-ctr':
            case 'aes128-ctr':
                return new Rijndael('ctr');
            case 'blowfish-cbc':
                return new Blowfish('cbc');
            case 'blowfish-ctr':
                return new Blowfish('ctr');
            case 'twofish128-cbc':
            case 'twofish192-cbc':
            case 'twofish256-cbc':
            case 'twofish-cbc':
                return new Twofish('cbc');
            case 'twofish128-ctr':
            case 'twofish192-ctr':
            case 'twofish256-ctr':
                return new Twofish('ctr');
            case 'arcfour':
            case 'arcfour128':
            case 'arcfour256':
                return new RC4();
            case 'aes128-gcm@openssh.com':
            case 'aes256-gcm@openssh.com':
                return new Rijndael('gcm');
            case 'chacha20-poly1305@openssh.com':
                return new ChaCha20();
        }
        return null;
    }

    /**
     * Maps an encryption algorithm name to an instance of a subclass of
     * \phpseclib3\Crypt\Hash.
     *
     * @param string $algorithm Name of the encryption algorithm
     * @return array{Hash, int}|null
     * @access private
     */
    private static function mac_algorithm_to_hash_instance($algorithm)
    {
        switch ($algorithm) {
            case 'umac-64@openssh.com':
            case 'umac-64-etm@openssh.com':
                return [new Hash('umac-64'), 16];
            case 'umac-128@openssh.com':
            case 'umac-128-etm@openssh.com':
                return [new Hash('umac-128'), 16];
            case 'hmac-sha2-512':
            case 'hmac-sha2-512-etm@openssh.com':
                return [new Hash('sha512'), 64];
            case 'hmac-sha2-256':
            case 'hmac-sha2-256-etm@openssh.com':
                return [new Hash('sha256'), 32];
            case 'hmac-sha1':
            case 'hmac-sha1-etm@openssh.com':
                return [new Hash('sha1'), 20];
            case 'hmac-sha1-96':
                return [new Hash('sha1-96'), 20];
            case 'hmac-md5':
                return [new Hash('md5'), 16];
            case 'hmac-md5-96':
                return [new Hash('md5-96'), 16];
        }
    }

    /*
     * Tests whether or not proposed algorithm has a potential for issues
     *
     * @link https://www.chiark.greenend.org.uk/~sgtatham/putty/wishlist/ssh2-aesctr-openssh.html
     * @link https://bugzilla.mindrot.org/show_bug.cgi?id=1291
     * @param string $algorithm Name of the encryption algorithm
     * @return bool
     * @access private
     */
    private static function bad_algorithm_candidate($algorithm)
    {
        switch ($algorithm) {
            case 'arcfour256':
            case 'aes192-ctr':
            case 'aes256-ctr':
                return true;
        }

        return false;
    }

    /**
     * Login
     *
     * The $password parameter can be a plaintext password, a \phpseclib3\Crypt\RSA|EC|DSA object, a \phpseclib3\System\SSH\Agent object or an array
     *
     * @param string $username
     * @param string|AsymmetricKey|array[]|Agent|null ...$args
     * @return bool
     * @see self::_login()
     * @access public
     */
    public function login($username, ...$args)
    {
        $this->auth[] = func_get_args();

        // try logging with 'none' as an authentication method first since that's what
        // PuTTY does
        if (substr($this->server_identifier, 0, 15) != 'SSH-2.0-CoreFTP' && $this->auth_methods_to_continue === null) {
            if ($this->sublogin($username)) {
                return true;
            }
            if (!count($args)) {
                return false;
            }
        }
        return $this->sublogin($username, ...$args);
    }

    /**
     * Login Helper
     *
     * @param string $username
     * @param string[] ...$args
     * @return bool
     * @see self::_login_helper()
     * @access private
     */
    protected function sublogin($username, ...$args)
    {
        if (!($this->bitmap & self::MASK_CONSTRUCTOR)) {
            $this->connect();
        }

        if (empty($args)) {
            return $this->login_helper($username);
        }

        foreach ($args as $arg) {
            switch (true) {
                case $arg instanceof PublicKey:
                    throw new \UnexpectedValueException('A PublicKey object was passed to the login method instead of a PrivateKey object');
                case $arg instanceof PrivateKey:
                case $arg instanceof Agent:
                case is_array($arg):
                case Strings::is_stringable($arg):
                    break;
                default:
                    throw new \UnexpectedValueException('$password needs to either be an instance of \phpseclib3\Crypt\Common\PrivateKey, \System\SSH\Agent, an array or a string');
            }
        }

        while (count($args)) {
            if (!$this->auth_methods_to_continue || !$this->smartMFA) {
                $newargs = $args;
                $args = [];
            } else {
                $newargs = [];
                foreach ($this->auth_methods_to_continue as $method) {
                    switch ($method) {
                        case 'publickey':
                            foreach ($args as $key => $arg) {
                                if ($arg instanceof PrivateKey || $arg instanceof Agent) {
                                    $newargs[] = $arg;
                                    unset($args[$key]);
                                    break;
                                }
                            }
                            break;
                        case 'keyboard-interactive':
                            $hasArray = $hasString = false;
                            foreach ($args as $arg) {
                                if ($hasArray || is_array($arg)) {
                                    $hasArray = true;
                                    break;
                                }
                                if ($hasString || Strings::is_stringable($arg)) {
                                    $hasString = true;
                                    break;
                                }
                            }
                            if ($hasArray && $hasString) {
                                foreach ($args as $key => $arg) {
                                    if (is_array($arg)) {
                                        $newargs[] = $arg;
                                        break 2;
                                    }
                                }
                            }
                        case 'password':
                            foreach ($args as $key => $arg) {
                                $newargs[] = $arg;
                                unset($args[$key]);
                                break;
                            }
                    }
                }
            }

            if (!count($newargs)) {
                return false;
            }

            foreach ($newargs as $arg) {
                if ($this->login_helper($username, $arg)) {
                    return true;
                }
            }
        }
        return false;
    }

    /**
     * Login Helper
     *
     * {@internal It might be worthwhile, at some point, to protect against {@link http://tools.ietf.org/html/rfc4251#section-9.3.9 traffic analysis}
     *           by sending dummy SSH_MSG_IGNORE messages.}
     *
     * @param string $username
     * @param string|AsymmetricKey|array[]|Agent|null ...$args
     * @return bool
     * @throws \UnexpectedValueException on receipt of unexpected packets
     * @throws \RuntimeException on other errors
     * @access private
     */
    private function login_helper($username, $password = null)
    {
        if (!($this->bitmap & self::MASK_CONNECTED)) {
            return false;
        }

        if (!($this->bitmap & self::MASK_LOGIN_REQ)) {
            $packet = Strings::packSSH2('Cs', NET_SSH2_MSG_SERVICE_REQUEST, 'ssh-userauth');
            $this->send_binary_packet($packet);

            try {
                $response = $this->get_binary_packet();
            } catch (\Exception $e) {
                if ($this->retry_connect) {
                    $this->retry_connect = false;
                    $this->connect();
                    return $this->login_helper($username, $password);
                }
                $this->disconnect_helper(NET_SSH2_DISCONNECT_CONNECTION_LOST);
                throw new ConnectionClosedException('Connection closed by server');
            }

            list($type, $service) = Strings::unpackSSH2('Cs', $response);
            if ($type != NET_SSH2_MSG_SERVICE_ACCEPT || $service != 'ssh-userauth') {
                $this->disconnect_helper(NET_SSH2_DISCONNECT_PROTOCOL_ERROR);
                throw new \UnexpectedValueException('Expected SSH_MSG_SERVICE_ACCEPT');
            }
            $this->bitmap |= self::MASK_LOGIN_REQ;
        }

        if (strlen($this->last_interactive_response)) {
            return !Strings::is_stringable($password) && !is_array($password) ? false : $this->keyboard_interactive_process($password);
        }

        if ($password instanceof PrivateKey) {
            return $this->privatekey_login($username, $password);
        }

        if ($password instanceof Agent) {
            return $this->ssh_agent_login($username, $password);
        }

        if (is_array($password)) {
            if ($this->keyboard_interactive_login($username, $password)) {
                $this->bitmap |= self::MASK_LOGIN;
                return true;
            }
            return false;
        }

        if (!isset($password)) {
           $packet = Strings::packSSH2(
               'Cs3',
               NET_SSH2_MSG_USERAUTH_REQUEST,
               $username,
               'ssh-connection',
               'none'
            );

            $this->send_binary_packet($packet);

            $response = $this->get_binary_packet();

            list($type) = Strings::unpackSSH2('C', $response);
            switch ($type) {
                case NET_SSH2_MSG_USERAUTH_SUCCESS:
                    $this->bitmap |= self::MASK_LOGIN;
                    return true;
                case NET_SSH2_MSG_USERAUTH_FAILURE:
                    list($auth_methods) = Strings::unpackSSH2('L', $response);
                    $this->auth_methods_to_continue = $auth_methods;
                default:
                    return false;
            }
        }

        $packet = Strings::packSSH2(
            'Cs3bs',
            NET_SSH2_MSG_USERAUTH_REQUEST,
            $username,
            'ssh-connection',
            'password',
            false,
            $password
        );

        // remove the username and password from the logged packet
        if (!defined('NET_SSH2_LOGGING')) {
            $logged = null;
        } else {
            $logged = Strings::packSSH2(
                'Cs3bs',
                NET_SSH2_MSG_USERAUTH_REQUEST,
                $username,
                'ssh-connection',
                'password',
                false,
                'password'
            );
        }

        $this->send_binary_packet($packet, $logged);

        $response = $this->get_binary_packet();

        list($type) = Strings::unpackSSH2('C', $response);
        switch ($type) {
            case NET_SSH2_MSG_USERAUTH_PASSWD_CHANGEREQ: // in theory, the password can be changed
                $this->updateLogHistory('UNKNOWN (60)', 'NET_SSH2_MSG_USERAUTH_PASSWD_CHANGEREQ');

                list($message) = Strings::unpackSSH2('s', $response);
                $this->errors[] = 'SSH_MSG_USERAUTH_PASSWD_CHANGEREQ: ' . $message;

                return $this->disconnect_helper(NET_SSH2_DISCONNECT_AUTH_CANCELLED_BY_USER);
            case NET_SSH2_MSG_USERAUTH_FAILURE:
                // can we use keyboard-interactive authentication?  if not then either the login is bad or the server employees
                // multi-factor authentication
                list($auth_methods, $partial_success) = Strings::unpackSSH2('Lb', $response);
                $this->auth_methods_to_continue = $auth_methods;
                if (!$partial_success && in_array('keyboard-interactive', $auth_methods)) {
                    if ($this->keyboard_interactive_login($username, $password)) {
                        $this->bitmap |= self::MASK_LOGIN;
                        return true;
                    }
                    return false;
                }
                return false;
            case NET_SSH2_MSG_USERAUTH_SUCCESS:
                $this->bitmap |= self::MASK_LOGIN;
                return true;
        }

        return false;
    }

    /**
     * Login via keyboard-interactive authentication
     *
     * See {@link http://tools.ietf.org/html/rfc4256 RFC4256} for details.  This is not a full-featured keyboard-interactive authenticator.
     *
     * @param string $username
     * @param string $password
     * @return bool
     * @access private
     */
    private function keyboard_interactive_login($username, $password)
    {
        $packet = Strings::packSSH2(
            'Cs5',
            NET_SSH2_MSG_USERAUTH_REQUEST,
            $username,
            'ssh-connection',
            'keyboard-interactive',
            '', // language tag
            '' // submethods
        );
        $this->send_binary_packet($packet);

        return $this->keyboard_interactive_process($password);
    }

    /**
     * Handle the keyboard-interactive requests / responses.
     *
     * @param mixed[] ...$responses
     * @return bool
     * @throws \RuntimeException on connection error
     * @access private
     */
    private function keyboard_interactive_process(...$responses)
    {
        if (strlen($this->last_interactive_response)) {
            $response = $this->last_interactive_response;
        } else {
            $orig = $response = $this->get_binary_packet();
        }

        list($type) = Strings::unpackSSH2('C', $response);
        switch ($type) {
            case NET_SSH2_MSG_USERAUTH_INFO_REQUEST:
                list(
                    , // name; may be empty
                    , // instruction; may be empty
                    , // language tag; may be empty
                    $num_prompts
                ) = Strings::unpackSSH2('s3N', $response);

                for ($i = 0; $i < count($responses); $i++) {
                    if (is_array($responses[$i])) {
                        foreach ($responses[$i] as $key => $value) {
                            $this->keyboard_requests_responses[$key] = $value;
                        }
                        unset($responses[$i]);
                    }
                }
                $responses = array_values($responses);

                if (isset($this->keyboard_requests_responses)) {
                    for ($i = 0; $i < $num_prompts; $i++) {
                        list(
                            $prompt, // prompt - ie. "Password: "; must not be empty
                            // echo
                        ) = Strings::unpackSSH2('sC', $response);
                        foreach ($this->keyboard_requests_responses as $key => $value) {
                            if (substr($prompt, 0, strlen($key)) == $key) {
                                $responses[] = $value;
                                break;
                            }
                        }
                    }
                }

                // see http://tools.ietf.org/html/rfc4256#section-3.2
                if (strlen($this->last_interactive_response)) {
                    $this->last_interactive_response = '';
                } else {
                    $this->updateLogHistory('UNKNOWN (60)', 'NET_SSH2_MSG_USERAUTH_INFO_REQUEST');
                }

                if (!count($responses) && $num_prompts) {
                    $this->last_interactive_response = $orig;
                    return false;
                }

                /*
                   After obtaining the requested information from the user, the client
                   MUST respond with an SSH_MSG_USERAUTH_INFO_RESPONSE message.
                */
                // see http://tools.ietf.org/html/rfc4256#section-3.4
                $packet = $logged = pack('CN', NET_SSH2_MSG_USERAUTH_INFO_RESPONSE, count($responses));
                for ($i = 0; $i < count($responses); $i++) {
                    $packet.= Strings::packSSH2('s', $responses[$i]);
                    $logged.= Strings::packSSH2('s', 'dummy-answer');
                }

                $this->send_binary_packet($packet, $logged);

                $this->updateLogHistory('UNKNOWN (61)', 'NET_SSH2_MSG_USERAUTH_INFO_RESPONSE');

                /*
                   After receiving the response, the server MUST send either an
                   SSH_MSG_USERAUTH_SUCCESS, SSH_MSG_USERAUTH_FAILURE, or another
                   SSH_MSG_USERAUTH_INFO_REQUEST message.
                */
                // maybe phpseclib should force close the connection after x request / responses?  unless something like that is done
                // there could be an infinite loop of request / responses.
                return $this->keyboard_interactive_process();
            case NET_SSH2_MSG_USERAUTH_SUCCESS:
                return true;
            case NET_SSH2_MSG_USERAUTH_FAILURE:
                list($auth_methods) = Strings::unpackSSH2('L', $response);
                $this->auth_methods_to_continue = $auth_methods;
                return false;
        }

        return false;
    }

    /**
     * Login with an ssh-agent provided key
     *
     * @param string $username
     * @param \phpseclib3\System\SSH\Agent $agent
     * @return bool
     * @access private
     */
    private function ssh_agent_login($username, Agent $agent)
    {
        $this->agent = $agent;
        $keys = $agent->requestIdentities();
        foreach ($keys as $key) {
            if ($this->privatekey_login($username, $key)) {
                return true;
            }
        }

        return false;
    }

    /**
     * Login with an RSA private key
     *
     * {@internal It might be worthwhile, at some point, to protect against {@link http://tools.ietf.org/html/rfc4251#section-9.3.9 traffic analysis}
     *           by sending dummy SSH_MSG_IGNORE messages.}
     *
     * @param string $username
     * @param \phpseclib3\Crypt\Common\PrivateKey $privatekey
     * @return bool
     * @throws \RuntimeException on connection error
     * @access private
     */
    private function privatekey_login($username, PrivateKey $privatekey)
    {
        $publickey = $privatekey->getPublicKey();

        if ($publickey instanceof RSA) {
            $privatekey = $privatekey->withPadding(RSA::SIGNATURE_PKCS1);
            $algos = ['rsa-sha2-256', 'rsa-sha2-512', 'ssh-rsa'];
            if (isset($this->preferred['hostkey'])) {
                $algos = array_intersect($this->preferred['hostkey'] , $algos);
            }
            $algo = self::array_intersect_first($algos, $this->server_host_key_algorithms);
            switch ($algo) {
                case 'rsa-sha2-512':
                    $hash = 'sha512';
                    $signatureType = 'rsa-sha2-512';
                    break;
                case 'rsa-sha2-256':
                    $hash = 'sha256';
                    $signatureType = 'rsa-sha2-256';
                    break;
                //case 'ssh-rsa':
                default:
                    $hash = 'sha1';
                    $signatureType = 'ssh-rsa';
            }
        } else if ($publickey instanceof EC) {
            $privatekey = $privatekey->withSignatureFormat('SSH2');
            $curveName = $privatekey->getCurve();
            switch ($curveName) {
                case 'Ed25519':
                    $hash = 'sha512';
                    $signatureType = 'ssh-ed25519';
                    break;
                case 'secp256r1': // nistp256
                    $hash = 'sha256';
                    $signatureType = 'ecdsa-sha2-nistp256';
                    break;
                case 'secp384r1': // nistp384
                    $hash = 'sha384';
                    $signatureType = 'ecdsa-sha2-nistp384';
                    break;
                case 'secp521r1': // nistp521
                    $hash = 'sha512';
                    $signatureType = 'ecdsa-sha2-nistp521';
                    break;
                default:
                    if (is_array($curveName)) {
                        throw new UnsupportedCurveException('Specified Curves are not supported by SSH2');
                    }
                    throw new UnsupportedCurveException('Named Curve of ' . $curveName . ' is not supported by phpseclib3\'s SSH2 implementation');
            }
        } else if ($publickey instanceof DSA) {
            $privatekey = $privatekey->withSignatureFormat('SSH2');
            $hash = 'sha1';
            $signatureType = 'ssh-dss';
        } else {
            throw new UnsupportedAlgorithmException('Please use either an RSA key, an EC one or a DSA key');
        }

        $publickeyStr = $publickey->toString('OpenSSH', ['binary' => true]);

        $part1 = Strings::packSSH2(
            'Csss',
            NET_SSH2_MSG_USERAUTH_REQUEST,
            $username,
            'ssh-connection',
            'publickey'
        );
        $part2 = Strings::packSSH2('ss', $signatureType, $publickeyStr);

        $packet = $part1 . chr(0) . $part2;
        $this->send_binary_packet($packet);

        $response = $this->get_binary_packet();

        list($type) = Strings::unpackSSH2('C', $response);
        switch ($type) {
            case NET_SSH2_MSG_USERAUTH_FAILURE:
                list($auth_methods) = Strings::unpackSSH2('L', $response);
                $this->auth_methods_to_continue = $auth_methods;
                $this->errors[] = 'SSH_MSG_USERAUTH_FAILURE';
                return false;
            case NET_SSH2_MSG_USERAUTH_PK_OK:
                // we'll just take it on faith that the public key blob and the public key algorithm name are as
                // they should be
                $this->updateLogHistory('UNKNOWN (60)', 'NET_SSH2_MSG_USERAUTH_PK_OK');
                break;
            case NET_SSH2_MSG_USERAUTH_SUCCESS:
                $this->bitmap |= self::MASK_LOGIN;
                return true;
            default:
                $this->disconnect_helper(NET_SSH2_DISCONNECT_BY_APPLICATION);
                throw new ConnectionClosedException('Unexpected response to publickey authentication pt 1');
        }

        $packet = $part1 . chr(1) . $part2;
        $privatekey = $privatekey->withHash($hash);
        $signature = $privatekey->sign(Strings::packSSH2('s', $this->session_id) . $packet);
        if ($publickey instanceof RSA) {
            $signature = Strings::packSSH2('ss', $signatureType, $signature);
        }
        $packet.= Strings::packSSH2('s', $signature);

        $this->send_binary_packet($packet);

        $response = $this->get_binary_packet();

        list($type) = Strings::unpackSSH2('C', $response);
        switch ($type) {
            case NET_SSH2_MSG_USERAUTH_FAILURE:
                // either the login is bad or the server employs multi-factor authentication
                list($auth_methods) = Strings::unpackSSH2('L', $response);
                $this->auth_methods_to_continue = $auth_methods;
                return false;
            case NET_SSH2_MSG_USERAUTH_SUCCESS:
                $this->bitmap |= self::MASK_LOGIN;
                return true;
        }

        $this->disconnect_helper(NET_SSH2_DISCONNECT_BY_APPLICATION);
        throw new ConnectionClosedException('Unexpected response to publickey authentication pt 2');
    }

    /**
     * Set Timeout
     *
     * $ssh->exec('ping 127.0.0.1'); on a Linux host will never return and will run indefinitely.  setTimeout() makes it so it'll timeout.
     * Setting $timeout to false or 0 will mean there is no timeout.
     *
     * @param mixed $timeout
     * @access public
     */
    public function setTimeout($timeout)
    {
        $this->timeout = $this->curTimeout = $timeout;
    }

    /**
     * Set Keep Alive
     *
     * Sends an SSH2_MSG_IGNORE message every x seconds, if x is a positive non-zero number.
     *
     * @param int $interval
     * @access public
     */
    function setKeepAlive($interval)
    {
        $this->keepAlive = $interval;
    }

    /**
     * Get the output from stdError
     *
     * @access public
     */
    public function getStdError()
    {
        return $this->stdErrorLog;
    }

    /**
     * Execute Command
     *
     * If $callback is set to false then \phpseclib3\Net\SSH2::get_channel_packet(self::CHANNEL_EXEC) will need to be called manually.
     * In all likelihood, this is not a feature you want to be taking advantage of.
     *
     * @param string $command
     * @param callback $callback
     * @return string
     * @throws \RuntimeException on connection error
     * @access public
     */
    public function exec($command, $callback = null)
    {
        $this->curTimeout = $this->timeout;
        $this->is_timeout = false;
        $this->stdErrorLog = '';

        if (!$this->isAuthenticated()) {
            return false;
        }

        if ($this->in_request_pty_exec) {
            throw new \RuntimeException('If you want to run multiple exec()\'s you will need to disable (and re-enable if appropriate) a PTY for each one.');
        }

        // RFC4254 defines the (client) window size as "bytes the other party can send before it must wait for the window to
        // be adjusted".  0x7FFFFFFF is, at 2GB, the max size.  technically, it should probably be decremented, but,
        // honestly, if you're transferring more than 2GB, you probably shouldn't be using phpseclib, anyway.
        // see http://tools.ietf.org/html/rfc4254#section-5.2 for more info
        $this->window_size_server_to_client[self::CHANNEL_EXEC] = $this->window_size;
        // 0x8000 is the maximum max packet size, per http://tools.ietf.org/html/rfc4253#section-6.1, although since PuTTy
        // uses 0x4000, that's what will be used here, as well.
        $packet_size = 0x4000;

        $packet = Strings::packSSH2(
            'CsN3',
            NET_SSH2_MSG_CHANNEL_OPEN,
            'session',
            self::CHANNEL_EXEC,
            $this->window_size_server_to_client[self::CHANNEL_EXEC],
            $packet_size
        );
        $this->send_binary_packet($packet);

        $this->channel_status[self::CHANNEL_EXEC] = NET_SSH2_MSG_CHANNEL_OPEN;

        $this->get_channel_packet(self::CHANNEL_EXEC);

        if ($this->request_pty === true) {
            $terminal_modes = pack('C', NET_SSH2_TTY_OP_END);
            $packet = Strings::packSSH2(
                'CNsCsN4s',
                NET_SSH2_MSG_CHANNEL_REQUEST,
                $this->server_channels[self::CHANNEL_EXEC],
                'pty-req',
                1,
                $this->term,
                $this->windowColumns,
                $this->windowRows,
                0,
                0,
                $terminal_modes
            );

            $this->send_binary_packet($packet);

            $this->channel_status[self::CHANNEL_EXEC] = NET_SSH2_MSG_CHANNEL_REQUEST;
            if (!$this->get_channel_packet(self::CHANNEL_EXEC)) {
                $this->disconnect_helper(NET_SSH2_DISCONNECT_BY_APPLICATION);
                throw new \RuntimeException('Unable to request pseudo-terminal');
            }

            $this->in_request_pty_exec = true;
        }

        // sending a pty-req SSH_MSG_CHANNEL_REQUEST message is unnecessary and, in fact, in most cases, slows things
        // down.  the one place where it might be desirable is if you're doing something like \phpseclib3\Net\SSH2::exec('ping localhost &').
        // with a pty-req SSH_MSG_CHANNEL_REQUEST, exec() will return immediately and the ping process will then
        // then immediately terminate.  without such a request exec() will loop indefinitely.  the ping process won't end but
        // neither will your script.

        // although, in theory, the size of SSH_MSG_CHANNEL_REQUEST could exceed the maximum packet size established by
        // SSH_MSG_CHANNEL_OPEN_CONFIRMATION, RFC4254#section-5.1 states that the "maximum packet size" refers to the
        // "maximum size of an individual data packet". ie. SSH_MSG_CHANNEL_DATA.  RFC4254#section-5.2 corroborates.
        $packet = Strings::packSSH2(
            'CNsCs',
            NET_SSH2_MSG_CHANNEL_REQUEST,
            $this->server_channels[self::CHANNEL_EXEC],
            'exec',
            1,
            $command
        );
        $this->send_binary_packet($packet);

        $this->channel_status[self::CHANNEL_EXEC] = NET_SSH2_MSG_CHANNEL_REQUEST;

        if (!$this->get_channel_packet(self::CHANNEL_EXEC)) {
            return false;
        }

        $this->channel_status[self::CHANNEL_EXEC] = NET_SSH2_MSG_CHANNEL_DATA;

        if ($callback === false || $this->in_request_pty_exec) {
            return true;
        }

        $output = '';
        while (true) {
            $temp = $this->get_channel_packet(self::CHANNEL_EXEC);
            switch (true) {
                case $temp === true:
                    return is_callable($callback) ? true : $output;
                case $temp === false:
                    return false;
                default:
                    if (is_callable($callback)) {
                        if ($callback($temp) === true) {
                            $this->close_channel(self::CHANNEL_EXEC);
                            return true;
                        }
                    } else {
                        $output.= $temp;
                    }
            }
        }
    }

    /**
     * Creates an interactive shell
     *
     * @see self::read()
     * @see self::write()
     * @return bool
     * @throws \UnexpectedValueException on receipt of unexpected packets
     * @throws \RuntimeException on other errors
     * @access private
     */
    private function initShell()
    {
        if ($this->in_request_pty_exec === true) {
            return true;
        }

        $this->window_size_server_to_client[self::CHANNEL_SHELL] = $this->window_size;
        $packet_size = 0x4000;

        $packet = Strings::packSSH2(
            'CsN3',
            NET_SSH2_MSG_CHANNEL_OPEN,
            'session',
            self::CHANNEL_SHELL,
            $this->window_size_server_to_client[self::CHANNEL_SHELL],
            $packet_size
        );

        $this->send_binary_packet($packet);

        $this->channel_status[self::CHANNEL_SHELL] = NET_SSH2_MSG_CHANNEL_OPEN;

        $this->get_channel_packet(self::CHANNEL_SHELL);

        $terminal_modes = pack('C', NET_SSH2_TTY_OP_END);
        $packet = Strings::packSSH2(
            'CNsbsN4s',
            NET_SSH2_MSG_CHANNEL_REQUEST,
            $this->server_channels[self::CHANNEL_SHELL],
            'pty-req',
            true, // want reply
            $this->term,
            $this->windowColumns,
            $this->windowRows,
            0,
            0,
            $terminal_modes
        );

        $this->send_binary_packet($packet);

        $this->channel_status[self::CHANNEL_SHELL] = NET_SSH2_MSG_CHANNEL_REQUEST;

        if (!$this->get_channel_packet(self::CHANNEL_SHELL)) {
            throw new \RuntimeException('Unable to request pty');
        }

        $packet = Strings::packSSH2(
            'CNsb',
            NET_SSH2_MSG_CHANNEL_REQUEST,
            $this->server_channels[self::CHANNEL_SHELL],
            'shell',
            true // want reply
        );
        $this->send_binary_packet($packet);

        $response = $this->get_channel_packet(self::CHANNEL_SHELL);
        if ($response === false) {
            throw new \RuntimeException('Unable to request shell');
        }

        $this->channel_status[self::CHANNEL_SHELL] = NET_SSH2_MSG_CHANNEL_DATA;

        $this->bitmap |= self::MASK_SHELL;

        return true;
    }

    /**
     * Return the channel to be used with read() / write()
     *
     * @see self::read()
     * @see self::write()
     * @return int
     * @access public
     */
    private function get_interactive_channel()
    {
        switch (true) {
            case $this->in_subsystem:
                return self::CHANNEL_SUBSYSTEM;
            case $this->in_request_pty_exec:
                return self::CHANNEL_EXEC;
            default:
                return self::CHANNEL_SHELL;
        }
    }

    /**
     * Return an available open channel
     *
     * @return int
     * @access public
     */
    private function get_open_channel()
    {
        $channel = self::CHANNEL_EXEC;
        do {
            if (isset($this->channel_status[$channel]) && $this->channel_status[$channel] == NET_SSH2_MSG_CHANNEL_OPEN) {
                return $channel;
            }
        } while ($channel++ < self::CHANNEL_SUBSYSTEM);

        return false;
    }

    /**
     * Request agent forwarding of remote server
     *
     * @return bool
     * @access public
     */
    public function requestAgentForwarding()
    {
        $request_channel = $this->get_open_channel();
        if ($request_channel === false) {
            return false;
        }

        $packet = Strings::packSSH2(
            'CNsC',
            NET_SSH2_MSG_CHANNEL_REQUEST,
            $this->server_channels[$request_channel],
            'auth-agent-req@openssh.com',
            1
        );

        $this->channel_status[$request_channel] = NET_SSH2_MSG_CHANNEL_REQUEST;

        $this->send_binary_packet($packet);

        if (!$this->get_channel_packet($request_channel)) {
            return false;
        }

        $this->channel_status[$request_channel] = NET_SSH2_MSG_CHANNEL_OPEN;

        return true;
    }

    /**
     * Returns the output of an interactive shell
     *
     * Returns when there's a match for $expect, which can take the form of a string literal or,
     * if $mode == self::READ_REGEX, a regular expression.
     *
     * @see self::write()
     * @param string $expect
     * @param int $mode
     * @return string|bool|null
     * @throws \RuntimeException on connection error
     * @access public
     */
    public function read($expect = '', $mode = self::READ_SIMPLE)
    {
        $this->curTimeout = $this->timeout;
        $this->is_timeout = false;

        if (!$this->isAuthenticated()) {
            throw new InsufficientSetupException('Operation disallowed prior to login()');
        }

        if (!($this->bitmap & self::MASK_SHELL) && !$this->initShell()) {
            throw new \RuntimeException('Unable to initiate an interactive shell session');
        }

        $channel = $this->get_interactive_channel();

        if ($mode == self::READ_NEXT) {
            return $this->get_channel_packet($channel);
        }

        $match = $expect;
        while (true) {
            if ($mode == self::READ_REGEX) {
                preg_match($expect, substr($this->interactiveBuffer, -1024), $matches);
                $match = isset($matches[0]) ? $matches[0] : '';
            }
            $pos = strlen($match) ? strpos($this->interactiveBuffer, $match) : false;
            if ($pos !== false) {
                return Strings::shift($this->interactiveBuffer, $pos + strlen($match));
            }
            $response = $this->get_channel_packet($channel);
            if ($response === true) {
                $this->in_request_pty_exec = false;
                return Strings::shift($this->interactiveBuffer, strlen($this->interactiveBuffer));
            }

            $this->interactiveBuffer.= $response;
        }
    }

    /**
     * Inputs a command into an interactive shell.
     *
     * @see self::read()
     * @param string $cmd
     * @return bool
     * @throws \RuntimeException on connection error
     * @access public
     */
    public function write($cmd)
    {
        if (!$this->isAuthenticated()) {
            throw new InsufficientSetupException('Operation disallowed prior to login()');
        }

        if (!($this->bitmap & self::MASK_SHELL) && !$this->initShell()) {
            throw new \RuntimeException('Unable to initiate an interactive shell session');
        }

        return $this->send_channel_packet($this->get_interactive_channel(), $cmd);
    }

    /**
     * Start a subsystem.
     *
     * Right now only one subsystem at a time is supported. To support multiple subsystem's stopSubsystem() could accept
     * a string that contained the name of the subsystem, but at that point, only one subsystem of each type could be opened.
     * To support multiple subsystem's of the same name maybe it'd be best if startSubsystem() generated a new channel id and
     * returns that and then that that was passed into stopSubsystem() but that'll be saved for a future date and implemented
     * if there's sufficient demand for such a feature.
     *
     * @see self::stopSubsystem()
     * @param string $subsystem
     * @return bool
     * @access public
     */
    public function startSubsystem($subsystem)
    {
        $this->window_size_server_to_client[self::CHANNEL_SUBSYSTEM] = $this->window_size;

        $packet = Strings::packSSH2(
            'CsN3',
            NET_SSH2_MSG_CHANNEL_OPEN,
            'session',
            self::CHANNEL_SUBSYSTEM,
            $this->window_size,
            0x4000
        );

        $this->send_binary_packet($packet);

        $this->channel_status[self::CHANNEL_SUBSYSTEM] = NET_SSH2_MSG_CHANNEL_OPEN;

        $this->get_channel_packet(self::CHANNEL_SUBSYSTEM);

        $packet = Strings::packSSH2(
            'CNsCs',
            NET_SSH2_MSG_CHANNEL_REQUEST,
            $this->server_channels[self::CHANNEL_SUBSYSTEM],
            'subsystem',
            1,
            $subsystem
        );
        $this->send_binary_packet($packet);

        $this->channel_status[self::CHANNEL_SUBSYSTEM] = NET_SSH2_MSG_CHANNEL_REQUEST;

        if (!$this->get_channel_packet(self::CHANNEL_SUBSYSTEM)) {
            return false;
        }

        $this->channel_status[self::CHANNEL_SUBSYSTEM] = NET_SSH2_MSG_CHANNEL_DATA;

        $this->bitmap |= self::MASK_SHELL;
        $this->in_subsystem = true;

        return true;
    }

    /**
     * Stops a subsystem.
     *
     * @see self::startSubsystem()
     * @return bool
     * @access public
     */
    public function stopSubsystem()
    {
        $this->in_subsystem = false;
        $this->close_channel(self::CHANNEL_SUBSYSTEM);
        return true;
    }

    /**
     * Closes a channel
     *
     * If read() timed out you might want to just close the channel and have it auto-restart on the next read() call
     *
     * @access public
     */
    public function reset()
    {
        $this->close_channel($this->get_interactive_channel());
    }

    /**
     * Is timeout?
     *
     * Did exec() or read() return because they timed out or because they encountered the end?
     *
     * @access public
     */
    public function isTimeout()
    {
        return $this->is_timeout;
    }

    /**
     * Disconnect
     *
     * @access public
     */
    public function disconnect()
    {
        $this->disconnect_helper(NET_SSH2_DISCONNECT_BY_APPLICATION);
        if (isset($this->realtime_log_file) && is_resource($this->realtime_log_file)) {
            fclose($this->realtime_log_file);
        }
        unset(self::$connections[$this->getResourceId()]);
    }

    /**
     * Destructor.
     *
     * Will be called, automatically, if you're supporting just PHP5.  If you're supporting PHP4, you'll need to call
     * disconnect().
     *
     * @access public
     */
    public function __destruct()
    {
        $this->disconnect();
    }

    /**
     * Is the connection still active?
     *
     * @return bool
     * @access public
     */
    public function isConnected()
    {
        return (bool) ($this->bitmap & self::MASK_CONNECTED);
    }

    /**
     * Have you successfully been logged in?
     *
     * @return bool
     * @access public
     */
    public function isAuthenticated()
    {
        return (bool) ($this->bitmap & self::MASK_LOGIN);
    }

    /**
     * Pings a server connection, or tries to reconnect if the connection has gone down
     *
     * Inspired by http://php.net/manual/en/mysqli.ping.php
     *
     * @return bool
     */
    public function ping()
    {
        if (!$this->isAuthenticated()) {
            if (!empty($this->auth)) {
                return $this->reconnect();
            }
            return false;
        }

        $this->window_size_server_to_client[self::CHANNEL_KEEP_ALIVE] = $this->window_size;
        $packet_size = 0x4000;
        $packet = Strings::packSSH2(
            'CsN3',
            NET_SSH2_MSG_CHANNEL_OPEN,
            'session',
            self::CHANNEL_KEEP_ALIVE,
            $this->window_size_server_to_client[self::CHANNEL_KEEP_ALIVE],
            $packet_size
        );

        try {
            $this->send_binary_packet($packet);

            $this->channel_status[self::CHANNEL_KEEP_ALIVE] = NET_SSH2_MSG_CHANNEL_OPEN;

            $response = $this->get_channel_packet(self::CHANNEL_KEEP_ALIVE);
        } catch (\RuntimeException $e) {
            return $this->reconnect();
        }

        $this->close_channel(self::CHANNEL_KEEP_ALIVE);
        return true;
    }

    /**
     * In situ reconnect method
     *
     * @return boolean
     */
    private function reconnect()
    {
        $this->reset_connection(NET_SSH2_DISCONNECT_CONNECTION_LOST);
        $this->retry_connect = true;
        $this->connect();
        foreach ($this->auth as $auth) {
            $result = $this->login(...$auth);
        }
        return $result;
    }

    /**
     * Resets a connection for re-use
     *
     * @param int $reason
     * @access private
     */
    protected function reset_connection($reason)
    {
        $this->disconnect_helper($reason);
        $this->decrypt = $this->encrypt = false;
        $this->decrypt_block_size = $this->encrypt_block_size = 8;
        $this->hmac_check = $this->hmac_create = false;
        $this->hmac_size = false;
        $this->session_id = false;
        $this->retry_connect = true;
        $this->get_seq_no = $this->send_seq_no = 0;
    }

    /**
     * Gets Binary Packets
     *
     * See '6. Binary Packet Protocol' of rfc4253 for more info.
     *
     * @see self::_send_binary_packet()
     * @param bool $skip_channel_filter
     * @return string
     * @access private
     */
    private function get_binary_packet($skip_channel_filter = false)
    {
        if ($skip_channel_filter) {
            $read = [$this->fsock];
            $write = $except = null;

            if (!$this->curTimeout) {
                if ($this->keepAlive <= 0) {
                    @stream_select($read, $write, $except, null);
                } else {
                    if (!@stream_select($read, $write, $except, $this->keepAlive)) {
                        $this->send_binary_packet(pack('CN', NET_SSH2_MSG_IGNORE, 0));
                        return $this->get_binary_packet(true);
                    }
                }
            } else {
                if ($this->curTimeout < 0) {
                    $this->is_timeout = true;
                    return true;
                }

                $read = [$this->fsock];
                $write = $except = null;

                $start = microtime(true);

                if ($this->keepAlive > 0 && $this->keepAlive < $this->curTimeout) {
                    if (!@stream_select($read, $write, $except, $this->keepAlive)) {
                        $this->send_binary_packet(pack('CN', NET_SSH2_MSG_IGNORE, 0));
                        $elapsed = microtime(true) - $start;
                        $this->curTimeout-= $elapsed;
                        return $this->get_binary_packet(true);
                    }
                    $elapsed = microtime(true) - $start;
                    $this->curTimeout-= $elapsed;
                }

                $sec = (int)floor($this->curTimeout);
                $usec = (int)(1000000 * ($this->curTimeout - $sec));

                // this can return a "stream_select(): unable to select [4]: Interrupted system call" error
                if (!@stream_select($read, $write, $except, $sec, $usec)) {
                    $this->is_timeout = true;
                    return true;
                }
                $elapsed = microtime(true) - $start;
                $this->curTimeout-= $elapsed;
            }
        }

        if (!is_resource($this->fsock) || feof($this->fsock)) {
            $this->bitmap = 0;
            throw new ConnectionClosedException('Connection closed (by server) prematurely ' . $elapsed . 's');
        }

        $start = microtime(true);
        $raw = stream_get_contents($this->fsock, $this->decrypt_block_size);

        if (!strlen($raw)) {
            $this->bitmap = 0;
            throw new ConnectionClosedException('No data received from server');
        }

        if ($this->decrypt) {
            switch ($this->decrypt->name) {
                case 'aes128-gcm@openssh.com':
                case 'aes256-gcm@openssh.com':
                    $this->decrypt->setNonce(
                        $this->decrypt->fixed .
                        $this->decrypt->invocation_counter
                    );
                    Strings::increment_str($this->decrypt->invocation_counter);
                    $this->decrypt->setAAD($temp = Strings::shift($raw, 4));
                    extract(unpack('Npacket_length', $temp));
                    /**
                     * @var integer $packet_length
                     */

                    $raw.= $this->read_remaining_bytes($packet_length - $this->decrypt_block_size + 4);
                    $stop = microtime(true);
                    $tag = stream_get_contents($this->fsock, $this->decrypt_block_size);
                    $this->decrypt->setTag($tag);
                    $raw = $this->decrypt->decrypt($raw);
                    $raw = $temp . $raw;
                    $remaining_length = 0;
                    break;
                case 'chacha20-poly1305@openssh.com':
                    $nonce = pack('N2', 0, $this->get_seq_no);

                    $this->lengthDecrypt->setNonce($nonce);
                    $temp = $this->lengthDecrypt->decrypt($aad = Strings::shift($raw, 4));
                    extract(unpack('Npacket_length', $temp));
                    /**
                     * @var integer $packet_length
                     */

                    $raw.= $this->read_remaining_bytes($packet_length - $this->decrypt_block_size + 4);
                    $stop = microtime(true);
                    $tag = stream_get_contents($this->fsock, 16);

                    $this->decrypt->setNonce($nonce);
                    $this->decrypt->setCounter(0);
                    // this is the same approach that's implemented in Salsa20::createPoly1305Key()
                    // but we don't want to use the same AEAD construction that RFC8439 describes
                    // for ChaCha20-Poly1305 so we won't rely on it (see Salsa20::poly1305())
                    $this->decrypt->setPoly1305Key(
                        $this->decrypt->encrypt(str_repeat("\0", 32))
                    );
                    $this->decrypt->setAAD($aad);
                    $this->decrypt->setCounter(1);
                    $this->decrypt->setTag($tag);
                    $raw = $this->decrypt->decrypt($raw);
                    $raw = $temp . $raw;
                    $remaining_length = 0;
                    break;
                default:
                    if (!$this->hmac_check instanceof Hash || !$this->hmac_check->etm) {
                        $raw = $this->decrypt->decrypt($raw);
                        break;
                    }
                    extract(unpack('Npacket_length', $temp = Strings::shift($raw, 4)));
                    /**
                     * @var integer $packet_length
                     */
                    $raw.= $this->read_remaining_bytes($packet_length - $this->decrypt_block_size + 4);
                    $stop = microtime(true);
                    $encrypted = $temp . $raw;
                    $raw = $temp . $this->decrypt->decrypt($raw);
                    $remaining_length = 0;
            }
        }

        if (strlen($raw) < 5) {
            $this->bitmap = 0;
            throw new \RuntimeException('Plaintext is too short');
        }
        extract(unpack('Npacket_length/Cpadding_length', Strings::shift($raw, 5)));
        /**
         * @var integer $packet_length
         * @var integer $padding_length
         */

        if (!isset($remaining_length)) {
            $remaining_length = $packet_length + 4 - $this->decrypt_block_size;
        }

        $buffer = $this->read_remaining_bytes($remaining_length);

        if (!isset($stop)) {
            $stop = microtime(true);
        }
        if (strlen($buffer)) {
            $raw.= $this->decrypt ? $this->decrypt->decrypt($buffer) : $buffer;
        }

        $payload = Strings::shift($raw, $packet_length - $padding_length - 1);
        $padding = Strings::shift($raw, $padding_length); // should leave $raw empty

        if ($this->hmac_check instanceof Hash) {
            $hmac = stream_get_contents($this->fsock, $this->hmac_size);
            if ($hmac === false || strlen($hmac) != $this->hmac_size) {
                $this->disconnect_helper(NET_SSH2_DISCONNECT_MAC_ERROR);
                throw new \RuntimeException('Error reading socket');
            }

            $reconstructed = !$this->hmac_check->etm ?
                pack('NCa*', $packet_length, $padding_length, $payload . $padding) :
                $encrypted;
            if (($this->hmac_check->getHash() & "\xFF\xFF\xFF\xFF") == 'umac') {
                $this->hmac_check->setNonce("\0\0\0\0" . pack('N', $this->get_seq_no));
                if ($hmac != $this->hmac_check->hash($reconstructed)) {
                    $this->disconnect_helper(NET_SSH2_DISCONNECT_MAC_ERROR);
                    throw new \RuntimeException('Invalid UMAC');
                }
            } else {
                if ($hmac != $this->hmac_check->hash(pack('Na*', $this->get_seq_no, $reconstructed))) {
                    $this->disconnect_helper(NET_SSH2_DISCONNECT_MAC_ERROR);
                    throw new \RuntimeException('Invalid HMAC');
                }
            }
        }

        switch ($this->decompress) {
            case self::NET_SSH2_COMPRESSION_ZLIB_AT_OPENSSH:
                if (!$this->isAuthenticated()) {
                    break;
                }
            case self::NET_SSH2_COMPRESSION_ZLIB:
                if ($this->regenerate_decompression_context) {
                    $this->regenerate_decompression_context = false;

                    $cmf = ord($payload[0]);
                    $cm = $cmf & 0x0F;
                    if ($cm != 8) { // deflate
                        user_error("Only CM = 8 ('deflate') is supported ($cm)");
                    }
                    $cinfo = ($cmf & 0xF0) >> 4;
                    if ($cinfo > 7) {
                        user_error("CINFO above 7 is not allowed ($cinfo)");
                    }
                    $windowSize = 1 << ($cinfo + 8);

                    $flg = ord($payload[1]);
                    //$fcheck = $flg && 0x0F;
                    if ((($cmf << 8) | $flg) % 31) {
                        user_error('fcheck failed');
                    }
                    $fdict = boolval($flg & 0x20);
                    $flevel = ($flg & 0xC0) >> 6;

                    $this->decompress_context = inflate_init(ZLIB_ENCODING_RAW, ['window' => $cinfo + 8]);
                    $payload = substr($payload, 2);
                }
                if ($this->decompress_context) {
                    $payload = inflate_add($this->decompress_context, $payload, ZLIB_PARTIAL_FLUSH);
                }
        }

        $this->get_seq_no++;

        if (defined('NET_SSH2_LOGGING')) {
            $current = microtime(true);
            $message_number = isset($this->message_numbers[ord($payload[0])]) ? $this->message_numbers[ord($payload[0])] : 'UNKNOWN (' . ord($payload[0]) . ')';
            $message_number = '<- ' . $message_number .
                              ' (since last: ' . round($current - $this->last_packet, 4) . ', network: ' . round($stop - $start, 4) . 's)';
            $this->append_log($message_number, $payload);
            $this->last_packet = $current;
        }

        return $this->filter($payload, $skip_channel_filter);
    }

    /**
     * Read Remaining Bytes
     *
     * @see self::get_binary_packet()
     * @param int $remaining_length
     * @return string
     * @access private
     */
    private function read_remaining_bytes($remaining_length)
    {
        if (!$remaining_length) {
            return '';
        }

        $adjustLength = false;
        if ($this->decrypt) {
            switch (true) {
                case $this->decrypt->name == 'aes128-gcm@openssh.com':
                case $this->decrypt->name == 'aes256-gcm@openssh.com':
                case $this->decrypt->name == 'chacha20-poly1305@openssh.com':
                case $this->hmac_check instanceof Hash && $this->hmac_check->etm:
                    $remaining_length+= $this->decrypt_block_size - 4;
                    $adjustLength = true;
            }
        }

        // quoting <http://tools.ietf.org/html/rfc4253#section-6.1>,
        // "implementations SHOULD check that the packet length is reasonable"
        // PuTTY uses 0x9000 as the actual max packet size and so to shall we
        // don't do this when GCM mode is used since GCM mode doesn't encrypt the length
        if ($remaining_length < -$this->decrypt_block_size || $remaining_length > 0x9000 || $remaining_length % $this->decrypt_block_size != 0) {
            if (!$this->bad_key_size_fix && self::bad_algorithm_candidate($this->decrypt ? $this->decrypt->name : '') && !($this->bitmap & SSH2::MASK_LOGIN)) {
                $this->bad_key_size_fix = true;
                $this->reset_connection(NET_SSH2_DISCONNECT_KEY_EXCHANGE_FAILED);
                return false;
            }
            throw new \RuntimeException('Invalid size');
        }

        if ($adjustLength) {
            $remaining_length-= $this->decrypt_block_size - 4;
        }

        $buffer = '';
        while ($remaining_length > 0) {
            $temp = stream_get_contents($this->fsock, $remaining_length);
            if ($temp === false || feof($this->fsock)) {
                $this->disconnect_helper(NET_SSH2_DISCONNECT_CONNECTION_LOST);
                throw new \RuntimeException('Error reading from socket');
            }
            $buffer.= $temp;
            $remaining_length-= strlen($temp);
        }

        return $buffer;
    }

    /**
     * Filter Binary Packets
     *
     * Because some binary packets need to be ignored...
     *
     * @see self::_get_binary_packet()
     * @param string $payload
     * @param bool $skip_channel_filter
     * @return string
     * @access private
     */
    private function filter($payload, $skip_channel_filter)
    {
        switch (ord($payload[0])) {
            case NET_SSH2_MSG_DISCONNECT:
                Strings::shift($payload, 1);
                list($reason_code, $message) = Strings::unpackSSH2('Ns', $payload);
                $this->errors[] = 'SSH_MSG_DISCONNECT: ' . $this->disconnect_reasons[$reason_code] . "\r\n$message";
                $this->bitmap = 0;
                return false;
            case NET_SSH2_MSG_IGNORE:
                $payload = $this->get_binary_packet($skip_channel_filter);
                break;
            case NET_SSH2_MSG_DEBUG:
                Strings::shift($payload, 2); // second byte is "always_display"
                list($message) = Strings::unpackSSH2('s', $payload);
                $this->errors[] = "SSH_MSG_DEBUG: $message";
                $payload = $this->get_binary_packet($skip_channel_filter);
                break;
            case NET_SSH2_MSG_UNIMPLEMENTED:
                return false;
            case NET_SSH2_MSG_KEXINIT:
                if ($this->session_id !== false) {
                    if (!$this->key_exchange($payload)) {
                        $this->bitmap = 0;
                        return false;
                    }
                    $payload = $this->get_binary_packet($skip_channel_filter);
                }
        }

        // see http://tools.ietf.org/html/rfc4252#section-5.4; only called when the encryption has been activated and when we haven't already logged in
        if (($this->bitmap & self::MASK_CONNECTED) && !$this->isAuthenticated() && ord($payload[0]) == NET_SSH2_MSG_USERAUTH_BANNER) {
            Strings::shift($payload, 1);
            list($this->banner_message) = Strings::unpackSSH2('s', $payload);
            $payload = $this->get_binary_packet();
        }

        // only called when we've already logged in
        if (($this->bitmap & self::MASK_CONNECTED) && $this->isAuthenticated()) {
            if ($payload === true) {
                return true;
            }

            switch (ord($payload[0])) {
                case NET_SSH2_MSG_CHANNEL_REQUEST:
                    if (strlen($payload) == 31) {
                        extract(unpack('cpacket_type/Nchannel/Nlength', $payload));
                        if (substr($payload, 9, $length) == 'keepalive@openssh.com' && isset($this->server_channels[$channel])) {
                            if (ord(substr($payload, 9 + $length))) { // want reply
                                $this->send_binary_packet(pack('CN', NET_SSH2_MSG_CHANNEL_SUCCESS, $this->server_channels[$channel]));
                            }
                            $payload = $this->get_binary_packet($skip_channel_filter);
                        }
                    }
                    break;
                case NET_SSH2_MSG_CHANNEL_DATA:
                case NET_SSH2_MSG_CHANNEL_EXTENDED_DATA:
                case NET_SSH2_MSG_CHANNEL_CLOSE:
                case NET_SSH2_MSG_CHANNEL_EOF:
                    if (!$skip_channel_filter && !empty($this->server_channels)) {
                        $this->binary_packet_buffer = $payload;
                        $this->get_channel_packet(true);
                        $payload = $this->get_binary_packet();
                    }
                    break;
                case NET_SSH2_MSG_GLOBAL_REQUEST: // see http://tools.ietf.org/html/rfc4254#section-4
                    Strings::shift($payload, 1);
                    list($request_name) = Strings::unpackSSH2('s', $payload);
                    $this->errors[] = "SSH_MSG_GLOBAL_REQUEST: $request_name";

                    try {
                        $this->send_binary_packet(pack('C', NET_SSH2_MSG_REQUEST_FAILURE));
                    } catch (\RuntimeException $e) {
                        return $this->disconnect_helper(NET_SSH2_DISCONNECT_BY_APPLICATION);
                    }

                    $payload = $this->get_binary_packet($skip_channel_filter);
                    break;
                case NET_SSH2_MSG_CHANNEL_OPEN: // see http://tools.ietf.org/html/rfc4254#section-5.1
                    Strings::shift($payload, 1);
                    list($data, $server_channel) = Strings::unpackSSH2('sN', $payload);
                    switch ($data) {
                        case 'auth-agent':
                        case 'auth-agent@openssh.com':
                            if (isset($this->agent)) {
                                $new_channel = self::CHANNEL_AGENT_FORWARD;

                                list(
                                    $remote_window_size,
                                    $remote_maximum_packet_size
                                ) = Strings::unpackSSH2('NN', $payload);

                                $this->packet_size_client_to_server[$new_channel] = $remote_window_size;
                                $this->window_size_server_to_client[$new_channel] = $remote_maximum_packet_size;
                                $this->window_size_client_to_server[$new_channel] = $this->window_size;

                                $packet_size = 0x4000;

                                $packet = pack(
                                    'CN4',
                                    NET_SSH2_MSG_CHANNEL_OPEN_CONFIRMATION,
                                    $server_channel,
                                    $new_channel,
                                    $packet_size,
                                    $packet_size
                                );

                                $this->server_channels[$new_channel] = $server_channel;
                                $this->channel_status[$new_channel] = NET_SSH2_MSG_CHANNEL_OPEN_CONFIRMATION;
                                $this->send_binary_packet($packet);
                            }
                            break;
                        default:
                            $packet = Strings::packSSH2(
                                'CN2ss',
                                NET_SSH2_MSG_CHANNEL_OPEN_FAILURE,
                                $server_channel,
                                NET_SSH2_OPEN_ADMINISTRATIVELY_PROHIBITED,
                                '', // description
                                '' // language tag
                            );

                            try {
                                $this->send_binary_packet($packet);
                            } catch (\RuntimeException $e) {
                                return $this->disconnect_helper(NET_SSH2_DISCONNECT_BY_APPLICATION);
                            }
                    }

                    $payload = $this->get_binary_packet($skip_channel_filter);
                    break;
                case NET_SSH2_MSG_CHANNEL_WINDOW_ADJUST:
                    Strings::shift($payload, 1);
                    list($channel, $window_size) = Strings::unpackSSH2('NN', $payload);

                    $this->window_size_client_to_server[$channel]+= $window_size;

                    $payload = ($this->bitmap & self::MASK_WINDOW_ADJUST) ? true : $this->get_binary_packet($skip_channel_filter);
            }
        }

        return $payload;
    }

    /**
     * Enable Quiet Mode
     *
     * Suppress stderr from output
     *
     * @access public
     */
    public function enableQuietMode()
    {
        $this->quiet_mode = true;
    }

    /**
     * Disable Quiet Mode
     *
     * Show stderr in output
     *
     * @access public
     */
    public function disableQuietMode()
    {
        $this->quiet_mode = false;
    }

    /**
     * Returns whether Quiet Mode is enabled or not
     *
     * @see self::enableQuietMode()
     * @see self::disableQuietMode()
     * @access public
     * @return bool
     */
    public function isQuietModeEnabled()
    {
        return $this->quiet_mode;
    }

    /**
     * Enable request-pty when using exec()
     *
     * @access public
     */
    public function enablePTY()
    {
        $this->request_pty = true;
    }

    /**
     * Disable request-pty when using exec()
     *
     * @access public
     */
    public function disablePTY()
    {
        if ($this->in_request_pty_exec) {
            $this->close_channel(self::CHANNEL_EXEC);
            $this->in_request_pty_exec = false;
        }
        $this->request_pty = false;
    }

    /**
     * Returns whether request-pty is enabled or not
     *
     * @see self::enablePTY()
     * @see self::disablePTY()
     * @access public
     * @return bool
     */
    public function isPTYEnabled()
    {
        return $this->request_pty;
    }

    /**
     * Gets channel data
     *
     * Returns the data as a string. bool(true) is returned if:
     *
     * - the server closes the channel
     * - if the connection times out
     * - if the channel status is CHANNEL_OPEN and the response was CHANNEL_OPEN_CONFIRMATION
     * - if the channel status is CHANNEL_REQUEST and the response was CHANNEL_SUCCESS
     *
     * bool(false) is returned if:
     *
     * - if the channel status is CHANNEL_REQUEST and the response was CHANNEL_FAILURE
     *
     * @param int $client_channel
     * @param bool $skip_extended
     * @return mixed
     * @throws \RuntimeException on connection error
     * @access private
     */
    protected function get_channel_packet($client_channel, $skip_extended = false)
    {
        if (!empty($this->channel_buffers[$client_channel])) {
            switch ($this->channel_status[$client_channel]) {
                case NET_SSH2_MSG_CHANNEL_REQUEST:
                    foreach ($this->channel_buffers[$client_channel] as $i => $packet) {
                        switch (ord($packet[0])) {
                            case NET_SSH2_MSG_CHANNEL_SUCCESS:
                            case NET_SSH2_MSG_CHANNEL_FAILURE:
                                unset($this->channel_buffers[$client_channel][$i]);
                                return substr($packet, 1);
                        }
                    }
                    break;
                default:
                    return substr(array_shift($this->channel_buffers[$client_channel]), 1);
            }
        }

        while (true) {
            if ($this->binary_packet_buffer !== false) {
                $response = $this->binary_packet_buffer;
                $this->binary_packet_buffer = false;
            } else {
                $response = $this->get_binary_packet(true);
                if ($response === true && $this->is_timeout) {
                    if ($client_channel == self::CHANNEL_EXEC && !$this->request_pty) {
                        $this->close_channel($client_channel);
                    }
                    return true;
                }
                if ($response === false) {
                    $this->disconnect_helper(NET_SSH2_DISCONNECT_CONNECTION_LOST);
                    throw new ConnectionClosedException('Connection closed by server');
                }
            }

            if ($client_channel == -1 && $response === true) {
                return true;
            }
            list($type, $channel) = Strings::unpackSSH2('CN', $response);

            // will not be setup yet on incoming channel open request
            if (isset($channel) && isset($this->channel_status[$channel]) && isset($this->window_size_server_to_client[$channel])) {
                $this->window_size_server_to_client[$channel]-= strlen($response);

                // resize the window, if appropriate
                if ($this->window_size_server_to_client[$channel] < 0) {
                // PuTTY does something more analogous to the following:
                //if ($this->window_size_server_to_client[$channel] < 0x3FFFFFFF) {
                    $packet = pack('CNN', NET_SSH2_MSG_CHANNEL_WINDOW_ADJUST, $this->server_channels[$channel], $this->window_resize);
                    $this->send_binary_packet($packet);
                    $this->window_size_server_to_client[$channel]+= $this->window_resize;
                }

                switch ($type) {
                    case NET_SSH2_MSG_CHANNEL_EXTENDED_DATA:
                        /*
                        if ($client_channel == self::CHANNEL_EXEC) {
                            $this->send_channel_packet($client_channel, chr(0));
                        }
                        */
                        // currently, there's only one possible value for $data_type_code: NET_SSH2_EXTENDED_DATA_STDERR
                        list($data_type_code, $data) = Strings::unpackSSH2('Ns', $response);
                        $this->stdErrorLog.= $data;
                        if ($skip_extended || $this->quiet_mode) {
                            continue 2;
                        }
                        if ($client_channel == $channel && $this->channel_status[$channel] == NET_SSH2_MSG_CHANNEL_DATA) {
                            return $data;
                        }
                        $this->channel_buffers[$channel][] = chr($type) . $data;

                        continue 2;
                    case NET_SSH2_MSG_CHANNEL_REQUEST:
                        if ($this->channel_status[$channel] == NET_SSH2_MSG_CHANNEL_CLOSE) {
                            continue 2;
                        }
                        list($value) = Strings::unpackSSH2('s', $response);
                        switch ($value) {
                            case 'exit-signal':
                                list(
                                    , // FALSE
                                    $signal_name,
                                    , // core dumped
                                    $error_message
                                ) = Strings::unpackSSH2('bsbs', $response);

                                $this->errors[] = "SSH_MSG_CHANNEL_REQUEST (exit-signal): $signal_name";
                                if (strlen($error_message)) {
                                    $this->errors[count($this->errors) - 1].= "\r\n$error_message";
                                }

                                $this->send_binary_packet(pack('CN', NET_SSH2_MSG_CHANNEL_EOF, $this->server_channels[$client_channel]));
                                $this->send_binary_packet(pack('CN', NET_SSH2_MSG_CHANNEL_CLOSE, $this->server_channels[$channel]));

                                $this->channel_status[$channel] = NET_SSH2_MSG_CHANNEL_EOF;

                                continue 3;
                            case 'exit-status':
                                list(, $this->exit_status) = Strings::unpackSSH2('CN', $response);

                                // "The client MAY ignore these messages."
                                // -- http://tools.ietf.org/html/rfc4254#section-6.10

                                continue 3;
                            default:
                                // "Some systems may not implement signals, in which case they SHOULD ignore this message."
                                //  -- http://tools.ietf.org/html/rfc4254#section-6.9
                                continue 3;
                        }
                }

                switch ($this->channel_status[$channel]) {
                    case NET_SSH2_MSG_CHANNEL_OPEN:
                        switch ($type) {
                            case NET_SSH2_MSG_CHANNEL_OPEN_CONFIRMATION:
                                list(
                                    $this->server_channels[$channel],
                                    $window_size,
                                    $this->packet_size_client_to_server[$channel]
                                ) = Strings::unpackSSH2('NNN', $response);

                                if ($window_size < 0) {
                                    $window_size&= 0x7FFFFFFF;
                                    $window_size+= 0x80000000;
                                }
                                $this->window_size_client_to_server[$channel] = $window_size;
                                $result = $client_channel == $channel ? true : $this->get_channel_packet($client_channel, $skip_extended);
                                $this->on_channel_open();
                                return $result;
                            case NET_SSH2_MSG_CHANNEL_OPEN_FAILURE:
                                $this->disconnect_helper(NET_SSH2_DISCONNECT_BY_APPLICATION);
                                throw new \RuntimeException('Unable to open channel');
                            default:
                                if ($client_channel == $channel) {
                                    $this->disconnect_helper(NET_SSH2_DISCONNECT_BY_APPLICATION);
                                    throw new \RuntimeException('Unexpected response to open request');
                                }
                                return $this->get_channel_packet($client_channel, $skip_extended);
                        }
                        break;
                    case NET_SSH2_MSG_CHANNEL_REQUEST:
                        switch ($type) {
                            case NET_SSH2_MSG_CHANNEL_SUCCESS:
                                return true;
                            case NET_SSH2_MSG_CHANNEL_FAILURE:
                                return false;
                            case NET_SSH2_MSG_CHANNEL_DATA:
                                list($data) = Strings::unpackSSH2('s', $response);
                                $this->channel_buffers[$channel][] = chr($type) . $data;
                                return $this->get_channel_packet($client_channel, $skip_extended);
                            default:
                                $this->disconnect_helper(NET_SSH2_DISCONNECT_BY_APPLICATION);
                                throw new \RuntimeException('Unable to fulfill channel request');
                        }
                    case NET_SSH2_MSG_CHANNEL_CLOSE:
                        return $type == NET_SSH2_MSG_CHANNEL_CLOSE ? true : $this->get_channel_packet($client_channel, $skip_extended);
                }
            }

            // ie. $this->channel_status[$channel] == NET_SSH2_MSG_CHANNEL_DATA

            switch ($type) {
                case NET_SSH2_MSG_CHANNEL_DATA:
                    /*
                    if ($channel == self::CHANNEL_EXEC) {
                        // SCP requires null packets, such as this, be sent.  further, in the case of the ssh.com SSH server
                        // this actually seems to make things twice as fast.  more to the point, the message right after
                        // SSH_MSG_CHANNEL_DATA (usually SSH_MSG_IGNORE) won't block for as long as it would have otherwise.
                        // in OpenSSH it slows things down but only by a couple thousandths of a second.
                        $this->send_channel_packet($channel, chr(0));
                    }
                    */
                    list($data) = Strings::unpackSSH2('s', $response);

                    if ($channel == self::CHANNEL_AGENT_FORWARD) {
                        $agent_response = $this->agent->forwardData($data);
                        if (!is_bool($agent_response)) {
                            $this->send_channel_packet($channel, $agent_response);
                        }
                        break;
                    }

                    if ($client_channel == $channel) {
                        return $data;
                    }
                    $this->channel_buffers[$channel][] = chr($type) . $data;
                    break;
                case NET_SSH2_MSG_CHANNEL_CLOSE:
                    $this->curTimeout = 5;

                    if ($this->bitmap & self::MASK_SHELL) {
                        $this->bitmap&= ~self::MASK_SHELL;
                    }
                    if ($this->channel_status[$channel] != NET_SSH2_MSG_CHANNEL_EOF) {
                        $this->send_binary_packet(pack('CN', NET_SSH2_MSG_CHANNEL_CLOSE, $this->server_channels[$channel]));
                    }

                    $this->channel_status[$channel] = NET_SSH2_MSG_CHANNEL_CLOSE;
                    if ($client_channel == $channel) {
                        return true;
                    }
                case NET_SSH2_MSG_CHANNEL_EOF:
                    break;
                default:
                    $this->disconnect_helper(NET_SSH2_DISCONNECT_BY_APPLICATION);
                    throw new \RuntimeException("Error reading channel data ($type)");
            }
        }
    }

    /**
     * Sends Binary Packets
     *
     * See '6. Binary Packet Protocol' of rfc4253 for more info.
     *
     * @param string $data
     * @param string $logged
     * @see self::_get_binary_packet()
     * @return void
     * @access private
     */
    protected function send_binary_packet($data, $logged = null)
    {
        if (!is_resource($this->fsock) || feof($this->fsock)) {
            $this->bitmap = 0;
            throw new ConnectionClosedException('Connection closed prematurely');
        }

        if (!isset($logged)) {
            $logged = $data;
        }

        switch ($this->compress) {
            case self::NET_SSH2_COMPRESSION_ZLIB_AT_OPENSSH:
                if (!$this->isAuthenticated()) {
                    break;
                }
            case self::NET_SSH2_COMPRESSION_ZLIB:
                if (!$this->regenerate_compression_context) {
                    $header = '';
                } else {
                    $this->regenerate_compression_context = false;
                    $this->compress_context = deflate_init(ZLIB_ENCODING_RAW, ['window' => 15]);
                    $header = "\x78\x9C";
                }
                if ($this->compress_context) {
                    $data = $header . deflate_add($this->compress_context, $data, ZLIB_PARTIAL_FLUSH);
                }
        }

        // 4 (packet length) + 1 (padding length) + 4 (minimal padding amount) == 9
        $packet_length = strlen($data) + 9;
        if ($this->encrypt && $this->encrypt->usesNonce()) {
            $packet_length-= 4;
        }
        // round up to the nearest $this->encrypt_block_size
        $packet_length+= (($this->encrypt_block_size - 1) * $packet_length) % $this->encrypt_block_size;
        // subtracting strlen($data) is obvious - subtracting 5 is necessary because of packet_length and padding_length
        $padding_length = $packet_length - strlen($data) - 5;
        switch (true) {
            case $this->encrypt && $this->encrypt->usesNonce():
            case $this->hmac_create instanceof Hash && $this->hmac_create->etm:
                $padding_length+= 4;
                $packet_length+= 4;
        }

        $padding = Random::string($padding_length);

        // we subtract 4 from packet_length because the packet_length field isn't supposed to include itself
        $packet = pack('NCa*', $packet_length - 4, $padding_length, $data . $padding);

        $hmac = '';
        if ($this->hmac_create instanceof Hash && !$this->hmac_create->etm) {
            if (($this->hmac_create->getHash() & "\xFF\xFF\xFF\xFF") == 'umac') {
                $this->hmac_create->setNonce("\0\0\0\0" . pack('N', $this->send_seq_no));
                $hmac = $this->hmac_create->hash($packet);
            } else {
                $hmac = $this->hmac_create->hash(pack('Na*', $this->send_seq_no, $packet));
            }
        }

        if ($this->encrypt) {
            switch ($this->encrypt->name) {
                case 'aes128-gcm@openssh.com':
                case 'aes256-gcm@openssh.com':
                    $this->encrypt->setNonce(
                        $this->encrypt->fixed .
                        $this->encrypt->invocation_counter
                    );
                    Strings::increment_str($this->encrypt->invocation_counter);
                    $this->encrypt->setAAD($temp = ($packet & "\xFF\xFF\xFF\xFF"));
                    $packet = $temp . $this->encrypt->encrypt(substr($packet, 4));
                    break;
                case 'chacha20-poly1305@openssh.com':
                    $nonce = pack('N2', 0, $this->send_seq_no);

                    $this->encrypt->setNonce($nonce);
                    $this->lengthEncrypt->setNonce($nonce);

                    $length = $this->lengthEncrypt->encrypt($packet & "\xFF\xFF\xFF\xFF");

                    $this->encrypt->setCounter(0);
                    // this is the same approach that's implemented in Salsa20::createPoly1305Key()
                    // but we don't want to use the same AEAD construction that RFC8439 describes
                    // for ChaCha20-Poly1305 so we won't rely on it (see Salsa20::poly1305())
                    $this->encrypt->setPoly1305Key(
                        $this->encrypt->encrypt(str_repeat("\0", 32))
                    );
                    $this->encrypt->setAAD($length);
                    $this->encrypt->setCounter(1);
                    $packet = $length . $this->encrypt->encrypt(substr($packet, 4));
                    break;
                default:
                    $packet = $this->hmac_create instanceof Hash && $this->hmac_create->etm ?
                        ($packet & "\xFF\xFF\xFF\xFF") . $this->encrypt->encrypt(substr($packet, 4)) :
                        $this->encrypt->encrypt($packet);
            }
        }

        if ($this->hmac_create instanceof Hash && $this->hmac_create->etm) {
            if (($this->hmac_create->getHash() & "\xFF\xFF\xFF\xFF") == 'umac') {
                $this->hmac_create->setNonce("\0\0\0\0" . pack('N', $this->send_seq_no));
                $hmac = $this->hmac_create->hash($packet);
            } else {
                $hmac = $this->hmac_create->hash(pack('Na*', $this->send_seq_no, $packet));
            }
        }

        $this->send_seq_no++;

        $packet.= $this->encrypt && $this->encrypt->usesNonce() ? $this->encrypt->getTag() : $hmac;

        $start = microtime(true);
        $sent = @fputs($this->fsock, $packet);
        $stop = microtime(true);

        if (defined('NET_SSH2_LOGGING')) {
            $current = microtime(true);
            $message_number = isset($this->message_numbers[ord($logged[0])]) ? $this->message_numbers[ord($logged[0])] : 'UNKNOWN (' . ord($logged[0]) . ')';
            $message_number = '-> ' . $message_number .
                              ' (since last: ' . round($current - $this->last_packet, 4) . ', network: ' . round($stop - $start, 4) . 's)';
            $this->append_log($message_number, $logged);
            $this->last_packet = $current;
        }

        if (strlen($packet) != $sent) {
            $this->bitmap = 0;
            throw new \RuntimeException("Only $sent of " . strlen($packet) . " bytes were sent");
        }
    }

    /**
     * Logs data packets
     *
     * Makes sure that only the last 1MB worth of packets will be logged
     *
     * @param string $message_number
     * @param string $message
     * @access private
     */
    private function append_log($message_number, $message)
    {
        // remove the byte identifying the message type from all but the first two messages (ie. the identification strings)
        if (strlen($message_number) > 2) {
            Strings::shift($message);
        }

        switch (NET_SSH2_LOGGING) {
            // useful for benchmarks
            case self::LOG_SIMPLE:
                $this->message_number_log[] = $message_number;
                break;
            // the most useful log for SSH2
            case self::LOG_COMPLEX:
                $this->message_number_log[] = $message_number;
                $this->log_size+= strlen($message);
                $this->message_log[] = $message;
                while ($this->log_size > self::LOG_MAX_SIZE) {
                    $this->log_size-= strlen(array_shift($this->message_log));
                    array_shift($this->message_number_log);
                }
                break;
            // dump the output out realtime; packets may be interspersed with non packets,
            // passwords won't be filtered out and select other packets may not be correctly
            // identified
            case self::LOG_REALTIME:
                switch (PHP_SAPI) {
                    case 'cli':
                        $start = $stop = "\r\n";
                        break;
                    default:
                        $start = '<pre>';
                        $stop = '</pre>';
                }
                echo $start . $this->format_log([$message], [$message_number]) . $stop;
                @flush();
                @ob_flush();
                break;
            // basically the same thing as self::LOG_REALTIME with the caveat that NET_SSH2_LOG_REALTIME_FILENAME
            // needs to be defined and that the resultant log file will be capped out at self::LOG_MAX_SIZE.
            // the earliest part of the log file is denoted by the first <<< START >>> and is not going to necessarily
            // at the beginning of the file
            case self::LOG_REALTIME_FILE:
                if (!isset($this->realtime_log_file)) {
                    // PHP doesn't seem to like using constants in fopen()
                    $filename = NET_SSH2_LOG_REALTIME_FILENAME;
                    $fp = fopen($filename, 'w');
                    $this->realtime_log_file = $fp;
                }
                if (!is_resource($this->realtime_log_file)) {
                    break;
                }
                $entry = $this->format_log([$message], [$message_number]);
                if ($this->realtime_log_wrap) {
                    $temp = "<<< START >>>\r\n";
                    $entry.= $temp;
                    fseek($this->realtime_log_file, ftell($this->realtime_log_file) - strlen($temp));
                }
                $this->realtime_log_size+= strlen($entry);
                if ($this->realtime_log_size > self::LOG_MAX_SIZE) {
                    fseek($this->realtime_log_file, 0);
                    $this->realtime_log_size = strlen($entry);
                    $this->realtime_log_wrap = true;
                }
                fputs($this->realtime_log_file, $entry);
        }
    }

    /**
     * Sends channel data
     *
     * Spans multiple SSH_MSG_CHANNEL_DATAs if appropriate
     *
     * @param int $client_channel
     * @param string $data
     * @return bool
     * @access private
     */
    protected function send_channel_packet($client_channel, $data)
    {
        while (strlen($data)) {
            if (!$this->window_size_client_to_server[$client_channel]) {
                $this->bitmap^= self::MASK_WINDOW_ADJUST;
                // using an invalid channel will let the buffers be built up for the valid channels
                $this->get_channel_packet(-1);
                $this->bitmap^= self::MASK_WINDOW_ADJUST;
            }

            /* The maximum amount of data allowed is determined by the maximum
               packet size for the channel, and the current window size, whichever
               is smaller.
                 -- http://tools.ietf.org/html/rfc4254#section-5.2 */
            $max_size = min(
                $this->packet_size_client_to_server[$client_channel],
                $this->window_size_client_to_server[$client_channel]
            );

            $temp = Strings::shift($data, $max_size);
            $packet = Strings::packSSH2(
                'CNs',
                NET_SSH2_MSG_CHANNEL_DATA,
                $this->server_channels[$client_channel],
                $temp
            );
            $this->window_size_client_to_server[$client_channel]-= strlen($temp);
            $this->send_binary_packet($packet);
        }

        return true;
    }

    /**
     * Closes and flushes a channel
     *
     * \phpseclib3\Net\SSH2 doesn't properly close most channels.  For exec() channels are normally closed by the server
     * and for SFTP channels are presumably closed when the client disconnects.  This functions is intended
     * for SCP more than anything.
     *
     * @param int $client_channel
     * @param bool $want_reply
     * @return void
     * @access private
     */
    private function close_channel($client_channel, $want_reply = false)
    {
        // see http://tools.ietf.org/html/rfc4254#section-5.3

        $this->send_binary_packet(pack('CN', NET_SSH2_MSG_CHANNEL_EOF, $this->server_channels[$client_channel]));

        if (!$want_reply) {
            $this->send_binary_packet(pack('CN', NET_SSH2_MSG_CHANNEL_CLOSE, $this->server_channels[$client_channel]));
        }

        $this->channel_status[$client_channel] = NET_SSH2_MSG_CHANNEL_CLOSE;

        $this->curTimeout = 5;

        while (!is_bool($this->get_channel_packet($client_channel))) {
        }

        if ($this->is_timeout) {
            $this->disconnect();
        }

        if ($want_reply) {
            $this->send_binary_packet(pack('CN', NET_SSH2_MSG_CHANNEL_CLOSE, $this->server_channels[$client_channel]));
        }

        if ($this->bitmap & self::MASK_SHELL) {
            $this->bitmap&= ~self::MASK_SHELL;
        }
    }

    /**
     * Disconnect
     *
     * @param int $reason
     * @return false
     * @access protected
     */
    protected function disconnect_helper($reason)
    {
        if ($this->bitmap & self::MASK_CONNECTED) {
            $data = Strings::packSSH2('CNss', NET_SSH2_MSG_DISCONNECT, $reason, '', '');
            try {
                $this->send_binary_packet($data);
            } catch (\Exception $e) {
            }
        }

        $this->bitmap = 0;
        if (is_resource($this->fsock) && get_resource_type($this->fsock) == 'stream') {
            fclose($this->fsock);
        }

        return false;
    }

    /**
     * Define Array
     *
     * Takes any number of arrays whose indices are integers and whose values are strings and defines a bunch of
     * named constants from it, using the value as the name of the constant and the index as the value of the constant.
     * If any of the constants that would be defined already exists, none of the constants will be defined.
     *
     * @param mixed[] ...$args
     * @access protected
     */
    protected function define_array(...$args)
    {
        foreach ($args as $arg) {
            foreach ($arg as $key => $value) {
                if (!defined($value)) {
                    define($value, $key);
                } else {
                    break 2;
                }
            }
        }
    }

    /**
     * Returns a log of the packets that have been sent and received.
     *
     * Returns a string if NET_SSH2_LOGGING == self::LOG_COMPLEX, an array if NET_SSH2_LOGGING == self::LOG_SIMPLE and false if !defined('NET_SSH2_LOGGING')
     *
     * @access public
     * @return array|false|string
     */
    public function getLog()
    {
        if (!defined('NET_SSH2_LOGGING')) {
            return false;
        }

        switch (NET_SSH2_LOGGING) {
            case self::LOG_SIMPLE:
                return $this->message_number_log;
            case self::LOG_COMPLEX:
                $log = $this->format_log($this->message_log, $this->message_number_log);
                return PHP_SAPI == 'cli' ? $log : '<pre>' . $log . '</pre>';
            default:
                return false;
        }
    }

    /**
     * Formats a log for printing
     *
     * @param array $message_log
     * @param array $message_number_log
     * @access private
     * @return string
     */
    protected function format_log($message_log, $message_number_log)
    {
        $output = '';
        for ($i = 0; $i < count($message_log); $i++) {
            $output.= $message_number_log[$i] . "\r\n";
            $current_log = $message_log[$i];
            $j = 0;
            do {
                if (strlen($current_log)) {
                    $output.= str_pad(dechex($j), 7, '0', STR_PAD_LEFT) . '0  ';
                }
                $fragment = Strings::shift($current_log, $this->log_short_width);
                $hex = substr(preg_replace_callback('#.#s', function ($matches) {
                    return $this->log_boundary . str_pad(dechex(ord($matches[0])), 2, '0', STR_PAD_LEFT);
                }, $fragment), strlen($this->log_boundary));
                // replace non ASCII printable characters with dots
                // http://en.wikipedia.org/wiki/ASCII#ASCII_printable_characters
                // also replace < with a . since < messes up the output on web browsers
                $raw = preg_replace('#[^\x20-\x7E]|<#', '.', $fragment);
                $output.= str_pad($hex, $this->log_long_width - $this->log_short_width, ' ') . $raw . "\r\n";
                $j++;
            } while (strlen($current_log));
            $output.= "\r\n";
        }

        return $output;
    }

    /**
     * Helper function for agent->on_channel_open()
     *
     * Used when channels are created to inform agent
     * of said channel opening. Must be called after
     * channel open confirmation received
     *
     * @access private
     */
    private function on_channel_open()
    {
        if (isset($this->agent)) {
            $this->agent->registerChannelOpen($this);
        }
    }

    /**
     * Returns the first value of the intersection of two arrays or false if
     * the intersection is empty. The order is defined by the first parameter.
     *
     * @param array $array1
     * @param array $array2
     * @return mixed False if intersection is empty, else intersected value.
     * @access private
     */
    private static function array_intersect_first($array1, $array2)
    {
        foreach ($array1 as $value) {
            if (in_array($value, $array2)) {
                return $value;
            }
        }
        return false;
    }

    /**
     * Returns all errors
     *
     * @return string[]
     * @access public
     */
    public function getErrors()
    {
        return $this->errors;
    }

    /**
     * Returns the last error
     *
     * @return string
     * @access public
     */
    public function getLastError()
    {
        $count = count($this->errors);

        if ($count > 0) {
            return $this->errors[$count - 1];
        }
    }

    /**
     * Return the server identification.
     *
     * @return string|false
     * @access public
     */
    public function getServerIdentification()
    {
        $this->connect();

        return $this->server_identifier;
    }

    /**
     * Returns a list of algorithms the server supports
     *
     * @return array
     * @access public
     */
    public function getServerAlgorithms()
    {
        $this->connect();

        return [
            'kex' => $this->kex_algorithms,
            'hostkey' => $this->server_host_key_algorithms,
            'client_to_server' => [
                'crypt' => $this->encryption_algorithms_client_to_server,
                'mac' => $this->mac_algorithms_client_to_server,
                'comp' => $this->compression_algorithms_client_to_server,
                'lang' => $this->languages_client_to_server
            ],
            'server_to_client' => [
                'crypt' => $this->encryption_algorithms_server_to_client,
                'mac' => $this->mac_algorithms_server_to_client,
                'comp' => $this->compression_algorithms_server_to_client,
                'lang' => $this->languages_server_to_client
            ]
        ];
    }

    /**
     * Returns a list of KEX algorithms that phpseclib supports
     *
     * @return array
     * @access public
     */
    public static function getSupportedKEXAlgorithms()
    {
        $kex_algorithms = [
            // Elliptic Curve Diffie-Hellman Key Agreement (ECDH) using
            // Curve25519. See doc/curve25519-sha256@libssh.org.txt in the
            // libssh repository for more information.
            'curve25519-sha256',
            'curve25519-sha256@libssh.org',

            'ecdh-sha2-nistp256', // RFC 5656
            'ecdh-sha2-nistp384', // RFC 5656
            'ecdh-sha2-nistp521', // RFC 5656

            'diffie-hellman-group-exchange-sha256',// RFC 4419
            'diffie-hellman-group-exchange-sha1',  // RFC 4419

            // Diffie-Hellman Key Agreement (DH) using integer modulo prime
            // groups.
            'diffie-hellman-group14-sha256',
            'diffie-hellman-group14-sha1', // REQUIRED
            'diffie-hellman-group15-sha512',
            'diffie-hellman-group16-sha512',
            'diffie-hellman-group17-sha512',
            'diffie-hellman-group18-sha512',

            'diffie-hellman-group1-sha1', // REQUIRED
        ];

        return $kex_algorithms;
    }

    /**
     * Returns a list of host key algorithms that phpseclib supports
     *
     * @return array
     * @access public
     */
    public static function getSupportedHostKeyAlgorithms()
    {
        return [
            'ssh-ed25519', // https://tools.ietf.org/html/draft-ietf-curdle-ssh-ed25519-02
            'ecdsa-sha2-nistp256', // RFC 5656
            'ecdsa-sha2-nistp384', // RFC 5656
            'ecdsa-sha2-nistp521', // RFC 5656
            'rsa-sha2-256', // RFC 8332
            'rsa-sha2-512', // RFC 8332
            'ssh-rsa', // RECOMMENDED  sign   Raw RSA Key
            'ssh-dss'  // REQUIRED     sign   Raw DSS Key
        ];
    }

    /**
     * Returns a list of symmetric key algorithms that phpseclib supports
     *
     * @return array
     * @access public
     */
    public static function getSupportedEncryptionAlgorithms()
    {
        $algos = [
            // from <https://tools.ietf.org/html/rfc5647>:
            'aes128-gcm@openssh.com',
            'aes256-gcm@openssh.com',

            // from <http://tools.ietf.org/html/rfc4345#section-4>:
            'arcfour256',
            'arcfour128',

            //'arcfour',      // OPTIONAL          the ARCFOUR stream cipher with a 128-bit key

            // CTR modes from <http://tools.ietf.org/html/rfc4344#section-4>:
            'aes128-ctr',     // RECOMMENDED       AES (Rijndael) in SDCTR mode, with 128-bit key
            'aes192-ctr',     // RECOMMENDED       AES with 192-bit key
            'aes256-ctr',     // RECOMMENDED       AES with 256-bit key

            // from <https://git.io/fhxOl>:
            // one of the big benefits of chacha20-poly1305 is speed. the problem is...
            // libsodium doesn't generate the poly1305 keys in the way ssh does and openssl's PHP bindings don't even
            // seem to support poly1305 currently. so even if libsodium or openssl are being used for the chacha20
            // part, pure-PHP has to be used for the poly1305 part and that's gonna cause a big slow down.
            // speed-wise it winds up being faster to use AES (when openssl or mcrypt are available) and some HMAC
            // (which is always gonna be super fast to compute thanks to the hash extension, which
            // "is bundled and compiled into PHP by default")
            'chacha20-poly1305@openssh.com',

            'twofish128-ctr', // OPTIONAL          Twofish in SDCTR mode, with 128-bit key
            'twofish192-ctr', // OPTIONAL          Twofish with 192-bit key
            'twofish256-ctr', // OPTIONAL          Twofish with 256-bit key

            'aes128-cbc',     // RECOMMENDED       AES with a 128-bit key
            'aes192-cbc',     // OPTIONAL          AES with a 192-bit key
            'aes256-cbc',     // OPTIONAL          AES in CBC mode, with a 256-bit key

            'twofish128-cbc', // OPTIONAL          Twofish with a 128-bit key
            'twofish192-cbc', // OPTIONAL          Twofish with a 192-bit key
            'twofish256-cbc',
            'twofish-cbc',    // OPTIONAL          alias for "twofish256-cbc"
                              //                   (this is being retained for historical reasons)

            'blowfish-ctr',   // OPTIONAL          Blowfish in SDCTR mode

            'blowfish-cbc',   // OPTIONAL          Blowfish in CBC mode

            '3des-ctr',       // RECOMMENDED       Three-key 3DES in SDCTR mode

            '3des-cbc',       // REQUIRED          three-key 3DES in CBC mode

             //'none'           // OPTIONAL          no encryption; NOT RECOMMENDED
        ];

        if (self::$crypto_engine) {
            $engines = [self::$crypto_engine];
        } else {
            $engines = [
                'libsodium',
                'OpenSSL (GCM)',
                'OpenSSL',
                'mcrypt',
                'Eval',
                'PHP'
            	];
        }

        $ciphers = [];

        foreach ($engines as $engine) {
            foreach ($algos as $algo) {
                $obj = self::encryption_algorithm_to_crypt_instance($algo);
                if ($obj instanceof Rijndael) {
                    $obj->setKeyLength(preg_replace('#[^\d]#', '', $algo));
                }
                switch ($algo) {
                    case 'chacha20-poly1305@openssh.com':
                    case 'arcfour128':
                    case 'arcfour256':
                        if ($engine != 'Eval') {
                            continue 2;
                        }
                        break;
                    case 'aes128-gcm@openssh.com':
                    case 'aes256-gcm@openssh.com':
                        if ($engine == 'OpenSSL') {
                            continue 2;
                        }
                        $obj->setNonce('dummydummydu');
                }
                if ($obj->isValidEngine($engine)) {
                    $algos = array_diff($algos, [$algo]);
                    $ciphers[] = $algo;
                }
            }
        }

        return $ciphers;
    }

    /**
     * Returns a list of MAC algorithms that phpseclib supports
     *
     * @return array
     * @access public
     */
    public static function getSupportedMACAlgorithms()
    {
        return [
            'hmac-sha2-256-etm@openssh.com',
            'hmac-sha2-512-etm@openssh.com',
            'umac-64-etm@openssh.com',
            'umac-128-etm@openssh.com',
            'hmac-sha1-etm@openssh.com',

            // from <http://www.ietf.org/rfc/rfc6668.txt>:
            'hmac-sha2-256',// RECOMMENDED     HMAC-SHA256 (digest length = key length = 32)
            'hmac-sha2-512',// OPTIONAL        HMAC-SHA512 (digest length = key length = 64)

            // from <https://tools.ietf.org/html/draft-miller-secsh-umac-01>:
            'umac-64@openssh.com',
            'umac-128@openssh.com',

            'hmac-sha1-96', // RECOMMENDED     first 96 bits of HMAC-SHA1 (digest length = 12, key length = 20)
            'hmac-sha1',    // REQUIRED        HMAC-SHA1 (digest length = key length = 20)
            'hmac-md5-96',  // OPTIONAL        first 96 bits of HMAC-MD5 (digest length = 12, key length = 16)
            'hmac-md5',     // OPTIONAL        HMAC-MD5 (digest length = key length = 16)
            //'none'          // OPTIONAL        no MAC; NOT RECOMMENDED
        ];
    }

    /**
     * Returns a list of compression algorithms that phpseclib supports
     *
     * @return array
     * @access public
     */
    public static function getSupportedCompressionAlgorithms()
    {
        $algos = ['none']; // REQUIRED        no compression
        if (function_exists('deflate_init')) {
            $algos[] = 'zlib@openssh.com'; // https://datatracker.ietf.org/doc/html/draft-miller-secsh-compression-delayed
            $algos[] = 'zlib';
        }
        return $algos;
    }

    /**
     * Return list of negotiated algorithms
     *
     * Uses the same format as https://www.php.net/ssh2-methods-negotiated
     *
     * @return array
     * @access public
     */
    public function getAlgorithmsNegotiated()
    {
        $this->connect();

        $compression_map = [
            self::NET_SSH2_COMPRESSION_NONE => 'none',
            self::NET_SSH2_COMPRESSION_ZLIB => 'zlib',
            self::NET_SSH2_COMPRESSION_ZLIB_AT_OPENSSH => 'zlib@openssh.com'
        ];

        return [
            'kex' => $this->kex_algorithm,
            'hostkey' => $this->signature_format,
            'client_to_server' => [
                'crypt' => $this->encrypt->name,
                'mac' => $this->hmac_create->name,
                'comp' => $compression_map[$this->compress],
            ],
            'server_to_client' => [
                'crypt' => $this->decrypt->name,
                'mac' => $this->hmac_check->name,
                'comp' => $compression_map[$this->decompress],
            ]
        ];
    }

    /**
     * Allows you to set the terminal
     *
     * @param string $term
     * @access public
     */
    public function setTerminal($term)
    {
        $this->term = $term;
    }

    /**
     * Accepts an associative array with up to four parameters as described at
     * <https://www.php.net/manual/en/function.ssh2-connect.php>
     *
     * @param array $methods
     * @access public
     */
    public function setPreferredAlgorithms(array $methods)
    {
        $preferred = $methods;

        if (isset($preferred['kex'])) {
            $preferred['kex'] = array_intersect(
                $preferred['kex'],
                static::getSupportedKEXAlgorithms()
            );
        }

        if (isset($preferred['hostkey'])) {
            $preferred['hostkey'] = array_intersect(
                $preferred['hostkey'],
                static::getSupportedHostKeyAlgorithms()
            );
        }

        $keys = ['client_to_server', 'server_to_client'];
        foreach ($keys as $key) {
            if (isset($preferred[$key])) {
                $a = &$preferred[$key];
                if (isset($a['crypt'])) {
                    $a['crypt'] = array_intersect(
                        $a['crypt'],
                        static::getSupportedEncryptionAlgorithms()
                    );
                }
                if (isset($a['comp'])) {
                    $a['comp'] = array_intersect(
                        $a['comp'],
                        static::getSupportedCompressionAlgorithms()
                    );
                }
                if (isset($a['mac'])) {
                    $a['mac'] = array_intersect(
                        $a['mac'],
                        static::getSupportedMACAlgorithms()
                    );
                }
            }
        }

        $keys = [
            'kex',
            'hostkey',
            'client_to_server/crypt',
            'client_to_server/comp',
            'client_to_server/mac',
            'server_to_client/crypt',
            'server_to_client/comp',
            'server_to_client/mac',
        ];
        foreach ($keys as $key) {
            $p = $preferred;
            $m = $methods;

            $subkeys = explode('/', $key);
            foreach ($subkeys as $subkey) {
                if (!isset($p[$subkey])) {
                    continue 2;
                }
                $p = $p[$subkey];
                $m = $m[$subkey];
            }

            if (count($p) != count($m)) {
                $diff = array_diff($m, $p);
                $msg = count($diff) == 1 ?
                    ' is not a supported algorithm' :
                    ' are not supported algorithms';
                throw new UnsupportedAlgorithmException(implode(', ', $diff) . $msg);
            }
        }

        $this->preferred = $preferred;
    }

    /**
     * Returns the banner message.
     *
     * Quoting from the RFC, "in some jurisdictions, sending a warning message before
     * authentication may be relevant for getting legal protection."
     *
     * @return string
     * @access public
     */
    public function getBannerMessage()
    {
        return $this->banner_message;
    }

    /**
     * Returns the server public host key.
     *
     * Caching this the first time you connect to a server and checking the result on subsequent connections
     * is recommended.  Returns false if the server signature is not signed correctly with the public host key.
     *
     * @return string|false
     * @throws \RuntimeException on badly formatted keys
     * @throws \phpseclib3\Exception\NoSupportedAlgorithmsException when the key isn't in a supported format
     * @access public
     */
    public function getServerPublicHostKey()
    {
        if (!($this->bitmap & self::MASK_CONSTRUCTOR)) {
            $this->connect();
        }

        $signature = $this->signature;
        $server_public_host_key = base64_encode($this->server_public_host_key);

        if ($this->signature_validated) {
            return $this->bitmap ?
                $this->signature_format . ' ' . $server_public_host_key :
                false;
        }

        $this->signature_validated = true;

        switch ($this->signature_format) {
            case 'ssh-ed25519':
            case 'ecdsa-sha2-nistp256':
            case 'ecdsa-sha2-nistp384':
            case 'ecdsa-sha2-nistp521':
                $key = EC::loadFormat('OpenSSH', $server_public_host_key)
                    ->withSignatureFormat('SSH2');
                switch ($this->signature_format) {
                    case 'ssh-ed25519':
                        $hash = 'sha512';
                        break;
                    case 'ecdsa-sha2-nistp256':
                        $hash = 'sha256';
                        break;
                    case 'ecdsa-sha2-nistp384':
                        $hash = 'sha384';
                        break;
                    case 'ecdsa-sha2-nistp521':
                        $hash = 'sha512';
                }
                $key = $key->withHash($hash);
                break;
            case 'ssh-dss':
                $key = DSA::loadFormat('OpenSSH', $server_public_host_key)
                    ->withSignatureFormat('SSH2')
                    ->withHash('sha1');
                break;
            case 'ssh-rsa':
            case 'rsa-sha2-256':
            case 'rsa-sha2-512':
                // could be ssh-rsa, rsa-sha2-256, rsa-sha2-512
                // we don't check here because we already checked in key_exchange
                // some signatures have the type embedded within the message and some don't
                list(, $signature) = Strings::unpackSSH2('ss', $signature);

                $key = RSA::loadFormat('OpenSSH', $server_public_host_key)
                    ->withPadding(RSA::SIGNATURE_PKCS1);
                switch ($this->signature_format) {
                    case 'rsa-sha2-512':
                        $hash = 'sha512';
                        break;
                    case 'rsa-sha2-256':
                        $hash = 'sha256';
                        break;
                    //case 'ssh-rsa':
                    default:
                        $hash = 'sha1';
                }
                $key = $key->withHash($hash);
                break;
            default:
                $this->disconnect_helper(NET_SSH2_DISCONNECT_HOST_KEY_NOT_VERIFIABLE);
                throw new NoSupportedAlgorithmsException('Unsupported signature format');
        }

        if (!$key->verify($this->exchange_hash, $signature)) {
exit('error');
            return $this->disconnect_helper(NET_SSH2_DISCONNECT_HOST_KEY_NOT_VERIFIABLE);
        };

        return $this->signature_format . ' ' . $server_public_host_key;
    }

    /**
     * Returns the exit status of an SSH command or false.
     *
     * @return false|int
     * @access public
     */
    public function getExitStatus()
    {
        if (is_null($this->exit_status)) {
            return false;
        }
        return $this->exit_status;
    }

    /**
     * Returns the number of columns for the terminal window size.
     *
     * @return int
     * @access public
     */
    public function getWindowColumns()
    {
        return $this->windowColumns;
    }

    /**
     * Returns the number of rows for the terminal window size.
     *
     * @return int
     * @access public
     */
    public function getWindowRows()
    {
        return $this->windowRows;
    }

    /**
     * Sets the number of columns for the terminal window size.
     *
     * @param int $value
     * @access public
     */
    public function setWindowColumns($value)
    {
        $this->windowColumns = $value;
    }

    /**
     * Sets the number of rows for the terminal window size.
     *
     * @param int $value
     * @access public
     */
    public function setWindowRows($value)
    {
        $this->windowRows = $value;
    }

    /**
     * Sets the number of columns and rows for the terminal window size.
     *
     * @param int $columns
     * @param int $rows
     * @access public
     */
    public function setWindowSize($columns = 80, $rows = 24)
    {
        $this->windowColumns = $columns;
        $this->windowRows = $rows;
    }

    /**
     * To String Magic Method
     *
     * @return string
     * @access public
     */
    public function __toString()
    {
        return $this->getResourceId();
    }

    /**
     * Get Resource ID
     *
     * We use {} because that symbols should not be in URL according to
     * {@link http://tools.ietf.org/html/rfc3986#section-2 RFC}.
     * It will safe us from any conflicts, because otherwise regexp will
     * match all alphanumeric domains.
     *
     * @return string
     */
    public function getResourceId()
    {
        return '{' . spl_object_hash($this) . '}';
    }

    /**
     * Return existing connection
     *
     * @param string $id
     *
     * @return bool|SSH2 will return false if no such connection
     */
    public static function getConnectionByResourceId($id)
    {
        if (isset(self::$connections[$id])) {
            return self::$connections[$id] instanceof \WeakReference ? self::$connections[$id]->get() : self::$connections[$id];
        }
        return false;
    }

    /**
     * Return all excising connections
     *
     * @return SSH2[]
     */
    public static function getConnections()
    {
        if (!class_exists('WeakReference')) {
            return self::$connections;
        }
        $temp = [];
        foreach (self::$connections as $key=>$ref) {
            $temp[$key] = $ref->get();
        }
        return $temp;
    }

    /*
     * Update packet types in log history
     *
     * @param string $old
     * @param string $new
     * @access private
     */
    private function updateLogHistory($old, $new)
    {
        if (defined('NET_SSH2_LOGGING') && NET_SSH2_LOGGING == self::LOG_COMPLEX) {
            $this->message_number_log[count($this->message_number_log) - 1] = str_replace(
                $old,
                $new,
                $this->message_number_log[count($this->message_number_log) - 1]
            );
        }
    }

    /**
     * Return the list of authentication methods that may productively continue authentication.
     *
     * @see https://tools.ietf.org/html/rfc4252#section-5.1
     * @return array|null
     */
    public function getAuthMethodsToContinue()
    {
        return $this->auth_methods_to_continue;
    }

    /**
     * Enables "smart" multi-factor authentication (MFA)
     */
    public function enableSmartMFA()
    {
        $this->smartMFA = true;
    }

    /**
     * Disables "smart" multi-factor authentication (MFA)
     */
    public function disableSmartMFA()
    {
        $this->smartMFA = false;
    }
}<|MERGE_RESOLUTION|>--- conflicted
+++ resolved
@@ -1347,20 +1347,10 @@
                     $read = [$this->fsock];
                     $write = $except = null;
                     $start = microtime(true);
-<<<<<<< HEAD
-                    $sec = floor($this->curTimeout);
-                    $usec = 1000000 * ($this->curTimeout - $sec);
+                    $sec = (int) floor($this->curTimeout);
+                    $usec = (int) 1000000 * ($this->curTimeout - $sec);
                     if (@stream_select($read, $write, $except, $sec, $usec) === false) {
                         throw new \RuntimeException('Connection timed out whilst receiving server identification string');
-=======
-                    $sec = (int) floor($this->curTimeout);
-                    $usec = (int) (1000000 * ($this->curTimeout - $sec));
-                    // on windows this returns a "Warning: Invalid CRT parameters detected" error
-                    // the !count() is done as a workaround for <https://bugs.php.net/42682>
-                    if (!@stream_select($read, $write, $except, $sec, $usec) && !count($read)) {
-                        $this->is_timeout = true;
-                        return false;
->>>>>>> ef45ea72
                     }
                     $elapsed = microtime(true) - $start;
                     $this->curTimeout-= $elapsed;
@@ -1373,13 +1363,6 @@
                 if (strlen($temp) == 255) {
                     continue;
                 }
-<<<<<<< HEAD
-=======
-
-                if ($temp === false) {
-                    return false;
-                }
->>>>>>> ef45ea72
 
                 $line.= "$temp\n";
 
