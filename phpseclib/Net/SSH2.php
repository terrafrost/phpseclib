<?php

/**
 * Pure-PHP implementation of SSHv2.
 *
 * PHP version 5
 *
 * Here are some examples of how to use this library:
 * <code>
 * <?php
 *    include 'vendor/autoload.php';
 *
 *    $ssh = new \phpseclib\Net\SSH2('www.domain.tld');
 *    if (!$ssh->login('username', 'password')) {
 *        exit('Login Failed');
 *    }
 *
 *    echo $ssh->exec('pwd');
 *    echo $ssh->exec('ls -la');
 * ?>
 * </code>
 *
 * <code>
 * <?php
 *    include 'vendor/autoload.php';
 *
 *    $key = new \phpseclib\Crypt\RSA();
 *    //$key->setPassword('whatever');
 *    $key->loadKey(file_get_contents('privatekey'));
 *
 *    $ssh = new \phpseclib\Net\SSH2('www.domain.tld');
 *    if (!$ssh->login('username', $key)) {
 *        exit('Login Failed');
 *    }
 *
 *    echo $ssh->read('username@username:~$');
 *    $ssh->write("ls -la\n");
 *    echo $ssh->read('username@username:~$');
 * ?>
 * </code>
 *
 * @category  Net
 * @package   SSH2
 * @author    Jim Wigginton <terrafrost@php.net>
 * @copyright 2007 Jim Wigginton
 * @license   http://www.opensource.org/licenses/mit-license.html  MIT License
 * @link      http://phpseclib.sourceforge.net
 */

namespace phpseclib\Net;

use phpseclib\Crypt\Base;
use phpseclib\Crypt\Blowfish;
use phpseclib\Crypt\Hash;
use phpseclib\Crypt\Random;
use phpseclib\Crypt\RC4;
use phpseclib\Crypt\Rijndael;
use phpseclib\Crypt\RSA;
use phpseclib\Crypt\TripleDES;
use phpseclib\Crypt\Twofish;
use phpseclib\Math\BigInteger; // Used to do Diffie-Hellman key exchange and DSA/RSA signature verification.
use phpseclib\System\SSH\Agent;

/**
 * Pure-PHP implementation of SSHv2.
 *
 * @package SSH2
 * @author  Jim Wigginton <terrafrost@php.net>
 * @access  public
 */
class SSH2
{
    /**#@+
     * Execution Bitmap Masks
     *
     * @see \phpseclib\Net\SSH2::bitmap
     * @access private
     */
    const MASK_CONSTRUCTOR   = 0x00000001;
    const MASK_CONNECTED     = 0x00000002;
    const MASK_LOGIN_REQ     = 0x00000004;
    const MASK_LOGIN         = 0x00000008;
    const MASK_SHELL         = 0x00000010;
    const MASK_WINDOW_ADJUST = 0x00000020;
    /**#@-*/

    /**#@+
     * Channel constants
     *
     * RFC4254 refers not to client and server channels but rather to sender and recipient channels.  we don't refer
     * to them in that way because RFC4254 toggles the meaning. the client sends a SSH_MSG_CHANNEL_OPEN message with
     * a sender channel and the server sends a SSH_MSG_CHANNEL_OPEN_CONFIRMATION in response, with a sender and a
     * recepient channel.  at first glance, you might conclude that SSH_MSG_CHANNEL_OPEN_CONFIRMATION's sender channel
     * would be the same thing as SSH_MSG_CHANNEL_OPEN's sender channel, but it's not, per this snipet:
     *     The 'recipient channel' is the channel number given in the original
     *     open request, and 'sender channel' is the channel number allocated by
     *     the other side.
     *
     * @see \phpseclib\Net\SSH2::_send_channel_packet()
     * @see \phpseclib\Net\SSH2::_get_channel_packet()
     * @access private
    */
    const CHANNEL_EXEC          = 0; // PuTTy uses 0x100
    const CHANNEL_SHELL         = 1;
    const CHANNEL_SUBSYSTEM     = 2;
    const CHANNEL_AGENT_FORWARD = 3;
    /**#@-*/

    /**#@+
     * @access public
     * @see \phpseclib\Net\SSH2::getLog()
    */
    /**
     * Returns the message numbers
     */
    const LOG_SIMPLE = 1;
    /**
     * Returns the message content
     */
    const LOG_COMPLEX = 2;
    /**
     * Outputs the content real-time
     */
    const LOG_REALTIME = 3;
    /**
     * Dumps the content real-time to a file
     */
    const LOG_REALTIME_FILE = 4;
    /**#@-*/

    /**#@+
     * @access public
     * @see \phpseclib\Net\SSH2::read()
    */
    /**
     * Returns when a string matching $expect exactly is found
     */
    const READ_SIMPLE = 1;
    /**
     * Returns when a string matching the regular expression $expect is found
     */
    const READ_REGEX = 2;
    /**
     * Make sure that the log never gets larger than this
     */
    const LOG_MAX_SIZE = 1048576; // 1024 * 1024
    /**#@-*/

    /**
     * The SSH identifier
     *
     * @var string
     * @access private
     */
    var $identifier;

    /**
     * The Socket Object
     *
     * @var object
     * @access private
     */
    var $fsock;

    /**
     * Execution Bitmap
     *
     * The bits that are set represent functions that have been called already.  This is used to determine
     * if a requisite function has been successfully executed.  If not, an error should be thrown.
     *
     * @var int
     * @access private
     */
    var $bitmap = 0;

    /**
     * Error information
     *
     * @see self::getErrors()
     * @see self::getLastError()
     * @var string
     * @access private
     */
    var $errors = array();

    /**
     * Server Identifier
     *
     * @see self::getServerIdentification()
     * @var array|false
     * @access private
     */
    var $server_identifier = false;

    /**
     * Key Exchange Algorithms
     *
     * @see self::getKexAlgorithims()
     * @var array|false
     * @access private
     */
    var $kex_algorithms = false;

    /**
     * Minimum Diffie-Hellman Group Bit Size in RFC 4419 Key Exchange Methods
     *
     * @see self::_key_exchange()
     * @var int
     * @access private
     */
    var $kex_dh_group_size_min = 1536;

    /**
     * Preferred Diffie-Hellman Group Bit Size in RFC 4419 Key Exchange Methods
     *
     * @see self::_key_exchange()
     * @var int
     * @access private
     */
    var $kex_dh_group_size_preferred = 2048;

    /**
     * Maximum Diffie-Hellman Group Bit Size in RFC 4419 Key Exchange Methods
     *
     * @see self::_key_exchange()
     * @var int
     * @access private
     */
    var $kex_dh_group_size_max = 4096;

    /**
     * Server Host Key Algorithms
     *
     * @see self::getServerHostKeyAlgorithms()
     * @var array|false
     * @access private
     */
    var $server_host_key_algorithms = false;

    /**
     * Encryption Algorithms: Client to Server
     *
     * @see self::getEncryptionAlgorithmsClient2Server()
     * @var array|false
     * @access private
     */
    var $encryption_algorithms_client_to_server = false;

    /**
     * Encryption Algorithms: Server to Client
     *
     * @see self::getEncryptionAlgorithmsServer2Client()
     * @var array|false
     * @access private
     */
    var $encryption_algorithms_server_to_client = false;

    /**
     * MAC Algorithms: Client to Server
     *
     * @see self::getMACAlgorithmsClient2Server()
     * @var array|false
     * @access private
     */
    var $mac_algorithms_client_to_server = false;

    /**
     * MAC Algorithms: Server to Client
     *
     * @see self::getMACAlgorithmsServer2Client()
     * @var array|false
     * @access private
     */
    var $mac_algorithms_server_to_client = false;

    /**
     * Compression Algorithms: Client to Server
     *
     * @see self::getCompressionAlgorithmsClient2Server()
     * @var array|false
     * @access private
     */
    var $compression_algorithms_client_to_server = false;

    /**
     * Compression Algorithms: Server to Client
     *
     * @see self::getCompressionAlgorithmsServer2Client()
     * @var array|false
     * @access private
     */
    var $compression_algorithms_server_to_client = false;

    /**
     * Languages: Server to Client
     *
     * @see self::getLanguagesServer2Client()
     * @var array|false
     * @access private
     */
    var $languages_server_to_client = false;

    /**
     * Languages: Client to Server
     *
     * @see self::getLanguagesClient2Server()
     * @var array|false
     * @access private
     */
    var $languages_client_to_server = false;

    /**
     * Block Size for Server to Client Encryption
     *
     * "Note that the length of the concatenation of 'packet_length',
     *  'padding_length', 'payload', and 'random padding' MUST be a multiple
     *  of the cipher block size or 8, whichever is larger.  This constraint
     *  MUST be enforced, even when using stream ciphers."
     *
     *  -- http://tools.ietf.org/html/rfc4253#section-6
     *
     * @see self::__construct()
     * @see self::_send_binary_packet()
     * @var int
     * @access private
     */
    var $encrypt_block_size = 8;

    /**
     * Block Size for Client to Server Encryption
     *
     * @see self::__construct()
     * @see self::_get_binary_packet()
     * @var int
     * @access private
     */
    var $decrypt_block_size = 8;

    /**
     * Server to Client Encryption Object
     *
     * @see self::_get_binary_packet()
     * @var object
     * @access private
     */
    var $decrypt = false;

    /**
     * Client to Server Encryption Object
     *
     * @see self::_send_binary_packet()
     * @var object
     * @access private
     */
    var $encrypt = false;

    /**
     * Client to Server HMAC Object
     *
     * @see self::_send_binary_packet()
     * @var object
     * @access private
     */
    var $hmac_create = false;

    /**
     * Server to Client HMAC Object
     *
     * @see self::_get_binary_packet()
     * @var object
     * @access private
     */
    var $hmac_check = false;

    /**
     * Size of server to client HMAC
     *
     * We need to know how big the HMAC will be for the server to client direction so that we know how many bytes to read.
     * For the client to server side, the HMAC object will make the HMAC as long as it needs to be.  All we need to do is
     * append it.
     *
     * @see self::_get_binary_packet()
     * @var int
     * @access private
     */
    var $hmac_size = false;

    /**
     * Server Public Host Key
     *
     * @see self::getServerPublicHostKey()
     * @var string
     * @access private
     */
    var $server_public_host_key;

    /**
     * Session identifier
     *
     * "The exchange hash H from the first key exchange is additionally
     *  used as the session identifier, which is a unique identifier for
     *  this connection."
     *
     *  -- http://tools.ietf.org/html/rfc4253#section-7.2
     *
     * @see self::_key_exchange()
     * @var string
     * @access private
     */
    var $session_id = false;

    /**
     * Exchange hash
     *
     * The current exchange hash
     *
     * @see self::_key_exchange()
     * @var string
     * @access private
     */
    var $exchange_hash = false;

    /**
     * Message Numbers
     *
     * @see self::__construct()
     * @var array
     * @access private
     */
    var $message_numbers = array();

    /**
     * Disconnection Message 'reason codes' defined in RFC4253
     *
     * @see self::__construct()
     * @var array
     * @access private
     */
    var $disconnect_reasons = array();

    /**
     * SSH_MSG_CHANNEL_OPEN_FAILURE 'reason codes', defined in RFC4254
     *
     * @see self::__construct()
     * @var array
     * @access private
     */
    var $channel_open_failure_reasons = array();

    /**
     * Terminal Modes
     *
     * @link http://tools.ietf.org/html/rfc4254#section-8
     * @see self::__construct()
     * @var array
     * @access private
     */
    var $terminal_modes = array();

    /**
     * SSH_MSG_CHANNEL_EXTENDED_DATA's data_type_codes
     *
     * @link http://tools.ietf.org/html/rfc4254#section-5.2
     * @see self::__construct()
     * @var array
     * @access private
     */
    var $channel_extended_data_type_codes = array();

    /**
     * Send Sequence Number
     *
     * See 'Section 6.4.  Data Integrity' of rfc4253 for more info.
     *
     * @see self::_send_binary_packet()
     * @var int
     * @access private
     */
    var $send_seq_no = 0;

    /**
     * Get Sequence Number
     *
     * See 'Section 6.4.  Data Integrity' of rfc4253 for more info.
     *
     * @see self::_get_binary_packet()
     * @var int
     * @access private
     */
    var $get_seq_no = 0;

    /**
     * Server Channels
     *
     * Maps client channels to server channels
     *
     * @see self::_get_channel_packet()
     * @see self::exec()
     * @var array
     * @access private
     */
    var $server_channels = array();

    /**
     * Channel Buffers
     *
     * If a client requests a packet from one channel but receives two packets from another those packets should
     * be placed in a buffer
     *
     * @see self::_get_channel_packet()
     * @see self::exec()
     * @var array
     * @access private
     */
    var $channel_buffers = array();

    /**
     * Channel Status
     *
     * Contains the type of the last sent message
     *
     * @see self::_get_channel_packet()
     * @var array
     * @access private
     */
    var $channel_status = array();

    /**
     * Packet Size
     *
     * Maximum packet size indexed by channel
     *
     * @see self::_send_channel_packet()
     * @var array
     * @access private
     */
    var $packet_size_client_to_server = array();

    /**
     * Message Number Log
     *
     * @see self::getLog()
     * @var array
     * @access private
     */
    var $message_number_log = array();

    /**
     * Message Log
     *
     * @see self::getLog()
     * @var array
     * @access private
     */
    var $message_log = array();

    /**
     * The Window Size
     *
     * Bytes the other party can send before it must wait for the window to be adjusted (0x7FFFFFFF = 2GB)
     *
     * @var int
     * @see self::_send_channel_packet()
     * @see self::exec()
     * @access private
     */
    var $window_size = 0x7FFFFFFF;

    /**
     * Window size, server to client
     *
     * Window size indexed by channel
     *
     * @see self::_send_channel_packet()
     * @var array
     * @access private
     */
    var $window_size_server_to_client = array();

    /**
     * Window size, client to server
     *
     * Window size indexed by channel
     *
     * @see self::_get_channel_packet()
     * @var array
     * @access private
     */
    var $window_size_client_to_server = array();

    /**
     * Server signature
     *
     * Verified against $this->session_id
     *
     * @see self::getServerPublicHostKey()
     * @var string
     * @access private
     */
    var $signature = '';

    /**
     * Server signature format
     *
     * ssh-rsa or ssh-dss.
     *
     * @see self::getServerPublicHostKey()
     * @var string
     * @access private
     */
    var $signature_format = '';

    /**
     * Interactive Buffer
     *
     * @see self::read()
     * @var array
     * @access private
     */
    var $interactiveBuffer = '';

    /**
     * Current log size
     *
     * Should never exceed self::LOG_MAX_SIZE
     *
     * @see self::_send_binary_packet()
     * @see self::_get_binary_packet()
     * @var int
     * @access private
     */
    var $log_size;

    /**
     * Timeout
     *
     * @see self::setTimeout()
     * @access private
     */
    var $timeout;

    /**
     * Current Timeout
     *
     * @see self::_get_channel_packet()
     * @access private
     */
    var $curTimeout;

    /**
     * Real-time log file pointer
     *
     * @see self::_append_log()
     * @var resource
     * @access private
     */
    var $realtime_log_file;

    /**
     * Real-time log file size
     *
     * @see self::_append_log()
     * @var int
     * @access private
     */
    var $realtime_log_size;

    /**
     * Has the signature been validated?
     *
     * @see self::getServerPublicHostKey()
     * @var bool
     * @access private
     */
    var $signature_validated = false;

    /**
     * Real-time log file wrap boolean
     *
     * @see self::_append_log()
     * @access private
     */
    var $realtime_log_wrap;

    /**
     * Flag to suppress stderr from output
     *
     * @see self::enableQuietMode()
     * @access private
     */
    var $quiet_mode = false;

    /**
     * Time of first network activity
     *
     * @var int
     * @access private
     */
    var $last_packet;

    /**
     * Exit status returned from ssh if any
     *
     * @var int
     * @access private
     */
    var $exit_status;

    /**
     * Flag to request a PTY when using exec()
     *
     * @var bool
     * @see self::enablePTY()
     * @access private
     */
    var $request_pty = false;

    /**
     * Flag set while exec() is running when using enablePTY()
     *
     * @var bool
     * @access private
     */
    var $in_request_pty_exec = false;

    /**
     * Flag set after startSubsystem() is called
     *
     * @var bool
     * @access private
     */
    var $in_subsystem;

    /**
     * Contents of stdError
     *
     * @var string
     * @access private
     */
    var $stdErrorLog;

    /**
     * The Last Interactive Response
     *
     * @see self::_keyboard_interactive_process()
     * @var string
     * @access private
     */
    var $last_interactive_response = '';

    /**
     * Keyboard Interactive Request / Responses
     *
     * @see self::_keyboard_interactive_process()
     * @var array
     * @access private
     */
    var $keyboard_requests_responses = array();

    /**
     * Banner Message
     *
     * Quoting from the RFC, "in some jurisdictions, sending a warning message before
     * authentication may be relevant for getting legal protection."
     *
     * @see self::_filter()
     * @see self::getBannerMessage()
     * @var string
     * @access private
     */
    var $banner_message = '';

    /**
     * Did read() timeout or return normally?
     *
     * @see self::isTimeout()
     * @var bool
     * @access private
     */
    var $is_timeout = false;

    /**
     * Log Boundary
     *
     * @see self::_format_log()
     * @var string
     * @access private
     */
    var $log_boundary = ':';

    /**
     * Log Long Width
     *
     * @see self::_format_log()
     * @var int
     * @access private
     */
    var $log_long_width = 65;

    /**
     * Log Short Width
     *
     * @see self::_format_log()
     * @var int
     * @access private
     */
    var $log_short_width = 16;

    /**
     * Hostname
     *
     * @see self::__construct()
     * @see self::_connect()
     * @var string
     * @access private
     */
    var $host;

    /**
     * Port Number
     *
     * @see self::__construct()
     * @see self::_connect()
     * @var int
     * @access private
     */
    var $port;

    /**
     * Number of columns for terminal window size
     *
     * @see self::getWindowColumns()
     * @see self::setWindowColumns()
     * @see self::setWindowSize()
     * @var int
     * @access private
     */
    var $windowColumns = 80;

    /**
     * Number of columns for terminal window size
     *
     * @see self::getWindowRows()
     * @see self::setWindowRows()
     * @see self::setWindowSize()
     * @var int
     * @access private
     */
    var $windowRows = 24;

    /**
     * Crypto Engine
     *
     * @see self::setCryptoEngine()
     * @see self::_key_exchange()
     * @var int
     * @access private
     */
    var $crypto_engine = false;

    /**
     * A System_SSH_Agent for use in the SSH2 Agent Forwarding scenario
     *
     * @var System_SSH_Agent
     * @access private
     */
    var $agent;

    /**
     * Default Constructor.
     *
     * $host can either be a string, representing the host, or a stream resource.
     *
     * @param mixed $host
     * @param int $port
     * @param int $timeout
     * @see self::login()
     * @return \phpseclib\Net\SSH2
     * @access public
     */
    function __construct($host, $port = 22, $timeout = 10)
    {
        $this->message_numbers = array(
            1 => 'NET_SSH2_MSG_DISCONNECT',
            2 => 'NET_SSH2_MSG_IGNORE',
            3 => 'NET_SSH2_MSG_UNIMPLEMENTED',
            4 => 'NET_SSH2_MSG_DEBUG',
            5 => 'NET_SSH2_MSG_SERVICE_REQUEST',
            6 => 'NET_SSH2_MSG_SERVICE_ACCEPT',
            20 => 'NET_SSH2_MSG_KEXINIT',
            21 => 'NET_SSH2_MSG_NEWKEYS',
            30 => 'NET_SSH2_MSG_KEXDH_INIT',
            31 => 'NET_SSH2_MSG_KEXDH_REPLY',
            50 => 'NET_SSH2_MSG_USERAUTH_REQUEST',
            51 => 'NET_SSH2_MSG_USERAUTH_FAILURE',
            52 => 'NET_SSH2_MSG_USERAUTH_SUCCESS',
            53 => 'NET_SSH2_MSG_USERAUTH_BANNER',

            80 => 'NET_SSH2_MSG_GLOBAL_REQUEST',
            81 => 'NET_SSH2_MSG_REQUEST_SUCCESS',
            82 => 'NET_SSH2_MSG_REQUEST_FAILURE',
            90 => 'NET_SSH2_MSG_CHANNEL_OPEN',
            91 => 'NET_SSH2_MSG_CHANNEL_OPEN_CONFIRMATION',
            92 => 'NET_SSH2_MSG_CHANNEL_OPEN_FAILURE',
            93 => 'NET_SSH2_MSG_CHANNEL_WINDOW_ADJUST',
            94 => 'NET_SSH2_MSG_CHANNEL_DATA',
            95 => 'NET_SSH2_MSG_CHANNEL_EXTENDED_DATA',
            96 => 'NET_SSH2_MSG_CHANNEL_EOF',
            97 => 'NET_SSH2_MSG_CHANNEL_CLOSE',
            98 => 'NET_SSH2_MSG_CHANNEL_REQUEST',
            99 => 'NET_SSH2_MSG_CHANNEL_SUCCESS',
            100 => 'NET_SSH2_MSG_CHANNEL_FAILURE'
        );
        $this->disconnect_reasons = array(
            1 => 'NET_SSH2_DISCONNECT_HOST_NOT_ALLOWED_TO_CONNECT',
            2 => 'NET_SSH2_DISCONNECT_PROTOCOL_ERROR',
            3 => 'NET_SSH2_DISCONNECT_KEY_EXCHANGE_FAILED',
            4 => 'NET_SSH2_DISCONNECT_RESERVED',
            5 => 'NET_SSH2_DISCONNECT_MAC_ERROR',
            6 => 'NET_SSH2_DISCONNECT_COMPRESSION_ERROR',
            7 => 'NET_SSH2_DISCONNECT_SERVICE_NOT_AVAILABLE',
            8 => 'NET_SSH2_DISCONNECT_PROTOCOL_VERSION_NOT_SUPPORTED',
            9 => 'NET_SSH2_DISCONNECT_HOST_KEY_NOT_VERIFIABLE',
            10 => 'NET_SSH2_DISCONNECT_CONNECTION_LOST',
            11 => 'NET_SSH2_DISCONNECT_BY_APPLICATION',
            12 => 'NET_SSH2_DISCONNECT_TOO_MANY_CONNECTIONS',
            13 => 'NET_SSH2_DISCONNECT_AUTH_CANCELLED_BY_USER',
            14 => 'NET_SSH2_DISCONNECT_NO_MORE_AUTH_METHODS_AVAILABLE',
            15 => 'NET_SSH2_DISCONNECT_ILLEGAL_USER_NAME'
        );
        $this->channel_open_failure_reasons = array(
            1 => 'NET_SSH2_OPEN_ADMINISTRATIVELY_PROHIBITED'
        );
        $this->terminal_modes = array(
            0 => 'NET_SSH2_TTY_OP_END'
        );
        $this->channel_extended_data_type_codes = array(
            1 => 'NET_SSH2_EXTENDED_DATA_STDERR'
        );

        $this->_define_array(
            $this->message_numbers,
            $this->disconnect_reasons,
            $this->channel_open_failure_reasons,
            $this->terminal_modes,
            $this->channel_extended_data_type_codes,
            array(60 => 'NET_SSH2_MSG_USERAUTH_PASSWD_CHANGEREQ'),
            array(60 => 'NET_SSH2_MSG_USERAUTH_PK_OK'),
            array(60 => 'NET_SSH2_MSG_USERAUTH_INFO_REQUEST',
                  61 => 'NET_SSH2_MSG_USERAUTH_INFO_RESPONSE'),
            // RFC 4419 - diffie-hellman-group-exchange-sha{1,256}
            array(30 => 'NET_SSH2_MSG_KEXDH_GEX_REQUEST_OLD',
                  31 => 'NET_SSH2_MSG_KEXDH_GEX_GROUP',
                  32 => 'NET_SSH2_MSG_KEXDH_GEX_INIT',
                  33 => 'NET_SSH2_MSG_KEXDH_GEX_REPLY',
                  34 => 'NET_SSH2_MSG_KEXDH_GEX_REQUEST'),
            // RFC 5656 - Elliptic Curves (for curve25519-sha256@libssh.org)
            array(30 => 'NET_SSH2_MSG_KEX_ECDH_INIT',
                  31 => 'NET_SSH2_MSG_KEX_ECDH_REPLY')
        );

        if (is_resource($host)) {
            $this->fsock = $host;
            return;
        }

        if (is_string($host)) {
            $this->host = $host;
            $this->port = $port;
            $this->timeout = $timeout;
        }
    }

    /**
     * Set Crypto Engine Mode
     *
     * Possible $engine values:
     * CRYPT_MODE_INTERNAL, CRYPT_MODE_MCRYPT
     *
     * @param int $engine
     * @access private
     */
    function setCryptoEngine($engine)
    {
        $this->crypto_engine = $engine;
    }

    /**
     * Connect to an SSHv2 server
     *
     * @return bool
     * @access private
     */
    function _connect()
    {
        if ($this->bitmap & self::MASK_CONSTRUCTOR) {
            return false;
        }

        $this->bitmap |= self::MASK_CONSTRUCTOR;

        $this->curTimeout = $this->timeout;

        $this->last_packet = microtime(true);

        if (!is_resource($this->fsock)) {
            $start = microtime(true);
            $this->fsock = @fsockopen($this->host, $this->port, $errno, $errstr, $this->curTimeout);
            if (!$this->fsock) {
                $host = $this->host . ':' . $this->port;
                user_error(rtrim("Cannot connect to $host. Error $errno. $errstr"));
                return false;
            }
            $elapsed = microtime(true) - $start;

            $this->curTimeout-= $elapsed;

            if ($this->curTimeout <= 0) {
                $this->is_timeout = true;
                return false;
            }
        }

        $this->identifier = $this->_generate_identifier();

        fputs($this->fsock, $this->identifier . "\r\n");

        /* According to the SSH2 specs,

          "The server MAY send other lines of data before sending the version
           string.  Each line SHOULD be terminated by a Carriage Return and Line
           Feed.  Such lines MUST NOT begin with "SSH-", and SHOULD be encoded
           in ISO-10646 UTF-8 [RFC3629] (language is not specified).  Clients
           MUST be able to process such lines." */
        $data = '';
        while (!feof($this->fsock) && !preg_match('#(.*)^(SSH-(\d\.\d+).*)#ms', $data, $matches)) {
            $line = '';
            while (true) {
                if ($this->curTimeout) {
                    if ($this->curTimeout < 0) {
                        $this->is_timeout = true;
                        return false;
                    }
                    $read = array($this->fsock);
                    $write = $except = null;
                    $start = microtime(true);
                    $sec = floor($this->curTimeout);
                    $usec = 1000000 * ($this->curTimeout - $sec);
                    // on windows this returns a "Warning: Invalid CRT parameters detected" error
                    // the !count() is done as a workaround for <https://bugs.php.net/42682>
                    if (!@stream_select($read, $write, $except, $sec, $usec) && !count($read)) {
                        $this->is_timeout = true;
                        return false;
                    }
                    $elapsed = microtime(true) - $start;
                    $this->curTimeout-= $elapsed;
                }

                $temp = stream_get_line($this->fsock, 255, "\n");
                if (strlen($temp) == 255) {
                    continue;
                }

                $line.= "$temp\n";

                // quoting RFC4253, "Implementers who wish to maintain
                // compatibility with older, undocumented versions of this protocol may
                // want to process the identification string without expecting the
                // presence of the carriage return character for reasons described in
                // Section 5 of this document."

                //if (substr($line, -2) == "\r\n") {
                //    break;
                //}

                break;
            }

            $data.= $line;
        }

        if (feof($this->fsock)) {
            user_error('Connection closed by server');
            return false;
        }

<<<<<<< HEAD
        $extra = $matches[1];

        $this->identifier = $this->_generate_identifier();

=======
>>>>>>> d3eb83d1
        if (defined('NET_SSH2_LOGGING')) {
            $this->_append_log('<-', $matches[0]);
            $this->_append_log('->', $this->identifier . "\r\n");
        }

        $this->server_identifier = trim($temp, "\r\n");
        if (strlen($extra)) {
            $this->errors[] = utf8_decode($data);
        }

        if ($matches[3] != '1.99' && $matches[3] != '2.0') {
            user_error("Cannot connect to SSH $matches[3] servers");
            return false;
        }

        $response = $this->_get_binary_packet();
        if ($response === false) {
            user_error('Connection closed by server');
            return false;
        }

        if (ord($response[0]) != NET_SSH2_MSG_KEXINIT) {
            user_error('Expected SSH_MSG_KEXINIT');
            return false;
        }

        if (!$this->_key_exchange($response)) {
            return false;
        }

        $this->bitmap|= self::MASK_CONNECTED;

        return true;
    }

    /**
     * Generates the SSH identifier
     *
     * You should overwrite this method in your own class if you want to use another identifier
     *
     * @access protected
     * @return string
     */
    function _generate_identifier()
    {
        $identifier = 'SSH-2.0-phpseclib_2.0';

        $ext = array();
        if (extension_loaded('libsodium')) {
            $ext[] = 'libsodium';
        }

        if (extension_loaded('openssl')) {
            $ext[] = 'openssl';
        } elseif (extension_loaded('mcrypt')) {
            $ext[] = 'mcrypt';
        }

        if (extension_loaded('gmp')) {
            $ext[] = 'gmp';
        } elseif (extension_loaded('bcmath')) {
            $ext[] = 'bcmath';
        }

        if (!empty($ext)) {
            $identifier .= ' (' . implode(', ', $ext) . ')';
        }

        return $identifier;
    }

    /**
     * Key Exchange
     *
     * @param string $kexinit_payload_server
     * @access private
     */
    function _key_exchange($kexinit_payload_server)
    {
        $kex_algorithms = array(
            // Elliptic Curve Diffie-Hellman Key Agreement (ECDH) using
            // Curve25519. See doc/curve25519-sha256@libssh.org.txt in the
            // libssh repository for more information.
            'curve25519-sha256@libssh.org',

            // Diffie-Hellman Key Agreement (DH) using integer modulo prime
            // groups.
            'diffie-hellman-group1-sha1', // REQUIRED
            'diffie-hellman-group14-sha1', // REQUIRED
            'diffie-hellman-group-exchange-sha1', // RFC 4419
            'diffie-hellman-group-exchange-sha256', // RFC 4419
        );
        if (!function_exists('\\Sodium\\library_version_major')) {
            $kex_algorithms = array_diff(
                $kex_algorithms,
                array('curve25519-sha256@libssh.org')
            );
        }

        $server_host_key_algorithms = array(
            'ssh-rsa', // RECOMMENDED  sign   Raw RSA Key
            'ssh-dss'  // REQUIRED     sign   Raw DSS Key
        );

        $encryption_algorithms = array(
            // from <http://tools.ietf.org/html/rfc4345#section-4>:
            'arcfour256',
            'arcfour128',

            //'arcfour',      // OPTIONAL          the ARCFOUR stream cipher with a 128-bit key

            // CTR modes from <http://tools.ietf.org/html/rfc4344#section-4>:
            'aes128-ctr',     // RECOMMENDED       AES (Rijndael) in SDCTR mode, with 128-bit key
            'aes192-ctr',     // RECOMMENDED       AES with 192-bit key
            'aes256-ctr',     // RECOMMENDED       AES with 256-bit key

            'twofish128-ctr', // OPTIONAL          Twofish in SDCTR mode, with 128-bit key
            'twofish192-ctr', // OPTIONAL          Twofish with 192-bit key
            'twofish256-ctr', // OPTIONAL          Twofish with 256-bit key

            'aes128-cbc',     // RECOMMENDED       AES with a 128-bit key
            'aes192-cbc',     // OPTIONAL          AES with a 192-bit key
            'aes256-cbc',     // OPTIONAL          AES in CBC mode, with a 256-bit key

            'twofish128-cbc', // OPTIONAL          Twofish with a 128-bit key
            'twofish192-cbc', // OPTIONAL          Twofish with a 192-bit key
            'twofish256-cbc',
            'twofish-cbc',    // OPTIONAL          alias for "twofish256-cbc"
                              //                   (this is being retained for historical reasons)

            'blowfish-ctr',   // OPTIONAL          Blowfish in SDCTR mode

            'blowfish-cbc',   // OPTIONAL          Blowfish in CBC mode

            '3des-ctr',       // RECOMMENDED       Three-key 3DES in SDCTR mode

            '3des-cbc',       // REQUIRED          three-key 3DES in CBC mode
                //'none'         // OPTIONAL          no encryption; NOT RECOMMENDED
        );

        if (extension_loaded('openssl') && !extension_loaded('mcrypt')) {
            // OpenSSL does not support arcfour256 in any capacity and arcfour128 / arcfour support is limited to
            // instances that do not use continuous buffers
            $encryption_algorithms = array_diff(
                $encryption_algorithms,
                array('arcfour256', 'arcfour128', 'arcfour')
            );
        }

        if (class_exists('\phpseclib\Crypt\RC4') === false) {
            $encryption_algorithms = array_diff(
                $encryption_algorithms,
                array('arcfour256', 'arcfour128', 'arcfour')
            );
        }
        if (class_exists('\phpseclib\Crypt\Rijndael') === false) {
            $encryption_algorithms = array_diff(
                $encryption_algorithms,
                array('aes128-ctr', 'aes192-ctr', 'aes256-ctr', 'aes128-cbc', 'aes192-cbc', 'aes256-cbc')
            );
        }
        if (class_exists('\phpseclib\Crypt\Twofish') === false) {
            $encryption_algorithms = array_diff(
                $encryption_algorithms,
                array('twofish128-ctr', 'twofish192-ctr', 'twofish256-ctr', 'twofish128-cbc', 'twofish192-cbc', 'twofish256-cbc', 'twofish-cbc')
            );
        }
        if (class_exists('\phpseclib\Crypt\Blowfish') === false) {
            $encryption_algorithms = array_diff(
                $encryption_algorithms,
                array('blowfish-ctr', 'blowfish-cbc')
            );
        }
        if (class_exists('\phpseclib\Crypt\TripleDES') === false) {
            $encryption_algorithms = array_diff(
                $encryption_algorithms,
                array('3des-ctr', '3des-cbc')
            );
        }
        $encryption_algorithms = array_values($encryption_algorithms);

        $mac_algorithms = array(
            // from <http://www.ietf.org/rfc/rfc6668.txt>:
            'hmac-sha2-256',// RECOMMENDED     HMAC-SHA256 (digest length = key length = 32)

            'hmac-sha1-96', // RECOMMENDED     first 96 bits of HMAC-SHA1 (digest length = 12, key length = 20)
            'hmac-sha1',    // REQUIRED        HMAC-SHA1 (digest length = key length = 20)
            'hmac-md5-96',  // OPTIONAL        first 96 bits of HMAC-MD5 (digest length = 12, key length = 16)
            'hmac-md5',     // OPTIONAL        HMAC-MD5 (digest length = key length = 16)
            //'none'          // OPTIONAL        no MAC; NOT RECOMMENDED
        );

        $compression_algorithms = array(
            'none'   // REQUIRED        no compression
            //'zlib' // OPTIONAL        ZLIB (LZ77) compression
        );

        // some SSH servers have buggy implementations of some of the above algorithms
        switch ($this->server_identifier) {
            case 'SSH-2.0-SSHD':
                $mac_algorithms = array_values(array_diff(
                    $mac_algorithms,
                    array('hmac-sha1-96', 'hmac-md5-96')
                ));
        }

        $str_kex_algorithms = implode(',', $kex_algorithms);
        $str_server_host_key_algorithms = implode(',', $server_host_key_algorithms);
        $encryption_algorithms_server_to_client = $encryption_algorithms_client_to_server = implode(',', $encryption_algorithms);
        $mac_algorithms_server_to_client = $mac_algorithms_client_to_server = implode(',', $mac_algorithms);
        $compression_algorithms_server_to_client = $compression_algorithms_client_to_server = implode(',', $compression_algorithms);

        $client_cookie = Random::string(16);

        $response = $kexinit_payload_server;
        $this->_string_shift($response, 1); // skip past the message number (it should be SSH_MSG_KEXINIT)
        $server_cookie = $this->_string_shift($response, 16);

        $temp = unpack('Nlength', $this->_string_shift($response, 4));
        $this->kex_algorithms = explode(',', $this->_string_shift($response, $temp['length']));

        $temp = unpack('Nlength', $this->_string_shift($response, 4));
        $this->server_host_key_algorithms = explode(',', $this->_string_shift($response, $temp['length']));

        $temp = unpack('Nlength', $this->_string_shift($response, 4));
        $this->encryption_algorithms_client_to_server = explode(',', $this->_string_shift($response, $temp['length']));

        $temp = unpack('Nlength', $this->_string_shift($response, 4));
        $this->encryption_algorithms_server_to_client = explode(',', $this->_string_shift($response, $temp['length']));

        $temp = unpack('Nlength', $this->_string_shift($response, 4));
        $this->mac_algorithms_client_to_server = explode(',', $this->_string_shift($response, $temp['length']));

        $temp = unpack('Nlength', $this->_string_shift($response, 4));
        $this->mac_algorithms_server_to_client = explode(',', $this->_string_shift($response, $temp['length']));

        $temp = unpack('Nlength', $this->_string_shift($response, 4));
        $this->compression_algorithms_client_to_server = explode(',', $this->_string_shift($response, $temp['length']));

        $temp = unpack('Nlength', $this->_string_shift($response, 4));
        $this->compression_algorithms_server_to_client = explode(',', $this->_string_shift($response, $temp['length']));

        $temp = unpack('Nlength', $this->_string_shift($response, 4));
        $this->languages_client_to_server = explode(',', $this->_string_shift($response, $temp['length']));

        $temp = unpack('Nlength', $this->_string_shift($response, 4));
        $this->languages_server_to_client = explode(',', $this->_string_shift($response, $temp['length']));

        extract(unpack('Cfirst_kex_packet_follows', $this->_string_shift($response, 1)));
        $first_kex_packet_follows = $first_kex_packet_follows != 0;

        // the sending of SSH2_MSG_KEXINIT could go in one of two places.  this is the second place.
        $kexinit_payload_client = pack(
            'Ca*Na*Na*Na*Na*Na*Na*Na*Na*Na*Na*CN',
            NET_SSH2_MSG_KEXINIT,
            $client_cookie,
            strlen($str_kex_algorithms),
            $str_kex_algorithms,
            strlen($str_server_host_key_algorithms),
            $str_server_host_key_algorithms,
            strlen($encryption_algorithms_client_to_server),
            $encryption_algorithms_client_to_server,
            strlen($encryption_algorithms_server_to_client),
            $encryption_algorithms_server_to_client,
            strlen($mac_algorithms_client_to_server),
            $mac_algorithms_client_to_server,
            strlen($mac_algorithms_server_to_client),
            $mac_algorithms_server_to_client,
            strlen($compression_algorithms_client_to_server),
            $compression_algorithms_client_to_server,
            strlen($compression_algorithms_server_to_client),
            $compression_algorithms_server_to_client,
            0,
            '',
            0,
            '',
            0,
            0
        );

        if (!$this->_send_binary_packet($kexinit_payload_client)) {
            return false;
        }
        // here ends the second place.

        // we need to decide upon the symmetric encryption algorithms before we do the diffie-hellman key exchange
        // we don't initialize any crypto-objects, yet - we do that, later. for now, we need the lengths to make the
        // diffie-hellman key exchange as fast as possible
        $decrypt = $this->_array_intersect_first($encryption_algorithms, $this->encryption_algorithms_server_to_client);
        $decryptKeyLength = $this->_encryption_algorithm_to_key_size($decrypt);
        if ($decryptKeyLength === null) {
            user_error('No compatible server to client encryption algorithms found');
            return $this->_disconnect(NET_SSH2_DISCONNECT_KEY_EXCHANGE_FAILED);
        }

        $encrypt = $this->_array_intersect_first($encryption_algorithms, $this->encryption_algorithms_client_to_server);
        $encryptKeyLength = $this->_encryption_algorithm_to_key_size($encrypt);
        if ($encryptKeyLength === null) {
            user_error('No compatible client to server encryption algorithms found');
            return $this->_disconnect(NET_SSH2_DISCONNECT_KEY_EXCHANGE_FAILED);
        }

        // through diffie-hellman key exchange a symmetric key is obtained
        $kex_algorithm = $this->_array_intersect_first($kex_algorithms, $this->kex_algorithms);
        if ($kex_algorithm === false) {
            user_error('No compatible key exchange algorithms found');
            return $this->_disconnect(NET_SSH2_DISCONNECT_KEY_EXCHANGE_FAILED);
        }

        // Only relevant in diffie-hellman-group-exchange-sha{1,256}, otherwise empty.
        $exchange_hash_rfc4419 = '';

        if ($kex_algorithm === 'curve25519-sha256@libssh.org') {
            $x = Random::string(32);
            $eBytes = \Sodium\crypto_box_publickey_from_secretkey($x);
            $clientKexInitMessage = NET_SSH2_MSG_KEX_ECDH_INIT;
            $serverKexReplyMessage = NET_SSH2_MSG_KEX_ECDH_REPLY;
            $kexHash = new Hash('sha256');
        } else {
            if (strpos($kex_algorithm, 'diffie-hellman-group-exchange') === 0) {
                $dh_group_sizes_packed = pack(
                    'NNN',
                    $this->kex_dh_group_size_min,
                    $this->kex_dh_group_size_preferred,
                    $this->kex_dh_group_size_max
                );
                $packet = pack(
                    'Ca*',
                    NET_SSH2_MSG_KEXDH_GEX_REQUEST,
                    $dh_group_sizes_packed
                );
                if (!$this->_send_binary_packet($packet)) {
                    return false;
                }

                $response = $this->_get_binary_packet();
                if ($response === false) {
                    user_error('Connection closed by server');
                    return false;
                }
                extract(unpack('Ctype', $this->_string_shift($response, 1)));
                if ($type != NET_SSH2_MSG_KEXDH_GEX_GROUP) {
                    user_error('Expected SSH_MSG_KEX_DH_GEX_GROUP');
                    return false;
                }

                extract(unpack('NprimeLength', $this->_string_shift($response, 4)));
                $primeBytes = $this->_string_shift($response, $primeLength);
                $prime = new BigInteger($primeBytes, -256);

                extract(unpack('NgLength', $this->_string_shift($response, 4)));
                $gBytes = $this->_string_shift($response, $gLength);
                $g = new BigInteger($gBytes, -256);

                $exchange_hash_rfc4419 = pack(
                    'a*Na*Na*',
                    $dh_group_sizes_packed,
                    $primeLength,
                    $primeBytes,
                    $gLength,
                    $gBytes
                );

                $clientKexInitMessage = NET_SSH2_MSG_KEXDH_GEX_INIT;
                $serverKexReplyMessage = NET_SSH2_MSG_KEXDH_GEX_REPLY;
            } else {
                switch ($kex_algorithm) {
                    // see http://tools.ietf.org/html/rfc2409#section-6.2 and
                    // http://tools.ietf.org/html/rfc2412, appendex E
                    case 'diffie-hellman-group1-sha1':
                        $prime = 'FFFFFFFFFFFFFFFFC90FDAA22168C234C4C6628B80DC1CD129024E088A67CC74' .
                                '020BBEA63B139B22514A08798E3404DDEF9519B3CD3A431B302B0A6DF25F1437' .
                                '4FE1356D6D51C245E485B576625E7EC6F44C42E9A637ED6B0BFF5CB6F406B7ED' .
                                'EE386BFB5A899FA5AE9F24117C4B1FE649286651ECE65381FFFFFFFFFFFFFFFF';
                        break;
                    // see http://tools.ietf.org/html/rfc3526#section-3
                    case 'diffie-hellman-group14-sha1':
                        $prime = 'FFFFFFFFFFFFFFFFC90FDAA22168C234C4C6628B80DC1CD129024E088A67CC74' .
                                '020BBEA63B139B22514A08798E3404DDEF9519B3CD3A431B302B0A6DF25F1437' .
                                '4FE1356D6D51C245E485B576625E7EC6F44C42E9A637ED6B0BFF5CB6F406B7ED' .
                                'EE386BFB5A899FA5AE9F24117C4B1FE649286651ECE45B3DC2007CB8A163BF05' .
                                '98DA48361C55D39A69163FA8FD24CF5F83655D23DCA3AD961C62F356208552BB' .
                                '9ED529077096966D670C354E4ABC9804F1746C08CA18217C32905E462E36CE3B' .
                                'E39E772C180E86039B2783A2EC07A28FB5C55DF06F4C52C9DE2BCBF695581718' .
                                '3995497CEA956AE515D2261898FA051015728E5A8AACAA68FFFFFFFFFFFFFFFF';
                        break;
                }
                // For both diffie-hellman-group1-sha1 and diffie-hellman-group14-sha1
                // the generator field element is 2 (decimal) and the hash function is sha1.
                $g = new BigInteger(2);
                $prime = new BigInteger($prime, 16);
                $clientKexInitMessage = NET_SSH2_MSG_KEXDH_INIT;
                $serverKexReplyMessage = NET_SSH2_MSG_KEXDH_REPLY;
            }

            switch ($kex_algorithm) {
                case 'diffie-hellman-group-exchange-sha256':
                    $kexHash = new Hash('sha256');
                    break;
                default:
                    $kexHash = new Hash('sha1');
            }

            /* To increase the speed of the key exchange, both client and server may
            reduce the size of their private exponents.  It should be at least
            twice as long as the key material that is generated from the shared
            secret.  For more details, see the paper by van Oorschot and Wiener
            [VAN-OORSCHOT].

            -- http://tools.ietf.org/html/rfc4419#section-6.2 */
            $one = new BigInteger(1);
            $keyLength = min($kexHash->getLength(), max($encryptKeyLength, $decryptKeyLength));
            $max = $one->bitwise_leftShift(16 * $keyLength); // 2 * 8 * $keyLength
            $max = $max->subtract($one);

            $x = $one->random($one, $max);
            $e = $g->modPow($x, $prime);

            $eBytes = $e->toBytes(true);
        }
        $data = pack('CNa*', $clientKexInitMessage, strlen($eBytes), $eBytes);

        if (!$this->_send_binary_packet($data)) {
            user_error('Connection closed by server');
            return false;
        }

        $response = $this->_get_binary_packet();
        if ($response === false) {
            user_error('Connection closed by server');
            return false;
        }
        extract(unpack('Ctype', $this->_string_shift($response, 1)));

        if ($type != $serverKexReplyMessage) {
            user_error('Expected SSH_MSG_KEXDH_REPLY');
            return false;
        }

        $temp = unpack('Nlength', $this->_string_shift($response, 4));
        $this->server_public_host_key = $server_public_host_key = $this->_string_shift($response, $temp['length']);

        $temp = unpack('Nlength', $this->_string_shift($server_public_host_key, 4));
        $public_key_format = $this->_string_shift($server_public_host_key, $temp['length']);

        $temp = unpack('Nlength', $this->_string_shift($response, 4));
        $fBytes = $this->_string_shift($response, $temp['length']);

        $temp = unpack('Nlength', $this->_string_shift($response, 4));
        $this->signature = $this->_string_shift($response, $temp['length']);

        $temp = unpack('Nlength', $this->_string_shift($this->signature, 4));
        $this->signature_format = $this->_string_shift($this->signature, $temp['length']);

        if ($kex_algorithm === 'curve25519-sha256@libssh.org') {
            if (strlen($fBytes) !== 32) {
                user_error('Received curve25519 public key of invalid length.');
                return false;
            }
            $key = new BigInteger(\Sodium\crypto_scalarmult($x, $fBytes), 256);
            \Sodium\memzero($x);
        } else {
            $f = new BigInteger($fBytes, -256);
            $key = $f->modPow($x, $prime);
        }
        $keyBytes = $key->toBytes(true);

        $this->exchange_hash = pack(
            'Na*Na*Na*Na*Na*a*Na*Na*Na*',
            strlen($this->identifier),
            $this->identifier,
            strlen($this->server_identifier),
            $this->server_identifier,
            strlen($kexinit_payload_client),
            $kexinit_payload_client,
            strlen($kexinit_payload_server),
            $kexinit_payload_server,
            strlen($this->server_public_host_key),
            $this->server_public_host_key,
            $exchange_hash_rfc4419,
            strlen($eBytes),
            $eBytes,
            strlen($fBytes),
            $fBytes,
            strlen($keyBytes),
            $keyBytes
        );

        $this->exchange_hash = $kexHash->hash($this->exchange_hash);

        if ($this->session_id === false) {
            $this->session_id = $this->exchange_hash;
        }

        $server_host_key_algorithm = $this->_array_intersect_first($server_host_key_algorithms, $this->server_host_key_algorithms);
        if ($server_host_key_algorithm === false) {
            user_error('No compatible server host key algorithms found');
            return $this->_disconnect(NET_SSH2_DISCONNECT_KEY_EXCHANGE_FAILED);
        }

        if ($public_key_format != $server_host_key_algorithm || $this->signature_format != $server_host_key_algorithm) {
            user_error('Server Host Key Algorithm Mismatch');
            return $this->_disconnect(NET_SSH2_DISCONNECT_KEY_EXCHANGE_FAILED);
        }

        $packet = pack(
            'C',
            NET_SSH2_MSG_NEWKEYS
        );

        if (!$this->_send_binary_packet($packet)) {
            return false;
        }

        $response = $this->_get_binary_packet();

        if ($response === false) {
            user_error('Connection closed by server');
            return false;
        }

        extract(unpack('Ctype', $this->_string_shift($response, 1)));

        if ($type != NET_SSH2_MSG_NEWKEYS) {
            user_error('Expected SSH_MSG_NEWKEYS');
            return false;
        }

        $keyBytes = pack('Na*', strlen($keyBytes), $keyBytes);

        $this->encrypt = $this->_encryption_algorithm_to_crypt_instance($encrypt);
        if ($this->encrypt) {
            if ($this->crypto_engine) {
                $this->encrypt->setEngine($this->crypto_engine);
            }
            if ($this->encrypt->block_size) {
                $this->encrypt_block_size = $this->encrypt->block_size;
            }
            $this->encrypt->enableContinuousBuffer();
            $this->encrypt->disablePadding();

            $iv = $kexHash->hash($keyBytes . $this->exchange_hash . 'A' . $this->session_id);
            while ($this->encrypt_block_size > strlen($iv)) {
                $iv.= $kexHash->hash($keyBytes . $this->exchange_hash . $iv);
            }
            $this->encrypt->setIV(substr($iv, 0, $this->encrypt_block_size));

            $key = $kexHash->hash($keyBytes . $this->exchange_hash . 'C' . $this->session_id);
            while ($encryptKeyLength > strlen($key)) {
                $key.= $kexHash->hash($keyBytes . $this->exchange_hash . $key);
            }
            $this->encrypt->setKey(substr($key, 0, $encryptKeyLength));
        }

        $this->decrypt = $this->_encryption_algorithm_to_crypt_instance($decrypt);
        if ($this->decrypt) {
            if ($this->crypto_engine) {
                $this->decrypt->setEngine($this->crypto_engine);
            }
            if ($this->decrypt->block_size) {
                $this->decrypt_block_size = $this->decrypt->block_size;
            }
            $this->decrypt->enableContinuousBuffer();
            $this->decrypt->disablePadding();

            $iv = $kexHash->hash($keyBytes . $this->exchange_hash . 'B' . $this->session_id);
            while ($this->decrypt_block_size > strlen($iv)) {
                $iv.= $kexHash->hash($keyBytes . $this->exchange_hash . $iv);
            }
            $this->decrypt->setIV(substr($iv, 0, $this->decrypt_block_size));

            $key = $kexHash->hash($keyBytes . $this->exchange_hash . 'D' . $this->session_id);
            while ($decryptKeyLength > strlen($key)) {
                $key.= $kexHash->hash($keyBytes . $this->exchange_hash . $key);
            }
            $this->decrypt->setKey(substr($key, 0, $decryptKeyLength));
        }

        /* The "arcfour128" algorithm is the RC4 cipher, as described in
           [SCHNEIER], using a 128-bit key.  The first 1536 bytes of keystream
           generated by the cipher MUST be discarded, and the first byte of the
           first encrypted packet MUST be encrypted using the 1537th byte of
           keystream.

           -- http://tools.ietf.org/html/rfc4345#section-4 */
        if ($encrypt == 'arcfour128' || $encrypt == 'arcfour256') {
            $this->encrypt->encrypt(str_repeat("\0", 1536));
        }
        if ($decrypt == 'arcfour128' || $decrypt == 'arcfour256') {
            $this->decrypt->decrypt(str_repeat("\0", 1536));
        }

        $mac_algorithm = $this->_array_intersect_first($mac_algorithms, $this->mac_algorithms_client_to_server);
        if ($mac_algorithm === false) {
            user_error('No compatible client to server message authentication algorithms found');
            return $this->_disconnect(NET_SSH2_DISCONNECT_KEY_EXCHANGE_FAILED);
        }

        $createKeyLength = 0; // ie. $mac_algorithm == 'none'
        switch ($mac_algorithm) {
            case 'hmac-sha2-256':
                $this->hmac_create = new Hash('sha256');
                $createKeyLength = 32;
                break;
            case 'hmac-sha1':
                $this->hmac_create = new Hash('sha1');
                $createKeyLength = 20;
                break;
            case 'hmac-sha1-96':
                $this->hmac_create = new Hash('sha1-96');
                $createKeyLength = 20;
                break;
            case 'hmac-md5':
                $this->hmac_create = new Hash('md5');
                $createKeyLength = 16;
                break;
            case 'hmac-md5-96':
                $this->hmac_create = new Hash('md5-96');
                $createKeyLength = 16;
        }

        $mac_algorithm = $this->_array_intersect_first($mac_algorithms, $this->mac_algorithms_server_to_client);
        if ($mac_algorithm === false) {
            user_error('No compatible server to client message authentication algorithms found');
            return $this->_disconnect(NET_SSH2_DISCONNECT_KEY_EXCHANGE_FAILED);
        }

        $checkKeyLength = 0;
        $this->hmac_size = 0;
        switch ($mac_algorithm) {
            case 'hmac-sha2-256':
                $this->hmac_check = new Hash('sha256');
                $checkKeyLength = 32;
                $this->hmac_size = 32;
                break;
            case 'hmac-sha1':
                $this->hmac_check = new Hash('sha1');
                $checkKeyLength = 20;
                $this->hmac_size = 20;
                break;
            case 'hmac-sha1-96':
                $this->hmac_check = new Hash('sha1-96');
                $checkKeyLength = 20;
                $this->hmac_size = 12;
                break;
            case 'hmac-md5':
                $this->hmac_check = new Hash('md5');
                $checkKeyLength = 16;
                $this->hmac_size = 16;
                break;
            case 'hmac-md5-96':
                $this->hmac_check = new Hash('md5-96');
                $checkKeyLength = 16;
                $this->hmac_size = 12;
        }

        $key = $kexHash->hash($keyBytes . $this->exchange_hash . 'E' . $this->session_id);
        while ($createKeyLength > strlen($key)) {
            $key.= $kexHash->hash($keyBytes . $this->exchange_hash . $key);
        }
        $this->hmac_create->setKey(substr($key, 0, $createKeyLength));

        $key = $kexHash->hash($keyBytes . $this->exchange_hash . 'F' . $this->session_id);
        while ($checkKeyLength > strlen($key)) {
            $key.= $kexHash->hash($keyBytes . $this->exchange_hash . $key);
        }
        $this->hmac_check->setKey(substr($key, 0, $checkKeyLength));

        $compression_algorithm = $this->_array_intersect_first($compression_algorithms, $this->compression_algorithms_server_to_client);
        if ($compression_algorithm === false) {
            user_error('No compatible server to client compression algorithms found');
            return $this->_disconnect(NET_SSH2_DISCONNECT_KEY_EXCHANGE_FAILED);
        }
        $this->decompress = $compression_algorithm == 'zlib';

        $compression_algorithm = $this->_array_intersect_first($compression_algorithms, $this->compression_algorithms_client_to_server);
        if ($compression_algorithm === false) {
            user_error('No compatible client to server compression algorithms found');
            return $this->_disconnect(NET_SSH2_DISCONNECT_KEY_EXCHANGE_FAILED);
        }
        $this->compress = $compression_algorithm == 'zlib';

        return true;
    }

    /**
     * Maps an encryption algorithm name to the number of key bytes.
     *
     * @param string $algorithm Name of the encryption algorithm
     * @return int|null Number of bytes as an integer or null for unknown
     * @access private
     */
    function _encryption_algorithm_to_key_size($algorithm)
    {
        switch ($algorithm) {
            case 'none':
                return 0;
            case 'aes128-cbc':
            case 'aes128-ctr':
            case 'arcfour':
            case 'arcfour128':
            case 'blowfish-cbc':
            case 'blowfish-ctr':
            case 'twofish128-cbc':
            case 'twofish128-ctr':
                return 16;
            case '3des-cbc':
            case '3des-ctr':
            case 'aes192-cbc':
            case 'aes192-ctr':
            case 'twofish192-cbc':
            case 'twofish192-ctr':
                return 24;
            case 'aes256-cbc':
            case 'aes256-ctr':
            case 'arcfour256':
            case 'twofish-cbc':
            case 'twofish256-cbc':
            case 'twofish256-ctr':
                return 32;
        }
        return null;
    }

    /**
     * Maps an encryption algorithm name to an instance of a subclass of
     * \phpseclib\Crypt\Base.
     *
     * @param string $algorithm Name of the encryption algorithm
     * @return mixed Instance of \phpseclib\Crypt\Base or null for unknown
     * @access private
     */
    function _encryption_algorithm_to_crypt_instance($algorithm)
    {
        switch ($algorithm) {
            case '3des-cbc':
                return new TripleDES();
            case '3des-ctr':
                return new TripleDES(Base::MODE_CTR);
            case 'aes256-cbc':
            case 'aes192-cbc':
            case 'aes128-cbc':
                return new Rijndael();
            case 'aes256-ctr':
            case 'aes192-ctr':
            case 'aes128-ctr':
                return new Rijndael(Base::MODE_CTR);
            case 'blowfish-cbc':
                return new Blowfish();
            case 'blowfish-ctr':
                return new Blowfish(Base::MODE_CTR);
            case 'twofish128-cbc':
            case 'twofish192-cbc':
            case 'twofish256-cbc':
            case 'twofish-cbc':
                return new Twofish();
            case 'twofish128-ctr':
            case 'twofish192-ctr':
            case 'twofish256-ctr':
                return new Twofish(Base::MODE_CTR);
            case 'arcfour':
            case 'arcfour128':
            case 'arcfour256':
                return new RC4();
        }
        return null;
    }

    /**
     * Login
     *
     * The $password parameter can be a plaintext password, a \phpseclib\Crypt\RSA object or an array
     *
     * @param string $username
     * @param mixed $password
     * @param mixed $...
     * @return bool
     * @see self::_login()
     * @access public
     */
    function login($username)
    {
        $args = func_get_args();
        return call_user_func_array(array(&$this, '_login'), $args);
    }

    /**
     * Login Helper
     *
     * @param string $username
     * @param mixed $password
     * @param mixed $...
     * @return bool
     * @see self::_login_helper()
     * @access private
     */
    function _login($username)
    {
        if (!($this->bitmap & self::MASK_CONSTRUCTOR)) {
            if (!$this->_connect()) {
                return false;
            }
        }

        $args = array_slice(func_get_args(), 1);
        if (empty($args)) {
            return $this->_login_helper($username);
        }

        foreach ($args as $arg) {
            if ($this->_login_helper($username, $arg)) {
                return true;
            }
        }
        return false;
    }

    /**
     * Login Helper
     *
     * @param string $username
     * @param string $password
     * @return bool
     * @access private
     * @internal It might be worthwhile, at some point, to protect against {@link http://tools.ietf.org/html/rfc4251#section-9.3.9 traffic analysis}
     *           by sending dummy SSH_MSG_IGNORE messages.
     */
    function _login_helper($username, $password = null)
    {
        if (!($this->bitmap & self::MASK_CONNECTED)) {
            return false;
        }

        if (!($this->bitmap & self::MASK_LOGIN_REQ)) {
            $packet = pack(
                'CNa*',
                NET_SSH2_MSG_SERVICE_REQUEST,
                strlen('ssh-userauth'),
                'ssh-userauth'
            );

            if (!$this->_send_binary_packet($packet)) {
                return false;
            }

            $response = $this->_get_binary_packet();
            if ($response === false) {
                user_error('Connection closed by server');
                return false;
            }

            extract(unpack('Ctype', $this->_string_shift($response, 1)));

            if ($type != NET_SSH2_MSG_SERVICE_ACCEPT) {
                user_error('Expected SSH_MSG_SERVICE_ACCEPT');
                return false;
            }
            $this->bitmap |= self::MASK_LOGIN_REQ;
        }

        if (strlen($this->last_interactive_response)) {
            return !is_string($password) && !is_array($password) ? false : $this->_keyboard_interactive_process($password);
        }

        if ($password instanceof RSA) {
            return $this->_privatekey_login($username, $password);
        } elseif ($password instanceof Agent) {
            return $this->_ssh_agent_login($username, $password);
        }

        if (is_array($password)) {
            if ($this->_keyboard_interactive_login($username, $password)) {
                $this->bitmap |= self::MASK_LOGIN;
                return true;
            }
            return false;
        }

        if (!isset($password)) {
            $packet = pack(
                'CNa*Na*Na*',
                NET_SSH2_MSG_USERAUTH_REQUEST,
                strlen($username),
                $username,
                strlen('ssh-connection'),
                'ssh-connection',
                strlen('none'),
                'none'
            );

            if (!$this->_send_binary_packet($packet)) {
                return false;
            }

            $response = $this->_get_binary_packet();
            if ($response === false) {
                user_error('Connection closed by server');
                return false;
            }

            extract(unpack('Ctype', $this->_string_shift($response, 1)));

            switch ($type) {
                case NET_SSH2_MSG_USERAUTH_SUCCESS:
                    $this->bitmap |= self::MASK_LOGIN;
                    return true;
                //case NET_SSH2_MSG_USERAUTH_FAILURE:
                default:
                    return false;
            }
        }

        $packet = pack(
            'CNa*Na*Na*CNa*',
            NET_SSH2_MSG_USERAUTH_REQUEST,
            strlen($username),
            $username,
            strlen('ssh-connection'),
            'ssh-connection',
            strlen('password'),
            'password',
            0,
            strlen($password),
            $password
        );

        // remove the username and password from the logged packet
        if (!defined('NET_SSH2_LOGGING')) {
            $logged = null;
        } else {
            $logged = pack(
                'CNa*Na*Na*CNa*',
                NET_SSH2_MSG_USERAUTH_REQUEST,
                strlen('username'),
                'username',
                strlen('ssh-connection'),
                'ssh-connection',
                strlen('password'),
                'password',
                0,
                strlen('password'),
                'password'
            );
        }

        if (!$this->_send_binary_packet($packet, $logged)) {
            return false;
        }

        $response = $this->_get_binary_packet();
        if ($response === false) {
            user_error('Connection closed by server');
            return false;
        }

        extract(unpack('Ctype', $this->_string_shift($response, 1)));

        switch ($type) {
            case NET_SSH2_MSG_USERAUTH_PASSWD_CHANGEREQ: // in theory, the password can be changed
                if (defined('NET_SSH2_LOGGING')) {
                    $this->message_number_log[count($this->message_number_log) - 1] = 'NET_SSH2_MSG_USERAUTH_PASSWD_CHANGEREQ';
                }
                extract(unpack('Nlength', $this->_string_shift($response, 4)));
                $this->errors[] = 'SSH_MSG_USERAUTH_PASSWD_CHANGEREQ: ' . utf8_decode($this->_string_shift($response, $length));
                return $this->_disconnect(NET_SSH2_DISCONNECT_AUTH_CANCELLED_BY_USER);
            case NET_SSH2_MSG_USERAUTH_FAILURE:
                // can we use keyboard-interactive authentication?  if not then either the login is bad or the server employees
                // multi-factor authentication
                extract(unpack('Nlength', $this->_string_shift($response, 4)));
                $auth_methods = explode(',', $this->_string_shift($response, $length));
                extract(unpack('Cpartial_success', $this->_string_shift($response, 1)));
                $partial_success = $partial_success != 0;

                if (!$partial_success && in_array('keyboard-interactive', $auth_methods)) {
                    if ($this->_keyboard_interactive_login($username, $password)) {
                        $this->bitmap |= self::MASK_LOGIN;
                        return true;
                    }
                    return false;
                }
                return false;
            case NET_SSH2_MSG_USERAUTH_SUCCESS:
                $this->bitmap |= self::MASK_LOGIN;
                return true;
        }

        return false;
    }

    /**
     * Login via keyboard-interactive authentication
     *
     * See {@link http://tools.ietf.org/html/rfc4256 RFC4256} for details.  This is not a full-featured keyboard-interactive authenticator.
     *
     * @param string $username
     * @param string $password
     * @return bool
     * @access private
     */
    function _keyboard_interactive_login($username, $password)
    {
        $packet = pack(
            'CNa*Na*Na*Na*Na*',
            NET_SSH2_MSG_USERAUTH_REQUEST,
            strlen($username),
            $username,
            strlen('ssh-connection'),
            'ssh-connection',
            strlen('keyboard-interactive'),
            'keyboard-interactive',
            0,
            '',
            0,
            ''
        );

        if (!$this->_send_binary_packet($packet)) {
            return false;
        }

        return $this->_keyboard_interactive_process($password);
    }

    /**
     * Handle the keyboard-interactive requests / responses.
     *
     * @param string $responses...
     * @return bool
     * @access private
     */
    function _keyboard_interactive_process()
    {
        $responses = func_get_args();

        if (strlen($this->last_interactive_response)) {
            $response = $this->last_interactive_response;
        } else {
            $orig = $response = $this->_get_binary_packet();
            if ($response === false) {
                user_error('Connection closed by server');
                return false;
            }
        }

        extract(unpack('Ctype', $this->_string_shift($response, 1)));

        switch ($type) {
            case NET_SSH2_MSG_USERAUTH_INFO_REQUEST:
                extract(unpack('Nlength', $this->_string_shift($response, 4)));
                $this->_string_shift($response, $length); // name; may be empty
                extract(unpack('Nlength', $this->_string_shift($response, 4)));
                $this->_string_shift($response, $length); // instruction; may be empty
                extract(unpack('Nlength', $this->_string_shift($response, 4)));
                $this->_string_shift($response, $length); // language tag; may be empty
                extract(unpack('Nnum_prompts', $this->_string_shift($response, 4)));

                for ($i = 0; $i < count($responses); $i++) {
                    if (is_array($responses[$i])) {
                        foreach ($responses[$i] as $key => $value) {
                            $this->keyboard_requests_responses[$key] = $value;
                        }
                        unset($responses[$i]);
                    }
                }
                $responses = array_values($responses);

                if (isset($this->keyboard_requests_responses)) {
                    for ($i = 0; $i < $num_prompts; $i++) {
                        extract(unpack('Nlength', $this->_string_shift($response, 4)));
                        // prompt - ie. "Password: "; must not be empty
                        $prompt = $this->_string_shift($response, $length);
                        //$echo = $this->_string_shift($response) != chr(0);
                        foreach ($this->keyboard_requests_responses as $key => $value) {
                            if (substr($prompt, 0, strlen($key)) == $key) {
                                $responses[] = $value;
                                break;
                            }
                        }
                    }
                }

                // see http://tools.ietf.org/html/rfc4256#section-3.2
                if (strlen($this->last_interactive_response)) {
                    $this->last_interactive_response = '';
                } elseif (defined('NET_SSH2_LOGGING')) {
                    $this->message_number_log[count($this->message_number_log) - 1] = str_replace(
                        'UNKNOWN',
                        'NET_SSH2_MSG_USERAUTH_INFO_REQUEST',
                        $this->message_number_log[count($this->message_number_log) - 1]
                    );
                }

                if (!count($responses) && $num_prompts) {
                    $this->last_interactive_response = $orig;
                    return false;
                }

                /*
                   After obtaining the requested information from the user, the client
                   MUST respond with an SSH_MSG_USERAUTH_INFO_RESPONSE message.
                */
                // see http://tools.ietf.org/html/rfc4256#section-3.4
                $packet = $logged = pack('CN', NET_SSH2_MSG_USERAUTH_INFO_RESPONSE, count($responses));
                for ($i = 0; $i < count($responses); $i++) {
                    $packet.= pack('Na*', strlen($responses[$i]), $responses[$i]);
                    $logged.= pack('Na*', strlen('dummy-answer'), 'dummy-answer');
                }

                if (!$this->_send_binary_packet($packet, $logged)) {
                    return false;
                }

                if (defined('NET_SSH2_LOGGING') && NET_SSH2_LOGGING == self::LOG_COMPLEX) {
                    $this->message_number_log[count($this->message_number_log) - 1] = str_replace(
                        'UNKNOWN',
                        'NET_SSH2_MSG_USERAUTH_INFO_RESPONSE',
                        $this->message_number_log[count($this->message_number_log) - 1]
                    );
                }

                /*
                   After receiving the response, the server MUST send either an
                   SSH_MSG_USERAUTH_SUCCESS, SSH_MSG_USERAUTH_FAILURE, or another
                   SSH_MSG_USERAUTH_INFO_REQUEST message.
                */
                // maybe phpseclib should force close the connection after x request / responses?  unless something like that is done
                // there could be an infinite loop of request / responses.
                return $this->_keyboard_interactive_process();
            case NET_SSH2_MSG_USERAUTH_SUCCESS:
                return true;
            case NET_SSH2_MSG_USERAUTH_FAILURE:
                return false;
        }

        return false;
    }

    /**
     * Login with an ssh-agent provided key
     *
     * @param string $username
     * @param \phpseclib\System\SSH\Agent $agent
     * @return bool
     * @access private
     */
    function _ssh_agent_login($username, $agent)
    {
        $this->agent = $agent;
        $keys = $agent->requestIdentities();
        foreach ($keys as $key) {
            if ($this->_privatekey_login($username, $key)) {
                return true;
            }
        }

        return false;
    }

    /**
     * Login with an RSA private key
     *
     * @param string $username
     * @param \phpseclib\Crypt\RSA $password
     * @return bool
     * @access private
     * @internal It might be worthwhile, at some point, to protect against {@link http://tools.ietf.org/html/rfc4251#section-9.3.9 traffic analysis}
     *           by sending dummy SSH_MSG_IGNORE messages.
     */
    function _privatekey_login($username, $privatekey)
    {
        // see http://tools.ietf.org/html/rfc4253#page-15
        $publickey = $privatekey->getPublicKey(RSA::PUBLIC_FORMAT_RAW);
        if ($publickey === false) {
            return false;
        }

        $publickey = array(
            'e' => $publickey['e']->toBytes(true),
            'n' => $publickey['n']->toBytes(true)
        );
        $publickey = pack(
            'Na*Na*Na*',
            strlen('ssh-rsa'),
            'ssh-rsa',
            strlen($publickey['e']),
            $publickey['e'],
            strlen($publickey['n']),
            $publickey['n']
        );

        $part1 = pack(
            'CNa*Na*Na*',
            NET_SSH2_MSG_USERAUTH_REQUEST,
            strlen($username),
            $username,
            strlen('ssh-connection'),
            'ssh-connection',
            strlen('publickey'),
            'publickey'
        );
        $part2 = pack('Na*Na*', strlen('ssh-rsa'), 'ssh-rsa', strlen($publickey), $publickey);

        $packet = $part1 . chr(0) . $part2;
        if (!$this->_send_binary_packet($packet)) {
            return false;
        }

        $response = $this->_get_binary_packet();
        if ($response === false) {
            user_error('Connection closed by server');
            return false;
        }

        extract(unpack('Ctype', $this->_string_shift($response, 1)));

        switch ($type) {
            case NET_SSH2_MSG_USERAUTH_FAILURE:
                extract(unpack('Nlength', $this->_string_shift($response, 4)));
                $this->errors[] = 'SSH_MSG_USERAUTH_FAILURE: ' . $this->_string_shift($response, $length);
                return false;
            case NET_SSH2_MSG_USERAUTH_PK_OK:
                // we'll just take it on faith that the public key blob and the public key algorithm name are as
                // they should be
                if (defined('NET_SSH2_LOGGING') && NET_SSH2_LOGGING == self::LOG_COMPLEX) {
                    $this->message_number_log[count($this->message_number_log) - 1] = str_replace(
                        'UNKNOWN',
                        'NET_SSH2_MSG_USERAUTH_PK_OK',
                        $this->message_number_log[count($this->message_number_log) - 1]
                    );
                }
        }

        $packet = $part1 . chr(1) . $part2;
        $privatekey->setSignatureMode(RSA::SIGNATURE_PKCS1);
        $signature = $privatekey->sign(pack('Na*a*', strlen($this->session_id), $this->session_id, $packet));
        $signature = pack('Na*Na*', strlen('ssh-rsa'), 'ssh-rsa', strlen($signature), $signature);
        $packet.= pack('Na*', strlen($signature), $signature);

        if (!$this->_send_binary_packet($packet)) {
            return false;
        }

        $response = $this->_get_binary_packet();
        if ($response === false) {
            user_error('Connection closed by server');
            return false;
        }

        extract(unpack('Ctype', $this->_string_shift($response, 1)));

        switch ($type) {
            case NET_SSH2_MSG_USERAUTH_FAILURE:
                // either the login is bad or the server employs multi-factor authentication
                return false;
            case NET_SSH2_MSG_USERAUTH_SUCCESS:
                $this->bitmap |= self::MASK_LOGIN;
                return true;
        }

        return false;
    }

    /**
     * Set Timeout
     *
     * $ssh->exec('ping 127.0.0.1'); on a Linux host will never return and will run indefinitely.  setTimeout() makes it so it'll timeout.
     * Setting $timeout to false or 0 will mean there is no timeout.
     *
     * @param mixed $timeout
     * @access public
     */
    function setTimeout($timeout)
    {
        $this->timeout = $this->curTimeout = $timeout;
    }

    /**
     * Get the output from stdError
     *
     * @access public
     */
    function getStdError()
    {
        return $this->stdErrorLog;
    }

    /**
     * Execute Command
     *
     * If $callback is set to false then \phpseclib\Net\SSH2::_get_channel_packet(self::CHANNEL_EXEC) will need to be called manually.
     * In all likelihood, this is not a feature you want to be taking advantage of.
     *
     * @param string $command
     * @param Callback $callback
     * @return string
     * @access public
     */
    function exec($command, $callback = null)
    {
        $this->curTimeout = $this->timeout;
        $this->is_timeout = false;
        $this->stdErrorLog = '';

        if (!($this->bitmap & self::MASK_LOGIN)) {
            return false;
        }

        // RFC4254 defines the (client) window size as "bytes the other party can send before it must wait for the window to
        // be adjusted".  0x7FFFFFFF is, at 2GB, the max size.  technically, it should probably be decremented, but,
        // honestly, if you're transferring more than 2GB, you probably shouldn't be using phpseclib, anyway.
        // see http://tools.ietf.org/html/rfc4254#section-5.2 for more info
        $this->window_size_server_to_client[self::CHANNEL_EXEC] = $this->window_size;
        // 0x8000 is the maximum max packet size, per http://tools.ietf.org/html/rfc4253#section-6.1, although since PuTTy
        // uses 0x4000, that's what will be used here, as well.
        $packet_size = 0x4000;

        $packet = pack(
            'CNa*N3',
            NET_SSH2_MSG_CHANNEL_OPEN,
            strlen('session'),
            'session',
            self::CHANNEL_EXEC,
            $this->window_size_server_to_client[self::CHANNEL_EXEC],
            $packet_size
        );

        if (!$this->_send_binary_packet($packet)) {
            return false;
        }

        $this->channel_status[self::CHANNEL_EXEC] = NET_SSH2_MSG_CHANNEL_OPEN;

        $response = $this->_get_channel_packet(self::CHANNEL_EXEC);
        if ($response === false) {
            return false;
        }

        if ($this->request_pty === true) {
            $terminal_modes = pack('C', NET_SSH2_TTY_OP_END);
            $packet = pack(
                'CNNa*CNa*N5a*',
                NET_SSH2_MSG_CHANNEL_REQUEST,
                $this->server_channels[self::CHANNEL_EXEC],
                strlen('pty-req'),
                'pty-req',
                1,
                strlen('vt100'),
                'vt100',
                $this->windowColumns,
                $this->windowRows,
                0,
                0,
                strlen($terminal_modes),
                $terminal_modes
            );

            if (!$this->_send_binary_packet($packet)) {
                return false;
            }

            $response = $this->_get_binary_packet();
            if ($response === false) {
                user_error('Connection closed by server');
                return false;
            }

            list(, $type) = unpack('C', $this->_string_shift($response, 1));

            switch ($type) {
                case NET_SSH2_MSG_CHANNEL_SUCCESS:
                    break;
                case NET_SSH2_MSG_CHANNEL_FAILURE:
                default:
                    user_error('Unable to request pseudo-terminal');
                    return $this->_disconnect(NET_SSH2_DISCONNECT_BY_APPLICATION);
            }
            $this->in_request_pty_exec = true;
        }

        // sending a pty-req SSH_MSG_CHANNEL_REQUEST message is unnecessary and, in fact, in most cases, slows things
        // down.  the one place where it might be desirable is if you're doing something like \phpseclib\Net\SSH2::exec('ping localhost &').
        // with a pty-req SSH_MSG_CHANNEL_REQUEST, exec() will return immediately and the ping process will then
        // then immediately terminate.  without such a request exec() will loop indefinitely.  the ping process won't end but
        // neither will your script.

        // although, in theory, the size of SSH_MSG_CHANNEL_REQUEST could exceed the maximum packet size established by
        // SSH_MSG_CHANNEL_OPEN_CONFIRMATION, RFC4254#section-5.1 states that the "maximum packet size" refers to the
        // "maximum size of an individual data packet". ie. SSH_MSG_CHANNEL_DATA.  RFC4254#section-5.2 corroborates.
        $packet = pack(
            'CNNa*CNa*',
            NET_SSH2_MSG_CHANNEL_REQUEST,
            $this->server_channels[self::CHANNEL_EXEC],
            strlen('exec'),
            'exec',
            1,
            strlen($command),
            $command
        );
        if (!$this->_send_binary_packet($packet)) {
            return false;
        }

        $this->channel_status[self::CHANNEL_EXEC] = NET_SSH2_MSG_CHANNEL_REQUEST;

        $response = $this->_get_channel_packet(self::CHANNEL_EXEC);
        if ($response === false) {
            return false;
        }

        $this->channel_status[self::CHANNEL_EXEC] = NET_SSH2_MSG_CHANNEL_DATA;

        if ($callback === false || $this->in_request_pty_exec) {
            return true;
        }

        $output = '';
        while (true) {
            $temp = $this->_get_channel_packet(self::CHANNEL_EXEC);
            switch (true) {
                case $temp === true:
                    return is_callable($callback) ? true : $output;
                case $temp === false:
                    return false;
                default:
                    if (is_callable($callback)) {
                        if (call_user_func($callback, $temp) === true) {
                            $this->_close_channel(self::CHANNEL_EXEC);
                            return true;
                        }
                    } else {
                        $output.= $temp;
                    }
            }
        }
    }

    /**
     * Creates an interactive shell
     *
     * @see self::read()
     * @see self::write()
     * @return bool
     * @access private
     */
    function _initShell()
    {
        if ($this->in_request_pty_exec === true) {
            return true;
        }

        $this->window_size_server_to_client[self::CHANNEL_SHELL] = $this->window_size;
        $packet_size = 0x4000;

        $packet = pack(
            'CNa*N3',
            NET_SSH2_MSG_CHANNEL_OPEN,
            strlen('session'),
            'session',
            self::CHANNEL_SHELL,
            $this->window_size_server_to_client[self::CHANNEL_SHELL],
            $packet_size
        );

        if (!$this->_send_binary_packet($packet)) {
            return false;
        }

        $this->channel_status[self::CHANNEL_SHELL] = NET_SSH2_MSG_CHANNEL_OPEN;

        $response = $this->_get_channel_packet(self::CHANNEL_SHELL);
        if ($response === false) {
            return false;
        }

        $terminal_modes = pack('C', NET_SSH2_TTY_OP_END);
        $packet = pack(
            'CNNa*CNa*N5a*',
            NET_SSH2_MSG_CHANNEL_REQUEST,
            $this->server_channels[self::CHANNEL_SHELL],
            strlen('pty-req'),
            'pty-req',
            1,
            strlen('vt100'),
            'vt100',
            $this->windowColumns,
            $this->windowRows,
            0,
            0,
            strlen($terminal_modes),
            $terminal_modes
        );

        if (!$this->_send_binary_packet($packet)) {
            return false;
        }

        $response = $this->_get_binary_packet();
        if ($response === false) {
            user_error('Connection closed by server');
            return false;
        }

        list(, $type) = unpack('C', $this->_string_shift($response, 1));

        switch ($type) {
            case NET_SSH2_MSG_CHANNEL_SUCCESS:
            // if a pty can't be opened maybe commands can still be executed
            case NET_SSH2_MSG_CHANNEL_FAILURE:
                break;
            default:
                user_error('Unable to request pseudo-terminal');
                return $this->_disconnect(NET_SSH2_DISCONNECT_BY_APPLICATION);
        }

        $packet = pack(
            'CNNa*C',
            NET_SSH2_MSG_CHANNEL_REQUEST,
            $this->server_channels[self::CHANNEL_SHELL],
            strlen('shell'),
            'shell',
            1
        );
        if (!$this->_send_binary_packet($packet)) {
            return false;
        }

        $this->channel_status[self::CHANNEL_SHELL] = NET_SSH2_MSG_CHANNEL_REQUEST;

        $response = $this->_get_channel_packet(self::CHANNEL_SHELL);
        if ($response === false) {
            return false;
        }

        $this->channel_status[self::CHANNEL_SHELL] = NET_SSH2_MSG_CHANNEL_DATA;

        $this->bitmap |= self::MASK_SHELL;

        return true;
    }

    /**
     * Return the channel to be used with read() / write()
     *
     * @see self::read()
     * @see self::write()
     * @return int
     * @access public
     */
    function _get_interactive_channel()
    {
        switch (true) {
            case $this->in_subsystem:
                return self::CHANNEL_SUBSYSTEM;
            case $this->in_request_pty_exec:
                return self::CHANNEL_EXEC;
            default:
                return self::CHANNEL_SHELL;
        }
    }

    /**
     * Return an available open channel
     *
     * @return int
     * @access public
     */
    function _get_open_channel()
    {
        $channel = self::CHANNEL_EXEC;
        do {
            if (isset($this->channel_status[$channel]) && $this->channel_status[$channel] == NET_SSH2_MSG_CHANNEL_OPEN) {
                return $channel;
            }
        } while ($channel++ < self::CHANNEL_SUBSYSTEM);

        return false;
    }

    /**
     * Returns the output of an interactive shell
     *
     * Returns when there's a match for $expect, which can take the form of a string literal or,
     * if $mode == self::READ_REGEX, a regular expression.
     *
     * @see self::write()
     * @param string $expect
     * @param int $mode
     * @return string
     * @access public
     */
    function read($expect = '', $mode = self::READ_SIMPLE)
    {
        $this->curTimeout = $this->timeout;
        $this->is_timeout = false;

        if (!($this->bitmap & self::MASK_LOGIN)) {
            user_error('Operation disallowed prior to login()');
            return false;
        }

        if (!($this->bitmap & self::MASK_SHELL) && !$this->_initShell()) {
            user_error('Unable to initiate an interactive shell session');
            return false;
        }

        $channel = $this->_get_interactive_channel();

        $match = $expect;
        while (true) {
            if ($mode == self::READ_REGEX) {
                preg_match($expect, substr($this->interactiveBuffer, -1024), $matches);
                $match = isset($matches[0]) ? $matches[0] : '';
            }
            $pos = strlen($match) ? strpos($this->interactiveBuffer, $match) : false;
            if ($pos !== false) {
                return $this->_string_shift($this->interactiveBuffer, $pos + strlen($match));
            }
            $response = $this->_get_channel_packet($channel);
            if (is_bool($response)) {
                $this->in_request_pty_exec = false;
                return $response ? $this->_string_shift($this->interactiveBuffer, strlen($this->interactiveBuffer)) : false;
            }

            $this->interactiveBuffer.= $response;
        }
    }

    /**
     * Inputs a command into an interactive shell.
     *
     * @see self::read()
     * @param string $cmd
     * @return bool
     * @access public
     */
    function write($cmd)
    {
        if (!($this->bitmap & self::MASK_LOGIN)) {
            user_error('Operation disallowed prior to login()');
            return false;
        }

        if (!($this->bitmap & self::MASK_SHELL) && !$this->_initShell()) {
            user_error('Unable to initiate an interactive shell session');
            return false;
        }

        return $this->_send_channel_packet($this->_get_interactive_channel(), $cmd);
    }

    /**
     * Start a subsystem.
     *
     * Right now only one subsystem at a time is supported. To support multiple subsystem's stopSubsystem() could accept
     * a string that contained the name of the subsystem, but at that point, only one subsystem of each type could be opened.
     * To support multiple subsystem's of the same name maybe it'd be best if startSubsystem() generated a new channel id and
     * returns that and then that that was passed into stopSubsystem() but that'll be saved for a future date and implemented
     * if there's sufficient demand for such a feature.
     *
     * @see self::stopSubsystem()
     * @param string $subsystem
     * @return bool
     * @access public
     */
    function startSubsystem($subsystem)
    {
        $this->window_size_server_to_client[self::CHANNEL_SUBSYSTEM] = $this->window_size;

        $packet = pack(
            'CNa*N3',
            NET_SSH2_MSG_CHANNEL_OPEN,
            strlen('session'),
            'session',
            self::CHANNEL_SUBSYSTEM,
            $this->window_size,
            0x4000
        );

        if (!$this->_send_binary_packet($packet)) {
            return false;
        }

        $this->channel_status[self::CHANNEL_SUBSYSTEM] = NET_SSH2_MSG_CHANNEL_OPEN;

        $response = $this->_get_channel_packet(self::CHANNEL_SUBSYSTEM);
        if ($response === false) {
            return false;
        }

        $packet = pack(
            'CNNa*CNa*',
            NET_SSH2_MSG_CHANNEL_REQUEST,
            $this->server_channels[self::CHANNEL_SUBSYSTEM],
            strlen('subsystem'),
            'subsystem',
            1,
            strlen($subsystem),
            $subsystem
        );
        if (!$this->_send_binary_packet($packet)) {
            return false;
        }

        $this->channel_status[self::CHANNEL_SUBSYSTEM] = NET_SSH2_MSG_CHANNEL_REQUEST;

        $response = $this->_get_channel_packet(self::CHANNEL_SUBSYSTEM);

        if ($response === false) {
            return false;
        }

        $this->channel_status[self::CHANNEL_SUBSYSTEM] = NET_SSH2_MSG_CHANNEL_DATA;

        $this->bitmap |= self::MASK_SHELL;
        $this->in_subsystem = true;

        return true;
    }

    /**
     * Stops a subsystem.
     *
     * @see self::startSubsystem()
     * @return bool
     * @access public
     */
    function stopSubsystem()
    {
        $this->in_subsystem = false;
        $this->_close_channel(self::CHANNEL_SUBSYSTEM);
        return true;
    }

    /**
     * Closes a channel
     *
     * If read() timed out you might want to just close the channel and have it auto-restart on the next read() call
     *
     * @access public
     */
    function reset()
    {
        $this->_close_channel($this->_get_interactive_channel());
    }

    /**
     * Is timeout?
     *
     * Did exec() or read() return because they timed out or because they encountered the end?
     *
     * @access public
     */
    function isTimeout()
    {
        return $this->is_timeout;
    }

    /**
     * Disconnect
     *
     * @access public
     */
    function disconnect()
    {
        $this->_disconnect(NET_SSH2_DISCONNECT_BY_APPLICATION);
        if (isset($this->realtime_log_file) && is_resource($this->realtime_log_file)) {
            fclose($this->realtime_log_file);
        }
    }

    /**
     * Destructor.
     *
     * Will be called, automatically, if you're supporting just PHP5.  If you're supporting PHP4, you'll need to call
     * disconnect().
     *
     * @access public
     */
    function __destruct()
    {
        $this->disconnect();
    }

    /**
     * Is the connection still active?
     *
     * @return bool
     * @access public
     */
    function isConnected()
    {
        return (bool) ($this->bitmap & self::MASK_CONNECTED);
    }

    /**
     * Have you successfully been logged in?
     *
     * @return bool
     * @access public
     */
    function isAuthenticated()
    {
        return (bool) ($this->bitmap & self::MASK_LOGIN);
    }

    /**
     * Gets Binary Packets
     *
     * See '6. Binary Packet Protocol' of rfc4253 for more info.
     *
     * @see self::_send_binary_packet()
     * @return string
     * @access private
     */
    function _get_binary_packet()
    {
        if (!is_resource($this->fsock) || feof($this->fsock)) {
            user_error('Connection closed prematurely');
            $this->bitmap = 0;
            return false;
        }

        $start = microtime(true);
        $raw = stream_get_contents($this->fsock, $this->decrypt_block_size);

        if (!strlen($raw)) {
            return '';
        }

        if ($this->decrypt !== false) {
            $raw = $this->decrypt->decrypt($raw);
        }
        if ($raw === false) {
            user_error('Unable to decrypt content');
            return false;
        }

        extract(unpack('Npacket_length/Cpadding_length', $this->_string_shift($raw, 5)));

        $remaining_length = $packet_length + 4 - $this->decrypt_block_size;

        // quoting <http://tools.ietf.org/html/rfc4253#section-6.1>,
        // "implementations SHOULD check that the packet length is reasonable"
        // PuTTY uses 0x9000 as the actual max packet size and so to shall we
        if ($remaining_length < -$this->decrypt_block_size || $remaining_length > 0x9000 || $remaining_length % $this->decrypt_block_size != 0) {
            user_error('Invalid size');
            return false;
        }

        $buffer = '';
        while ($remaining_length > 0) {
            $temp = stream_get_contents($this->fsock, $remaining_length);
            if ($temp === false || feof($this->fsock)) {
                user_error('Error reading from socket');
                $this->bitmap = 0;
                return false;
            }
            $buffer.= $temp;
            $remaining_length-= strlen($temp);
        }
        $stop = microtime(true);
        if (strlen($buffer)) {
            $raw.= $this->decrypt !== false ? $this->decrypt->decrypt($buffer) : $buffer;
        }

        $payload = $this->_string_shift($raw, $packet_length - $padding_length - 1);
        $padding = $this->_string_shift($raw, $padding_length); // should leave $raw empty

        if ($this->hmac_check !== false) {
            $hmac = stream_get_contents($this->fsock, $this->hmac_size);
            if ($hmac === false || strlen($hmac) != $this->hmac_size) {
                user_error('Error reading socket');
                $this->bitmap = 0;
                return false;
            } elseif ($hmac != $this->hmac_check->hash(pack('NNCa*', $this->get_seq_no, $packet_length, $padding_length, $payload . $padding))) {
                user_error('Invalid HMAC');
                return false;
            }
        }

        //if ($this->decompress) {
        //    $payload = gzinflate(substr($payload, 2));
        //}

        $this->get_seq_no++;

        if (defined('NET_SSH2_LOGGING')) {
            $current = microtime(true);
            $message_number = isset($this->message_numbers[ord($payload[0])]) ? $this->message_numbers[ord($payload[0])] : 'UNKNOWN (' . ord($payload[0]) . ')';
            $message_number = '<- ' . $message_number .
                              ' (since last: ' . round($current - $this->last_packet, 4) . ', network: ' . round($stop - $start, 4) . 's)';
            $this->_append_log($message_number, $payload);
            $this->last_packet = $current;
        }

        return $this->_filter($payload);
    }

    /**
     * Filter Binary Packets
     *
     * Because some binary packets need to be ignored...
     *
     * @see self::_get_binary_packet()
     * @return string
     * @access private
     */
    function _filter($payload)
    {
        switch (ord($payload[0])) {
            case NET_SSH2_MSG_DISCONNECT:
                $this->_string_shift($payload, 1);
                extract(unpack('Nreason_code/Nlength', $this->_string_shift($payload, 8)));
                $this->errors[] = 'SSH_MSG_DISCONNECT: ' . $this->disconnect_reasons[$reason_code] . "\r\n" . utf8_decode($this->_string_shift($payload, $length));
                $this->bitmap = 0;
                return false;
            case NET_SSH2_MSG_IGNORE:
                $payload = $this->_get_binary_packet();
                break;
            case NET_SSH2_MSG_DEBUG:
                $this->_string_shift($payload, 2);
                extract(unpack('Nlength', $this->_string_shift($payload, 4)));
                $this->errors[] = 'SSH_MSG_DEBUG: ' . utf8_decode($this->_string_shift($payload, $length));
                $payload = $this->_get_binary_packet();
                break;
            case NET_SSH2_MSG_UNIMPLEMENTED:
                return false;
            case NET_SSH2_MSG_KEXINIT:
                if ($this->session_id !== false) {
                    if (!$this->_key_exchange($payload)) {
                        $this->bitmap = 0;
                        return false;
                    }
                    $payload = $this->_get_binary_packet();
                }
        }

        // see http://tools.ietf.org/html/rfc4252#section-5.4; only called when the encryption has been activated and when we haven't already logged in
        if (($this->bitmap & self::MASK_CONNECTED) && !($this->bitmap & self::MASK_LOGIN) && ord($payload[0]) == NET_SSH2_MSG_USERAUTH_BANNER) {
            $this->_string_shift($payload, 1);
            extract(unpack('Nlength', $this->_string_shift($payload, 4)));
            $this->banner_message = utf8_decode($this->_string_shift($payload, $length));
            $payload = $this->_get_binary_packet();
        }

        // only called when we've already logged in
        if (($this->bitmap & self::MASK_CONNECTED) && ($this->bitmap & self::MASK_LOGIN)) {
            switch (ord($payload[0])) {
                case NET_SSH2_MSG_GLOBAL_REQUEST: // see http://tools.ietf.org/html/rfc4254#section-4
                    extract(unpack('Nlength', $this->_string_shift($payload, 4)));
                    $this->errors[] = 'SSH_MSG_GLOBAL_REQUEST: ' . $this->_string_shift($payload, $length);

                    if (!$this->_send_binary_packet(pack('C', NET_SSH2_MSG_REQUEST_FAILURE))) {
                        return $this->_disconnect(NET_SSH2_DISCONNECT_BY_APPLICATION);
                    }

                    $payload = $this->_get_binary_packet();
                    break;
                case NET_SSH2_MSG_CHANNEL_OPEN: // see http://tools.ietf.org/html/rfc4254#section-5.1
                    $this->_string_shift($payload, 1);
                    extract(unpack('Nlength', $this->_string_shift($payload, 4)));
                    $data = $this->_string_shift($payload, $length);
                    extract(unpack('Nserver_channel', $this->_string_shift($payload, 4)));
                    switch ($data) {
                        case 'auth-agent':
                        case 'auth-agent@openssh.com':
                            if (isset($this->agent)) {
                                $new_channel = self::CHANNEL_AGENT_FORWARD;

                                extract(unpack('Nremote_window_size', $this->_string_shift($payload, 4)));
                                extract(unpack('Nremote_maximum_packet_size', $this->_string_shift($payload, 4)));

                                $this->packet_size_client_to_server[$new_channel] = $remote_window_size;
                                $this->window_size_server_to_client[$new_channel] = $remote_maximum_packet_size;
                                $this->window_size_client_to_server[$new_channel] = $this->window_size;

                                $packet_size = 0x4000;

                                $packet = pack(
                                    'CN4',
                                    NET_SSH2_MSG_CHANNEL_OPEN_CONFIRMATION,
                                    $server_channel,
                                    $new_channel,
                                    $packet_size,
                                    $packet_size
                                );

                                $this->server_channels[$new_channel] = $server_channel;
                                $this->channel_status[$new_channel] = NET_SSH2_MSG_CHANNEL_OPEN_CONFIRMATION;
                                if (!$this->_send_binary_packet($packet)) {
                                    return false;
                                }
                            }
                            break;
                        default:
                            $packet = pack(
                                'CN3a*Na*',
                                NET_SSH2_MSG_REQUEST_FAILURE,
                                $server_channel,
                                NET_SSH2_OPEN_ADMINISTRATIVELY_PROHIBITED,
                                0,
                                '',
                                0,
                                ''
                            );

                            if (!$this->_send_binary_packet($packet)) {
                                return $this->_disconnect(NET_SSH2_DISCONNECT_BY_APPLICATION);
                            }
                    }
                    $payload = $this->_get_binary_packet();
                    break;
                case NET_SSH2_MSG_CHANNEL_WINDOW_ADJUST:
                    $this->_string_shift($payload, 1);
                    extract(unpack('Nchannel', $this->_string_shift($payload, 4)));
                    extract(unpack('Nwindow_size', $this->_string_shift($payload, 4)));
                    $this->window_size_client_to_server[$channel]+= $window_size;

                    $payload = ($this->bitmap & self::MASK_WINDOW_ADJUST) ? true : $this->_get_binary_packet();
            }
        }

        return $payload;
    }

    /**
     * Enable Quiet Mode
     *
     * Suppress stderr from output
     *
     * @access public
     */
    function enableQuietMode()
    {
        $this->quiet_mode = true;
    }

    /**
     * Disable Quiet Mode
     *
     * Show stderr in output
     *
     * @access public
     */
    function disableQuietMode()
    {
        $this->quiet_mode = false;
    }

    /**
     * Returns whether Quiet Mode is enabled or not
     *
     * @see self::enableQuietMode()
     * @see self::disableQuietMode()
     * @access public
     * @return bool
     */
    function isQuietModeEnabled()
    {
        return $this->quiet_mode;
    }

    /**
     * Enable request-pty when using exec()
     *
     * @access public
     */
    function enablePTY()
    {
        $this->request_pty = true;
    }

    /**
     * Disable request-pty when using exec()
     *
     * @access public
     */
    function disablePTY()
    {
        $this->request_pty = false;
    }

    /**
     * Returns whether request-pty is enabled or not
     *
     * @see self::enablePTY()
     * @see self::disablePTY()
     * @access public
     * @return bool
     */
    function isPTYEnabled()
    {
        return $this->request_pty;
    }

    /**
     * Gets channel data
     *
     * Returns the data as a string if it's available and false if not.
     *
     * @param $client_channel
     * @return mixed
     * @access private
     */
    function _get_channel_packet($client_channel, $skip_extended = false)
    {
        if (!empty($this->channel_buffers[$client_channel])) {
            return array_shift($this->channel_buffers[$client_channel]);
        }

        while (true) {
            if ($this->curTimeout) {
                if ($this->curTimeout < 0) {
                    $this->is_timeout = true;
                    return true;
                }

                $read = array($this->fsock);
                $write = $except = null;

                $start = microtime(true);
                $sec = floor($this->curTimeout);
                $usec = 1000000 * ($this->curTimeout - $sec);
                // on windows this returns a "Warning: Invalid CRT parameters detected" error
                if (!@stream_select($read, $write, $except, $sec, $usec) && !count($read)) {
                    $this->is_timeout = true;
                    return true;
                }
                $elapsed = microtime(true) - $start;
                $this->curTimeout-= $elapsed;
            }

            $response = $this->_get_binary_packet();
            if ($response === false) {
                user_error('Connection closed by server');
                return false;
            }
            if ($client_channel == -1 && $response === true) {
                return true;
            }
            if (!strlen($response)) {
                return '';
            }

            extract(unpack('Ctype', $this->_string_shift($response, 1)));

            if ($type == NET_SSH2_MSG_CHANNEL_OPEN) {
                extract(unpack('Nlength', $this->_string_shift($response, 4)));
            } else {
                extract(unpack('Nchannel', $this->_string_shift($response, 4)));
            }

            // will not be setup yet on incoming channel open request
            if (isset($channel) && isset($this->channel_status[$channel]) && isset($this->window_size_server_to_client[$channel])) {
                $this->window_size_server_to_client[$channel]-= strlen($response);

                // resize the window, if appropriate
                if ($this->window_size_server_to_client[$channel] < 0) {
                    $packet = pack('CNN', NET_SSH2_MSG_CHANNEL_WINDOW_ADJUST, $this->server_channels[$channel], $this->window_size);
                    if (!$this->_send_binary_packet($packet)) {
                        return false;
                    }
                    $this->window_size_server_to_client[$channel]+= $this->window_size;
                }

                switch ($this->channel_status[$channel]) {
                    case NET_SSH2_MSG_CHANNEL_OPEN:
                        switch ($type) {
                            case NET_SSH2_MSG_CHANNEL_OPEN_CONFIRMATION:
                                extract(unpack('Nserver_channel', $this->_string_shift($response, 4)));
                                $this->server_channels[$channel] = $server_channel;
                                extract(unpack('Nwindow_size', $this->_string_shift($response, 4)));
                                if ($window_size < 0) {
                                    $window_size&= 0x7FFFFFFF;
                                    $window_size+= 0x80000000;
                                }
                                $this->window_size_client_to_server[$channel] = $window_size;
                                $temp = unpack('Npacket_size_client_to_server', $this->_string_shift($response, 4));
                                $this->packet_size_client_to_server[$channel] = $temp['packet_size_client_to_server'];
                                $result = $client_channel == $channel ? true : $this->_get_channel_packet($client_channel, $skip_extended);
                                $this->_on_channel_open();
                                return $result;
                            //case NET_SSH2_MSG_CHANNEL_OPEN_FAILURE:
                            default:
                                user_error('Unable to open channel');
                                return $this->_disconnect(NET_SSH2_DISCONNECT_BY_APPLICATION);
                        }
                        break;
                    case NET_SSH2_MSG_CHANNEL_REQUEST:
                        switch ($type) {
                            case NET_SSH2_MSG_CHANNEL_SUCCESS:
                                return true;
                            case NET_SSH2_MSG_CHANNEL_FAILURE:
                                return false;
                            default:
                                user_error('Unable to fulfill channel request');
                                return $this->_disconnect(NET_SSH2_DISCONNECT_BY_APPLICATION);
                        }
                    case NET_SSH2_MSG_CHANNEL_CLOSE:
                        return $type == NET_SSH2_MSG_CHANNEL_CLOSE ? true : $this->_get_channel_packet($client_channel, $skip_extended);
                }
            }

            // ie. $this->channel_status[$channel] == NET_SSH2_MSG_CHANNEL_DATA

            switch ($type) {
                case NET_SSH2_MSG_CHANNEL_DATA:
                    /*
                    if ($channel == self::CHANNEL_EXEC) {
                        // SCP requires null packets, such as this, be sent.  further, in the case of the ssh.com SSH server
                        // this actually seems to make things twice as fast.  more to the point, the message right after
                        // SSH_MSG_CHANNEL_DATA (usually SSH_MSG_IGNORE) won't block for as long as it would have otherwise.
                        // in OpenSSH it slows things down but only by a couple thousandths of a second.
                        $this->_send_channel_packet($channel, chr(0));
                    }
                    */
                    extract(unpack('Nlength', $this->_string_shift($response, 4)));
                    $data = $this->_string_shift($response, $length);

                    if ($channel == self::CHANNEL_AGENT_FORWARD) {
                        $agent_response = $this->agent->_forward_data($data);
                        if (!is_bool($agent_response)) {
                            $this->_send_channel_packet($channel, $agent_response);
                        }
                        break;
                    }

                    if ($client_channel == $channel) {
                        return $data;
                    }
                    if (!isset($this->channel_buffers[$channel])) {
                        $this->channel_buffers[$channel] = array();
                    }
                    $this->channel_buffers[$channel][] = $data;
                    break;
                case NET_SSH2_MSG_CHANNEL_EXTENDED_DATA:
                    /*
                    if ($client_channel == self::CHANNEL_EXEC) {
                        $this->_send_channel_packet($client_channel, chr(0));
                    }
                    */
                    // currently, there's only one possible value for $data_type_code: NET_SSH2_EXTENDED_DATA_STDERR
                    extract(unpack('Ndata_type_code/Nlength', $this->_string_shift($response, 8)));
                    $data = $this->_string_shift($response, $length);
                    $this->stdErrorLog.= $data;
                    if ($skip_extended || $this->quiet_mode) {
                        break;
                    }
                    if ($client_channel == $channel) {
                        return $data;
                    }
                    if (!isset($this->channel_buffers[$channel])) {
                        $this->channel_buffers[$channel] = array();
                    }
                    $this->channel_buffers[$channel][] = $data;
                    break;
                case NET_SSH2_MSG_CHANNEL_REQUEST:
                    extract(unpack('Nlength', $this->_string_shift($response, 4)));
                    $value = $this->_string_shift($response, $length);
                    switch ($value) {
                        case 'exit-signal':
                            $this->_string_shift($response, 1);
                            extract(unpack('Nlength', $this->_string_shift($response, 4)));
                            $this->errors[] = 'SSH_MSG_CHANNEL_REQUEST (exit-signal): ' . $this->_string_shift($response, $length);
                            $this->_string_shift($response, 1);
                            extract(unpack('Nlength', $this->_string_shift($response, 4)));
                            if ($length) {
                                $this->errors[count($this->errors)].= "\r\n" . $this->_string_shift($response, $length);
                            }

                            $this->_send_binary_packet(pack('CN', NET_SSH2_MSG_CHANNEL_EOF, $this->server_channels[$client_channel]));
                            $this->_send_binary_packet(pack('CN', NET_SSH2_MSG_CHANNEL_CLOSE, $this->server_channels[$channel]));

                            $this->channel_status[$channel] = NET_SSH2_MSG_CHANNEL_EOF;

                            break;
                        case 'exit-status':
                            extract(unpack('Cfalse/Nexit_status', $this->_string_shift($response, 5)));
                            $this->exit_status = $exit_status;

                            // "The client MAY ignore these messages."
                            // -- http://tools.ietf.org/html/rfc4254#section-6.10

                            break;
                        default:
                            // "Some systems may not implement signals, in which case they SHOULD ignore this message."
                            //  -- http://tools.ietf.org/html/rfc4254#section-6.9
                            break;
                    }
                    break;
                case NET_SSH2_MSG_CHANNEL_CLOSE:
                    $this->curTimeout = 0;

                    if ($this->bitmap & self::MASK_SHELL) {
                        $this->bitmap&= ~self::MASK_SHELL;
                    }
                    if ($this->channel_status[$channel] != NET_SSH2_MSG_CHANNEL_EOF) {
                        $this->_send_binary_packet(pack('CN', NET_SSH2_MSG_CHANNEL_CLOSE, $this->server_channels[$channel]));
                    }

                    $this->channel_status[$channel] = NET_SSH2_MSG_CHANNEL_CLOSE;
                    if ($client_channel == $channel) {
                        return true;
                    }
                case NET_SSH2_MSG_CHANNEL_EOF:
                    break;
                default:
                    user_error('Error reading channel data');
                    return $this->_disconnect(NET_SSH2_DISCONNECT_BY_APPLICATION);
            }
        }
    }

    /**
     * Sends Binary Packets
     *
     * See '6. Binary Packet Protocol' of rfc4253 for more info.
     *
     * @param string $data
     * @param string $logged
     * @see self::_get_binary_packet()
     * @return bool
     * @access private
     */
    function _send_binary_packet($data, $logged = null)
    {
        if (!is_resource($this->fsock) || feof($this->fsock)) {
            user_error('Connection closed prematurely');
            $this->bitmap = 0;
            return false;
        }

        //if ($this->compress) {
        //    // the -4 removes the checksum:
        //    // http://php.net/function.gzcompress#57710
        //    $data = substr(gzcompress($data), 0, -4);
        //}

        // 4 (packet length) + 1 (padding length) + 4 (minimal padding amount) == 9
        $packet_length = strlen($data) + 9;
        // round up to the nearest $this->encrypt_block_size
        $packet_length+= (($this->encrypt_block_size - 1) * $packet_length) % $this->encrypt_block_size;
        // subtracting strlen($data) is obvious - subtracting 5 is necessary because of packet_length and padding_length
        $padding_length = $packet_length - strlen($data) - 5;
        $padding = Random::string($padding_length);

        // we subtract 4 from packet_length because the packet_length field isn't supposed to include itself
        $packet = pack('NCa*', $packet_length - 4, $padding_length, $data . $padding);

        $hmac = $this->hmac_create !== false ? $this->hmac_create->hash(pack('Na*', $this->send_seq_no, $packet)) : '';
        $this->send_seq_no++;

        if ($this->encrypt !== false) {
            $packet = $this->encrypt->encrypt($packet);
        }

        $packet.= $hmac;

        $start = microtime(true);
        $result = strlen($packet) == fputs($this->fsock, $packet);
        $stop = microtime(true);

        if (defined('NET_SSH2_LOGGING')) {
            $current = microtime(true);
            $message_number = isset($this->message_numbers[ord($data[0])]) ? $this->message_numbers[ord($data[0])] : 'UNKNOWN (' . ord($data[0]) . ')';
            $message_number = '-> ' . $message_number .
                              ' (since last: ' . round($current - $this->last_packet, 4) . ', network: ' . round($stop - $start, 4) . 's)';
            $this->_append_log($message_number, isset($logged) ? $logged : $data);
            $this->last_packet = $current;
        }

        return $result;
    }

    /**
     * Logs data packets
     *
     * Makes sure that only the last 1MB worth of packets will be logged
     *
     * @param string $data
     * @access private
     */
    function _append_log($message_number, $message)
    {
        // remove the byte identifying the message type from all but the first two messages (ie. the identification strings)
        if (strlen($message_number) > 2) {
            $this->_string_shift($message);
        }

        switch (NET_SSH2_LOGGING) {
            // useful for benchmarks
            case self::LOG_SIMPLE:
                $this->message_number_log[] = $message_number;
                break;
            // the most useful log for SSH2
            case self::LOG_COMPLEX:
                $this->message_number_log[] = $message_number;
                $this->log_size+= strlen($message);
                $this->message_log[] = $message;
                while ($this->log_size > self::LOG_MAX_SIZE) {
                    $this->log_size-= strlen(array_shift($this->message_log));
                    array_shift($this->message_number_log);
                }
                break;
            // dump the output out realtime; packets may be interspersed with non packets,
            // passwords won't be filtered out and select other packets may not be correctly
            // identified
            case self::LOG_REALTIME:
                switch (PHP_SAPI) {
                    case 'cli':
                        $start = $stop = "\r\n";
                        break;
                    default:
                        $start = '<pre>';
                        $stop = '</pre>';
                }
                echo $start . $this->_format_log(array($message), array($message_number)) . $stop;
                @flush();
                @ob_flush();
                break;
            // basically the same thing as self::LOG_REALTIME with the caveat that self::LOG_REALTIME_FILE
            // needs to be defined and that the resultant log file will be capped out at self::LOG_MAX_SIZE.
            // the earliest part of the log file is denoted by the first <<< START >>> and is not going to necessarily
            // at the beginning of the file
            case self::LOG_REALTIME_FILE:
                if (!isset($this->realtime_log_file)) {
                    // PHP doesn't seem to like using constants in fopen()
                    $filename = self::LOG_REALTIME_FILENAME;
                    $fp = fopen($filename, 'w');
                    $this->realtime_log_file = $fp;
                }
                if (!is_resource($this->realtime_log_file)) {
                    break;
                }
                $entry = $this->_format_log(array($message), array($message_number));
                if ($this->realtime_log_wrap) {
                    $temp = "<<< START >>>\r\n";
                    $entry.= $temp;
                    fseek($this->realtime_log_file, ftell($this->realtime_log_file) - strlen($temp));
                }
                $this->realtime_log_size+= strlen($entry);
                if ($this->realtime_log_size > self::LOG_MAX_SIZE) {
                    fseek($this->realtime_log_file, 0);
                    $this->realtime_log_size = strlen($entry);
                    $this->realtime_log_wrap = true;
                }
                fputs($this->realtime_log_file, $entry);
        }
    }

    /**
     * Sends channel data
     *
     * Spans multiple SSH_MSG_CHANNEL_DATAs if appropriate
     *
     * @param int $client_channel
     * @param string $data
     * @return bool
     * @access private
     */
    function _send_channel_packet($client_channel, $data)
    {
        while (strlen($data)) {
            if (!$this->window_size_client_to_server[$client_channel]) {
                $this->bitmap^= self::MASK_WINDOW_ADJUST;
                // using an invalid channel will let the buffers be built up for the valid channels
                $this->_get_channel_packet(-1);
                $this->bitmap^= self::MASK_WINDOW_ADJUST;
            }

            /* The maximum amount of data allowed is determined by the maximum
               packet size for the channel, and the current window size, whichever
               is smaller.
                 -- http://tools.ietf.org/html/rfc4254#section-5.2 */
            $max_size = min(
                $this->packet_size_client_to_server[$client_channel],
                $this->window_size_client_to_server[$client_channel]
            );

            $temp = $this->_string_shift($data, $max_size);
            $packet = pack(
                'CN2a*',
                NET_SSH2_MSG_CHANNEL_DATA,
                $this->server_channels[$client_channel],
                strlen($temp),
                $temp
            );
            $this->window_size_client_to_server[$client_channel]-= strlen($temp);
            if (!$this->_send_binary_packet($packet)) {
                return false;
            }
        }

        return true;
    }

    /**
     * Closes and flushes a channel
     *
     * \phpseclib\Net\SSH2 doesn't properly close most channels.  For exec() channels are normally closed by the server
     * and for SFTP channels are presumably closed when the client disconnects.  This functions is intended
     * for SCP more than anything.
     *
     * @param int $client_channel
     * @param bool $want_reply
     * @return bool
     * @access private
     */
    function _close_channel($client_channel, $want_reply = false)
    {
        // see http://tools.ietf.org/html/rfc4254#section-5.3

        $this->_send_binary_packet(pack('CN', NET_SSH2_MSG_CHANNEL_EOF, $this->server_channels[$client_channel]));

        if (!$want_reply) {
            $this->_send_binary_packet(pack('CN', NET_SSH2_MSG_CHANNEL_CLOSE, $this->server_channels[$client_channel]));
        }

        $this->channel_status[$client_channel] = NET_SSH2_MSG_CHANNEL_CLOSE;

        $this->curTimeout = 0;

        while (!is_bool($this->_get_channel_packet($client_channel))) {
        }

        if ($want_reply) {
            $this->_send_binary_packet(pack('CN', NET_SSH2_MSG_CHANNEL_CLOSE, $this->server_channels[$client_channel]));
        }

        if ($this->bitmap & self::MASK_SHELL) {
            $this->bitmap&= ~self::MASK_SHELL;
        }
    }

    /**
     * Disconnect
     *
     * @param int $reason
     * @return bool
     * @access private
     */
    function _disconnect($reason)
    {
        if ($this->bitmap & self::MASK_CONNECTED) {
            $data = pack('CNNa*Na*', NET_SSH2_MSG_DISCONNECT, $reason, 0, '', 0, '');
            $this->_send_binary_packet($data);
            $this->bitmap = 0;
            fclose($this->fsock);
            return false;
        }
    }

    /**
     * String Shift
     *
     * Inspired by array_shift
     *
     * @param string $string
     * @param int $index
     * @return string
     * @access private
     */
    function _string_shift(&$string, $index = 1)
    {
        $substr = substr($string, 0, $index);
        $string = substr($string, $index);
        return $substr;
    }

    /**
     * Define Array
     *
     * Takes any number of arrays whose indices are integers and whose values are strings and defines a bunch of
     * named constants from it, using the value as the name of the constant and the index as the value of the constant.
     * If any of the constants that would be defined already exists, none of the constants will be defined.
     *
     * @param array $array
     * @access private
     */
    function _define_array()
    {
        $args = func_get_args();
        foreach ($args as $arg) {
            foreach ($arg as $key => $value) {
                if (!defined($value)) {
                    define($value, $key);
                } else {
                    break 2;
                }
            }
        }
    }

    /**
     * Returns a log of the packets that have been sent and received.
     *
     * Returns a string if NET_SSH2_LOGGING == self::LOG_COMPLEX, an array if NET_SSH2_LOGGING == self::LOG_SIMPLE and false if !defined('NET_SSH2_LOGGING')
     *
     * @access public
     * @return array|false|string
     */
    function getLog()
    {
        if (!defined('NET_SSH2_LOGGING')) {
            return false;
        }

        switch (NET_SSH2_LOGGING) {
            case self::LOG_SIMPLE:
                return $this->message_number_log;
                break;
            case self::LOG_COMPLEX:
                return $this->_format_log($this->message_log, $this->message_number_log);
                break;
            default:
                return false;
        }
    }

    /**
     * Formats a log for printing
     *
     * @param array $message_log
     * @param array $message_number_log
     * @access private
     * @return string
     */
    function _format_log($message_log, $message_number_log)
    {
        $output = '';
        for ($i = 0; $i < count($message_log); $i++) {
            $output.= $message_number_log[$i] . "\r\n";
            $current_log = $message_log[$i];
            $j = 0;
            do {
                if (strlen($current_log)) {
                    $output.= str_pad(dechex($j), 7, '0', STR_PAD_LEFT) . '0  ';
                }
                $fragment = $this->_string_shift($current_log, $this->log_short_width);
                $hex = substr(preg_replace_callback('#.#s', array($this, '_format_log_helper'), $fragment), strlen($this->log_boundary));
                // replace non ASCII printable characters with dots
                // http://en.wikipedia.org/wiki/ASCII#ASCII_printable_characters
                // also replace < with a . since < messes up the output on web browsers
                $raw = preg_replace('#[^\x20-\x7E]|<#', '.', $fragment);
                $output.= str_pad($hex, $this->log_long_width - $this->log_short_width, ' ') . $raw . "\r\n";
                $j++;
            } while (strlen($current_log));
            $output.= "\r\n";
        }

        return $output;
    }

    /**
     * Helper function for _format_log
     *
     * For use with preg_replace_callback()
     *
     * @param array $matches
     * @access private
     * @return string
     */
    function _format_log_helper($matches)
    {
        return $this->log_boundary . str_pad(dechex(ord($matches[0])), 2, '0', STR_PAD_LEFT);
    }

    /**
     * Helper function for agent->_on_channel_open()
     *
     * Used when channels are created to inform agent
     * of said channel opening. Must be called after
     * channel open confirmation received
     *
     * @access private
     */
    function _on_channel_open()
    {
        if (isset($this->agent)) {
            $this->agent->_on_channel_open($this);
        }
    }

    /**
     * Returns the first value of the intersection of two arrays or false if
     * the intersection is empty. The order is defined by the first parameter.
     *
     * @param array $array1
     * @param array $array2
     * @return mixed False if intersection is empty, else intersected value.
     * @access private
     */
    function _array_intersect_first($array1, $array2)
    {
        foreach ($array1 as $value) {
            if (in_array($value, $array2)) {
                return $value;
            }
        }
        return false;
    }

    /**
     * Returns all errors
     *
     * @return string[]
     * @access public
     */
    function getErrors()
    {
        return $this->errors;
    }

    /**
     * Returns the last error
     *
     * @return string
     * @access public
     */
    function getLastError()
    {
        $count = count($this->errors);

        if ($count > 0) {
            return $this->errors[$count - 1];
        }
    }

    /**
     * Return the server identification.
     *
     * @return string
     * @access public
     */
    function getServerIdentification()
    {
        $this->_connect();

        return $this->server_identifier;
    }

    /**
     * Return a list of the key exchange algorithms the server supports.
     *
     * @return array
     * @access public
     */
    function getKexAlgorithms()
    {
        $this->_connect();

        return $this->kex_algorithms;
    }

    /**
     * Return a list of the host key (public key) algorithms the server supports.
     *
     * @return array
     * @access public
     */
    function getServerHostKeyAlgorithms()
    {
        $this->_connect();

        return $this->server_host_key_algorithms;
    }

    /**
     * Return a list of the (symmetric key) encryption algorithms the server supports, when receiving stuff from the client.
     *
     * @return array
     * @access public
     */
    function getEncryptionAlgorithmsClient2Server()
    {
        $this->_connect();

        return $this->encryption_algorithms_client_to_server;
    }

    /**
     * Return a list of the (symmetric key) encryption algorithms the server supports, when sending stuff to the client.
     *
     * @return array
     * @access public
     */
    function getEncryptionAlgorithmsServer2Client()
    {
        $this->_connect();

        return $this->encryption_algorithms_server_to_client;
    }

    /**
     * Return a list of the MAC algorithms the server supports, when receiving stuff from the client.
     *
     * @return array
     * @access public
     */
    function getMACAlgorithmsClient2Server()
    {
        $this->_connect();

        return $this->mac_algorithms_client_to_server;
    }

    /**
     * Return a list of the MAC algorithms the server supports, when sending stuff to the client.
     *
     * @return array
     * @access public
     */
    function getMACAlgorithmsServer2Client()
    {
        $this->_connect();

        return $this->mac_algorithms_server_to_client;
    }

    /**
     * Return a list of the compression algorithms the server supports, when receiving stuff from the client.
     *
     * @return array
     * @access public
     */
    function getCompressionAlgorithmsClient2Server()
    {
        $this->_connect();

        return $this->compression_algorithms_client_to_server;
    }

    /**
     * Return a list of the compression algorithms the server supports, when sending stuff to the client.
     *
     * @return array
     * @access public
     */
    function getCompressionAlgorithmsServer2Client()
    {
        $this->_connect();

        return $this->compression_algorithms_server_to_client;
    }

    /**
     * Return a list of the languages the server supports, when sending stuff to the client.
     *
     * @return array
     * @access public
     */
    function getLanguagesServer2Client()
    {
        $this->_connect();

        return $this->languages_server_to_client;
    }

    /**
     * Return a list of the languages the server supports, when receiving stuff from the client.
     *
     * @return array
     * @access public
     */
    function getLanguagesClient2Server()
    {
        $this->_connect();

        return $this->languages_client_to_server;
    }

    /**
     * Returns the banner message.
     *
     * Quoting from the RFC, "in some jurisdictions, sending a warning message before
     * authentication may be relevant for getting legal protection."
     *
     * @return string
     * @access public
     */
    function getBannerMessage()
    {
        return $this->banner_message;
    }

    /**
     * Returns the server public host key.
     *
     * Caching this the first time you connect to a server and checking the result on subsequent connections
     * is recommended.  Returns false if the server signature is not signed correctly with the public host key.
     *
     * @return mixed
     * @access public
     */
    function getServerPublicHostKey()
    {
        if (!($this->bitmap & self::MASK_CONSTRUCTOR)) {
            if (!$this->_connect()) {
                return false;
            }
        }

        $signature = $this->signature;
        $server_public_host_key = $this->server_public_host_key;

        extract(unpack('Nlength', $this->_string_shift($server_public_host_key, 4)));
        $this->_string_shift($server_public_host_key, $length);

        if ($this->signature_validated) {
            return $this->bitmap ?
                $this->signature_format . ' ' . base64_encode($this->server_public_host_key) :
                false;
        }

        $this->signature_validated = true;

        switch ($this->signature_format) {
            case 'ssh-dss':
                $zero = new BigInteger();

                $temp = unpack('Nlength', $this->_string_shift($server_public_host_key, 4));
                $p = new BigInteger($this->_string_shift($server_public_host_key, $temp['length']), -256);

                $temp = unpack('Nlength', $this->_string_shift($server_public_host_key, 4));
                $q = new BigInteger($this->_string_shift($server_public_host_key, $temp['length']), -256);

                $temp = unpack('Nlength', $this->_string_shift($server_public_host_key, 4));
                $g = new BigInteger($this->_string_shift($server_public_host_key, $temp['length']), -256);

                $temp = unpack('Nlength', $this->_string_shift($server_public_host_key, 4));
                $y = new BigInteger($this->_string_shift($server_public_host_key, $temp['length']), -256);

                /* The value for 'dss_signature_blob' is encoded as a string containing
                   r, followed by s (which are 160-bit integers, without lengths or
                   padding, unsigned, and in network byte order). */
                $temp = unpack('Nlength', $this->_string_shift($signature, 4));
                if ($temp['length'] != 40) {
                    user_error('Invalid signature');
                    return $this->_disconnect(NET_SSH2_DISCONNECT_KEY_EXCHANGE_FAILED);
                }

                $r = new BigInteger($this->_string_shift($signature, 20), 256);
                $s = new BigInteger($this->_string_shift($signature, 20), 256);

                switch (true) {
                    case $r->equals($zero):
                    case $r->compare($q) >= 0:
                    case $s->equals($zero):
                    case $s->compare($q) >= 0:
                        user_error('Invalid signature');
                        return $this->_disconnect(NET_SSH2_DISCONNECT_KEY_EXCHANGE_FAILED);
                }

                $w = $s->modInverse($q);

                $u1 = $w->multiply(new BigInteger(sha1($this->exchange_hash), 16));
                list(, $u1) = $u1->divide($q);

                $u2 = $w->multiply($r);
                list(, $u2) = $u2->divide($q);

                $g = $g->modPow($u1, $p);
                $y = $y->modPow($u2, $p);

                $v = $g->multiply($y);
                list(, $v) = $v->divide($p);
                list(, $v) = $v->divide($q);

                if (!$v->equals($r)) {
                    user_error('Bad server signature');
                    return $this->_disconnect(NET_SSH2_DISCONNECT_HOST_KEY_NOT_VERIFIABLE);
                }

                break;
            case 'ssh-rsa':
                $temp = unpack('Nlength', $this->_string_shift($server_public_host_key, 4));
                $e = new BigInteger($this->_string_shift($server_public_host_key, $temp['length']), -256);

                $temp = unpack('Nlength', $this->_string_shift($server_public_host_key, 4));
                $rawN = $this->_string_shift($server_public_host_key, $temp['length']);
                $n = new BigInteger($rawN, -256);
                $nLength = strlen(ltrim($rawN, "\0"));

                /*
                $temp = unpack('Nlength', $this->_string_shift($signature, 4));
                $signature = $this->_string_shift($signature, $temp['length']);

                $rsa = new RSA();
                $rsa->setSignatureMode(RSA::SIGNATURE_PKCS1);
                $rsa->loadKey(array('e' => $e, 'n' => $n), RSA::PUBLIC_FORMAT_RAW);
                if (!$rsa->verify($this->exchange_hash, $signature)) {
                    user_error('Bad server signature');
                    return $this->_disconnect(NET_SSH2_DISCONNECT_HOST_KEY_NOT_VERIFIABLE);
                }
                */

                $temp = unpack('Nlength', $this->_string_shift($signature, 4));
                $s = new BigInteger($this->_string_shift($signature, $temp['length']), 256);

                // validate an RSA signature per "8.2 RSASSA-PKCS1-v1_5", "5.2.2 RSAVP1", and "9.1 EMSA-PSS" in the
                // following URL:
                // ftp://ftp.rsasecurity.com/pub/pkcs/pkcs-1/pkcs-1v2-1.pdf

                // also, see SSHRSA.c (rsa2_verifysig) in PuTTy's source.

                if ($s->compare(new BigInteger()) < 0 || $s->compare($n->subtract(new BigInteger(1))) > 0) {
                    user_error('Invalid signature');
                    return $this->_disconnect(NET_SSH2_DISCONNECT_KEY_EXCHANGE_FAILED);
                }

                $s = $s->modPow($e, $n);
                $s = $s->toBytes();

                $h = pack('N4H*', 0x00302130, 0x0906052B, 0x0E03021A, 0x05000414, sha1($this->exchange_hash));
                $h = chr(0x01) . str_repeat(chr(0xFF), $nLength - 2 - strlen($h)) . $h;

                if ($s != $h) {
                    user_error('Bad server signature');
                    return $this->_disconnect(NET_SSH2_DISCONNECT_HOST_KEY_NOT_VERIFIABLE);
                }
                break;
            default:
                user_error('Unsupported signature format');
                return $this->_disconnect(NET_SSH2_DISCONNECT_HOST_KEY_NOT_VERIFIABLE);
        }

        return $this->signature_format . ' ' . base64_encode($this->server_public_host_key);
    }

    /**
     * Returns the exit status of an SSH command or false.
     *
     * @return false|int
     * @access public
     */
    function getExitStatus()
    {
        if (is_null($this->exit_status)) {
            return false;
        }
        return $this->exit_status;
    }

    /**
     * Returns the number of columns for the terminal window size.
     *
     * @return int
     * @access public
     */
    function getWindowColumns()
    {
        return $this->windowColumns;
    }

    /**
     * Returns the number of rows for the terminal window size.
     *
     * @return int
     * @access public
     */
    function getWindowRows()
    {
        return $this->windowRows;
    }

    /**
     * Sets the number of columns for the terminal window size.
     *
     * @param int $value
     * @access public
     */
    function setWindowColumns($value)
    {
        $this->windowColumns = $value;
    }

    /**
     * Sets the number of rows for the terminal window size.
     *
     * @param int $value
     * @access public
     */
    function setWindowRows($value)
    {
        $this->windowRows = $value;
    }

    /**
     * Sets the number of columns and rows for the terminal window size.
     *
     * @param int $columns
     * @param int $rows
     * @access public
     */
    function setWindowSize($columns = 80, $rows = 24)
    {
        $this->windowColumns = $columns;
        $this->windowRows = $rows;
    }
}<|MERGE_RESOLUTION|>--- conflicted
+++ resolved
@@ -1084,13 +1084,8 @@
             return false;
         }
 
-<<<<<<< HEAD
         $extra = $matches[1];
 
-        $this->identifier = $this->_generate_identifier();
-
-=======
->>>>>>> d3eb83d1
         if (defined('NET_SSH2_LOGGING')) {
             $this->_append_log('<-', $matches[0]);
             $this->_append_log('->', $this->identifier . "\r\n");
