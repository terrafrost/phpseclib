<?php

/**
 * Pure-PHP implementation of SSHv2.
 *
 * PHP version 5
 *
 * Here are some examples of how to use this library:
 * <code>
 * <?php
 *    include 'vendor/autoload.php';
 *
 *    $ssh = new \phpseclib3\Net\SSH2('www.domain.tld');
 *    if (!$ssh->login('username', 'password')) {
 *        exit('Login Failed');
 *    }
 *
 *    echo $ssh->exec('pwd');
 *    echo $ssh->exec('ls -la');
 * ?>
 * </code>
 *
 * <code>
 * <?php
 *    include 'vendor/autoload.php';
 *
 *    $key = \phpseclib3\Crypt\PublicKeyLoader::load('...', '(optional) password');
 *
 *    $ssh = new \phpseclib3\Net\SSH2('www.domain.tld');
 *    if (!$ssh->login('username', $key)) {
 *        exit('Login Failed');
 *    }
 *
 *    echo $ssh->read('username@username:~$');
 *    $ssh->write("ls -la\n");
 *    echo $ssh->read('username@username:~$');
 * ?>
 * </code>
 *
 * @author    Jim Wigginton <terrafrost@php.net>
 * @copyright 2007 Jim Wigginton
 * @license   http://www.opensource.org/licenses/mit-license.html  MIT License
 * @link      http://phpseclib.sourceforge.net
 */

declare(strict_types=1);

namespace phpseclib3\Net;

use phpseclib3\Common\Functions\Strings;
use phpseclib3\Crypt\Blowfish;
use phpseclib3\Crypt\ChaCha20;
use phpseclib3\Crypt\Common\AsymmetricKey;
use phpseclib3\Crypt\Common\PrivateKey;
use phpseclib3\Crypt\Common\PublicKey;
use phpseclib3\Crypt\Common\SymmetricKey;
use phpseclib3\Crypt\DH;
use phpseclib3\Crypt\DSA;
use phpseclib3\Crypt\EC;
use phpseclib3\Crypt\Hash;
use phpseclib3\Crypt\Random;
use phpseclib3\Crypt\RC4;
use phpseclib3\Crypt\Rijndael;
use phpseclib3\Crypt\RSA;
use phpseclib3\Crypt\TripleDES;
use phpseclib3\Crypt\Twofish;
use phpseclib3\Exception\ConnectionClosedException;
use phpseclib3\Exception\InsufficientSetupException;
use phpseclib3\Exception\InvalidArgumentException;
use phpseclib3\Exception\LengthException;
use phpseclib3\Exception\LogicException;
use phpseclib3\Exception\NoSupportedAlgorithmsException;
use phpseclib3\Exception\RuntimeException;
use phpseclib3\Exception\UnableToConnectException;
use phpseclib3\Exception\UnexpectedValueException;
use phpseclib3\Exception\UnsupportedAlgorithmException;
use phpseclib3\Exception\UnsupportedCurveException;
use phpseclib3\Math\BigInteger;
use phpseclib3\Net\SSH2\ChannelConnectionFailureReason;
use phpseclib3\Net\SSH2\DisconnectReason;
use phpseclib3\Net\SSH2\MessageType;
use phpseclib3\Net\SSH2\MessageTypeExtra;
use phpseclib3\Net\SSH2\TerminalMode;
use phpseclib3\System\SSH\Agent;

/**
 * Pure-PHP implementation of SSHv2.
 *
 * @author  Jim Wigginton <terrafrost@php.net>
 */
class SSH2
{
    /**#@+
     * Compression Types
     *
     */
    /**
     * No compression
     */
    public const NET_SSH2_COMPRESSION_NONE = 1;
    /**
     * zlib compression
     */
    public const NET_SSH2_COMPRESSION_ZLIB = 2;
    /**
     * zlib@openssh.com
     */
    public const NET_SSH2_COMPRESSION_ZLIB_AT_OPENSSH = 3;
    /**#@-*/

    // Execution Bitmap Masks
    public const MASK_CONSTRUCTOR   = 0x00000001;
    public const MASK_CONNECTED     = 0x00000002;
    public const MASK_LOGIN_REQ     = 0x00000004;
    public const MASK_LOGIN         = 0x00000008;
    public const MASK_SHELL         = 0x00000010;
    public const MASK_WINDOW_ADJUST = 0x00000020;

    /*
     * Channel constants
     *
     * RFC4254 refers not to client and server channels but rather to sender and recipient channels.  we don't refer
     * to them in that way because RFC4254 toggles the meaning. the client sends a SSH_MSG_CHANNEL_OPEN message with
     * a sender channel and the server sends a SSH_MSG_CHANNEL_OPEN_CONFIRMATION in response, with a sender and a
     * recipient channel.  at first glance, you might conclude that SSH_MSG_CHANNEL_OPEN_CONFIRMATION's sender channel
     * would be the same thing as SSH_MSG_CHANNEL_OPEN's sender channel, but it's not, per this snippet:
     *     The 'recipient channel' is the channel number given in the original
     *     open request, and 'sender channel' is the channel number allocated by
     *     the other side.
     *
     * @see \phpseclib3\Net\SSH2::send_channel_packet()
     * @see \phpseclib3\Net\SSH2::get_channel_packet()
     */
    public const CHANNEL_EXEC          = 1; // PuTTy uses 0x100
    public const CHANNEL_SHELL         = 2;
    public const CHANNEL_SUBSYSTEM     = 3;
    public const CHANNEL_AGENT_FORWARD = 4;
    public const CHANNEL_KEEP_ALIVE    = 5;

    /**
     * Returns the message numbers
     *
     * @see \phpseclib3\Net\SSH2::getLog()
     */
    public const LOG_SIMPLE = 1;
    /**
     * Returns the message content
     *
     * @see \phpseclib3\Net\SSH2::getLog()
     */
    public const LOG_COMPLEX = 2;
    /**
     * Outputs the content real-time
     */
    public const LOG_REALTIME = 3;
    /**
     * Dumps the content real-time to a file
     */
    public const LOG_REALTIME_FILE = 4;
    /**
     * Outputs the message numbers real-time
     */
    public const LOG_SIMPLE_REALTIME = 5;
    /**
     * Make sure that the log never gets larger than this
     *
     * @see \phpseclib3\Net\SSH2::getLog()
     */
    public const LOG_MAX_SIZE = 1048576; // 1024 * 1024

    /**
     * Returns when a string matching $expect exactly is found
     *
     * @see \phpseclib3\Net\SSH2::read()
     */
    public const READ_SIMPLE = 1;
    /**
     * Returns when a string matching the regular expression $expect is found
     *
     * @see \phpseclib3\Net\SSH2::read()
     */
    public const READ_REGEX = 2;
    /**
     * Returns whenever a data packet is received.
     *
     * Some data packets may only contain a single character so it may be necessary
     * to call read() multiple times when using this option
     *
     * @see \phpseclib3\Net\SSH2::read()
     */
    public const READ_NEXT = 3;

    /**
     * The SSH identifier
     */
    private string $identifier;

    /**
     * The Socket Object
     *
     * @var resource|closed-resource|null
     */
    public $fsock;

    /**
     * Execution Bitmap
     *
     * The bits that are set represent functions that have been called already.  This is used to determine
     * if a requisite function has been successfully executed.  If not, an error should be thrown.
     */
    protected int $bitmap = 0;

    /**
     * Error information
     *
     * @see self::getErrors()
     * @see self::getLastError()
     */
    private array $errors = [];

    /**
     * Server Identifier
     *
     * @see self::getServerIdentification()
     */
    protected string|false $server_identifier = false;

    /**
     * Key Exchange Algorithms
     *
     * @see self::getKexAlgorithims()
     */
    private array|false $kex_algorithms = false;

    /**
     * Key Exchange Algorithm
     *
     * @see self::getMethodsNegotiated()
     */
    private string|false $kex_algorithm = false;

    /**
     * Minimum Diffie-Hellman Group Bit Size in RFC 4419 Key Exchange Methods
     *
     * @see self::_key_exchange()
     */
    private int $kex_dh_group_size_min = 1536;

    /**
     * Preferred Diffie-Hellman Group Bit Size in RFC 4419 Key Exchange Methods
     *
     * @see self::_key_exchange()
     */
    private int $kex_dh_group_size_preferred = 2048;

    /**
     * Maximum Diffie-Hellman Group Bit Size in RFC 4419 Key Exchange Methods
     *
     * @see self::_key_exchange()
     */
    private int $kex_dh_group_size_max = 4096;

    /**
     * Server Host Key Algorithms
     *
     * @see self::getServerHostKeyAlgorithms()
     */
    private array|false $server_host_key_algorithms = false;

    /**
     * Supported Private Key Algorithms
     *
     * In theory this should be the same as the Server Host Key Algorithms but, in practice,
     * some servers (eg. Azure) will support rsa-sha2-512 as a server host key algorithm but
     * not a private key algorithm
     *
     * @see self::privatekey_login()
     * @var array|false
     */
    private $supported_private_key_algorithms = false;

    /**
     * Encryption Algorithms: Client to Server
     *
     * @see self::getEncryptionAlgorithmsClient2Server()
     */
    private array|false $encryption_algorithms_client_to_server = false;

    /**
     * Encryption Algorithms: Server to Client
     *
     * @see self::getEncryptionAlgorithmsServer2Client()
     */
    private array|false $encryption_algorithms_server_to_client = false;

    /**
     * MAC Algorithms: Client to Server
     *
     * @see self::getMACAlgorithmsClient2Server()
     */
    private array|false $mac_algorithms_client_to_server = false;

    /**
     * MAC Algorithms: Server to Client
     *
     * @see self::getMACAlgorithmsServer2Client()
     */
    private array|false $mac_algorithms_server_to_client = false;

    /**
     * Compression Algorithms: Client to Server
     *
     * @see self::getCompressionAlgorithmsClient2Server()
     */
    private array|false $compression_algorithms_client_to_server = false;

    /**
     * Compression Algorithms: Server to Client
     *
     * @see self::getCompressionAlgorithmsServer2Client()
     */
    private array|false $compression_algorithms_server_to_client = false;

    /**
     * Languages: Server to Client
     */
    private array|false $languages_server_to_client = false;

    /**
     * Languages: Client to Server
     */
    private array|false $languages_client_to_server = false;

    /**
     * Preferred Algorithms
     *
     * @see self::setPreferredAlgorithms()
     */
    private array $preferred = [];

    /**
     * Block Size for Server to Client Encryption
     *
     * "Note that the length of the concatenation of 'packet_length',
     *  'padding_length', 'payload', and 'random padding' MUST be a multiple
     *  of the cipher block size or 8, whichever is larger.  This constraint
     *  MUST be enforced, even when using stream ciphers."
     *
     *  -- http://tools.ietf.org/html/rfc4253#section-6
     *
     * @see self::__construct()
     * @see self::send_binary_packet()
     */
    private int $encrypt_block_size = 8;

    /**
     * Block Size for Client to Server Encryption
     *
     * @see self::__construct()
     * @see self::get_binary_packet()
     */
    private int $decrypt_block_size = 8;

    /**
     * Server to Client Encryption Object
     *
     * @see self::get_binary_packet()
     */
    private SymmetricKey|false $decrypt = false;

    /**
     * Decryption Algorithm Name
     */
    private string|null $decryptName;

    /**
     * Decryption Invocation Counter
     *
     * Used by GCM
     */
    private string|null $decryptInvocationCounter;

    /**
     * Fixed Part of Nonce
     *
     * Used by GCM
     */
    private string|null $decryptFixedPart;

    /**
     * Server to Client Length Encryption Object
     *
     * @see self::get_binary_packet()
     */
    private SymmetricKey|false $lengthDecrypt = false;

    /**
     * Client to Server Encryption Object
     *
     * @see self::send_binary_packet()
     */
    private SymmetricKey|false $encrypt = false;

    /**
     * Encryption Algorithm Name
     */
    private string|null $encryptName;

    /**
     * Encryption Invocation Counter
     *
     * Used by GCM
     */
    private string|null $encryptInvocationCounter;

    /**
     * Fixed Part of Nonce
     *
     * Used by GCM
     */
    private string|null $encryptFixedPart;

    /**
     * Client to Server Length Encryption Object
     *
     * @see self::send_binary_packet()
     */
    private SymmetricKey|false $lengthEncrypt = false;

    /**
     * Client to Server HMAC Object
     *
     * @see self::send_binary_packet()
     */
    private Hash|\stdClass|false $hmac_create = false;

    /**
     * Client to Server HMAC Name
     */
    private string|false $hmac_create_name;

    /**
     * Client to Server ETM
     */
    private int|false $hmac_create_etm;

    /**
     * Server to Client HMAC Object
     *
     * @see self::get_binary_packet()
     */
    private Hash|\stdClass|false $hmac_check = false;

    /**
     * Server to Client HMAC Name
     */
    private string|false $hmac_check_name;

    /**
     * Server to Client ETM
     */
    private int|false $hmac_check_etm;

    /**
     * Size of server to client HMAC
     *
     * We need to know how big the HMAC will be for the server to client direction so that we know how many bytes to read.
     * For the client to server side, the HMAC object will make the HMAC as long as it needs to be.  All we need to do is
     * append it.
     *
     * @see self::get_binary_packet()
     */
    private int|false $hmac_size = false;

    /**
     * Server Public Host Key
     *
     * @see self::getServerPublicHostKey()
     */
    private string $server_public_host_key;

    /**
     * Session identifier
     *
     * "The exchange hash H from the first key exchange is additionally
     *  used as the session identifier, which is a unique identifier for
     *  this connection."
     *
     *  -- http://tools.ietf.org/html/rfc4253#section-7.2
     *
     * @see self::key_exchange()
     */
    private string|false $session_id = false;

    /**
     * Exchange hash
     *
     * The current exchange hash
     *
     * @see self::key_exchange()
     */
    private string|false $exchange_hash = false;

    /**
     * Send Sequence Number
     *
     * See 'Section 6.4.  Data Integrity' of rfc4253 for more info.
     *
     * @see self::send_binary_packet()
     */
    private int $send_seq_no = 0;

    /**
     * Get Sequence Number
     *
     * See 'Section 6.4.  Data Integrity' of rfc4253 for more info.
     *
     * @see self::get_binary_packet()
     */
    private int $get_seq_no = 0;

    /**
     * Server Channels
     *
     * Maps client channels to server channels
     *
     * @see self::get_channel_packet()
     * @see self::exec()
     */
    protected array $server_channels = [];

    /**
     * Channel Buffers
     *
     * If a client requests a packet from one channel but receives two packets from another those packets should
     * be placed in a buffer
     *
     * @see self::get_channel_packet()
     * @see self::exec()
     */
    private array $channel_buffers = [];

    /**
     * Channel Status
     *
     * Contains the type of the last sent message
     *
     * @see self::get_channel_packet()
     */
    protected array $channel_status = [];

    /**
     * The identifier of the interactive channel which was opened most recently
     *
     * @see self::getInteractiveChannelId()
     * @var int
     */
    private $channel_id_last_interactive = 0;

    /**
     * Packet Size
     *
     * Maximum packet size indexed by channel
     *
     * @see self::send_channel_packet()
     */
    private array $packet_size_client_to_server = [];

    /**
     * Message Number Log
     *
     * @see self::getLog()
     */
    private array $message_number_log = [];

    /**
     * Message Log
     *
     * @see self::getLog()
     */
    private array $message_log = [];

    /**
     * The Window Size
     *
     * Bytes the other party can send before it must wait for the window to be adjusted (0x7FFFFFFF = 2GB)
     *
     * @see self::send_channel_packet()
     * @see self::exec()
     */
    protected int $window_size = 0x7FFFFFFF;

    /**
     * What we resize the window to
     *
     * When PuTTY resizes the window it doesn't add an additional 0x7FFFFFFF bytes - it adds 0x40000000 bytes.
     * Some SFTP clients (GoAnywhere) don't support adding 0x7FFFFFFF to the window size after the fact so
     * we'll just do what PuTTY does
     *
     * @see self::_send_channel_packet()
     * @see self::exec()
     */
    private int $window_resize = 0x40000000;

    /**
     * Window size, server to client
     *
     * Window size indexed by channel
     *
     * @see self::send_channel_packet()
     */
    protected array $window_size_server_to_client = [];

    /**
     * Window size, client to server
     *
     * Window size indexed by channel
     *
     * @see self::get_channel_packet()
     */
    private array $window_size_client_to_server = [];

    /**
     * Server signature
     *
     * Verified against $this->session_id
     *
     * @see self::getServerPublicHostKey()
     */
    private string $signature = '';

    /**
     * Server signature format
     *
     * ssh-rsa or ssh-dss.
     *
     * @see self::getServerPublicHostKey()
     */
    private string $signature_format = '';

    /**
     * Interactive Buffer
     *
     * @see self::read()
     */
    private string $interactiveBuffer = '';

    /**
     * Current log size
     *
     * Should never exceed self::LOG_MAX_SIZE
     *
     * @see self::_send_binary_packet()
     * @see self::_get_binary_packet()
     */
    private int $log_size;

    /**
     * Timeout
     *
     * @see SSH2::setTimeout()
     */
    protected int|null $timeout = null;

    /**
     * Current Timeout
     *
     * @see SSH2::get_channel_packet()
     */
    protected int|float|null $curTimeout = null;

    /**
     * Keep Alive Interval
     *
     * @see self::setKeepAlive()
     */
    private int|null $keepAlive = null;

    /**
     * Real-time log file pointer
     *
     * @see self::_append_log()
     * @var resource|closed-resource
     */
    private $realtime_log_file;

    /**
     * Real-time log file size
     *
     * @see self::_append_log()
     */
    private int $realtime_log_size;

    /**
     * Has the signature been validated?
     *
     * @see self::getServerPublicHostKey()
     */
    private bool $signature_validated = false;

    /**
     * Real-time log file wrap boolean
     *
     * @see self::_append_log()
     */
    private bool $realtime_log_wrap;

    /**
     * Flag to suppress stderr from output
     *
     * @see self::enableQuietMode()
     */
    private bool $quiet_mode = false;

    /**
     * Time of first network activity
     */
    private float $last_packet;

    /**
     * Exit status returned from ssh if any
     */
    private int|null $exit_status = null;

    /**
     * Flag to request a PTY when using exec()
     *
     * @see self::enablePTY()
     */
    private bool $request_pty = false;

    /**
<<<<<<< HEAD
     * Flag set while exec() is running when using enablePTY()
     */
    private bool $in_request_pty_exec = false;

    /**
     * Flag set after startSubsystem() is called
     */
    private bool $in_subsystem = false;

    /**
=======
>>>>>>> 7ec36fb5
     * Contents of stdError
     */
    private string $stdErrorLog;

    /**
     * The Last Interactive Response
     *
     * @see self::_keyboard_interactive_process()
     */
    private string $last_interactive_response = '';

    /**
     * Keyboard Interactive Request / Responses
     *
     * @see self::_keyboard_interactive_process()
     */
    private array $keyboard_requests_responses = [];

    /**
     * Banner Message
     *
     * Quoting from the RFC, "in some jurisdictions, sending a warning message before
     * authentication may be relevant for getting legal protection."
     *
     * @see self::_filter()
     * @see self::getBannerMessage()
     */
    private string $banner_message = '';

    /**
     * Did read() timeout or return normally?
     *
     * @see self::isTimeout()
     */
    private bool $is_timeout = false;

    /**
     * Log Boundary
     *
     * @see self::_format_log()
     */
    private string $log_boundary = ':';

    /**
     * Log Long Width
     *
     * @see self::_format_log()
     */
    private int $log_long_width = 65;

    /**
     * Log Short Width
     *
     * @see self::_format_log()
     */
    private int $log_short_width = 16;

    /**
     * Hostname
     *
     * @see self::__construct()
     * @see self::_connect()
     */
    private string $host;

    /**
     * Port Number
     *
     * @see self::__construct()
     * @see self::connect()
     */
    private int $port;

    /**
     * Number of columns for terminal window size
     *
     * @see self::getWindowColumns()
     * @see self::setWindowColumns()
     * @see self::setWindowSize()
     */
    private int $windowColumns = 80;

    /**
     * Number of columns for terminal window size
     *
     * @see self::getWindowRows()
     * @see self::setWindowRows()
     * @see self::setWindowSize()
     */
    private int $windowRows = 24;

    /**
     * Crypto Engine
     *
     * @see self::setCryptoEngine()
     * @see self::_key_exchange()
     */
    private static int|false $crypto_engine = false;

    /**
     * A System_SSH_Agent for use in the SSH2 Agent Forwarding scenario
     */
    private Agent $agent;

    /**
     * Connection storage to replicates ssh2 extension functionality:
     * {@link http://php.net/manual/en/wrappers.ssh2.php#refsect1-wrappers.ssh2-examples}
     *
     * @var array<string, \WeakReference<SSH2>>
     */
    private static array $connections;

    /**
     * Send the identification string first?
     */
    private bool $send_id_string_first = true;

    /**
     * Send the key exchange initiation packet first?
     */
    private bool $send_kex_first = true;

    /**
     * Some versions of OpenSSH incorrectly calculate the key size
     */
    private bool $bad_key_size_fix = false;

    /**
     * Should we try to re-connect to re-establish keys?
     */
    private bool $retry_connect = false;

    /**
     * Binary Packet Buffer
     */
    private string|false $binary_packet_buffer = false;

    /**
     * Authentication Credentials
     */
    protected array $auth = [];

    /**
     * Terminal
     */
    private string $term = 'vt100';

    /**
     * The authentication methods that may productively continue authentication.
     *
     * @see https://tools.ietf.org/html/rfc4252#section-5.1
     */
    private array|null $auth_methods_to_continue = null;

    /**
     * Compression method
     */
    private int $compress = self::NET_SSH2_COMPRESSION_NONE;

    /**
     * Decompression method
     */
    private int $decompress = self::NET_SSH2_COMPRESSION_NONE;

    /**
     * Compression context
     *
     * @var resource|false|null
     */
    private $compress_context;

    /**
     * Decompression context
     *
     * @var resource|object
     */
    private $decompress_context;

    /**
     * Regenerate Compression Context
     */
    private bool $regenerate_compression_context = false;

    /**
     * Regenerate Decompression Context
     */
    private bool $regenerate_decompression_context = false;

    /**
     * Smart multi-factor authentication flag
     */
    private bool $smartMFA = true;

    /**
     * Default Constructor.
     *
     * $host can either be a string, representing the host, or a stream resource.
     *
     * @see self::login()
     */
    public function __construct($host, int $port = 22, int $timeout = 10)
    {
        self::$connections[$this->getResourceId()] = \WeakReference::create($this);

        if (is_resource($host)) {
            $this->fsock = $host;
            return;
        }

        if (Strings::is_stringable($host)) {
            $this->host = $host;
            $this->port = $port;
            $this->timeout = $timeout;
        }
    }

    /**
     * Set Crypto Engine Mode
     *
     * Possible $engine values:
     * OpenSSL, Eval, PHP
     */
    public static function setCryptoEngine(int $engine): void
    {
        self::$crypto_engine = $engine;
    }

    /**
     * Send Identification String First
     *
     * https://tools.ietf.org/html/rfc4253#section-4.2 says "when the connection has been established,
     * both sides MUST send an identification string". It does not say which side sends it first. In
     * theory it shouldn't matter but it is a fact of life that some SSH servers are simply buggy
     */
    public function sendIdentificationStringFirst(): void
    {
        $this->send_id_string_first = true;
    }

    /**
     * Send Identification String Last
     *
     * https://tools.ietf.org/html/rfc4253#section-4.2 says "when the connection has been established,
     * both sides MUST send an identification string". It does not say which side sends it first. In
     * theory it shouldn't matter but it is a fact of life that some SSH servers are simply buggy
     */
    public function sendIdentificationStringLast(): void
    {
        $this->send_id_string_first = false;
    }

    /**
     * Send SSH_MSG_KEXINIT First
     *
     * https://tools.ietf.org/html/rfc4253#section-7.1 says "key exchange begins by each sending
     * sending the [SSH_MSG_KEXINIT] packet". It does not say which side sends it first. In theory
     * it shouldn't matter but it is a fact of life that some SSH servers are simply buggy
     */
    public function sendKEXINITFirst(): void
    {
        $this->send_kex_first = true;
    }

    /**
     * Send SSH_MSG_KEXINIT Last
     *
     * https://tools.ietf.org/html/rfc4253#section-7.1 says "key exchange begins by each sending
     * sending the [SSH_MSG_KEXINIT] packet". It does not say which side sends it first. In theory
     * it shouldn't matter but it is a fact of life that some SSH servers are simply buggy
     */
    public function sendKEXINITLast(): void
    {
        $this->send_kex_first = false;
    }

    /**
     * Connect to an SSHv2 server
     *
     * @throws UnexpectedValueException on receipt of unexpected packets
     * @throws RuntimeException on other errors
     */
    private function connect()
    {
        if ($this->bitmap & self::MASK_CONSTRUCTOR) {
            return;
        }

        $this->bitmap |= self::MASK_CONSTRUCTOR;

        $this->curTimeout = $this->timeout;

        $this->last_packet = microtime(true);

        if (!is_resource($this->fsock)) {
            $start = microtime(true);
            // with stream_select a timeout of 0 means that no timeout takes place;
            // with fsockopen a timeout of 0 means that you instantly timeout
            // to resolve this incompatibility a timeout of 100,000 will be used for fsockopen if timeout is 0
            $this->fsock = @fsockopen($this->host, $this->port, $errno, $errstr, $this->curTimeout == 0 ? 100000 : $this->curTimeout);
            if (!$this->fsock) {
                $host = $this->host . ':' . $this->port;
                throw new UnableToConnectException(rtrim("Cannot connect to $host. Error $errno. $errstr"));
            }
            $elapsed = microtime(true) - $start;

            if ($this->curTimeout) {
                $this->curTimeout -= $elapsed;
                if ($this->curTimeout < 0) {
                    throw new RuntimeException('Connection timed out whilst attempting to open socket connection');
                }
            }
        }

        $this->identifier = $this->generate_identifier();

        if ($this->send_id_string_first) {
            fwrite($this->fsock, $this->identifier . "\r\n");
        }

        /* According to the SSH2 specs,

          "The server MAY send other lines of data before sending the version
           string.  Each line SHOULD be terminated by a Carriage Return and Line
           Feed.  Such lines MUST NOT begin with "SSH-", and SHOULD be encoded
           in ISO-10646 UTF-8 [RFC3629] (language is not specified).  Clients
           MUST be able to process such lines." */
        $data = '';
        while (!feof($this->fsock) && !preg_match('#(.*)^(SSH-(\d\.\d+).*)#ms', $data, $matches)) {
            $line = '';
            while (true) {
                if ($this->curTimeout) {
                    if ($this->curTimeout < 0) {
                        throw new RuntimeException('Connection timed out whilst receiving server identification string');
                    }
                    $read = [$this->fsock];
                    $write = $except = null;
                    $start = microtime(true);
                    $sec = (int) floor($this->curTimeout);
                    $usec = (int) (1000000 * ($this->curTimeout - $sec));
                    if (@stream_select($read, $write, $except, $sec, $usec) === false) {
                        throw new RuntimeException('Connection timed out whilst receiving server identification string');
                    }
                    $elapsed = microtime(true) - $start;
                    $this->curTimeout -= $elapsed;
                }

                $temp = stream_get_line($this->fsock, 255, "\n");
                if ($temp === false) {
                    throw new RuntimeException('Error reading from socket');
                }
                if (strlen($temp) == 255) {
                    continue;
                }

                $line .= "$temp\n";

                // quoting RFC4253, "Implementers who wish to maintain
                // compatibility with older, undocumented versions of this protocol may
                // want to process the identification string without expecting the
                // presence of the carriage return character for reasons described in
                // Section 5 of this document."

                //if (substr($line, -2) == "\r\n") {
                //    break;
                //}

                break;
            }

            $data .= $line;
        }

        if (feof($this->fsock)) {
            $this->bitmap = 0;
            throw new ConnectionClosedException('Connection closed by server');
        }

        $extra = $matches[1];

        if (defined('NET_SSH2_LOGGING')) {
            $this->append_log('<-', $matches[0]);
            $this->append_log('->', $this->identifier . "\r\n");
        }

        $this->server_identifier = trim($temp, "\r\n");
        if (strlen($extra)) {
            $this->errors[] = $data;
        }

        if (version_compare($matches[3], '1.99', '<')) {
            $this->bitmap = 0;
            throw new UnableToConnectException("Cannot connect to SSH $matches[3] servers");
        }

        if (!$this->send_id_string_first) {
            fwrite($this->fsock, $this->identifier . "\r\n");
        }

        if (!$this->send_kex_first) {
            $response = $this->get_binary_packet();

            if (is_bool($response) || !strlen($response) || ord($response[0]) != MessageType::KEXINIT) {
                $this->bitmap = 0;
                throw new UnexpectedValueException('Expected SSH_MSG_KEXINIT');
            }

            $this->key_exchange($response);
        }

        if ($this->send_kex_first) {
            $this->key_exchange();
        }

        $this->bitmap |= self::MASK_CONNECTED;

        return true;
    }

    /**
     * Generates the SSH identifier
     *
     * You should overwrite this method in your own class if you want to use another identifier
     */
    private function generate_identifier(): string
    {
        $identifier = 'SSH-2.0-phpseclib_3.0';

        $ext = [];
        if (extension_loaded('sodium')) {
            $ext[] = 'libsodium';
        }

        if (extension_loaded('openssl')) {
            $ext[] = 'openssl';
        }

        if (extension_loaded('gmp')) {
            $ext[] = 'gmp';
        } elseif (extension_loaded('bcmath')) {
            $ext[] = 'bcmath';
        }

        if (!empty($ext)) {
            $identifier .= ' (' . implode(', ', $ext) . ')';
        }

        return $identifier;
    }

    /**
     * Key Exchange
     *
     * @param string|bool $kexinit_payload_server optional
     * @throws UnexpectedValueException on receipt of unexpected packets
     * @throws RuntimeException on other errors
     * @throws NoSupportedAlgorithmsException when none of the algorithms phpseclib has loaded are compatible
     */
    private function key_exchange($kexinit_payload_server = false): bool
    {
        $preferred = $this->preferred;
        $send_kex = true;

        $kex_algorithms = $preferred['kex'] ??
            SSH2::getSupportedKEXAlgorithms();
        $server_host_key_algorithms = $preferred['hostkey'] ??
            SSH2::getSupportedHostKeyAlgorithms();
        $s2c_encryption_algorithms = $preferred['server_to_client']['crypt'] ??
            SSH2::getSupportedEncryptionAlgorithms();
        $c2s_encryption_algorithms = $preferred['client_to_server']['crypt'] ??
            SSH2::getSupportedEncryptionAlgorithms();
        $s2c_mac_algorithms = $preferred['server_to_client']['mac'] ??
            SSH2::getSupportedMACAlgorithms();
        $c2s_mac_algorithms = $preferred['client_to_server']['mac'] ??
            SSH2::getSupportedMACAlgorithms();
        $s2c_compression_algorithms = $preferred['server_to_client']['comp'] ??
            SSH2::getSupportedCompressionAlgorithms();
        $c2s_compression_algorithms = $preferred['client_to_server']['comp'] ??
            SSH2::getSupportedCompressionAlgorithms();

        // some SSH servers have buggy implementations of some of the above algorithms
        switch (true) {
            case $this->server_identifier == 'SSH-2.0-SSHD':
            case substr($this->server_identifier, 0, 13) == 'SSH-2.0-DLINK':
                if (!isset($preferred['server_to_client']['mac'])) {
                    $s2c_mac_algorithms = array_values(array_diff(
                        $s2c_mac_algorithms,
                        ['hmac-sha1-96', 'hmac-md5-96']
                    ));
                }
                if (!isset($preferred['client_to_server']['mac'])) {
                    $c2s_mac_algorithms = array_values(array_diff(
                        $c2s_mac_algorithms,
                        ['hmac-sha1-96', 'hmac-md5-96']
                    ));
                }
        }

        $client_cookie = Random::string(16);

        $kexinit_payload_client = pack('Ca*', MessageType::KEXINIT, $client_cookie);
        $kexinit_payload_client .= Strings::packSSH2(
            'L10bN',
            $kex_algorithms,
            $server_host_key_algorithms,
            $c2s_encryption_algorithms,
            $s2c_encryption_algorithms,
            $c2s_mac_algorithms,
            $s2c_mac_algorithms,
            $c2s_compression_algorithms,
            $s2c_compression_algorithms,
            [], // language, client to server
            [], // language, server to client
            false, // first_kex_packet_follows
            0 // reserved for future extension
        );

        if ($kexinit_payload_server === false) {
            $this->send_binary_packet($kexinit_payload_client);

            $kexinit_payload_server = $this->get_binary_packet();

            if (
                is_bool($kexinit_payload_server)
                || !strlen($kexinit_payload_server)
                || ord($kexinit_payload_server[0]) != MessageType::KEXINIT
            ) {
                $this->disconnect_helper(DisconnectReason::PROTOCOL_ERROR);
                throw new UnexpectedValueException('Expected SSH_MSG_KEXINIT');
            }

            $send_kex = false;
        }

        $response = $kexinit_payload_server;
        Strings::shift($response, 1); // skip past the message number (it should be SSH_MSG_KEXINIT)
        $server_cookie = Strings::shift($response, 16);

        [
            $this->kex_algorithms,
            $this->server_host_key_algorithms,
            $this->encryption_algorithms_client_to_server,
            $this->encryption_algorithms_server_to_client,
            $this->mac_algorithms_client_to_server,
            $this->mac_algorithms_server_to_client,
            $this->compression_algorithms_client_to_server,
            $this->compression_algorithms_server_to_client,
            $this->languages_client_to_server,
            $this->languages_server_to_client,
            $first_kex_packet_follows
        ] = Strings::unpackSSH2('L10C', $response);

        $this->supported_private_key_algorithms = $this->server_host_key_algorithms;

        if ($send_kex) {
            $this->send_binary_packet($kexinit_payload_client);
        }

        // we need to decide upon the symmetric encryption algorithms before we do the diffie-hellman key exchange

        // we don't initialize any crypto-objects, yet - we do that, later. for now, we need the lengths to make the
        // diffie-hellman key exchange as fast as possible
        $decrypt = self::array_intersect_first($s2c_encryption_algorithms, $this->encryption_algorithms_server_to_client);
        $decryptKeyLength = $this->encryption_algorithm_to_key_size($decrypt);
        if ($decryptKeyLength === null) {
            $this->disconnect_helper(DisconnectReason::KEY_EXCHANGE_FAILED);
            throw new NoSupportedAlgorithmsException('No compatible server to client encryption algorithms found');
        }

        $encrypt = self::array_intersect_first($c2s_encryption_algorithms, $this->encryption_algorithms_client_to_server);
        $encryptKeyLength = $this->encryption_algorithm_to_key_size($encrypt);
        if ($encryptKeyLength === null) {
            $this->disconnect_helper(DisconnectReason::KEY_EXCHANGE_FAILED);
            throw new NoSupportedAlgorithmsException('No compatible client to server encryption algorithms found');
        }

        // through diffie-hellman key exchange a symmetric key is obtained
        $this->kex_algorithm = self::array_intersect_first($kex_algorithms, $this->kex_algorithms);
        if ($this->kex_algorithm === false) {
            $this->disconnect_helper(DisconnectReason::KEY_EXCHANGE_FAILED);
            throw new NoSupportedAlgorithmsException('No compatible key exchange algorithms found');
        }

        $server_host_key_algorithm = self::array_intersect_first($server_host_key_algorithms, $this->server_host_key_algorithms);
        if ($server_host_key_algorithm === false) {
            $this->disconnect_helper(DisconnectReason::KEY_EXCHANGE_FAILED);
            throw new NoSupportedAlgorithmsException('No compatible server host key algorithms found');
        }

        $mac_algorithm_out = self::array_intersect_first($c2s_mac_algorithms, $this->mac_algorithms_client_to_server);
        if ($mac_algorithm_out === false) {
            $this->disconnect_helper(DisconnectReason::KEY_EXCHANGE_FAILED);
            throw new NoSupportedAlgorithmsException('No compatible client to server message authentication algorithms found');
        }

        $mac_algorithm_in = self::array_intersect_first($s2c_mac_algorithms, $this->mac_algorithms_server_to_client);
        if ($mac_algorithm_in === false) {
            $this->disconnect_helper(DisconnectReason::KEY_EXCHANGE_FAILED);
            throw new NoSupportedAlgorithmsException('No compatible server to client message authentication algorithms found');
        }

        $compression_map = [
            'none' => self::NET_SSH2_COMPRESSION_NONE,
            'zlib' => self::NET_SSH2_COMPRESSION_ZLIB,
            'zlib@openssh.com' => self::NET_SSH2_COMPRESSION_ZLIB_AT_OPENSSH,
        ];

        $compression_algorithm_in = self::array_intersect_first($s2c_compression_algorithms, $this->compression_algorithms_server_to_client);
        if ($compression_algorithm_in === false) {
            $this->disconnect_helper(DisconnectReason::KEY_EXCHANGE_FAILED);
            throw new NoSupportedAlgorithmsException('No compatible server to client compression algorithms found');
        }
        $this->decompress = $compression_map[$compression_algorithm_in];

        $compression_algorithm_out = self::array_intersect_first($c2s_compression_algorithms, $this->compression_algorithms_client_to_server);
        if ($compression_algorithm_out === false) {
            $this->disconnect_helper(DisconnectReason::KEY_EXCHANGE_FAILED);
            throw new NoSupportedAlgorithmsException('No compatible client to server compression algorithms found');
        }
        $this->compress = $compression_map[$compression_algorithm_out];

        switch ($this->kex_algorithm) {
            case 'diffie-hellman-group15-sha512':
            case 'diffie-hellman-group16-sha512':
            case 'diffie-hellman-group17-sha512':
            case 'diffie-hellman-group18-sha512':
            case 'ecdh-sha2-nistp521':
                $kexHash = new Hash('sha512');
                break;
            case 'ecdh-sha2-nistp384':
                $kexHash = new Hash('sha384');
                break;
            case 'diffie-hellman-group-exchange-sha256':
            case 'diffie-hellman-group14-sha256':
            case 'ecdh-sha2-nistp256':
            case 'curve25519-sha256@libssh.org':
            case 'curve25519-sha256':
                $kexHash = new Hash('sha256');
                break;
            default:
                $kexHash = new Hash('sha1');
        }

        // Only relevant in diffie-hellman-group-exchange-sha{1,256}, otherwise empty.

        $exchange_hash_rfc4419 = '';

        if (str_starts_with($this->kex_algorithm, 'curve25519-sha256') || str_starts_with($this->kex_algorithm, 'ecdh-sha2-nistp')) {
            $curve = str_starts_with($this->kex_algorithm, 'curve25519-sha256') ?
                'Curve25519' :
                substr($this->kex_algorithm, 10);
            $ourPrivate = EC::createKey($curve);
            $ourPublicBytes = $ourPrivate->getPublicKey()->getEncodedCoordinates();
            $clientKexInitMessage = MessageTypeExtra::KEX_ECDH_INIT;
            $serverKexReplyMessage = MessageTypeExtra::KEX_ECDH_REPLY;
        } else {
            if (str_starts_with($this->kex_algorithm, 'diffie-hellman-group-exchange')) {
                $dh_group_sizes_packed = pack(
                    'NNN',
                    $this->kex_dh_group_size_min,
                    $this->kex_dh_group_size_preferred,
                    $this->kex_dh_group_size_max
                );
                $packet = pack(
                    'Ca*',
                    MessageTypeExtra::KEXDH_GEX_REQUEST,
                    $dh_group_sizes_packed
                );
                $this->send_binary_packet($packet);
                $this->updateLogHistory('UNKNOWN (34)', 'SSH_MSG_KEXDH_GEX_REQUEST');

                $response = $this->get_binary_packet();

                [$type, $primeBytes, $gBytes] = Strings::unpackSSH2('Css', $response);
                if ($type != MessageTypeExtra::KEXDH_GEX_GROUP) {
                    $this->disconnect_helper(DisconnectReason::PROTOCOL_ERROR);
                    throw new UnexpectedValueException('Expected SSH_MSG_KEX_DH_GEX_GROUP');
                }
                $this->updateLogHistory('UNKNOWN (31)', 'SSH_MSG_KEXDH_GEX_GROUP');
                $prime = new BigInteger($primeBytes, -256);
                $g = new BigInteger($gBytes, -256);

                $exchange_hash_rfc4419 = $dh_group_sizes_packed . Strings::packSSH2(
                    'ss',
                    $primeBytes,
                    $gBytes
                );

                $params = DH::createParameters($prime, $g);
                $clientKexInitMessage = MessageTypeExtra::KEXDH_GEX_INIT;
                $serverKexReplyMessage = MessageTypeExtra::KEXDH_GEX_REPLY;
            } else {
                $params = DH::createParameters($this->kex_algorithm);
                $clientKexInitMessage = MessageType::KEXDH_INIT;
                $serverKexReplyMessage = MessageType::KEXDH_REPLY;
            }

            $keyLength = min($kexHash->getLengthInBytes(), max($encryptKeyLength, $decryptKeyLength));

            $ourPrivate = DH::createKey($params, 16 * $keyLength); // 2 * 8 * $keyLength
            $ourPublic = $ourPrivate->getPublicKey()->toBigInteger();
            $ourPublicBytes = $ourPublic->toBytes(true);
        }

        $data = pack('CNa*', $clientKexInitMessage, strlen($ourPublicBytes), $ourPublicBytes);

        $this->send_binary_packet($data);

        switch ($clientKexInitMessage) {
            case MessageTypeExtra::KEX_ECDH_INIT:
                $this->updateLogHistory('SSH_MSG_KEXDH_INIT', 'SSH_MSG_KEX_ECDH_INIT');
                break;
            case MessageTypeExtra::KEXDH_GEX_INIT:
                $this->updateLogHistory('UNKNOWN (32)', 'SSH_MSG_KEXDH_GEX_INIT');
        }

        $response = $this->get_binary_packet();

        [
            $type,
            $server_public_host_key,
            $theirPublicBytes,
            $this->signature
        ] = Strings::unpackSSH2('Csss', $response);

        if ($type != $serverKexReplyMessage) {
            $this->disconnect_helper(DisconnectReason::PROTOCOL_ERROR);
            throw new UnexpectedValueException("Expected $serverKexReplyMessage");
        }
        switch ($serverKexReplyMessage) {
            case MessageTypeExtra::KEX_ECDH_REPLY:
                $this->updateLogHistory('SSH_MSG_KEXDH_REPLY', 'SSH_MSG_KEX_ECDH_REPLY');
                break;
            case MessageTypeExtra::KEXDH_GEX_REPLY:
                $this->updateLogHistory('UNKNOWN (33)', 'SSH_MSG_KEXDH_GEX_REPLY');
        }

        $this->server_public_host_key = $server_public_host_key;
        [$public_key_format] = Strings::unpackSSH2('s', $server_public_host_key);
        if (strlen($this->signature) < 4) {
            throw new LengthException('The signature needs at least four bytes');
        }
        $temp = unpack('Nlength', substr($this->signature, 0, 4));
        $this->signature_format = substr($this->signature, 4, $temp['length']);

        $keyBytes = DH::computeSecret($ourPrivate, $theirPublicBytes);
        if (($keyBytes & "\xFF\x80") === "\x00\x00") {
            $keyBytes = substr($keyBytes, 1);
        } elseif (($keyBytes[0] & "\x80") === "\x80") {
            $keyBytes = "\0$keyBytes";
        }

        $this->exchange_hash = Strings::packSSH2(
            's5',
            $this->identifier,
            $this->server_identifier,
            $kexinit_payload_client,
            $kexinit_payload_server,
            $this->server_public_host_key
        );
        $this->exchange_hash .= $exchange_hash_rfc4419;
        $this->exchange_hash .= Strings::packSSH2(
            's3',
            $ourPublicBytes,
            $theirPublicBytes,
            $keyBytes
        );

        $this->exchange_hash = $kexHash->hash($this->exchange_hash);

        if ($this->session_id === false) {
            $this->session_id = $this->exchange_hash;
        }

        switch ($server_host_key_algorithm) {
            case 'rsa-sha2-256':
            case 'rsa-sha2-512':
            //case 'ssh-rsa':
                $expected_key_format = 'ssh-rsa';
                break;
            default:
                $expected_key_format = $server_host_key_algorithm;
        }
        if ($public_key_format != $expected_key_format || $this->signature_format != $server_host_key_algorithm) {
            switch (true) {
                case $this->signature_format == $server_host_key_algorithm:
                case $server_host_key_algorithm != 'rsa-sha2-256' && $server_host_key_algorithm != 'rsa-sha2-512':
                case $this->signature_format != 'ssh-rsa':
                    $this->disconnect_helper(DisconnectReason::HOST_KEY_NOT_VERIFIABLE);
                    throw new RuntimeException('Server Host Key Algorithm Mismatch (' . $this->signature_format . ' vs ' . $server_host_key_algorithm . ')');
            }
        }

        $packet = pack('C', MessageType::NEWKEYS);
        $this->send_binary_packet($packet);

        $response = $this->get_binary_packet();

        if ($response === false) {
            $this->disconnect_helper(DisconnectReason::CONNECTION_LOST);
            throw new ConnectionClosedException('Connection closed by server');
        }

        [$type] = Strings::unpackSSH2('C', $response);
        if ($type != MessageType::NEWKEYS) {
            $this->disconnect_helper(DisconnectReason::PROTOCOL_ERROR);
            throw new UnexpectedValueException('Expected SSH_MSG_NEWKEYS');
        }

        $keyBytes = pack('Na*', strlen($keyBytes), $keyBytes);

        $this->encrypt = self::encryption_algorithm_to_crypt_instance($encrypt);
        if ($this->encrypt) {
            if (self::$crypto_engine) {
                $this->encrypt->setPreferredEngine(self::$crypto_engine);
            }
            if ($this->encrypt->getBlockLengthInBytes()) {
                $this->encrypt_block_size = $this->encrypt->getBlockLengthInBytes();
            }
            $this->encrypt->disablePadding();

            if ($this->encrypt->usesIV()) {
                $iv = $kexHash->hash($keyBytes . $this->exchange_hash . 'A' . $this->session_id);
                while ($this->encrypt_block_size > strlen($iv)) {
                    $iv .= $kexHash->hash($keyBytes . $this->exchange_hash . $iv);
                }
                $this->encrypt->setIV(substr($iv, 0, $this->encrypt_block_size));
            }

            switch ($encrypt) {
                case 'aes128-gcm@openssh.com':
                case 'aes256-gcm@openssh.com':
                    $nonce = $kexHash->hash($keyBytes . $this->exchange_hash . 'A' . $this->session_id);
                    $this->encryptFixedPart = substr($nonce, 0, 4);
                    $this->encryptInvocationCounter = substr($nonce, 4, 8);
                    // fall-through
                case 'chacha20-poly1305@openssh.com':
                    break;
                default:
                    $this->encrypt->enableContinuousBuffer();
            }

            $key = $kexHash->hash($keyBytes . $this->exchange_hash . 'C' . $this->session_id);
            while ($encryptKeyLength > strlen($key)) {
                $key .= $kexHash->hash($keyBytes . $this->exchange_hash . $key);
            }
            switch ($encrypt) {
                case 'chacha20-poly1305@openssh.com':
                    $encryptKeyLength = 32;
                    $this->lengthEncrypt = self::encryption_algorithm_to_crypt_instance($encrypt);
                    $this->lengthEncrypt->setKey(substr($key, 32, 32));
            }
            $this->encrypt->setKey(substr($key, 0, $encryptKeyLength));
            $this->encryptName = $encrypt;
        }

        $this->decrypt = self::encryption_algorithm_to_crypt_instance($decrypt);
        if ($this->decrypt) {
            if (self::$crypto_engine) {
                $this->decrypt->setPreferredEngine(self::$crypto_engine);
            }
            if ($this->decrypt->getBlockLengthInBytes()) {
                $this->decrypt_block_size = $this->decrypt->getBlockLengthInBytes();
            }
            $this->decrypt->disablePadding();

            if ($this->decrypt->usesIV()) {
                $iv = $kexHash->hash($keyBytes . $this->exchange_hash . 'B' . $this->session_id);
                while ($this->decrypt_block_size > strlen($iv)) {
                    $iv .= $kexHash->hash($keyBytes . $this->exchange_hash . $iv);
                }
                $this->decrypt->setIV(substr($iv, 0, $this->decrypt_block_size));
            }

            switch ($decrypt) {
                case 'aes128-gcm@openssh.com':
                case 'aes256-gcm@openssh.com':
                    // see https://tools.ietf.org/html/rfc5647#section-7.1
                    $nonce = $kexHash->hash($keyBytes . $this->exchange_hash . 'B' . $this->session_id);
                    $this->decryptFixedPart = substr($nonce, 0, 4);
                    $this->decryptInvocationCounter = substr($nonce, 4, 8);
                    // fall-through
                case 'chacha20-poly1305@openssh.com':
                    break;
                default:
                    $this->decrypt->enableContinuousBuffer();
            }

            $key = $kexHash->hash($keyBytes . $this->exchange_hash . 'D' . $this->session_id);
            while ($decryptKeyLength > strlen($key)) {
                $key .= $kexHash->hash($keyBytes . $this->exchange_hash . $key);
            }
            switch ($decrypt) {
                case 'chacha20-poly1305@openssh.com':
                    $decryptKeyLength = 32;
                    $this->lengthDecrypt = self::encryption_algorithm_to_crypt_instance($decrypt);
                    $this->lengthDecrypt->setKey(substr($key, 32, 32));
            }
            $this->decrypt->setKey(substr($key, 0, $decryptKeyLength));
            $this->decryptName = $decrypt;
        }

        /* The "arcfour128" algorithm is the RC4 cipher, as described in
           [SCHNEIER], using a 128-bit key.  The first 1536 bytes of keystream
           generated by the cipher MUST be discarded, and the first byte of the
           first encrypted packet MUST be encrypted using the 1537th byte of
           keystream.

           -- http://tools.ietf.org/html/rfc4345#section-4 */
        if ($encrypt == 'arcfour128' || $encrypt == 'arcfour256') {
            $this->encrypt->encrypt(str_repeat("\0", 1536));
        }
        if ($decrypt == 'arcfour128' || $decrypt == 'arcfour256') {
            $this->decrypt->decrypt(str_repeat("\0", 1536));
        }

        if (!$this->encrypt->usesNonce()) {
            [$this->hmac_create, $createKeyLength] = self::mac_algorithm_to_hash_instance($mac_algorithm_out);
        } else {
            $this->hmac_create = new \stdClass();
            $this->hmac_create_name = $mac_algorithm_out;
            //$mac_algorithm_out = 'none';
            $createKeyLength = 0;
        }

        if ($this->hmac_create instanceof Hash) {
            $key = $kexHash->hash($keyBytes . $this->exchange_hash . 'E' . $this->session_id);
            while ($createKeyLength > strlen($key)) {
                $key .= $kexHash->hash($keyBytes . $this->exchange_hash . $key);
            }
            $this->hmac_create->setKey(substr($key, 0, $createKeyLength));
            $this->hmac_create_name = $mac_algorithm_out;
            $this->hmac_create_etm = preg_match('#-etm@openssh\.com$#', $mac_algorithm_out);
        }

        if (!$this->decrypt->usesNonce()) {
            [$this->hmac_check, $checkKeyLength] = self::mac_algorithm_to_hash_instance($mac_algorithm_in);
            $this->hmac_size = $this->hmac_check->getLengthInBytes();
        } else {
            $this->hmac_check = new \stdClass();
            $this->hmac_check_name = $mac_algorithm_in;
            //$mac_algorithm_in = 'none';
            $checkKeyLength = 0;
            $this->hmac_size = 0;
        }

        if ($this->hmac_check instanceof Hash) {
            $key = $kexHash->hash($keyBytes . $this->exchange_hash . 'F' . $this->session_id);
            while ($checkKeyLength > strlen($key)) {
                $key .= $kexHash->hash($keyBytes . $this->exchange_hash . $key);
            }
            $this->hmac_check->setKey(substr($key, 0, $checkKeyLength));
            $this->hmac_check_name = $mac_algorithm_in;
            $this->hmac_check_etm = preg_match('#-etm@openssh\.com$#', $mac_algorithm_in);
        }

        $this->regenerate_compression_context = $this->regenerate_decompression_context = true;

        return true;
    }

    /**
     * Maps an encryption algorithm name to the number of key bytes.
     *
     * @param string $algorithm Name of the encryption algorithm
     * @return int|null Number of bytes as an integer or null for unknown
     */
    private function encryption_algorithm_to_key_size(string $algorithm): ?int
    {
        if ($this->bad_key_size_fix && self::bad_algorithm_candidate($algorithm)) {
            return 16;
        }

        switch ($algorithm) {
            case 'none':
                return 0;
            case 'aes128-gcm@openssh.com':
            case 'aes128-cbc':
            case 'aes128-ctr':
            case 'arcfour':
            case 'arcfour128':
            case 'blowfish-cbc':
            case 'blowfish-ctr':
            case 'twofish128-cbc':
            case 'twofish128-ctr':
                return 16;
            case '3des-cbc':
            case '3des-ctr':
            case 'aes192-cbc':
            case 'aes192-ctr':
            case 'twofish192-cbc':
            case 'twofish192-ctr':
                return 24;
            case 'aes256-gcm@openssh.com':
            case 'aes256-cbc':
            case 'aes256-ctr':
            case 'arcfour256':
            case 'twofish-cbc':
            case 'twofish256-cbc':
            case 'twofish256-ctr':
                return 32;
            case 'chacha20-poly1305@openssh.com':
                return 64;
        }
        return null;
    }

    /**
     * Maps an encryption algorithm name to an instance of a subclass of
     * \phpseclib3\Crypt\Common\SymmetricKey.
     *
     * @param string $algorithm Name of the encryption algorithm
     * @return SymmetricKey|null
     */
    private static function encryption_algorithm_to_crypt_instance(string $algorithm)
    {
        switch ($algorithm) {
            case '3des-cbc':
                return new TripleDES('cbc');
            case '3des-ctr':
                return new TripleDES('ctr');
            case 'aes256-cbc':
            case 'aes192-cbc':
            case 'aes128-cbc':
                return new Rijndael('cbc');
            case 'aes256-ctr':
            case 'aes192-ctr':
            case 'aes128-ctr':
                return new Rijndael('ctr');
            case 'blowfish-cbc':
                return new Blowfish('cbc');
            case 'blowfish-ctr':
                return new Blowfish('ctr');
            case 'twofish128-cbc':
            case 'twofish192-cbc':
            case 'twofish256-cbc':
            case 'twofish-cbc':
                return new Twofish('cbc');
            case 'twofish128-ctr':
            case 'twofish192-ctr':
            case 'twofish256-ctr':
                return new Twofish('ctr');
            case 'arcfour':
            case 'arcfour128':
            case 'arcfour256':
                return new RC4();
            case 'aes128-gcm@openssh.com':
            case 'aes256-gcm@openssh.com':
                return new Rijndael('gcm');
            case 'chacha20-poly1305@openssh.com':
                return new ChaCha20();
        }
        return null;
    }

    /**
     * Maps an encryption algorithm name to an instance of a subclass of
     * \phpseclib3\Crypt\Hash.
     *
     * @param string $algorithm Name of the encryption algorithm
     * @return array{Hash, int}|null
     */
    private static function mac_algorithm_to_hash_instance(string $algorithm): ?array
    {
        switch ($algorithm) {
            case 'umac-64@openssh.com':
            case 'umac-64-etm@openssh.com':
                return [new Hash('umac-64'), 16];
            case 'umac-128@openssh.com':
            case 'umac-128-etm@openssh.com':
                return [new Hash('umac-128'), 16];
            case 'hmac-sha2-512':
            case 'hmac-sha2-512-etm@openssh.com':
                return [new Hash('sha512'), 64];
            case 'hmac-sha2-256':
            case 'hmac-sha2-256-etm@openssh.com':
                return [new Hash('sha256'), 32];
            case 'hmac-sha1':
            case 'hmac-sha1-etm@openssh.com':
                return [new Hash('sha1'), 20];
            case 'hmac-sha1-96':
                return [new Hash('sha1-96'), 20];
            case 'hmac-md5':
                return [new Hash('md5'), 16];
            case 'hmac-md5-96':
                return [new Hash('md5-96'), 16];
        }
    }

    /*
     * Tests whether or not proposed algorithm has a potential for issues
     *
     * @link https://www.chiark.greenend.org.uk/~sgtatham/putty/wishlist/ssh2-aesctr-openssh.html
     * @link https://bugzilla.mindrot.org/show_bug.cgi?id=1291
     * @param string $algorithm Name of the encryption algorithm
     * @return bool
     */
    private static function bad_algorithm_candidate($algorithm): bool
    {
        switch ($algorithm) {
            case 'arcfour256':
            case 'aes192-ctr':
            case 'aes256-ctr':
                return true;
        }

        return false;
    }

    /**
     * Login
     *
     * The $password parameter can be a plaintext password, a \phpseclib3\Crypt\RSA|EC|DSA object, a \phpseclib3\System\SSH\Agent object or an array
     *
     * @param string|AsymmetricKey|array[]|Agent|null ...$args
     * @see self::_login()
     */
    public function login(string $username, ...$args): bool
    {
        $this->auth[] = func_get_args();

        // try logging with 'none' as an authentication method first since that's what
        // PuTTY does
        if (
            substr($this->server_identifier ?: '', 0, 15) !== 'SSH-2.0-CoreFTP' &&
            $this->auth_methods_to_continue === null
        ) {
            if ($this->sublogin($username)) {
                return true;
            }
            if (!count($args)) {
                return false;
            }
        }
        return $this->sublogin($username, ...$args);
    }

    /**
     * Login Helper
     *
     * @param string ...$args
     * @see self::_login_helper()
     */
    protected function sublogin(string $username, ...$args): bool
    {
        if (!($this->bitmap & self::MASK_CONSTRUCTOR)) {
            $this->connect();
        }

        if (empty($args)) {
            return $this->login_helper($username);
        }

        foreach ($args as $arg) {
            switch (true) {
                case $arg instanceof PublicKey:
                    throw new UnexpectedValueException('A PublicKey object was passed to the login method instead of a PrivateKey object');
                case $arg instanceof PrivateKey:
                case $arg instanceof Agent:
                case is_array($arg):
                case Strings::is_stringable($arg):
                    break;
                default:
                    throw new UnexpectedValueException('$password needs to either be an instance of \phpseclib3\Crypt\Common\PrivateKey, \System\SSH\Agent, an array or a string');
            }
        }

        while (count($args)) {
            if (!$this->auth_methods_to_continue || !$this->smartMFA) {
                $newargs = $args;
                $args = [];
            } else {
                $newargs = [];
                foreach ($this->auth_methods_to_continue as $method) {
                    switch ($method) {
                        case 'publickey':
                            foreach ($args as $key => $arg) {
                                if ($arg instanceof PrivateKey || $arg instanceof Agent) {
                                    $newargs[] = $arg;
                                    unset($args[$key]);
                                    break;
                                }
                            }
                            break;
                        case 'keyboard-interactive':
                            $hasArray = $hasString = false;
                            foreach ($args as $arg) {
                                if ($hasArray || is_array($arg)) {
                                    $hasArray = true;
                                    break;
                                }
                                if ($hasString || Strings::is_stringable($arg)) {
                                    $hasString = true;
                                    break;
                                }
                            }
                            if ($hasArray && $hasString) {
                                foreach ($args as $key => $arg) {
                                    if (is_array($arg)) {
                                        $newargs[] = $arg;
                                        break 2;
                                    }
                                }
                            }
                            // fall-through
                        case 'password':
                            foreach ($args as $key => $arg) {
                                $newargs[] = $arg;
                                unset($args[$key]);
                                break;
                            }
                    }
                }
            }

            if (!count($newargs)) {
                return false;
            }

            foreach ($newargs as $arg) {
                if ($this->login_helper($username, $arg)) {
                    return true;
                }
            }
        }
        return false;
    }

    /**
     * Login Helper
     *
     * {@internal It might be worthwhile, at some point, to protect against {@link http://tools.ietf.org/html/rfc4251#section-9.3.9 traffic analysis}
     *           by sending dummy SSH_MSG_IGNORE messages.}
     *
     * @throws UnexpectedValueException on receipt of unexpected packets
     * @throws RuntimeException on other errors
     */
    private function login_helper(string $username, $password = null): bool
    {
        if (!($this->bitmap & self::MASK_CONNECTED)) {
            return false;
        }

        if (!($this->bitmap & self::MASK_LOGIN_REQ)) {
            $packet = Strings::packSSH2('Cs', MessageType::SERVICE_REQUEST, 'ssh-userauth');
            $this->send_binary_packet($packet);

            try {
                $response = $this->get_binary_packet();
            } catch (\Exception $e) {
                if ($this->retry_connect) {
                    $this->retry_connect = false;
                    $this->connect();
                    return $this->login_helper($username, $password);
                }
                $this->disconnect_helper(DisconnectReason::CONNECTION_LOST);
                throw new ConnectionClosedException('Connection closed by server');
            }

            [$type, $service] = Strings::unpackSSH2('Cs', $response);
            if ($type != MessageType::SERVICE_ACCEPT || $service != 'ssh-userauth') {
                $this->disconnect_helper(DisconnectReason::PROTOCOL_ERROR);
                throw new UnexpectedValueException('Expected SSH_MSG_SERVICE_ACCEPT');
            }
            $this->bitmap |= self::MASK_LOGIN_REQ;
        }

        if (strlen($this->last_interactive_response)) {
            return !Strings::is_stringable($password) && !is_array($password) ? false : $this->keyboard_interactive_process($password);
        }

        if ($password instanceof PrivateKey) {
            return $this->privatekey_login($username, $password);
        }

        if ($password instanceof Agent) {
            return $this->ssh_agent_login($username, $password);
        }

        if (is_array($password)) {
            if ($this->keyboard_interactive_login($username, $password)) {
                $this->bitmap |= self::MASK_LOGIN;
                return true;
            }
            return false;
        }

        if (!isset($password)) {
            $packet = Strings::packSSH2(
                'Cs3',
                MessageType::USERAUTH_REQUEST,
                $username,
                'ssh-connection',
                'none'
            );

            $this->send_binary_packet($packet);

            $response = $this->get_binary_packet();

            [$type] = Strings::unpackSSH2('C', $response);
            switch ($type) {
                case MessageType::USERAUTH_SUCCESS:
                    $this->bitmap |= self::MASK_LOGIN;
                    return true;
                case MessageType::USERAUTH_FAILURE:
                    [$auth_methods] = Strings::unpackSSH2('L', $response);
                    $this->auth_methods_to_continue = $auth_methods;
                    // fall-through
                default:
                    return false;
            }
        }

        $packet = Strings::packSSH2(
            'Cs3bs',
            MessageType::USERAUTH_REQUEST,
            $username,
            'ssh-connection',
            'password',
            false,
            $password
        );

        // remove the username and password from the logged packet
        if (!defined('NET_SSH2_LOGGING')) {
            $logged = null;
        } else {
            $logged = Strings::packSSH2(
                'Cs3bs',
                MessageType::USERAUTH_REQUEST,
                $username,
                'ssh-connection',
                'password',
                false,
                'password'
            );
        }

        $this->send_binary_packet($packet, $logged);

        $response = $this->get_binary_packet();
        if ($response === false) {
            return false;
        }
        [$type] = Strings::unpackSSH2('C', $response);
        switch ($type) {
            case MessageTypeExtra::USERAUTH_PASSWD_CHANGEREQ: // in theory, the password can be changed
                $this->updateLogHistory('SSH_MSG_USERAUTH_INFO_REQUEST', 'SSH_MSG_USERAUTH_PASSWD_CHANGEREQ');

                [$message] = Strings::unpackSSH2('s', $response);
                $this->errors[] = 'SSH_MSG_USERAUTH_PASSWD_CHANGEREQ: ' . $message;

                return $this->disconnect_helper(DisconnectReason::AUTH_CANCELLED_BY_USER);
            case MessageType::USERAUTH_FAILURE:
                // can we use keyboard-interactive authentication?  if not then either the login is bad or the server employees
                // multi-factor authentication
                [$auth_methods, $partial_success] = Strings::unpackSSH2('Lb', $response);
                $this->auth_methods_to_continue = $auth_methods;
                if (!$partial_success && in_array('keyboard-interactive', $auth_methods)) {
                    if ($this->keyboard_interactive_login($username, $password)) {
                        $this->bitmap |= self::MASK_LOGIN;
                        return true;
                    }
                    return false;
                }
                return false;
            case MessageType::USERAUTH_SUCCESS:
                $this->bitmap |= self::MASK_LOGIN;
                return true;
        }

        return false;
    }

    /**
     * Login via keyboard-interactive authentication
     *
     * See {@link http://tools.ietf.org/html/rfc4256 RFC4256} for details.  This is not a full-featured keyboard-interactive authenticator.
     *
     * @param string|array $password
     */
    private function keyboard_interactive_login(string $username, $password): bool
    {
        $packet = Strings::packSSH2(
            'Cs5',
            MessageType::USERAUTH_REQUEST,
            $username,
            'ssh-connection',
            'keyboard-interactive',
            '', // language tag
            '' // submethods
        );
        $this->send_binary_packet($packet);

        return $this->keyboard_interactive_process($password);
    }

    /**
     * Handle the keyboard-interactive requests / responses.
     *
     * @throws RuntimeException on connection error
     */
    private function keyboard_interactive_process(...$responses)
    {
        if (strlen($this->last_interactive_response)) {
            $response = $this->last_interactive_response;
        } else {
            $orig = $response = $this->get_binary_packet();
        }

        [$type] = Strings::unpackSSH2('C', $response);
        switch ($type) {
            case MessageType::USERAUTH_INFO_REQUEST:
                [
                    , // name; may be empty
                    , // instruction; may be empty
                    , // language tag; may be empty
                    $num_prompts
                ] = Strings::unpackSSH2('s3N', $response);

                for ($i = 0; $i < count($responses); $i++) {
                    if (is_array($responses[$i])) {
                        foreach ($responses[$i] as $key => $value) {
                            $this->keyboard_requests_responses[$key] = $value;
                        }
                        unset($responses[$i]);
                    }
                }
                $responses = array_values($responses);

                if (isset($this->keyboard_requests_responses)) {
                    for ($i = 0; $i < $num_prompts; $i++) {
                        [
                            $prompt, // prompt - ie. "Password: "; must not be empty
                            // echo
                        ] = Strings::unpackSSH2('sC', $response);
                        foreach ($this->keyboard_requests_responses as $key => $value) {
                            if (substr($prompt, 0, strlen($key)) == $key) {
                                $responses[] = $value;
                                break;
                            }
                        }
                    }
                }

                // see http://tools.ietf.org/html/rfc4256#section-3.2
                if (strlen($this->last_interactive_response)) {
                    $this->last_interactive_response = '';
                } else {
                    $this->updateLogHistory('UNKNOWN (60)', 'SSH_MSG_USERAUTH_INFO_REQUEST');
                }

                if (!count($responses) && $num_prompts) {
                    $this->last_interactive_response = $orig;
                    return false;
                }

                /*
                   After obtaining the requested information from the user, the client
                   MUST respond with an SSH_MSG_USERAUTH_INFO_RESPONSE message.
                */
                // see http://tools.ietf.org/html/rfc4256#section-3.4
                $packet = $logged = pack('CN', MessageType::USERAUTH_INFO_RESPONSE, count($responses));
                for ($i = 0; $i < count($responses); $i++) {
                    $packet .= Strings::packSSH2('s', $responses[$i]);
                    $logged .= Strings::packSSH2('s', 'dummy-answer');
                }

                $this->send_binary_packet($packet, $logged);

                $this->updateLogHistory('UNKNOWN (61)', 'SSH_MSG_USERAUTH_INFO_RESPONSE');

                /*
                   After receiving the response, the server MUST send either an
                   SSH_MSG_USERAUTH_SUCCESS, SSH_MSG_USERAUTH_FAILURE, or another
                   SSH_MSG_USERAUTH_INFO_REQUEST message.
                */
                // maybe phpseclib should force close the connection after x request / responses?  unless something like that is done
                // there could be an infinite loop of request / responses.
                return $this->keyboard_interactive_process();
            case MessageType::USERAUTH_SUCCESS:
                return true;
            case MessageType::USERAUTH_FAILURE:
                [$auth_methods] = Strings::unpackSSH2('L', $response);
                $this->auth_methods_to_continue = $auth_methods;
                return false;
        }

        return false;
    }

    /**
     * Login with an ssh-agent provided key
     */
    private function ssh_agent_login(string $username, Agent $agent): bool
    {
        $this->agent = $agent;
        $keys = $agent->requestIdentities();
        foreach ($keys as $key) {
            if ($this->privatekey_login($username, $key)) {
                return true;
            }
        }

        return false;
    }

    /**
     * Login with an RSA private key
     *
     * {@internal It might be worthwhile, at some point, to protect against {@link http://tools.ietf.org/html/rfc4251#section-9.3.9 traffic analysis}
     *           by sending dummy SSH_MSG_IGNORE messages.}
     *
     * @throws RuntimeException on connection error
     */
    private function privatekey_login(string $username, PrivateKey $privatekey): bool
    {
        $publickey = $privatekey->getPublicKey();

        if ($publickey instanceof RSA) {
            $privatekey = $privatekey->withPadding(RSA::SIGNATURE_PKCS1);
            $algos = ['rsa-sha2-256', 'rsa-sha2-512', 'ssh-rsa'];
            if (isset($this->preferred['hostkey'])) {
                $algos = array_intersect($this->preferred['hostkey'], $algos);
            }
            $algo = self::array_intersect_first($algos, $this->supported_private_key_algorithms);
            switch ($algo) {
                case 'rsa-sha2-512':
                    $hash = 'sha512';
                    $signatureType = 'rsa-sha2-512';
                    break;
                case 'rsa-sha2-256':
                    $hash = 'sha256';
                    $signatureType = 'rsa-sha2-256';
                    break;
                //case 'ssh-rsa':
                default:
                    $hash = 'sha1';
                    $signatureType = 'ssh-rsa';
            }
        } elseif ($publickey instanceof EC) {
            $privatekey = $privatekey->withSignatureFormat('SSH2');
            $curveName = $privatekey->getCurve();
            switch ($curveName) {
                case 'Ed25519':
                    $hash = 'sha512';
                    $signatureType = 'ssh-ed25519';
                    break;
                case 'secp256r1': // nistp256
                    $hash = 'sha256';
                    $signatureType = 'ecdsa-sha2-nistp256';
                    break;
                case 'secp384r1': // nistp384
                    $hash = 'sha384';
                    $signatureType = 'ecdsa-sha2-nistp384';
                    break;
                case 'secp521r1': // nistp521
                    $hash = 'sha512';
                    $signatureType = 'ecdsa-sha2-nistp521';
                    break;
                default:
                    if (is_array($curveName)) {
                        throw new UnsupportedCurveException('Specified Curves are not supported by SSH2');
                    }
                    throw new UnsupportedCurveException('Named Curve of ' . $curveName . ' is not supported by phpseclib3\'s SSH2 implementation');
            }
        } elseif ($publickey instanceof DSA) {
            $privatekey = $privatekey->withSignatureFormat('SSH2');
            $hash = 'sha1';
            $signatureType = 'ssh-dss';
        } else {
            throw new UnsupportedAlgorithmException('Please use either an RSA key, an EC one or a DSA key');
        }

        $publickeyStr = $publickey->toString('OpenSSH', ['binary' => true]);

        $part1 = Strings::packSSH2(
            'Csss',
            MessageType::USERAUTH_REQUEST,
            $username,
            'ssh-connection',
            'publickey'
        );
        $part2 = Strings::packSSH2('ss', $signatureType, $publickeyStr);

        $packet = $part1 . chr(0) . $part2;
        $this->send_binary_packet($packet);

        $response = $this->get_binary_packet();

        [$type] = Strings::unpackSSH2('C', $response);
        switch ($type) {
            case MessageType::USERAUTH_FAILURE:
                [$auth_methods] = Strings::unpackSSH2('L', $response);
                if (in_array('publickey', $auth_methods) && substr($signatureType, 0, 9) == 'rsa-sha2-') {
                    $this->supported_private_key_algorithms = array_diff($this->supported_private_key_algorithms, ['rsa-sha2-256', 'rsa-sha2-512']);
                    return $this->privatekey_login($username, $privatekey);
                }
                $this->auth_methods_to_continue = $auth_methods;
                $this->errors[] = 'SSH_MSG_USERAUTH_FAILURE';
                return false;
            case MessageTypeExtra::USERAUTH_PK_OK:
                // we'll just take it on faith that the public key blob and the public key algorithm name are as
                // they should be
                $this->updateLogHistory('SSH_MSG_USERAUTH_INFO_REQUEST', 'SSH_MSG_USERAUTH_PK_OK');
                break;
            case MessageType::USERAUTH_SUCCESS:
                $this->bitmap |= self::MASK_LOGIN;
                return true;
            default:
                $this->disconnect_helper(DisconnectReason::BY_APPLICATION);
                throw new ConnectionClosedException('Unexpected response to publickey authentication pt 1');
        }

        $packet = $part1 . chr(1) . $part2;
        $privatekey = $privatekey->withHash($hash);
        $signature = $privatekey->sign(Strings::packSSH2('s', $this->session_id) . $packet);
        if ($publickey instanceof RSA) {
            $signature = Strings::packSSH2('ss', $signatureType, $signature);
        }
        $packet .= Strings::packSSH2('s', $signature);

        $this->send_binary_packet($packet);

        $response = $this->get_binary_packet();

        [$type] = Strings::unpackSSH2('C', $response);
        switch ($type) {
            case MessageType::USERAUTH_FAILURE:
                // either the login is bad or the server employs multi-factor authentication
                [$auth_methods] = Strings::unpackSSH2('L', $response);
                $this->auth_methods_to_continue = $auth_methods;
                return false;
            case MessageType::USERAUTH_SUCCESS:
                $this->bitmap |= self::MASK_LOGIN;
                return true;
        }

        $this->disconnect_helper(DisconnectReason::BY_APPLICATION);
        throw new ConnectionClosedException('Unexpected response to publickey authentication pt 2');
    }

    /**
     * Return the currently configured timeout
     */
    public function getTimeout(): int
    {
        return $this->timeout;
    }

    /**
     * Set Timeout
     *
     * $ssh->exec('ping 127.0.0.1'); on a Linux host will never return and will run indefinitely.  setTimeout() makes it so it'll timeout.
     * Setting $timeout to false or 0 will mean there is no timeout.
     */
    public function setTimeout(int $timeout): void
    {
        $this->timeout = $this->curTimeout = $timeout;
    }

    /**
     * Set Keep Alive
     *
     * Sends an SSH2_MSG_IGNORE message every x seconds, if x is a positive non-zero number.
     */
    public function setKeepAlive(int $interval): void
    {
        $this->keepAlive = $interval;
    }

    /**
     * Get the output from stdError
     */
    public function getStdError(): string
    {
        return $this->stdErrorLog;
    }

    /**
     * Execute Command
     *
     * If $callback is set to false then \phpseclib3\Net\SSH2::get_channel_packet(self::CHANNEL_EXEC) will need to be called manually.
     * In all likelihood, this is not a feature you want to be taking advantage of.
     *
     * @return string|bool
     * @psalm-return ($callback is callable ? bool : string|bool)
     * @throws RuntimeException on connection error
     */
    public function exec(string $command, callable $callback = null)
    {
        $this->curTimeout = $this->timeout;
        $this->is_timeout = false;
        $this->stdErrorLog = '';

        if (!$this->isAuthenticated()) {
            return false;
        }

<<<<<<< HEAD
        if ($this->in_request_pty_exec) {
            throw new RuntimeException('If you want to run multiple exec()\'s you will need to disable (and re-enable if appropriate) a PTY for each one.');
=======
        if ($this->isPTYOpen()) {
            throw new \RuntimeException('If you want to run multiple exec()\'s you will need to disable (and re-enable if appropriate) a PTY for each one.');
>>>>>>> 7ec36fb5
        }

        // RFC4254 defines the (client) window size as "bytes the other party can send before it must wait for the window to
        // be adjusted".  0x7FFFFFFF is, at 2GB, the max size.  technically, it should probably be decremented, but,
        // honestly, if you're transferring more than 2GB, you probably shouldn't be using phpseclib, anyway.
        // see http://tools.ietf.org/html/rfc4254#section-5.2 for more info
        $this->window_size_server_to_client[self::CHANNEL_EXEC] = $this->window_size;
        // 0x8000 is the maximum max packet size, per http://tools.ietf.org/html/rfc4253#section-6.1, although since PuTTy
        // uses 0x4000, that's what will be used here, as well.
        $packet_size = 0x4000;

        $packet = Strings::packSSH2(
            'CsN3',
            MessageType::CHANNEL_OPEN,
            'session',
            self::CHANNEL_EXEC,
            $this->window_size_server_to_client[self::CHANNEL_EXEC],
            $packet_size
        );
        $this->send_binary_packet($packet);

        $this->channel_status[self::CHANNEL_EXEC] = MessageType::CHANNEL_OPEN;

        $this->get_channel_packet(self::CHANNEL_EXEC);

        if ($this->request_pty === true) {
            $terminal_modes = pack('C', TerminalMode::TTY_OP_END);
            $packet = Strings::packSSH2(
                'CNsCsN4s',
                MessageType::CHANNEL_REQUEST,
                $this->server_channels[self::CHANNEL_EXEC],
                'pty-req',
                1,
                $this->term,
                $this->windowColumns,
                $this->windowRows,
                0,
                0,
                $terminal_modes
            );

            $this->send_binary_packet($packet);

            $this->channel_status[self::CHANNEL_EXEC] = MessageType::CHANNEL_REQUEST;
            if (!$this->get_channel_packet(self::CHANNEL_EXEC)) {
                $this->disconnect_helper(DisconnectReason::BY_APPLICATION);
                throw new RuntimeException('Unable to request pseudo-terminal');
            }
        }

        // sending a pty-req SSH_MSG_CHANNEL_REQUEST message is unnecessary and, in fact, in most cases, slows things
        // down.  the one place where it might be desirable is if you're doing something like \phpseclib3\Net\SSH2::exec('ping localhost &').
        // with a pty-req SSH_MSG_CHANNEL_REQUEST, exec() will return immediately and the ping process will then
        // then immediately terminate.  without such a request exec() will loop indefinitely.  the ping process won't end but
        // neither will your script.

        // although, in theory, the size of SSH_MSG_CHANNEL_REQUEST could exceed the maximum packet size established by
        // SSH_MSG_CHANNEL_OPEN_CONFIRMATION, RFC4254#section-5.1 states that the "maximum packet size" refers to the
        // "maximum size of an individual data packet". ie. SSH_MSG_CHANNEL_DATA.  RFC4254#section-5.2 corroborates.
        $packet = Strings::packSSH2(
            'CNsCs',
            MessageType::CHANNEL_REQUEST,
            $this->server_channels[self::CHANNEL_EXEC],
            'exec',
            1,
            $command
        );
        $this->send_binary_packet($packet);

        $this->channel_status[self::CHANNEL_EXEC] = MessageType::CHANNEL_REQUEST;

        if (!$this->get_channel_packet(self::CHANNEL_EXEC)) {
            return false;
        }

        $this->channel_status[self::CHANNEL_EXEC] = MessageType::CHANNEL_DATA;

        if ($this->request_pty === true) {
            $this->channel_id_last_interactive = self::CHANNEL_EXEC;
            return true;
        }

        $output = '';
        while (true) {
            $temp = $this->get_channel_packet(self::CHANNEL_EXEC);
            switch (true) {
                case $temp === true:
                    return is_callable($callback) ? true : $output;
                case $temp === false:
                    return false;
                default:
                    if (is_callable($callback)) {
                        if ($callback($temp) === true) {
                            $this->close_channel(self::CHANNEL_EXEC);
                            return true;
                        }
                    } else {
                        $output .= $temp;
                    }
            }
        }
    }

    /**
     * Creates an interactive shell
     *
<<<<<<< HEAD
     * @throws UnexpectedValueException on receipt of unexpected packets
     * @throws RuntimeException on other errors
     *@see self::read()
     * @see self::write()
     */
    private function initShell(): bool
=======
     * Returns bool(true) if the shell was opened.
     * Returns bool(false) if the shell was already open.
     *
     * @see self::isShellOpen()
     * @see self::read()
     * @see self::write()
     * @return bool
     * @throws InsufficientSetupException if not authenticated
     * @throws \UnexpectedValueException on receipt of unexpected packets
     * @throws \RuntimeException on other errors
     */
    public function openShell()
>>>>>>> 7ec36fb5
    {
        if ($this->isShellOpen()) {
            return false;
        }

        if (!$this->isAuthenticated()) {
            throw new InsufficientSetupException('Operation disallowed prior to login()');
        }

        $this->window_size_server_to_client[self::CHANNEL_SHELL] = $this->window_size;
        $packet_size = 0x4000;

        $packet = Strings::packSSH2(
            'CsN3',
            MessageType::CHANNEL_OPEN,
            'session',
            self::CHANNEL_SHELL,
            $this->window_size_server_to_client[self::CHANNEL_SHELL],
            $packet_size
        );

        $this->send_binary_packet($packet);

        $this->channel_status[self::CHANNEL_SHELL] = MessageType::CHANNEL_OPEN;

        $this->get_channel_packet(self::CHANNEL_SHELL);

        $terminal_modes = pack('C', TerminalMode::TTY_OP_END);
        $packet = Strings::packSSH2(
            'CNsbsN4s',
            MessageType::CHANNEL_REQUEST,
            $this->server_channels[self::CHANNEL_SHELL],
            'pty-req',
            true, // want reply
            $this->term,
            $this->windowColumns,
            $this->windowRows,
            0,
            0,
            $terminal_modes
        );

        $this->send_binary_packet($packet);

        $this->channel_status[self::CHANNEL_SHELL] = MessageType::CHANNEL_REQUEST;

        if (!$this->get_channel_packet(self::CHANNEL_SHELL)) {
            throw new RuntimeException('Unable to request pty');
        }

        $packet = Strings::packSSH2(
            'CNsb',
            MessageType::CHANNEL_REQUEST,
            $this->server_channels[self::CHANNEL_SHELL],
            'shell',
            true // want reply
        );
        $this->send_binary_packet($packet);

        $response = $this->get_channel_packet(self::CHANNEL_SHELL);
        if ($response === false) {
            throw new RuntimeException('Unable to request shell');
        }

        $this->channel_status[self::CHANNEL_SHELL] = MessageType::CHANNEL_DATA;

        $this->channel_id_last_interactive = self::CHANNEL_SHELL;

        $this->bitmap |= self::MASK_SHELL;

        return true;
    }

    /**
     * Return the channel to be used with read(), write(), and reset(), if none were specified
     * @deprecated for lack of transparency in intended channel target, to be potentially replaced
     *             with method which guarantees open-ness of all yielded channels and throws
     *             error for multiple open channels
     * @see self::read()
     * @see self::write()
     */
    private function get_interactive_channel(): int
    {
        switch (true) {
            case $this->is_channel_status_data(self::CHANNEL_SUBSYSTEM):
                return self::CHANNEL_SUBSYSTEM;
            case $this->is_channel_status_data(self::CHANNEL_EXEC):
                return self::CHANNEL_EXEC;
            default:
                return self::CHANNEL_SHELL;
        }
    }

    /**
     * Indicates the DATA status on the given channel
     *
     * @param int $channel The channel number to evaluate
     * @return bool
     */
    private function is_channel_status_data($channel)
    {
        return isset($this->channel_status[$channel]) && $this->channel_status[$channel] == NET_SSH2_MSG_CHANNEL_DATA;
    }

    /**
     * Return an available open channel
     *
     * @return int
     */
    private function get_open_channel()
    {
        $channel = self::CHANNEL_EXEC;
        do {
            if (isset($this->channel_status[$channel]) && $this->channel_status[$channel] == MessageType::CHANNEL_OPEN) {
                return $channel;
            }
        } while ($channel++ < self::CHANNEL_SUBSYSTEM);

        return false;
    }

    /**
     * Request agent forwarding of remote server
     */
    public function requestAgentForwarding(): bool
    {
        $request_channel = $this->get_open_channel();
        if ($request_channel === false) {
            return false;
        }

        $packet = Strings::packSSH2(
            'CNsC',
            MessageType::CHANNEL_REQUEST,
            $this->server_channels[$request_channel],
            'auth-agent-req@openssh.com',
            1
        );

        $this->channel_status[$request_channel] = MessageType::CHANNEL_REQUEST;

        $this->send_binary_packet($packet);

        if (!$this->get_channel_packet($request_channel)) {
            return false;
        }

        $this->channel_status[$request_channel] = MessageType::CHANNEL_OPEN;

        return true;
    }

    /**
     * Returns the output of an interactive shell
     *
     * Returns when there's a match for $expect, which can take the form of a string literal or,
     * if $mode == self::READ_REGEX, a regular expression.
     *
<<<<<<< HEAD
     * @return string|bool|null
     * @throws RuntimeException on connection error
     * @see self::write()
     */
    public function read(string $expect = '', int $mode = self::READ_SIMPLE)
=======
     * If not specifying a channel, an open interactive channel will be selected, or, if there are
     * no open channels, an interactive shell will be created. If there are multiple open
     * interactive channels, a legacy behavior will apply in which channel selection prioritizes
     * an active subsystem, the exec pty, and, lastly, the shell. If using multiple interactive
     * channels, callers are discouraged from relying on this legacy behavior and should specify
     * the intended channel.
     *
     * @see self::write()
     * @param string $expect
     * @param int $mode One of the self::READ_* constants
     * @param int|null $channel Channel id returned by self::getInteractiveChannelId()
     * @return string|bool|null
     * @throws \RuntimeException on connection error
     * @throws InsufficientSetupException on unexpected channel status, possibly due to closure
     */
    public function read($expect = '', $mode = self::READ_SIMPLE, $channel = null)
>>>>>>> 7ec36fb5
    {
        $this->curTimeout = $this->timeout;
        $this->is_timeout = false;

        if ($channel === null) {
            $channel = $this->get_interactive_channel();
        }

<<<<<<< HEAD
        if (!($this->bitmap & self::MASK_SHELL) && !$this->initShell()) {
            throw new RuntimeException('Unable to initiate an interactive shell session');
=======
        if (!$this->isInteractiveChannelOpen($channel)) {
            if ($channel != self::CHANNEL_SHELL) {
                throw new InsufficientSetupException('Data is not available on channel');
            } elseif (!$this->openShell()) {
                throw new \RuntimeException('Unable to initiate an interactive shell session');
            }
>>>>>>> 7ec36fb5
        }

        if ($mode == self::READ_NEXT) {
            return $this->get_channel_packet($channel);
        }

        $match = $expect;
        while (true) {
            if ($mode == self::READ_REGEX) {
                preg_match($expect, substr($this->interactiveBuffer, -1024), $matches);
                $match = $matches[0] ?? '';
            }
            $pos = strlen($match) ? strpos($this->interactiveBuffer, $match) : false;
            if ($pos !== false) {
                return Strings::shift($this->interactiveBuffer, $pos + strlen($match));
            }
            $response = $this->get_channel_packet($channel);
            if ($response === true) {
                return Strings::shift($this->interactiveBuffer, strlen($this->interactiveBuffer));
            }

            $this->interactiveBuffer .= $response;
        }
    }

    /**
     * Inputs a command into an interactive shell.
     *
<<<<<<< HEAD
     * @throws RuntimeException on connection error
     * @see SSH2::read()
     */
    public function write(string $cmd): void
=======
     * If not specifying a channel, an open interactive channel will be selected, or, if there are
     * no open channels, an interactive shell will be created. If there are multiple open
     * interactive channels, a legacy behavior will apply in which channel selection prioritizes
     * an active subsystem, the exec pty, and, lastly, the shell. If using multiple interactive
     * channels, callers are discouraged from relying on this legacy behavior and should specify
     * the intended channel.
     *
     * @see SSH2::read()
     * @param string $cmd
     * @param int|null $channel Channel id returned by self::getInteractiveChannelId()
     * @return void
     * @throws \RuntimeException on connection error
     * @throws InsufficientSetupException on unexpected channel status, possibly due to closure
     */
    public function write($cmd, $channel = null)
>>>>>>> 7ec36fb5
    {
        if ($channel === null) {
            $channel = $this->get_interactive_channel();
        }

<<<<<<< HEAD
        if (!($this->bitmap & self::MASK_SHELL) && !$this->initShell()) {
            throw new RuntimeException('Unable to initiate an interactive shell session');
=======
        if (!$this->isInteractiveChannelOpen($channel)) {
            if ($channel != self::CHANNEL_SHELL) {
                throw new InsufficientSetupException('Data is not available on channel');
            } elseif (!$this->openShell()) {
                throw new \RuntimeException('Unable to initiate an interactive shell session');
            }
>>>>>>> 7ec36fb5
        }

        $this->send_channel_packet($channel, $cmd);
    }

    /**
     * Start a subsystem.
     *
     * Right now only one subsystem at a time is supported. To support multiple subsystem's stopSubsystem() could accept
     * a string that contained the name of the subsystem, but at that point, only one subsystem of each type could be opened.
     * To support multiple subsystem's of the same name maybe it'd be best if startSubsystem() generated a new channel id and
     * returns that and then that that was passed into stopSubsystem() but that'll be saved for a future date and implemented
     * if there's sufficient demand for such a feature.
     *
          * @see self::stopSubsystem()
     */
    public function startSubsystem(string $subsystem): bool
    {
        $this->window_size_server_to_client[self::CHANNEL_SUBSYSTEM] = $this->window_size;

        $packet = Strings::packSSH2(
            'CsN3',
            MessageType::CHANNEL_OPEN,
            'session',
            self::CHANNEL_SUBSYSTEM,
            $this->window_size,
            0x4000
        );

        $this->send_binary_packet($packet);

        $this->channel_status[self::CHANNEL_SUBSYSTEM] = MessageType::CHANNEL_OPEN;

        $this->get_channel_packet(self::CHANNEL_SUBSYSTEM);

        $packet = Strings::packSSH2(
            'CNsCs',
            MessageType::CHANNEL_REQUEST,
            $this->server_channels[self::CHANNEL_SUBSYSTEM],
            'subsystem',
            1,
            $subsystem
        );
        $this->send_binary_packet($packet);

        $this->channel_status[self::CHANNEL_SUBSYSTEM] = MessageType::CHANNEL_REQUEST;

        if (!$this->get_channel_packet(self::CHANNEL_SUBSYSTEM)) {
            return false;
        }

        $this->channel_status[self::CHANNEL_SUBSYSTEM] = MessageType::CHANNEL_DATA;

        $this->channel_id_last_interactive = self::CHANNEL_SUBSYSTEM;

        return true;
    }

    /**
     * Stops a subsystem.
     *
     * @see self::startSubsystem()
     */
    public function stopSubsystem(): bool
    {
        if ($this->isInteractiveChannelOpen(self::CHANNEL_SUBSYSTEM)) {
            $this->close_channel(self::CHANNEL_SUBSYSTEM);
        }
        return true;
    }

    /**
     * Closes a channel
     *
     * If read() timed out you might want to just close the channel and have it auto-restart on the next read() call
<<<<<<< HEAD
     */
    public function reset(): void
=======
     *
     * If not specifying a channel, an open interactive channel will be selected. If there are
     * multiple open interactive channels, a legacy behavior will apply in which channel selection
     * prioritizes an active subsystem, the exec pty, and, lastly, the shell. If using multiple
     * interactive channels, callers are discouraged from relying on this legacy behavior and
     * should specify the intended channel.
     *
     * @param int|null $channel Channel id returned by self::getInteractiveChannelId()
     * @return void
     */
    public function reset($channel = null)
>>>>>>> 7ec36fb5
    {
        if ($channel === null) {
            $channel = $this->get_interactive_channel();
        }
        if ($this->isInteractiveChannelOpen($channel)) {
            $this->close_channel($channel);
        }
    }

    /**
     * Is timeout?
     *
     * Did exec() or read() return because they timed out or because they encountered the end?
     */
    public function isTimeout(): bool
    {
        return $this->is_timeout;
    }

    /**
     * Disconnect
     */
    public function disconnect(): void
    {
        $this->disconnect_helper(DisconnectReason::BY_APPLICATION);
        if (isset($this->realtime_log_file) && is_resource($this->realtime_log_file)) {
            fclose($this->realtime_log_file);
        }
        unset(self::$connections[$this->getResourceId()]);
    }

    /**
     * Destructor.
     *
     * Will be called, automatically, if you're supporting just PHP5.  If you're supporting PHP4, you'll need to call
     * disconnect().
     */
    public function __destruct()
    {
        $this->disconnect();
    }

    /**
     * Is the connection still active?
     */
    public function isConnected(): bool
    {
        return (bool) ($this->bitmap & self::MASK_CONNECTED);
    }

    /**
     * Have you successfully been logged in?
     */
    public function isAuthenticated(): bool
    {
        return (bool) ($this->bitmap & self::MASK_LOGIN);
    }

    /**
     * Is the interactive shell active?
     *
     * @return bool
     */
    public function isShellOpen()
    {
        return $this->isInteractiveChannelOpen(self::CHANNEL_SHELL);
    }

    /**
     * Is the exec pty active?
     *
     * @return bool
     */
    public function isPTYOpen()
    {
        return $this->isInteractiveChannelOpen(self::CHANNEL_EXEC);
    }

    /**
     * Is the given interactive channel active?
     *
     * @param int $channel Channel id returned by self::getInteractiveChannelId()
     * @return bool
     */
    public function isInteractiveChannelOpen($channel)
    {
        return $this->isAuthenticated() && $this->is_channel_status_data($channel);
    }

    /**
     * Returns a channel identifier, presently of the last interactive channel opened, regardless of current status.
     * Returns 0 if no interactive channel has been opened.
     *
     * @see self::isInteractiveChannelOpen()
     * @return int
     */
    public function getInteractiveChannelId()
    {
        return $this->channel_id_last_interactive;
    }

    /**
     * Pings a server connection, or tries to reconnect if the connection has gone down
     *
     * Inspired by http://php.net/manual/en/mysqli.ping.php
     */
    public function ping(): bool
    {
        if (!$this->isAuthenticated()) {
            if (!empty($this->auth)) {
                return $this->reconnect();
            }
            return false;
        }

        $this->window_size_server_to_client[self::CHANNEL_KEEP_ALIVE] = $this->window_size;
        $packet_size = 0x4000;
        $packet = Strings::packSSH2(
            'CsN3',
            MessageType::CHANNEL_OPEN,
            'session',
            self::CHANNEL_KEEP_ALIVE,
            $this->window_size_server_to_client[self::CHANNEL_KEEP_ALIVE],
            $packet_size
        );

        try {
            $this->send_binary_packet($packet);

            $this->channel_status[self::CHANNEL_KEEP_ALIVE] = MessageType::CHANNEL_OPEN;

            $response = $this->get_channel_packet(self::CHANNEL_KEEP_ALIVE);
        } catch (\RuntimeException $e) {
            return $this->reconnect();
        }

        $this->close_channel(self::CHANNEL_KEEP_ALIVE);
        return true;
    }

    /**
     * In situ reconnect method
     *
     * @return boolean
     */
    private function reconnect(): bool
    {
        $this->reset_connection(DisconnectReason::CONNECTION_LOST);
        $this->retry_connect = true;
        $this->connect();
        foreach ($this->auth as $auth) {
            $result = $this->login(...$auth);
        }
        return $result;
    }

    /**
     * Resets a connection for re-use
     */
    protected function reset_connection(int $reason): void
    {
        $this->disconnect_helper($reason);
        $this->decrypt = $this->encrypt = false;
        $this->decrypt_block_size = $this->encrypt_block_size = 8;
        $this->hmac_check = $this->hmac_create = false;
        $this->hmac_size = false;
        $this->session_id = false;
        $this->retry_connect = true;
        $this->get_seq_no = $this->send_seq_no = 0;
    }

    /**
     * Gets Binary Packets
     *
     * See '6. Binary Packet Protocol' of rfc4253 for more info.
     *
     * @return bool|string
     * @see self::_send_binary_packet()
     */
    private function get_binary_packet(bool $skip_channel_filter = false)
    {
        if ($skip_channel_filter) {
            if (!is_resource($this->fsock)) {
                throw new InvalidArgumentException('fsock is not a resource.');
            }
            $read = [$this->fsock];
            $write = $except = null;

            if (!$this->curTimeout) {
                if ($this->keepAlive <= 0) {
                    @stream_select($read, $write, $except, null);
                } else {
                    if (!@stream_select($read, $write, $except, $this->keepAlive)) {
                        $this->send_binary_packet(pack('CN', MessageType::IGNORE, 0));
                        return $this->get_binary_packet(true);
                    }
                }
            } else {
                if ($this->curTimeout < 0) {
                    $this->is_timeout = true;
                    return true;
                }

                $start = microtime(true);

                if ($this->keepAlive > 0 && $this->keepAlive < $this->curTimeout) {
                    if (!@stream_select($read, $write, $except, $this->keepAlive)) {
                        $this->send_binary_packet(pack('CN', MessageType::IGNORE, 0));
                        $elapsed = microtime(true) - $start;
                        $this->curTimeout -= $elapsed;
                        return $this->get_binary_packet(true);
                    }
                    $elapsed = microtime(true) - $start;
                    $this->curTimeout -= $elapsed;
                }

                $sec = (int) floor($this->curTimeout);
                $usec = (int) (1000000 * ($this->curTimeout - $sec));

                // this can return a "stream_select(): unable to select [4]: Interrupted system call" error
                if (!@stream_select($read, $write, $except, $sec, $usec)) {
                    $this->is_timeout = true;
                    return true;
                }
                $elapsed = microtime(true) - $start;
                $this->curTimeout -= $elapsed;
            }
        }

        if (!is_resource($this->fsock) || feof($this->fsock)) {
            $this->bitmap = 0;
            $str = 'Connection closed (by server) prematurely';
            if (isset($elapsed)) {
                $str .= ' ' . $elapsed . 's';
            }
            throw new ConnectionClosedException($str);
        }

        $start = microtime(true);
        $raw = stream_get_contents($this->fsock, $this->decrypt_block_size);

        if (!strlen($raw)) {
            $this->bitmap = 0;
            throw new ConnectionClosedException('No data received from server');
        }

        if ($this->decrypt) {
            switch ($this->decryptName) {
                case 'aes128-gcm@openssh.com':
                case 'aes256-gcm@openssh.com':
                    $this->decrypt->setNonce(
                        $this->decryptFixedPart .
                        $this->decryptInvocationCounter
                    );
                    Strings::increment_str($this->decryptInvocationCounter);
                    $this->decrypt->setAAD($temp = Strings::shift($raw, 4));
                    extract(unpack('Npacket_length', $temp));
                    /**
                     * @var integer $packet_length
                     */

                    $raw .= $this->read_remaining_bytes($packet_length - $this->decrypt_block_size + 4);
                    $stop = microtime(true);
                    $tag = stream_get_contents($this->fsock, $this->decrypt_block_size);
                    $this->decrypt->setTag($tag);
                    $raw = $this->decrypt->decrypt($raw);
                    $raw = $temp . $raw;
                    $remaining_length = 0;
                    break;
                case 'chacha20-poly1305@openssh.com':
                    // This should be impossible, but we are checking anyway to narrow the type for Psalm.
                    if (!($this->decrypt instanceof ChaCha20)) {
                        throw new LogicException('$this->decrypt is not a ' . ChaCha20::class);
                    }

                    $nonce = pack('N2', 0, $this->get_seq_no);

                    $this->lengthDecrypt->setNonce($nonce);
                    $temp = $this->lengthDecrypt->decrypt($aad = Strings::shift($raw, 4));
                    extract(unpack('Npacket_length', $temp));
                    /**
                     * @var integer $packet_length
                     */

                    $raw .= $this->read_remaining_bytes($packet_length - $this->decrypt_block_size + 4);
                    $stop = microtime(true);
                    $tag = stream_get_contents($this->fsock, 16);

                    $this->decrypt->setNonce($nonce);
                    $this->decrypt->setCounter(0);
                    // this is the same approach that's implemented in Salsa20::createPoly1305Key()
                    // but we don't want to use the same AEAD construction that RFC8439 describes
                    // for ChaCha20-Poly1305 so we won't rely on it (see Salsa20::poly1305())
                    $this->decrypt->setPoly1305Key(
                        $this->decrypt->encrypt(str_repeat("\0", 32))
                    );
                    $this->decrypt->setAAD($aad);
                    $this->decrypt->setCounter(1);
                    $this->decrypt->setTag($tag);
                    $raw = $this->decrypt->decrypt($raw);
                    $raw = $temp . $raw;
                    $remaining_length = 0;
                    break;
                default:
                    if (!$this->hmac_check instanceof Hash || !$this->hmac_check_etm) {
                        $raw = $this->decrypt->decrypt($raw);
                        break;
                    }
                    extract(unpack('Npacket_length', $temp = Strings::shift($raw, 4)));
                    /**
                     * @var integer $packet_length
                     */
                    $raw .= $this->read_remaining_bytes($packet_length - $this->decrypt_block_size + 4);
                    $stop = microtime(true);
                    $encrypted = $temp . $raw;
                    $raw = $temp . $this->decrypt->decrypt($raw);
                    $remaining_length = 0;
            }
        }

        if (strlen($raw) < 5) {
            $this->bitmap = 0;
            throw new RuntimeException('Plaintext is too short');
        }
        extract(unpack('Npacket_length/Cpadding_length', Strings::shift($raw, 5)));
        /**
         * @var integer $packet_length
         * @var integer $padding_length
         */

        if (!isset($remaining_length)) {
            $remaining_length = $packet_length + 4 - $this->decrypt_block_size;
        }

        $buffer = $this->read_remaining_bytes($remaining_length);

        if (!isset($stop)) {
            $stop = microtime(true);
        }
        if (strlen($buffer)) {
            $raw .= $this->decrypt ? $this->decrypt->decrypt($buffer) : $buffer;
        }

        $payload = Strings::shift($raw, $packet_length - $padding_length - 1);
        $padding = Strings::shift($raw, $padding_length); // should leave $raw empty

        if ($this->hmac_check instanceof Hash) {
            $hmac = stream_get_contents($this->fsock, $this->hmac_size);
            if ($hmac === false || strlen($hmac) != $this->hmac_size) {
                $this->disconnect_helper(DisconnectReason::MAC_ERROR);
                throw new RuntimeException('Error reading socket');
            }

            $reconstructed = !$this->hmac_check_etm ?
                pack('NCa*', $packet_length, $padding_length, $payload . $padding) :
                $encrypted;
            if (($this->hmac_check->getHash() & "\xFF\xFF\xFF\xFF") == 'umac') {
                $this->hmac_check->setNonce("\0\0\0\0" . pack('N', $this->get_seq_no));
                if ($hmac != $this->hmac_check->hash($reconstructed)) {
                    $this->disconnect_helper(DisconnectReason::MAC_ERROR);
                    throw new RuntimeException('Invalid UMAC');
                }
            } else {
                if ($hmac != $this->hmac_check->hash(pack('Na*', $this->get_seq_no, $reconstructed))) {
                    $this->disconnect_helper(DisconnectReason::MAC_ERROR);
                    throw new RuntimeException('Invalid HMAC');
                }
            }
        }

        switch ($this->decompress) {
            case self::NET_SSH2_COMPRESSION_ZLIB_AT_OPENSSH:
                if (!$this->isAuthenticated()) {
                    break;
                }
                // fall-through
            case self::NET_SSH2_COMPRESSION_ZLIB:
                if ($this->regenerate_decompression_context) {
                    $this->regenerate_decompression_context = false;

                    $cmf = ord($payload[0]);
                    $cm = $cmf & 0x0F;
                    if ($cm != 8) { // deflate
                        throw new UnsupportedAlgorithmException("Only CM = 8 ('deflate') is supported ($cm)");
                    }
                    $cinfo = ($cmf & 0xF0) >> 4;
                    if ($cinfo > 7) {
                        throw new RuntimeException("CINFO above 7 is not allowed ($cinfo)");
                    }
                    $windowSize = 1 << ($cinfo + 8);

                    $flg = ord($payload[1]);
                    //$fcheck = $flg && 0x0F;
                    if ((($cmf << 8) | $flg) % 31) {
                        throw new RuntimeException('fcheck failed');
                    }
                    $fdict = boolval($flg & 0x20);
                    $flevel = ($flg & 0xC0) >> 6;

                    $this->decompress_context = inflate_init(ZLIB_ENCODING_RAW, ['window' => $cinfo + 8]);
                    $payload = substr($payload, 2);
                }
                if ($this->decompress_context) {
                    $payload = inflate_add($this->decompress_context, $payload, ZLIB_PARTIAL_FLUSH);
                }
        }

        $this->get_seq_no++;

        if (defined('NET_SSH2_LOGGING')) {
            $current = microtime(true);
            $message_number = sprintf(
                '<- %s (since last: %s, network: %ss)',
                ($constantName = MessageType::findConstantNameByValue($value = ord($payload[0])))
                    ? "SSH_MSG_$constantName"
                    : "UNKNOWN ($value)",
                round($current - $this->last_packet, 4),
                round($stop - $start, 4)
            );
            $this->append_log($message_number, $payload);
            $this->last_packet = $current;
        }

        return $this->filter($payload, $skip_channel_filter);
    }

    /**
     * Read Remaining Bytes
     *
     * @return string
     * @see self::get_binary_packet()
     */
    private function read_remaining_bytes(int $remaining_length)
    {
        if (!$remaining_length) {
            return '';
        }

        $adjustLength = false;
        if ($this->decrypt) {
            switch (true) {
                case $this->decryptName == 'aes128-gcm@openssh.com':
                case $this->decryptName == 'aes256-gcm@openssh.com':
                case $this->decryptName == 'chacha20-poly1305@openssh.com':
                case $this->hmac_check instanceof Hash && $this->hmac_check_etm:
                    $remaining_length += $this->decrypt_block_size - 4;
                    $adjustLength = true;
            }
        }

        // quoting <http://tools.ietf.org/html/rfc4253#section-6.1>,
        // "implementations SHOULD check that the packet length is reasonable"
        // PuTTY uses 0x9000 as the actual max packet size and so to shall we
        // don't do this when GCM mode is used since GCM mode doesn't encrypt the length
        if ($remaining_length < -$this->decrypt_block_size || $remaining_length > 0x9000 || $remaining_length % $this->decrypt_block_size != 0) {
            if (!$this->bad_key_size_fix && self::bad_algorithm_candidate($this->decrypt ? $this->decryptName : '') && !($this->bitmap & SSH2::MASK_LOGIN)) {
                $this->bad_key_size_fix = true;
                $this->reset_connection(DisconnectReason::KEY_EXCHANGE_FAILED);
                return false;
            }
            throw new RuntimeException('Invalid size');
        }

        if ($adjustLength) {
            $remaining_length -= $this->decrypt_block_size - 4;
        }

        $buffer = '';
        while ($remaining_length > 0) {
            $temp = stream_get_contents($this->fsock, $remaining_length);
            if ($temp === false || feof($this->fsock)) {
                $this->disconnect_helper(DisconnectReason::CONNECTION_LOST);
                throw new RuntimeException('Error reading from socket');
            }
            $buffer .= $temp;
            $remaining_length -= strlen($temp);
        }

        return $buffer;
    }

    /**
     * Filter Binary Packets
     *
     * Because some binary packets need to be ignored...
     *
     * @return string|bool
     * @see self::_get_binary_packet()
     */
    private function filter(string $payload, bool $skip_channel_filter)
    {
        switch (ord($payload[0])) {
            case MessageType::DISCONNECT:
                Strings::shift($payload, 1);
                [$reason_code, $message] = Strings::unpackSSH2('Ns', $payload);
                $this->errors[] = 'SSH_MSG_DISCONNECT: SSH_DISCONNECT_' . DisconnectReason::getConstantNameByValue($reason_code) . "\r\n$message";
                $this->bitmap = 0;
                return false;
            case MessageType::IGNORE:
                $payload = $this->get_binary_packet($skip_channel_filter);
                break;
            case MessageType::DEBUG:
                Strings::shift($payload, 2); // second byte is "always_display"
                [$message] = Strings::unpackSSH2('s', $payload);
                $this->errors[] = "SSH_MSG_DEBUG: $message";
                $payload = $this->get_binary_packet($skip_channel_filter);
                break;
            case MessageType::UNIMPLEMENTED:
                return false;
            case MessageType::KEXINIT:
                if ($this->session_id !== false) {
                    if (!$this->key_exchange($payload)) {
                        $this->bitmap = 0;
                        return false;
                    }
                    $payload = $this->get_binary_packet($skip_channel_filter);
                }
        }

        // see http://tools.ietf.org/html/rfc4252#section-5.4; only called when the encryption has been activated and when we haven't already logged in
        if (($this->bitmap & self::MASK_CONNECTED) && !$this->isAuthenticated() && !is_bool($payload) && ord($payload[0]) == MessageType::USERAUTH_BANNER) {
            Strings::shift($payload, 1);
            [$this->banner_message] = Strings::unpackSSH2('s', $payload);
            $payload = $this->get_binary_packet();
        }

        // only called when we've already logged in
        if (($this->bitmap & self::MASK_CONNECTED) && $this->isAuthenticated()) {
            if (is_bool($payload)) {
                return $payload;
            }

            switch (ord($payload[0])) {
                case MessageType::CHANNEL_REQUEST:
                    if (strlen($payload) == 31) {
                        extract(unpack('cpacket_type/Nchannel/Nlength', $payload));
                        if (substr($payload, 9, $length) == 'keepalive@openssh.com' && isset($this->server_channels[$channel])) {
                            if (ord(substr($payload, 9 + $length))) { // want reply
                                $this->send_binary_packet(pack('CN', MessageType::CHANNEL_SUCCESS, $this->server_channels[$channel]));
                            }
                            $payload = $this->get_binary_packet($skip_channel_filter);
                        }
                    }
                    break;
                case MessageType::CHANNEL_DATA:
                case MessageType::CHANNEL_EXTENDED_DATA:
                case MessageType::CHANNEL_CLOSE:
                case MessageType::CHANNEL_EOF:
                    if (!$skip_channel_filter && !empty($this->server_channels)) {
                        $this->binary_packet_buffer = $payload;
                        $this->get_channel_packet(true);
                        $payload = $this->get_binary_packet();
                    }
                    break;
                case MessageType::GLOBAL_REQUEST: // see http://tools.ietf.org/html/rfc4254#section-4
                    Strings::shift($payload, 1);
                    [$request_name] = Strings::unpackSSH2('s', $payload);
                    $this->errors[] = "SSH_MSG_GLOBAL_REQUEST: $request_name";

                    try {
                        $this->send_binary_packet(pack('C', MessageType::REQUEST_FAILURE));
                    } catch (\RuntimeException $e) {
                        return $this->disconnect_helper(DisconnectReason::BY_APPLICATION);
                    }

                    $payload = $this->get_binary_packet($skip_channel_filter);
                    break;
                case MessageType::CHANNEL_OPEN: // see http://tools.ietf.org/html/rfc4254#section-5.1
                    Strings::shift($payload, 1);
                    [$data, $server_channel] = Strings::unpackSSH2('sN', $payload);
                    switch ($data) {
                        case 'auth-agent':
                        case 'auth-agent@openssh.com':
                            if (isset($this->agent)) {
                                $new_channel = self::CHANNEL_AGENT_FORWARD;

                                [
                                    $remote_window_size,
                                    $remote_maximum_packet_size
                                ] = Strings::unpackSSH2('NN', $payload);

                                $this->packet_size_client_to_server[$new_channel] = $remote_window_size;
                                $this->window_size_server_to_client[$new_channel] = $remote_maximum_packet_size;
                                $this->window_size_client_to_server[$new_channel] = $this->window_size;

                                $packet_size = 0x4000;

                                $packet = pack(
                                    'CN4',
                                    MessageType::CHANNEL_OPEN_CONFIRMATION,
                                    $server_channel,
                                    $new_channel,
                                    $packet_size,
                                    $packet_size
                                );

                                $this->server_channels[$new_channel] = $server_channel;
                                $this->channel_status[$new_channel] = MessageType::CHANNEL_OPEN_CONFIRMATION;
                                $this->send_binary_packet($packet);
                            }
                            break;
                        default:
                            $packet = Strings::packSSH2(
                                'CN2ss',
                                MessageType::CHANNEL_OPEN_FAILURE,
                                $server_channel,
                                ChannelConnectionFailureReason::ADMINISTRATIVELY_PROHIBITED,
                                '', // description
                                '' // language tag
                            );

                            try {
                                $this->send_binary_packet($packet);
                            } catch (\RuntimeException $e) {
                                return $this->disconnect_helper(DisconnectReason::BY_APPLICATION);
                            }
                    }

                    $payload = $this->get_binary_packet($skip_channel_filter);
                    break;
                case MessageType::CHANNEL_WINDOW_ADJUST:
                    Strings::shift($payload, 1);
                    [$channel, $window_size] = Strings::unpackSSH2('NN', $payload);

                    $this->window_size_client_to_server[$channel] += $window_size;

                    $payload = ($this->bitmap & self::MASK_WINDOW_ADJUST) ? true : $this->get_binary_packet($skip_channel_filter);
            }
        }

        return $payload;
    }

    /**
     * Enable Quiet Mode
     *
     * Suppress stderr from output
     */
    public function enableQuietMode(): void
    {
        $this->quiet_mode = true;
    }

    /**
     * Disable Quiet Mode
     *
     * Show stderr in output
     */
    public function disableQuietMode(): void
    {
        $this->quiet_mode = false;
    }

    /**
     * Returns whether Quiet Mode is enabled or not
     *
     * @see self::enableQuietMode()
     * @see self::disableQuietMode()
     */
    public function isQuietModeEnabled(): bool
    {
        return $this->quiet_mode;
    }

    /**
     * Enable request-pty when using exec()
     */
    public function enablePTY(): void
    {
        $this->request_pty = true;
    }

    /**
     * Disable request-pty when using exec()
     */
    public function disablePTY(): void
    {
        if ($this->isPTYOpen()) {
            $this->close_channel(self::CHANNEL_EXEC);
        }
        $this->request_pty = false;
    }

    /**
     * Returns whether request-pty is enabled or not
     *
     * @see self::enablePTY()
     * @see self::disablePTY()
     */
    public function isPTYEnabled(): bool
    {
        return $this->request_pty;
    }

    /**
     * Gets channel data
     *
     * Returns the data as a string. bool(true) is returned if:
     *
     * - the server closes the channel
     * - if the connection times out
     * - if the channel status is CHANNEL_OPEN and the response was CHANNEL_OPEN_CONFIRMATION
     * - if the channel status is CHANNEL_REQUEST and the response was CHANNEL_SUCCESS
     * - if the channel status is CHANNEL_CLOSE and the response was CHANNEL_CLOSE
     *
     * bool(false) is returned if:
     *
     * - if the channel status is CHANNEL_REQUEST and the response was CHANNEL_FAILURE
     *
     * @throws RuntimeException on connection error
     */
    protected function get_channel_packet(int $client_channel, bool $skip_extended = false)
    {
        if (!empty($this->channel_buffers[$client_channel])) {
            switch ($this->channel_status[$client_channel]) {
                case MessageType::CHANNEL_REQUEST:
                    foreach ($this->channel_buffers[$client_channel] as $i => $packet) {
                        switch (ord($packet[0])) {
                            case MessageType::CHANNEL_SUCCESS:
                            case MessageType::CHANNEL_FAILURE:
                                unset($this->channel_buffers[$client_channel][$i]);
                                return substr($packet, 1);
                        }
                    }
                    break;
                default:
                    return substr(array_shift($this->channel_buffers[$client_channel]), 1);
            }
        }

        while (true) {
            if ($this->binary_packet_buffer !== false) {
                $response = $this->binary_packet_buffer;
                $this->binary_packet_buffer = false;
            } else {
                $response = $this->get_binary_packet(true);
                if ($response === true && $this->is_timeout) {
                    if ($client_channel == self::CHANNEL_EXEC && !$this->request_pty) {
                        $this->close_channel($client_channel);
                    }
                    return true;
                }
                if ($response === false) {
                    $this->disconnect_helper(DisconnectReason::CONNECTION_LOST);
                    throw new ConnectionClosedException('Connection closed by server');
                }
            }

            if ($client_channel == -1 && $response === true) {
                return true;
            }
            [$type, $channel] = Strings::unpackSSH2('CN', $response);

            // will not be setup yet on incoming channel open request
            if (isset($channel) && isset($this->channel_status[$channel]) && isset($this->window_size_server_to_client[$channel])) {
                $this->window_size_server_to_client[$channel] -= strlen($response);

                // resize the window, if appropriate
                if ($this->window_size_server_to_client[$channel] < 0) {
                // PuTTY does something more analogous to the following:
                //if ($this->window_size_server_to_client[$channel] < 0x3FFFFFFF) {
                    $packet = pack('CNN', MessageType::CHANNEL_WINDOW_ADJUST, $this->server_channels[$channel], $this->window_resize);
                    $this->send_binary_packet($packet);
                    $this->window_size_server_to_client[$channel] += $this->window_resize;
                }

                switch ($type) {
                    case MessageType::CHANNEL_EXTENDED_DATA:
                        /*
                        if ($client_channel == self::CHANNEL_EXEC) {
                            $this->send_channel_packet($client_channel, chr(0));
                        }
                        */
                        // currently, there's only one possible value for $data_type_code: NET_SSH2_EXTENDED_DATA_STDERR
                        [$data_type_code, $data] = Strings::unpackSSH2('Ns', $response);
                        $this->stdErrorLog .= $data;
                        if ($skip_extended || $this->quiet_mode) {
                            continue 2;
                        }
                        if ($client_channel == $channel && $this->channel_status[$channel] == MessageType::CHANNEL_DATA) {
                            return $data;
                        }
                        $this->channel_buffers[$channel][] = chr($type) . $data;

                        continue 2;
                    case MessageType::CHANNEL_REQUEST:
                        if ($this->channel_status[$channel] == MessageType::CHANNEL_CLOSE) {
                            continue 2;
                        }
                        [$value] = Strings::unpackSSH2('s', $response);
                        switch ($value) {
                            case 'exit-signal':
                                [
                                    , // FALSE
                                    $signal_name,
                                    , // core dumped
                                    $error_message
                                ] = Strings::unpackSSH2('bsbs', $response);

                                $this->errors[] = "SSH_MSG_CHANNEL_REQUEST (exit-signal): $signal_name";
                                if (strlen($error_message)) {
                                    $this->errors[count($this->errors) - 1] .= "\r\n$error_message";
                                }

                                $this->send_binary_packet(pack('CN', MessageType::CHANNEL_EOF, $this->server_channels[$client_channel]));
                                $this->send_binary_packet(pack('CN', MessageType::CHANNEL_CLOSE, $this->server_channels[$channel]));

                                $this->channel_status[$channel] = MessageType::CHANNEL_EOF;

                                continue 3;
                            case 'exit-status':
                                [, $this->exit_status] = Strings::unpackSSH2('CN', $response);

                                // "The client MAY ignore these messages."
                                // -- http://tools.ietf.org/html/rfc4254#section-6.10

                                continue 3;
                            default:
                                // "Some systems may not implement signals, in which case they SHOULD ignore this message."
                                //  -- http://tools.ietf.org/html/rfc4254#section-6.9
                                continue 3;
                        }
                }

                switch ($this->channel_status[$channel]) {
                    case MessageType::CHANNEL_OPEN:
                        switch ($type) {
                            case MessageType::CHANNEL_OPEN_CONFIRMATION:
                                [
                                    $this->server_channels[$channel],
                                    $window_size,
                                    $this->packet_size_client_to_server[$channel]
                                ] = Strings::unpackSSH2('NNN', $response);

                                if ($window_size < 0) {
                                    $window_size &= 0x7FFFFFFF;
                                    $window_size += 0x80000000;
                                }
                                $this->window_size_client_to_server[$channel] = $window_size;
                                $result = $client_channel == $channel ? true : $this->get_channel_packet($client_channel, $skip_extended);
                                $this->on_channel_open();
                                return $result;
                            case MessageType::CHANNEL_OPEN_FAILURE:
                                $this->disconnect_helper(DisconnectReason::BY_APPLICATION);
                                throw new RuntimeException('Unable to open channel');
                            default:
                                if ($client_channel == $channel) {
                                    $this->disconnect_helper(DisconnectReason::BY_APPLICATION);
                                    throw new RuntimeException('Unexpected response to open request');
                                }
                                return $this->get_channel_packet($client_channel, $skip_extended);
                        }
                        break;
                    case MessageType::CHANNEL_REQUEST:
                        switch ($type) {
                            case MessageType::CHANNEL_SUCCESS:
                                return true;
                            case MessageType::CHANNEL_FAILURE:
                                return false;
                            case MessageType::CHANNEL_DATA:
                                [$data] = Strings::unpackSSH2('s', $response);
                                $this->channel_buffers[$channel][] = chr($type) . $data;
                                return $this->get_channel_packet($client_channel, $skip_extended);
                            default:
                                $this->disconnect_helper(DisconnectReason::BY_APPLICATION);
                                throw new RuntimeException('Unable to fulfill channel request');
                        }
<<<<<<< HEAD
                    case MessageType::CHANNEL_CLOSE:
                        return $type == MessageType::CHANNEL_CLOSE ? true : $this->get_channel_packet($client_channel, $skip_extended);
=======
                    case NET_SSH2_MSG_CHANNEL_CLOSE:
                        if ($client_channel == $channel && $type == NET_SSH2_MSG_CHANNEL_CLOSE) {
                            return true;
                        }
                        return $this->get_channel_packet($client_channel, $skip_extended);
>>>>>>> 7ec36fb5
                }
            }

            // ie. $this->channel_status[$channel] == SSHMsg::CHANNEL_DATA

            switch ($type) {
                case MessageType::CHANNEL_DATA:
                    /*
                    if ($channel == self::CHANNEL_EXEC) {
                        // SCP requires null packets, such as this, be sent.  further, in the case of the ssh.com SSH server
                        // this actually seems to make things twice as fast.  more to the point, the message right after
                        // SSH_MSG_CHANNEL_DATA (usually SSH_MSG_IGNORE) won't block for as long as it would have otherwise.
                        // in OpenSSH it slows things down but only by a couple thousandths of a second.
                        $this->send_channel_packet($channel, chr(0));
                    }
                    */
                    [$data] = Strings::unpackSSH2('s', $response);

                    if ($channel == self::CHANNEL_AGENT_FORWARD) {
                        $agent_response = $this->agent->forwardData($data);
                        if (!is_bool($agent_response)) {
                            $this->send_channel_packet($channel, $agent_response);
                        }
                        break;
                    }

                    if ($client_channel == $channel) {
                        return $data;
                    }
                    $this->channel_buffers[$channel][] = chr($type) . $data;
                    break;
                case MessageType::CHANNEL_CLOSE:
                    $this->curTimeout = 5;

<<<<<<< HEAD
                    if ($this->bitmap & self::MASK_SHELL) {
                        $this->bitmap &= ~self::MASK_SHELL;
                    }
                    if ($this->channel_status[$channel] != MessageType::CHANNEL_EOF) {
                        $this->send_binary_packet(pack('CN', MessageType::CHANNEL_CLOSE, $this->server_channels[$channel]));
=======
                    $this->close_channel_bitmap($channel);

                    if ($this->channel_status[$channel] != NET_SSH2_MSG_CHANNEL_EOF) {
                        $this->send_binary_packet(pack('CN', NET_SSH2_MSG_CHANNEL_CLOSE, $this->server_channels[$channel]));
>>>>>>> 7ec36fb5
                    }

                    $this->channel_status[$channel] = MessageType::CHANNEL_CLOSE;
                    if ($client_channel == $channel) {
                        return true;
                    }
                    // fall-through
                case MessageType::CHANNEL_EOF:
                    break;
                default:
                    $this->disconnect_helper(DisconnectReason::BY_APPLICATION);
                    throw new RuntimeException("Error reading channel data ($type)");
            }
        }
    }

    /**
     * Sends Binary Packets
     *
     * See '6. Binary Packet Protocol' of rfc4253 for more info.
     *
     * @see self::_get_binary_packet()
     */
    protected function send_binary_packet(string $data, string $logged = null): void
    {
        if (!is_resource($this->fsock) || feof($this->fsock)) {
            $this->bitmap = 0;
            throw new ConnectionClosedException('Connection closed prematurely');
        }

        if (!isset($logged)) {
            $logged = $data;
        }

        switch ($this->compress) {
            case self::NET_SSH2_COMPRESSION_ZLIB_AT_OPENSSH:
                if (!$this->isAuthenticated()) {
                    break;
                }
                // fall-through
            case self::NET_SSH2_COMPRESSION_ZLIB:
                if (!$this->regenerate_compression_context) {
                    $header = '';
                } else {
                    $this->regenerate_compression_context = false;
                    $this->compress_context = deflate_init(ZLIB_ENCODING_RAW, ['window' => 15]);
                    $header = "\x78\x9C";
                }
                if ($this->compress_context) {
                    $data = $header . deflate_add($this->compress_context, $data, ZLIB_PARTIAL_FLUSH);
                }
        }

        // 4 (packet length) + 1 (padding length) + 4 (minimal padding amount) == 9
        $packet_length = strlen($data) + 9;
        if ($this->encrypt && $this->encrypt->usesNonce()) {
            $packet_length -= 4;
        }
        // round up to the nearest $this->encrypt_block_size
        $packet_length += (($this->encrypt_block_size - 1) * $packet_length) % $this->encrypt_block_size;
        // subtracting strlen($data) is obvious - subtracting 5 is necessary because of packet_length and padding_length
        $padding_length = $packet_length - strlen($data) - 5;
        switch (true) {
            case $this->encrypt && $this->encrypt->usesNonce():
            case $this->hmac_create instanceof Hash && $this->hmac_create_etm:
                $padding_length += 4;
                $packet_length += 4;
        }

        $padding = Random::string($padding_length);

        // we subtract 4 from packet_length because the packet_length field isn't supposed to include itself
        $packet = pack('NCa*', $packet_length - 4, $padding_length, $data . $padding);

        $hmac = '';
        if ($this->hmac_create instanceof Hash && !$this->hmac_create_etm) {
            if (($this->hmac_create->getHash() & "\xFF\xFF\xFF\xFF") == 'umac') {
                $this->hmac_create->setNonce("\0\0\0\0" . pack('N', $this->send_seq_no));
                $hmac = $this->hmac_create->hash($packet);
            } else {
                $hmac = $this->hmac_create->hash(pack('Na*', $this->send_seq_no, $packet));
            }
        }

        if ($this->encrypt) {
            switch ($this->encryptName) {
                case 'aes128-gcm@openssh.com':
                case 'aes256-gcm@openssh.com':
                    $this->encrypt->setNonce(
                        $this->encryptFixedPart .
                        $this->encryptInvocationCounter
                    );
                    Strings::increment_str($this->encryptInvocationCounter);
                    $this->encrypt->setAAD($temp = ($packet & "\xFF\xFF\xFF\xFF"));
                    $packet = $temp . $this->encrypt->encrypt(substr($packet, 4));
                    break;
                case 'chacha20-poly1305@openssh.com':
                    // This should be impossible, but we are checking anyway to narrow the type for Psalm.
                    if (!($this->encrypt instanceof ChaCha20)) {
                        throw new LogicException('$this->encrypt is not a ' . ChaCha20::class);
                    }

                    $nonce = pack('N2', 0, $this->send_seq_no);

                    $this->encrypt->setNonce($nonce);
                    $this->lengthEncrypt->setNonce($nonce);

                    $length = $this->lengthEncrypt->encrypt($packet & "\xFF\xFF\xFF\xFF");

                    $this->encrypt->setCounter(0);
                    // this is the same approach that's implemented in Salsa20::createPoly1305Key()
                    // but we don't want to use the same AEAD construction that RFC8439 describes
                    // for ChaCha20-Poly1305 so we won't rely on it (see Salsa20::poly1305())
                    $this->encrypt->setPoly1305Key(
                        $this->encrypt->encrypt(str_repeat("\0", 32))
                    );
                    $this->encrypt->setAAD($length);
                    $this->encrypt->setCounter(1);
                    $packet = $length . $this->encrypt->encrypt(substr($packet, 4));
                    break;
                default:
                    $packet = $this->hmac_create instanceof Hash && $this->hmac_create_etm ?
                        ($packet & "\xFF\xFF\xFF\xFF") . $this->encrypt->encrypt(substr($packet, 4)) :
                        $this->encrypt->encrypt($packet);
            }
        }

        if ($this->hmac_create instanceof Hash && $this->hmac_create_etm) {
            if (($this->hmac_create->getHash() & "\xFF\xFF\xFF\xFF") == 'umac') {
                $this->hmac_create->setNonce("\0\0\0\0" . pack('N', $this->send_seq_no));
                $hmac = $this->hmac_create->hash($packet);
            } else {
                $hmac = $this->hmac_create->hash(pack('Na*', $this->send_seq_no, $packet));
            }
        }

        $this->send_seq_no++;

        $packet .= $this->encrypt && $this->encrypt->usesNonce() ? $this->encrypt->getTag() : $hmac;

        $start = microtime(true);
        $sent = @fwrite($this->fsock, $packet);
        $stop = microtime(true);

        if (defined('NET_SSH2_LOGGING')) {
            $current = microtime(true);
            $message_number = sprintf(
                '-> %s (since last: %s, network: %ss)',
                ($constantName = MessageType::findConstantNameByValue($value = ord($logged[0]), false))
                    ? "SSH_MSG_$constantName"
                    : "UNKNOWN ($value)",
                round($current - $this->last_packet, 4),
                round($stop - $start, 4)
            );
            $this->append_log($message_number, $logged);
            $this->last_packet = $current;
        }

        if (strlen($packet) != $sent) {
            $this->bitmap = 0;
            throw new RuntimeException("Only $sent of " . strlen($packet) . " bytes were sent");
        }
    }

    /**
     * Logs data packets
     *
     * Makes sure that only the last 1MB worth of packets will be logged
     */
    private function append_log(string $message_number, string $message): void
    {
        $this->append_log_helper(
            NET_SSH2_LOGGING,
            $message_number,
            $message,
            $this->message_number_log,
            $this->message_log,
            $this->log_size,
            $this->realtime_log_file,
            $this->realtime_log_wrap,
            $this->realtime_log_size
        );
    }

    /**
     * Logs data packet helper
     *
     * @param resource &$realtime_log_file
     */
    protected function append_log_helper(int $constant, string $message_number, string $message, array &$message_number_log, array &$message_log, int &$log_size, &$realtime_log_file, bool &$realtime_log_wrap, int &$realtime_log_size): void
    {
        // remove the byte identifying the message type from all but the first two messages (ie. the identification strings)
        if (strlen($message_number) > 2) {
            Strings::shift($message);
        }

        switch ($constant) {
            // useful for benchmarks
            case self::LOG_SIMPLE:
                $message_number_log[] = $message_number;
                break;
            case self::LOG_SIMPLE_REALTIME:
                echo $message_number;
                echo PHP_SAPI == 'cli' ? "\r\n" : '<br>';
                @flush();
                @ob_flush();
                break;
            // the most useful log for SSH2
            case self::LOG_COMPLEX:
                $message_number_log[] = $message_number;
                $log_size += strlen($message);
                $message_log[] = $message;
                while ($log_size > self::LOG_MAX_SIZE) {
                    $log_size -= strlen(array_shift($message_log));
                    array_shift($message_number_log);
                }
                break;
            // dump the output out realtime; packets may be interspersed with non packets,
            // passwords won't be filtered out and select other packets may not be correctly
            // identified
            case self::LOG_REALTIME:
                switch (PHP_SAPI) {
                    case 'cli':
                        $start = $stop = "\r\n";
                        break;
                    default:
                        $start = '<pre>';
                        $stop = '</pre>';
                }
                echo $start . $this->format_log([$message], [$message_number]) . $stop;
                @flush();
                @ob_flush();
                break;
            // basically the same thing as self::LOG_REALTIME with the caveat that NET_SSH2_LOG_REALTIME_FILENAME
            // needs to be defined and that the resultant log file will be capped out at self::LOG_MAX_SIZE.
            // the earliest part of the log file is denoted by the first <<< START >>> and is not going to necessarily
            // at the beginning of the file
            case self::LOG_REALTIME_FILE:
                if (!isset($realtime_log_file)) {
                    // PHP doesn't seem to like using constants in fopen()
                    $filename = NET_SSH2_LOG_REALTIME_FILENAME;
                    $fp = fopen($filename, 'w');
                    $realtime_log_file = $fp;
                }
                if (!is_resource($realtime_log_file)) {
                    break;
                }
                $entry = $this->format_log([$message], [$message_number]);
                if ($realtime_log_wrap) {
                    $temp = "<<< START >>>\r\n";
                    $entry .= $temp;
                    fseek($realtime_log_file, ftell($realtime_log_file) - strlen($temp));
                }
                $realtime_log_size += strlen($entry);
                if ($realtime_log_size > self::LOG_MAX_SIZE) {
                    fseek($realtime_log_file, 0);
                    $realtime_log_size = strlen($entry);
                    $realtime_log_wrap = true;
                }
                fwrite($realtime_log_file, $entry);
        }
    }

    /**
     * Sends channel data
     *
     * Spans multiple SSH_MSG_CHANNEL_DATAs if appropriate
     */
    protected function send_channel_packet(int $client_channel, string $data): void
    {
        while (strlen($data)) {
            if (!$this->window_size_client_to_server[$client_channel]) {
                $this->bitmap ^= self::MASK_WINDOW_ADJUST;
                // using an invalid channel will let the buffers be built up for the valid channels
                $this->get_channel_packet(-1);
                $this->bitmap ^= self::MASK_WINDOW_ADJUST;
            }

            /* The maximum amount of data allowed is determined by the maximum
               packet size for the channel, and the current window size, whichever
               is smaller.
                 -- http://tools.ietf.org/html/rfc4254#section-5.2 */
            $max_size = min(
                $this->packet_size_client_to_server[$client_channel],
                $this->window_size_client_to_server[$client_channel]
            );

            $temp = Strings::shift($data, $max_size);
            $packet = Strings::packSSH2(
                'CNs',
                MessageType::CHANNEL_DATA,
                $this->server_channels[$client_channel],
                $temp
            );
            $this->window_size_client_to_server[$client_channel] -= strlen($temp);
            $this->send_binary_packet($packet);
        }
    }

    /**
     * Closes and flushes a channel
     *
     * \phpseclib3\Net\SSH2 doesn't properly close most channels.  For exec() channels are normally closed by the server
     * and for SFTP channels are presumably closed when the client disconnects.  This functions is intended
     * for SCP more than anything.
     */
    private function close_channel(int $client_channel, bool $want_reply = false): void
    {
        // see http://tools.ietf.org/html/rfc4254#section-5.3

        $this->send_binary_packet(pack('CN', MessageType::CHANNEL_EOF, $this->server_channels[$client_channel]));

        if (!$want_reply) {
            $this->send_binary_packet(pack('CN', MessageType::CHANNEL_CLOSE, $this->server_channels[$client_channel]));
        }

        $this->channel_status[$client_channel] = MessageType::CHANNEL_CLOSE;

        $this->curTimeout = 5;

        while (!is_bool($this->get_channel_packet($client_channel))) {
        }

        if ($want_reply) {
            $this->send_binary_packet(pack('CN', MessageType::CHANNEL_CLOSE, $this->server_channels[$client_channel]));
        }

        $this->close_channel_bitmap($client_channel);
    }

    /**
     * Maintains execution state bitmap in response to channel closure
     *
     * @param int $client_channel The channel number to maintain closure status of
     * @return void
     */
    private function close_channel_bitmap($client_channel)
    {
        switch ($client_channel) {
            case self::CHANNEL_SHELL:
                // Shell status has been maintained in the bitmap for backwards
                //  compatibility sake, but can be removed going forward
                if ($this->bitmap & self::MASK_SHELL) {
                    $this->bitmap &= ~self::MASK_SHELL;
                }
                break;
        }
    }

    /**
     * Disconnect
     *
     * @return false
     */
    protected function disconnect_helper(int $reason): bool
    {
        if ($this->bitmap & self::MASK_CONNECTED) {
            $data = Strings::packSSH2('CNss', MessageType::DISCONNECT, $reason, '', '');
            try {
                $this->send_binary_packet($data);
            } catch (\Exception $e) {
            }
        }

        $this->bitmap = 0;
        if (is_resource($this->fsock) && get_resource_type($this->fsock) === 'stream') {
            fclose($this->fsock);
        }

        return false;
    }

    /**
     * Returns a log of the packets that have been sent and received.
     *
     * Returns a string if NET_SSH2_LOGGING == self::LOG_COMPLEX, an array if NET_SSH2_LOGGING == self::LOG_SIMPLE and false if !defined('NET_SSH2_LOGGING')
     *
     * @return array|false|string
     */
    public function getLog()
    {
        if (!defined('NET_SSH2_LOGGING')) {
            return false;
        }

        switch (NET_SSH2_LOGGING) {
            case self::LOG_SIMPLE:
                return $this->message_number_log;
            case self::LOG_COMPLEX:
                $log = $this->format_log($this->message_log, $this->message_number_log);
                return PHP_SAPI == 'cli' ? $log : '<pre>' . $log . '</pre>';
            default:
                return false;
        }
    }

    /**
     * Formats a log for printing
     */
    protected function format_log(array $message_log, array $message_number_log): string
    {
        $output = '';
        for ($i = 0; $i < count($message_log); $i++) {
            $output .= $message_number_log[$i] . "\r\n";
            $current_log = $message_log[$i];
            $j = 0;
            do {
                if (strlen($current_log)) {
                    $output .= str_pad(dechex($j), 7, '0', STR_PAD_LEFT) . '0  ';
                }
                $fragment = Strings::shift($current_log, $this->log_short_width);
                $hex = substr(preg_replace_callback('#.#s', fn ($matches) => $this->log_boundary . str_pad(dechex(ord($matches[0])), 2, '0', STR_PAD_LEFT), $fragment), strlen($this->log_boundary));
                // replace non ASCII printable characters with dots
                // http://en.wikipedia.org/wiki/ASCII#ASCII_printable_characters
                // also replace < with a . since < messes up the output on web browsers
                $raw = preg_replace('#[^\x20-\x7E]|<#', '.', $fragment);
                $output .= str_pad($hex, $this->log_long_width - $this->log_short_width, ' ') . $raw . "\r\n";
                $j++;
            } while (strlen($current_log));
            $output .= "\r\n";
        }

        return $output;
    }

    /**
     * Helper function for agent->on_channel_open()
     *
     * Used when channels are created to inform agent
     * of said channel opening. Must be called after
     * channel open confirmation received
     */
    private function on_channel_open(): void
    {
        if (isset($this->agent)) {
            $this->agent->registerChannelOpen($this);
        }
    }

    /**
     * Returns the first value of the intersection of two arrays or false if
     * the intersection is empty. The order is defined by the first parameter.
     *
     * @return mixed False if intersection is empty, else intersected value.
     */
    private static function array_intersect_first(array $array1, array $array2)
    {
        foreach ($array1 as $value) {
            if (in_array($value, $array2)) {
                return $value;
            }
        }
        return false;
    }

    /**
     * Returns all errors
     *
     * @return string[]
     */
    public function getErrors(): array
    {
        return $this->errors;
    }

    /**
     * Returns the last error
     */
    public function getLastError(): string
    {
        $count = count($this->errors);

        if ($count > 0) {
            return $this->errors[$count - 1];
        }
    }

    /**
     * Return the server identification.
     *
     * @return string|false
     */
    public function getServerIdentification()
    {
        $this->connect();

        return $this->server_identifier;
    }

    /**
     * Returns a list of algorithms the server supports
     */
    public function getServerAlgorithms(): array
    {
        $this->connect();

        return [
            'kex' => $this->kex_algorithms,
            'hostkey' => $this->server_host_key_algorithms,
            'client_to_server' => [
                'crypt' => $this->encryption_algorithms_client_to_server,
                'mac' => $this->mac_algorithms_client_to_server,
                'comp' => $this->compression_algorithms_client_to_server,
                'lang' => $this->languages_client_to_server,
            ],
            'server_to_client' => [
                'crypt' => $this->encryption_algorithms_server_to_client,
                'mac' => $this->mac_algorithms_server_to_client,
                'comp' => $this->compression_algorithms_server_to_client,
                'lang' => $this->languages_server_to_client,
            ],
        ];
    }

    /**
     * Returns a list of KEX algorithms that phpseclib supports
     */
    public static function getSupportedKEXAlgorithms(): array
    {
        $kex_algorithms = [
            // Elliptic Curve Diffie-Hellman Key Agreement (ECDH) using
            // Curve25519. See doc/curve25519-sha256@libssh.org.txt in the
            // libssh repository for more information.
            'curve25519-sha256',
            'curve25519-sha256@libssh.org',

            'ecdh-sha2-nistp256', // RFC 5656
            'ecdh-sha2-nistp384', // RFC 5656
            'ecdh-sha2-nistp521', // RFC 5656

            'diffie-hellman-group-exchange-sha256',// RFC 4419
            'diffie-hellman-group-exchange-sha1',  // RFC 4419

            // Diffie-Hellman Key Agreement (DH) using integer modulo prime
            // groups.
            'diffie-hellman-group14-sha256',
            'diffie-hellman-group14-sha1', // REQUIRED
            'diffie-hellman-group15-sha512',
            'diffie-hellman-group16-sha512',
            'diffie-hellman-group17-sha512',
            'diffie-hellman-group18-sha512',

            'diffie-hellman-group1-sha1', // REQUIRED
        ];

        return $kex_algorithms;
    }

    /**
     * Returns a list of host key algorithms that phpseclib supports
     */
    public static function getSupportedHostKeyAlgorithms(): array
    {
        return [
            'ssh-ed25519', // https://tools.ietf.org/html/draft-ietf-curdle-ssh-ed25519-02
            'ecdsa-sha2-nistp256', // RFC 5656
            'ecdsa-sha2-nistp384', // RFC 5656
            'ecdsa-sha2-nistp521', // RFC 5656
            'rsa-sha2-256', // RFC 8332
            'rsa-sha2-512', // RFC 8332
            'ssh-rsa', // RECOMMENDED  sign   Raw RSA Key
            'ssh-dss',  // REQUIRED     sign   Raw DSS Key
        ];
    }

    /**
     * Returns a list of symmetric key algorithms that phpseclib supports
     */
    public static function getSupportedEncryptionAlgorithms(): array
    {
        $algos = [
            // from <https://tools.ietf.org/html/rfc5647>:
            'aes128-gcm@openssh.com',
            'aes256-gcm@openssh.com',

            // from <http://tools.ietf.org/html/rfc4345#section-4>:
            'arcfour256',
            'arcfour128',

            //'arcfour',      // OPTIONAL          the ARCFOUR stream cipher with a 128-bit key

            // CTR modes from <http://tools.ietf.org/html/rfc4344#section-4>:
            'aes128-ctr',     // RECOMMENDED       AES (Rijndael) in SDCTR mode, with 128-bit key
            'aes192-ctr',     // RECOMMENDED       AES with 192-bit key
            'aes256-ctr',     // RECOMMENDED       AES with 256-bit key

            // from <https://github.com/openssh/openssh-portable/blob/001aa55/PROTOCOL.chacha20poly1305>:
            // one of the big benefits of chacha20-poly1305 is speed. the problem is...
            // libsodium doesn't generate the poly1305 keys in the way ssh does and openssl's PHP bindings don't even
            // seem to support poly1305 currently. so even if libsodium or openssl are being used for the chacha20
            // part, pure-PHP has to be used for the poly1305 part and that's gonna cause a big slow down.
            // speed-wise it winds up being faster to use AES (when openssl is available) and some HMAC
            // (which is always gonna be super fast to compute thanks to the hash extension, which
            // "is bundled and compiled into PHP by default")
            'chacha20-poly1305@openssh.com',

            'twofish128-ctr', // OPTIONAL          Twofish in SDCTR mode, with 128-bit key
            'twofish192-ctr', // OPTIONAL          Twofish with 192-bit key
            'twofish256-ctr', // OPTIONAL          Twofish with 256-bit key

            'aes128-cbc',     // RECOMMENDED       AES with a 128-bit key
            'aes192-cbc',     // OPTIONAL          AES with a 192-bit key
            'aes256-cbc',     // OPTIONAL          AES in CBC mode, with a 256-bit key

            'twofish128-cbc', // OPTIONAL          Twofish with a 128-bit key
            'twofish192-cbc', // OPTIONAL          Twofish with a 192-bit key
            'twofish256-cbc',
            'twofish-cbc',    // OPTIONAL          alias for "twofish256-cbc"
                              //                   (this is being retained for historical reasons)

            'blowfish-ctr',   // OPTIONAL          Blowfish in SDCTR mode

            'blowfish-cbc',   // OPTIONAL          Blowfish in CBC mode

            '3des-ctr',       // RECOMMENDED       Three-key 3DES in SDCTR mode

            '3des-cbc',       // REQUIRED          three-key 3DES in CBC mode

             //'none'           // OPTIONAL          no encryption; NOT RECOMMENDED
        ];

        if (self::$crypto_engine) {
            $engines = [self::$crypto_engine];
        } else {
            $engines = [
                'libsodium',
                'OpenSSL (GCM)',
                'OpenSSL',
                'Eval',
                'PHP',
            ];
        }

        $ciphers = [];

        foreach ($engines as $engine) {
            foreach ($algos as $algo) {
                $obj = self::encryption_algorithm_to_crypt_instance($algo);
                if ($obj instanceof Rijndael) {
                    $obj->setKeyLength((int) preg_replace('#[^\d]#', '', $algo));
                }
                switch ($algo) {
                    case 'chacha20-poly1305@openssh.com':
                    case 'arcfour128':
                    case 'arcfour256':
                        if ($engine != 'Eval') {
                            continue 2;
                        }
                        break;
                    case 'aes128-gcm@openssh.com':
                    case 'aes256-gcm@openssh.com':
                        if ($engine == 'OpenSSL') {
                            continue 2;
                        }
                        $obj->setNonce('dummydummydu');
                }
                if ($obj->isValidEngine($engine)) {
                    $algos = array_diff($algos, [$algo]);
                    $ciphers[] = $algo;
                }
            }
        }

        return $ciphers;
    }

    /**
     * Returns a list of MAC algorithms that phpseclib supports
     */
    public static function getSupportedMACAlgorithms(): array
    {
        return [
            'hmac-sha2-256-etm@openssh.com',
            'hmac-sha2-512-etm@openssh.com',
            'umac-64-etm@openssh.com',
            'umac-128-etm@openssh.com',
            'hmac-sha1-etm@openssh.com',

            // from <http://www.ietf.org/rfc/rfc6668.txt>:
            'hmac-sha2-256',// RECOMMENDED     HMAC-SHA256 (digest length = key length = 32)
            'hmac-sha2-512',// OPTIONAL        HMAC-SHA512 (digest length = key length = 64)

            // from <https://tools.ietf.org/html/draft-miller-secsh-umac-01>:
            'umac-64@openssh.com',
            'umac-128@openssh.com',

            'hmac-sha1-96', // RECOMMENDED     first 96 bits of HMAC-SHA1 (digest length = 12, key length = 20)
            'hmac-sha1',    // REQUIRED        HMAC-SHA1 (digest length = key length = 20)
            'hmac-md5-96',  // OPTIONAL        first 96 bits of HMAC-MD5 (digest length = 12, key length = 16)
            'hmac-md5',     // OPTIONAL        HMAC-MD5 (digest length = key length = 16)
            //'none'          // OPTIONAL        no MAC; NOT RECOMMENDED
        ];
    }

    /**
     * Returns a list of compression algorithms that phpseclib supports
     */
    public static function getSupportedCompressionAlgorithms(): array
    {
        $algos = ['none']; // REQUIRED        no compression
        if (function_exists('deflate_init')) {
            $algos[] = 'zlib@openssh.com'; // https://datatracker.ietf.org/doc/html/draft-miller-secsh-compression-delayed
            $algos[] = 'zlib';
        }
        return $algos;
    }

    /**
     * Return list of negotiated algorithms
     *
     * Uses the same format as https://www.php.net/ssh2-methods-negotiated
     */
    public function getAlgorithmsNegotiated(): array
    {
        $this->connect();

        $compression_map = [
            self::NET_SSH2_COMPRESSION_NONE => 'none',
            self::NET_SSH2_COMPRESSION_ZLIB => 'zlib',
            self::NET_SSH2_COMPRESSION_ZLIB_AT_OPENSSH => 'zlib@openssh.com',
        ];

        return [
            'kex' => $this->kex_algorithm,
            'hostkey' => $this->signature_format,
            'client_to_server' => [
                'crypt' => $this->encryptName,
                'mac' => $this->hmac_create_name,
                'comp' => $compression_map[$this->compress],
            ],
            'server_to_client' => [
                'crypt' => $this->decryptName,
                'mac' => $this->hmac_check_name,
                'comp' => $compression_map[$this->decompress],
            ],
        ];
    }

    /**
     * Allows you to set the terminal
     */
    public function setTerminal(string $term): void
    {
        $this->term = $term;
    }

    /**
     * Accepts an associative array with up to four parameters as described at
     * <https://www.php.net/manual/en/function.ssh2-connect.php>
     */
    public function setPreferredAlgorithms(array $methods): void
    {
        $preferred = $methods;

        if (isset($preferred['kex'])) {
            $preferred['kex'] = array_intersect(
                $preferred['kex'],
                static::getSupportedKEXAlgorithms()
            );
        }

        if (isset($preferred['hostkey'])) {
            $preferred['hostkey'] = array_intersect(
                $preferred['hostkey'],
                static::getSupportedHostKeyAlgorithms()
            );
        }

        $keys = ['client_to_server', 'server_to_client'];
        foreach ($keys as $key) {
            if (isset($preferred[$key])) {
                $a = &$preferred[$key];
                if (isset($a['crypt'])) {
                    $a['crypt'] = array_intersect(
                        $a['crypt'],
                        static::getSupportedEncryptionAlgorithms()
                    );
                }
                if (isset($a['comp'])) {
                    $a['comp'] = array_intersect(
                        $a['comp'],
                        static::getSupportedCompressionAlgorithms()
                    );
                }
                if (isset($a['mac'])) {
                    $a['mac'] = array_intersect(
                        $a['mac'],
                        static::getSupportedMACAlgorithms()
                    );
                }
            }
        }

        $keys = [
            'kex',
            'hostkey',
            'client_to_server/crypt',
            'client_to_server/comp',
            'client_to_server/mac',
            'server_to_client/crypt',
            'server_to_client/comp',
            'server_to_client/mac',
        ];
        foreach ($keys as $key) {
            $p = $preferred;
            $m = $methods;

            $subkeys = explode('/', $key);
            foreach ($subkeys as $subkey) {
                if (!isset($p[$subkey])) {
                    continue 2;
                }
                $p = $p[$subkey];
                $m = $m[$subkey];
            }

            if (count($p) != count($m)) {
                $diff = array_diff($m, $p);
                $msg = count($diff) == 1 ?
                    ' is not a supported algorithm' :
                    ' are not supported algorithms';
                throw new UnsupportedAlgorithmException(implode(', ', $diff) . $msg);
            }
        }

        $this->preferred = $preferred;
    }

    /**
     * Returns the banner message.
     *
     * Quoting from the RFC, "in some jurisdictions, sending a warning message before
     * authentication may be relevant for getting legal protection."
     */
    public function getBannerMessage(): string
    {
        return $this->banner_message;
    }

    /**
     * Returns the server public host key.
     *
     * Caching this the first time you connect to a server and checking the result on subsequent connections
     * is recommended.  Returns false if the server signature is not signed correctly with the public host key.
     *
     * @return string|false
     * @throws RuntimeException on badly formatted keys
     * @throws NoSupportedAlgorithmsException when the key isn't in a supported format
     */
    public function getServerPublicHostKey()
    {
        if (!($this->bitmap & self::MASK_CONSTRUCTOR)) {
            $this->connect();
        }

        $signature = $this->signature;
        $server_public_host_key = base64_encode($this->server_public_host_key);

        if ($this->signature_validated) {
            return $this->bitmap ?
                $this->signature_format . ' ' . $server_public_host_key :
                false;
        }

        $this->signature_validated = true;

        switch ($this->signature_format) {
            case 'ssh-ed25519':
            case 'ecdsa-sha2-nistp256':
            case 'ecdsa-sha2-nistp384':
            case 'ecdsa-sha2-nistp521':
                $key = EC::loadFormat('OpenSSH', $server_public_host_key)
                    ->withSignatureFormat('SSH2');
                switch ($this->signature_format) {
                    case 'ssh-ed25519':
                        $hash = 'sha512';
                        break;
                    case 'ecdsa-sha2-nistp256':
                        $hash = 'sha256';
                        break;
                    case 'ecdsa-sha2-nistp384':
                        $hash = 'sha384';
                        break;
                    case 'ecdsa-sha2-nistp521':
                        $hash = 'sha512';
                }
                $key = $key->withHash($hash);
                break;
            case 'ssh-dss':
                $key = DSA::loadFormat('OpenSSH', $server_public_host_key)
                    ->withSignatureFormat('SSH2')
                    ->withHash('sha1');
                break;
            case 'ssh-rsa':
            case 'rsa-sha2-256':
            case 'rsa-sha2-512':
                // could be ssh-rsa, rsa-sha2-256, rsa-sha2-512
                // we don't check here because we already checked in key_exchange
                // some signatures have the type embedded within the message and some don't
                [, $signature] = Strings::unpackSSH2('ss', $signature);

                $key = RSA::loadFormat('OpenSSH', $server_public_host_key)
                    ->withPadding(RSA::SIGNATURE_PKCS1);
                switch ($this->signature_format) {
                    case 'rsa-sha2-512':
                        $hash = 'sha512';
                        break;
                    case 'rsa-sha2-256':
                        $hash = 'sha256';
                        break;
                    //case 'ssh-rsa':
                    default:
                        $hash = 'sha1';
                }
                $key = $key->withHash($hash);
                break;
            default:
                $this->disconnect_helper(DisconnectReason::HOST_KEY_NOT_VERIFIABLE);
                throw new NoSupportedAlgorithmsException('Unsupported signature format');
        }

        if (!$key->verify($this->exchange_hash, $signature)) {
            return $this->disconnect_helper(DisconnectReason::HOST_KEY_NOT_VERIFIABLE);
        };

        return $this->signature_format . ' ' . $server_public_host_key;
    }

    /**
     * Returns the exit status of an SSH command or false.
     *
     * @return false|int
     */
    public function getExitStatus()
    {
        if (is_null($this->exit_status)) {
            return false;
        }
        return $this->exit_status;
    }

    /**
     * Returns the number of columns for the terminal window size.
     */
    public function getWindowColumns(): int
    {
        return $this->windowColumns;
    }

    /**
     * Returns the number of rows for the terminal window size.
     */
    public function getWindowRows(): int
    {
        return $this->windowRows;
    }

    /**
     * Sets the number of columns for the terminal window size.
     */
    public function setWindowColumns(int $value): void
    {
        $this->windowColumns = $value;
    }

    /**
     * Sets the number of rows for the terminal window size.
     */
    public function setWindowRows(int $value): void
    {
        $this->windowRows = $value;
    }

    /**
     * Sets the number of columns and rows for the terminal window size.
     */
    public function setWindowSize(int $columns = 80, int $rows = 24): void
    {
        $this->windowColumns = $columns;
        $this->windowRows = $rows;
    }

    /**
     * To String Magic Method
     *
     * @return string
     */
    #[\ReturnTypeWillChange]
    public function __toString()
    {
        return $this->getResourceId();
    }

    /**
     * Get Resource ID
     *
     * We use {} because that symbols should not be in URL according to
     * {@link http://tools.ietf.org/html/rfc3986#section-2 RFC}.
     * It will safe us from any conflicts, because otherwise regexp will
     * match all alphanumeric domains.
     */
    public function getResourceId(): string
    {
        return '{' . spl_object_hash($this) . '}';
    }

    public static function getConnectionByResourceId(string $id): SSH2|null
    {
        if (array_key_exists($id, self::$connections)) {
            /**
             * @psalm-ignore-var
             * @var SSH2|null $ssh2
             */
            $ssh2 =  self::$connections[$id]->get();
            return $ssh2;
        }
        return null;
    }

    /**
     * Return all excising connections
     *
     * @return array<string, SSH2>
     */
    public static function getConnections(): array
    {
        if (!class_exists('WeakReference')) {
            /** @var array<string, SSH2> */
            return self::$connections;
        }
        $temp = [];
        foreach (self::$connections as $key => $ref) {
            $temp[$key] = $ref->get();
        }
        return $temp;
    }

    /**
     * Update packet types in log history
     */
    private function updateLogHistory(string $old, string $new): void
    {
        if (defined('NET_SSH2_LOGGING') && NET_SSH2_LOGGING == self::LOG_COMPLEX) {
            $this->message_number_log[count($this->message_number_log) - 1] = str_replace(
                $old,
                $new,
                $this->message_number_log[count($this->message_number_log) - 1]
            );
        }
    }

    /**
     * Return the list of authentication methods that may productively continue authentication.
     *
     * @see https://tools.ietf.org/html/rfc4252#section-5.1
     */
    public function getAuthMethodsToContinue(): ?array
    {
        return $this->auth_methods_to_continue;
    }

    /**
     * Enables "smart" multi-factor authentication (MFA)
     */
    public function enableSmartMFA(): void
    {
        $this->smartMFA = true;
    }

    /**
     * Disables "smart" multi-factor authentication (MFA)
     */
    public function disableSmartMFA(): void
    {
        $this->smartMFA = false;
    }
}<|MERGE_RESOLUTION|>--- conflicted
+++ resolved
@@ -553,9 +553,8 @@
      * The identifier of the interactive channel which was opened most recently
      *
      * @see self::getInteractiveChannelId()
-     * @var int
-     */
-    private $channel_id_last_interactive = 0;
+     */
+    private int $channel_id_last_interactive = 0;
 
     /**
      * Packet Size
@@ -730,19 +729,6 @@
     private bool $request_pty = false;
 
     /**
-<<<<<<< HEAD
-     * Flag set while exec() is running when using enablePTY()
-     */
-    private bool $in_request_pty_exec = false;
-
-    /**
-     * Flag set after startSubsystem() is called
-     */
-    private bool $in_subsystem = false;
-
-    /**
-=======
->>>>>>> 7ec36fb5
      * Contents of stdError
      */
     private string $stdErrorLog;
@@ -2442,13 +2428,8 @@
             return false;
         }
 
-<<<<<<< HEAD
-        if ($this->in_request_pty_exec) {
+        if ($this->isPTYOpen()) {
             throw new RuntimeException('If you want to run multiple exec()\'s you will need to disable (and re-enable if appropriate) a PTY for each one.');
-=======
-        if ($this->isPTYOpen()) {
-            throw new \RuntimeException('If you want to run multiple exec()\'s you will need to disable (and re-enable if appropriate) a PTY for each one.');
->>>>>>> 7ec36fb5
         }
 
         // RFC4254 defines the (client) window size as "bytes the other party can send before it must wait for the window to
@@ -2555,27 +2536,17 @@
     /**
      * Creates an interactive shell
      *
-<<<<<<< HEAD
+     * Returns bool(true) if the shell was opened.
+     * Returns bool(false) if the shell was already open.
+     *
+     * @throws InsufficientSetupException if not authenticated
      * @throws UnexpectedValueException on receipt of unexpected packets
      * @throws RuntimeException on other errors
-     *@see self::read()
-     * @see self::write()
-     */
-    private function initShell(): bool
-=======
-     * Returns bool(true) if the shell was opened.
-     * Returns bool(false) if the shell was already open.
-     *
      * @see self::isShellOpen()
      * @see self::read()
      * @see self::write()
-     * @return bool
-     * @throws InsufficientSetupException if not authenticated
-     * @throws \UnexpectedValueException on receipt of unexpected packets
-     * @throws \RuntimeException on other errors
-     */
-    public function openShell()
->>>>>>> 7ec36fb5
+     */
+    public function openShell(): bool
     {
         if ($this->isShellOpen()) {
             return false;
@@ -2671,13 +2642,10 @@
 
     /**
      * Indicates the DATA status on the given channel
-     *
-     * @param int $channel The channel number to evaluate
-     * @return bool
-     */
-    private function is_channel_status_data($channel)
-    {
-        return isset($this->channel_status[$channel]) && $this->channel_status[$channel] == NET_SSH2_MSG_CHANNEL_DATA;
+     */
+    private function is_channel_status_data(int $channel): bool
+    {
+        return isset($this->channel_status[$channel]) && $this->channel_status[$channel] == MessageType::CHANNEL_DATA;
     }
 
     /**
@@ -2734,13 +2702,6 @@
      * Returns when there's a match for $expect, which can take the form of a string literal or,
      * if $mode == self::READ_REGEX, a regular expression.
      *
-<<<<<<< HEAD
-     * @return string|bool|null
-     * @throws RuntimeException on connection error
-     * @see self::write()
-     */
-    public function read(string $expect = '', int $mode = self::READ_SIMPLE)
-=======
      * If not specifying a channel, an open interactive channel will be selected, or, if there are
      * no open channels, an interactive shell will be created. If there are multiple open
      * interactive channels, a legacy behavior will apply in which channel selection prioritizes
@@ -2748,16 +2709,14 @@
      * channels, callers are discouraged from relying on this legacy behavior and should specify
      * the intended channel.
      *
-     * @see self::write()
-     * @param string $expect
      * @param int $mode One of the self::READ_* constants
      * @param int|null $channel Channel id returned by self::getInteractiveChannelId()
      * @return string|bool|null
-     * @throws \RuntimeException on connection error
+     * @throws RuntimeException on connection error
      * @throws InsufficientSetupException on unexpected channel status, possibly due to closure
-     */
-    public function read($expect = '', $mode = self::READ_SIMPLE, $channel = null)
->>>>>>> 7ec36fb5
+     * @see self::write()
+     */
+    public function read(string $expect = '', int $mode = self::READ_SIMPLE, int $channel = null)
     {
         $this->curTimeout = $this->timeout;
         $this->is_timeout = false;
@@ -2766,17 +2725,12 @@
             $channel = $this->get_interactive_channel();
         }
 
-<<<<<<< HEAD
-        if (!($this->bitmap & self::MASK_SHELL) && !$this->initShell()) {
-            throw new RuntimeException('Unable to initiate an interactive shell session');
-=======
         if (!$this->isInteractiveChannelOpen($channel)) {
             if ($channel != self::CHANNEL_SHELL) {
                 throw new InsufficientSetupException('Data is not available on channel');
             } elseif (!$this->openShell()) {
-                throw new \RuntimeException('Unable to initiate an interactive shell session');
-            }
->>>>>>> 7ec36fb5
+                throw new RuntimeException('Unable to initiate an interactive shell session');
+            }
         }
 
         if ($mode == self::READ_NEXT) {
@@ -2805,12 +2759,6 @@
     /**
      * Inputs a command into an interactive shell.
      *
-<<<<<<< HEAD
-     * @throws RuntimeException on connection error
-     * @see SSH2::read()
-     */
-    public function write(string $cmd): void
-=======
      * If not specifying a channel, an open interactive channel will be selected, or, if there are
      * no open channels, an interactive shell will be created. If there are multiple open
      * interactive channels, a legacy behavior will apply in which channel selection prioritizes
@@ -2818,31 +2766,23 @@
      * channels, callers are discouraged from relying on this legacy behavior and should specify
      * the intended channel.
      *
+     * @param int|null $channel Channel id returned by self::getInteractiveChannelId()
+     * @throws RuntimeException on connection error
+     * @throws InsufficientSetupException on unexpected channel status, possibly due to closure
      * @see SSH2::read()
-     * @param string $cmd
-     * @param int|null $channel Channel id returned by self::getInteractiveChannelId()
-     * @return void
-     * @throws \RuntimeException on connection error
-     * @throws InsufficientSetupException on unexpected channel status, possibly due to closure
-     */
-    public function write($cmd, $channel = null)
->>>>>>> 7ec36fb5
+     */
+    public function write(string $cmd, int $channel = null): void
     {
         if ($channel === null) {
             $channel = $this->get_interactive_channel();
         }
 
-<<<<<<< HEAD
-        if (!($this->bitmap & self::MASK_SHELL) && !$this->initShell()) {
-            throw new RuntimeException('Unable to initiate an interactive shell session');
-=======
         if (!$this->isInteractiveChannelOpen($channel)) {
             if ($channel != self::CHANNEL_SHELL) {
                 throw new InsufficientSetupException('Data is not available on channel');
             } elseif (!$this->openShell()) {
-                throw new \RuntimeException('Unable to initiate an interactive shell session');
-            }
->>>>>>> 7ec36fb5
+                throw new RuntimeException('Unable to initiate an interactive shell session');
+            }
         }
 
         $this->send_channel_packet($channel, $cmd);
@@ -2918,10 +2858,6 @@
      * Closes a channel
      *
      * If read() timed out you might want to just close the channel and have it auto-restart on the next read() call
-<<<<<<< HEAD
-     */
-    public function reset(): void
-=======
      *
      * If not specifying a channel, an open interactive channel will be selected. If there are
      * multiple open interactive channels, a legacy behavior will apply in which channel selection
@@ -2930,10 +2866,8 @@
      * should specify the intended channel.
      *
      * @param int|null $channel Channel id returned by self::getInteractiveChannelId()
-     * @return void
-     */
-    public function reset($channel = null)
->>>>>>> 7ec36fb5
+     */
+    public function reset(int $channel = null): void
     {
         if ($channel === null) {
             $channel = $this->get_interactive_channel();
@@ -2994,20 +2928,16 @@
 
     /**
      * Is the interactive shell active?
-     *
-     * @return bool
-     */
-    public function isShellOpen()
+     */
+    public function isShellOpen(): bool
     {
         return $this->isInteractiveChannelOpen(self::CHANNEL_SHELL);
     }
 
     /**
      * Is the exec pty active?
-     *
-     * @return bool
-     */
-    public function isPTYOpen()
+     */
+    public function isPTYOpen(): bool
     {
         return $this->isInteractiveChannelOpen(self::CHANNEL_EXEC);
     }
@@ -3016,9 +2946,8 @@
      * Is the given interactive channel active?
      *
      * @param int $channel Channel id returned by self::getInteractiveChannelId()
-     * @return bool
-     */
-    public function isInteractiveChannelOpen($channel)
+     */
+    public function isInteractiveChannelOpen(int $channel): bool
     {
         return $this->isAuthenticated() && $this->is_channel_status_data($channel);
     }
@@ -3028,9 +2957,8 @@
      * Returns 0 if no interactive channel has been opened.
      *
      * @see self::isInteractiveChannelOpen()
-     * @return int
-     */
-    public function getInteractiveChannelId()
+     */
+    public function getInteractiveChannelId(): int
     {
         return $this->channel_id_last_interactive;
     }
@@ -3801,16 +3729,11 @@
                                 $this->disconnect_helper(DisconnectReason::BY_APPLICATION);
                                 throw new RuntimeException('Unable to fulfill channel request');
                         }
-<<<<<<< HEAD
                     case MessageType::CHANNEL_CLOSE:
-                        return $type == MessageType::CHANNEL_CLOSE ? true : $this->get_channel_packet($client_channel, $skip_extended);
-=======
-                    case NET_SSH2_MSG_CHANNEL_CLOSE:
-                        if ($client_channel == $channel && $type == NET_SSH2_MSG_CHANNEL_CLOSE) {
+                        if ($client_channel == $channel && $type == MessageType::CHANNEL_CLOSE) {
                             return true;
                         }
                         return $this->get_channel_packet($client_channel, $skip_extended);
->>>>>>> 7ec36fb5
                 }
             }
 
@@ -3845,18 +3768,10 @@
                 case MessageType::CHANNEL_CLOSE:
                     $this->curTimeout = 5;
 
-<<<<<<< HEAD
-                    if ($this->bitmap & self::MASK_SHELL) {
-                        $this->bitmap &= ~self::MASK_SHELL;
-                    }
+                    $this->close_channel_bitmap($channel);
+
                     if ($this->channel_status[$channel] != MessageType::CHANNEL_EOF) {
                         $this->send_binary_packet(pack('CN', MessageType::CHANNEL_CLOSE, $this->server_channels[$channel]));
-=======
-                    $this->close_channel_bitmap($channel);
-
-                    if ($this->channel_status[$channel] != NET_SSH2_MSG_CHANNEL_EOF) {
-                        $this->send_binary_packet(pack('CN', NET_SSH2_MSG_CHANNEL_CLOSE, $this->server_channels[$channel]));
->>>>>>> 7ec36fb5
                     }
 
                     $this->channel_status[$channel] = MessageType::CHANNEL_CLOSE;
@@ -4189,11 +4104,8 @@
 
     /**
      * Maintains execution state bitmap in response to channel closure
-     *
-     * @param int $client_channel The channel number to maintain closure status of
-     * @return void
-     */
-    private function close_channel_bitmap($client_channel)
+     */
+    private function close_channel_bitmap(int $client_channel): void
     {
         switch ($client_channel) {
             case self::CHANNEL_SHELL:
