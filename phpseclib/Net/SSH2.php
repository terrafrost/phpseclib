<?php

/**
 * Pure-PHP implementation of SSHv2.
 *
 * PHP version 5
 *
 * Here are some examples of how to use this library:
 * <code>
 * <?php
 *    include 'vendor/autoload.php';
 *
 *    $ssh = new \phpseclib3\Net\SSH2('www.domain.tld');
 *    if (!$ssh->login('username', 'password')) {
 *        exit('Login Failed');
 *    }
 *
 *    echo $ssh->exec('pwd');
 *    echo $ssh->exec('ls -la');
 * ?>
 * </code>
 *
 * <code>
 * <?php
 *    include 'vendor/autoload.php';
 *
 *    $key = \phpseclib3\Crypt\PublicKeyLoader::load('...', '(optional) password');
 *
 *    $ssh = new \phpseclib3\Net\SSH2('www.domain.tld');
 *    if (!$ssh->login('username', $key)) {
 *        exit('Login Failed');
 *    }
 *
 *    echo $ssh->read('username@username:~$');
 *    $ssh->write("ls -la\n");
 *    echo $ssh->read('username@username:~$');
 * ?>
 * </code>
 *
 * @category  Net
 * @package   SSH2
 * @author    Jim Wigginton <terrafrost@php.net>
 * @copyright 2007 Jim Wigginton
 * @license   http://www.opensource.org/licenses/mit-license.html  MIT License
 * @link      http://phpseclib.sourceforge.net
 */

namespace phpseclib3\Net;

use phpseclib3\Crypt\Blowfish;
use phpseclib3\Crypt\Hash;
use phpseclib3\Crypt\Random;
use phpseclib3\Crypt\RC4;
use phpseclib3\Crypt\Rijndael;
use phpseclib3\Crypt\Common\PrivateKey;
use phpseclib3\Crypt\RSA;
use phpseclib3\Crypt\DSA;
use phpseclib3\Crypt\EC;
use phpseclib3\Crypt\DH;
use phpseclib3\Crypt\TripleDES;
use phpseclib3\Crypt\Twofish;
use phpseclib3\Crypt\ChaCha20;
use phpseclib3\Math\BigInteger; // Used to do Diffie-Hellman key exchange and DSA/RSA signature verification.
use phpseclib3\System\SSH\Agent;
use phpseclib3\System\SSH\Agent\Identity as AgentIdentity;
use phpseclib3\Exception\NoSupportedAlgorithmsException;
use phpseclib3\Exception\UnsupportedAlgorithmException;
use phpseclib3\Exception\UnsupportedCurveException;
use phpseclib3\Exception\ConnectionClosedException;
use phpseclib3\Exception\UnableToConnectException;
use phpseclib3\Exception\InsufficientSetupException;
use phpseclib3\Common\Functions\Strings;
use phpseclib3\Crypt\Common\AsymmetricKey;

/**#@+
 * @access private
 */
/**
 * No compression
 */
define('NET_SSH2_COMPRESSION_NONE',  1);
/**
 * zlib compression
 */
define('NET_SSH2_COMPRESSION_ZLIB', 2);
/**
 * zlib@openssh.com
 */
define('NET_SSH2_COMPRESSION_ZLIB_AT_OPENSSH', 3);
/**#@-*/

/**
 * Pure-PHP implementation of SSHv2.
 *
 * @package SSH2
 * @author  Jim Wigginton <terrafrost@php.net>
 * @access  public
 */
class SSH2
{
    // Execution Bitmap Masks
    const MASK_CONSTRUCTOR   = 0x00000001;
    const MASK_CONNECTED     = 0x00000002;
    const MASK_LOGIN_REQ     = 0x00000004;
    const MASK_LOGIN         = 0x00000008;
    const MASK_SHELL         = 0x00000010;
    const MASK_WINDOW_ADJUST = 0x00000020;

    /*
     * Channel constants
     *
     * RFC4254 refers not to client and server channels but rather to sender and recipient channels.  we don't refer
     * to them in that way because RFC4254 toggles the meaning. the client sends a SSH_MSG_CHANNEL_OPEN message with
     * a sender channel and the server sends a SSH_MSG_CHANNEL_OPEN_CONFIRMATION in response, with a sender and a
     * recipient channel.  at first glance, you might conclude that SSH_MSG_CHANNEL_OPEN_CONFIRMATION's sender channel
     * would be the same thing as SSH_MSG_CHANNEL_OPEN's sender channel, but it's not, per this snippet:
     *     The 'recipient channel' is the channel number given in the original
     *     open request, and 'sender channel' is the channel number allocated by
     *     the other side.
     *
     * @see \phpseclib3\Net\SSH2::send_channel_packet()
     * @see \phpseclib3\Net\SSH2::get_channel_packet()
     * @access private
     */
    const CHANNEL_EXEC          = 1; // PuTTy uses 0x100
    const CHANNEL_SHELL         = 2;
    const CHANNEL_SUBSYSTEM     = 3;
    const CHANNEL_AGENT_FORWARD = 4;
    const CHANNEL_KEEP_ALIVE    = 5;

    /**
     * Returns the message numbers
     *
     * @access public
     * @see \phpseclib3\Net\SSH2::getLog()
     */
    const LOG_SIMPLE = 1;
    /**
     * Returns the message content
     *
     * @access public
     * @see \phpseclib3\Net\SSH2::getLog()
     */
    const LOG_COMPLEX = 2;
    /**
     * Outputs the content real-time
     *
     * @access public
     * @see \phpseclib3\Net\SSH2::getLog()
     */
    const LOG_REALTIME = 3;
    /**
     * Dumps the content real-time to a file
     *
     * @access public
     * @see \phpseclib3\Net\SSH2::getLog()
     */
    const LOG_REALTIME_FILE = 4;
    /**
     * Make sure that the log never gets larger than this
     *
     * @access public
     * @see \phpseclib3\Net\SSH2::getLog()
     */
    const LOG_MAX_SIZE = 1048576; // 1024 * 1024

    /**
     * Returns when a string matching $expect exactly is found
     *
     * @access public
     * @see \phpseclib3\Net\SSH2::read()
     */
    const READ_SIMPLE = 1;
    /**
     * Returns when a string matching the regular expression $expect is found
     *
     * @access public
     * @see \phpseclib3\Net\SSH2::read()
     */
    const READ_REGEX = 2;
    /**
     * Returns whenever a data packet is received.
     *
     * Some data packets may only contain a single character so it may be necessary
     * to call read() multiple times when using this option
     *
     * @access public
     * @see \phpseclib3\Net\SSH2::read()
     */
    const READ_NEXT = 3;

    /**
     * The SSH identifier
     *
     * @var string
     * @access private
     */
    private $identifier;

    /**
     * The Socket Object
     *
     * @var object
     * @access private
     */
    public $fsock;

    /**
     * Execution Bitmap
     *
     * The bits that are set represent functions that have been called already.  This is used to determine
     * if a requisite function has been successfully executed.  If not, an error should be thrown.
     *
     * @var int
     * @access private
     */
    protected $bitmap = 0;

    /**
     * Error information
     *
     * @see self::getErrors()
     * @see self::getLastError()
     * @var array
     * @access private
     */
    private $errors = [];

    /**
     * Server Identifier
     *
     * @see self::getServerIdentification()
     * @var array|false
     * @access private
     */
    protected $server_identifier = false;

    /**
     * Key Exchange Algorithms
     *
     * @see self::getKexAlgorithims()
     * @var array|false
     * @access private
     */
    private $kex_algorithms = false;

    /**
     * Key Exchange Algorithm
     *
     * @see self::getMethodsNegotiated()
     * @var string|false
     * @access private
     */
    private $kex_algorithm = false;

    /**
     * Minimum Diffie-Hellman Group Bit Size in RFC 4419 Key Exchange Methods
     *
     * @see self::_key_exchange()
     * @var int
     * @access private
     */
    private $kex_dh_group_size_min = 1536;

    /**
     * Preferred Diffie-Hellman Group Bit Size in RFC 4419 Key Exchange Methods
     *
     * @see self::_key_exchange()
     * @var int
     * @access private
     */
    private $kex_dh_group_size_preferred = 2048;

    /**
     * Maximum Diffie-Hellman Group Bit Size in RFC 4419 Key Exchange Methods
     *
     * @see self::_key_exchange()
     * @var int
     * @access private
     */
    private $kex_dh_group_size_max = 4096;

    /**
     * Server Host Key Algorithms
     *
     * @see self::getServerHostKeyAlgorithms()
     * @var array|false
     * @access private
     */
    private $server_host_key_algorithms = false;

    /**
     * Encryption Algorithms: Client to Server
     *
     * @see self::getEncryptionAlgorithmsClient2Server()
     * @var array|false
     * @access private
     */
    private $encryption_algorithms_client_to_server = false;

    /**
     * Encryption Algorithms: Server to Client
     *
     * @see self::getEncryptionAlgorithmsServer2Client()
     * @var array|false
     * @access private
     */
    private $encryption_algorithms_server_to_client = false;

    /**
     * MAC Algorithms: Client to Server
     *
     * @see self::getMACAlgorithmsClient2Server()
     * @var array|false
     * @access private
     */
    private $mac_algorithms_client_to_server = false;

    /**
     * MAC Algorithms: Server to Client
     *
     * @see self::getMACAlgorithmsServer2Client()
     * @var array|false
     * @access private
     */
    private $mac_algorithms_server_to_client = false;

    /**
     * Compression Algorithms: Client to Server
     *
     * @see self::getCompressionAlgorithmsClient2Server()
     * @var array|false
     * @access private
     */
    private $compression_algorithms_client_to_server = false;

    /**
     * Compression Algorithms: Server to Client
     *
     * @see self::getCompressionAlgorithmsServer2Client()
     * @var array|false
     * @access private
     */
    private $compression_algorithms_server_to_client = false;

    /**
     * Languages: Server to Client
     *
     * @see self::getLanguagesServer2Client()
     * @var array|false
     * @access private
     */
    private $languages_server_to_client = false;

    /**
     * Languages: Client to Server
     *
     * @see self::getLanguagesClient2Server()
     * @var array|false
     * @access private
     */
    private $languages_client_to_server = false;

    /**
     * Preferred Algorithms
     *
     * @see self::setPreferredAlgorithms()
     * @var array
     * @access private
     */
    private $preferred = [];

    /**
     * Block Size for Server to Client Encryption
     *
     * "Note that the length of the concatenation of 'packet_length',
     *  'padding_length', 'payload', and 'random padding' MUST be a multiple
     *  of the cipher block size or 8, whichever is larger.  This constraint
     *  MUST be enforced, even when using stream ciphers."
     *
     *  -- http://tools.ietf.org/html/rfc4253#section-6
     *
     * @see self::__construct()
     * @see self::_send_binary_packet()
     * @var int
     * @access private
     */
    private $encrypt_block_size = 8;

    /**
     * Block Size for Client to Server Encryption
     *
     * @see self::__construct()
     * @see self::_get_binary_packet()
     * @var int
     * @access private
     */
    private $decrypt_block_size = 8;

    /**
     * Server to Client Encryption Object
     *
     * @see self::_get_binary_packet()
     * @var object
     * @access private
     */
    private $decrypt = false;

    /**
     * Server to Client Length Encryption Object
     *
     * @see self::_get_binary_packet()
     * @var object
     * @access private
     */
    private $lengthDecrypt = false;

    /**
     * Client to Server Encryption Object
     *
     * @see self::_send_binary_packet()
     * @var object
     * @access private
     */
    private $encrypt = false;

    /**
     * Client to Server Length Encryption Object
     *
     * @see self::_send_binary_packet()
     * @var object
     * @access private
     */
    private $lengthEncrypt = false;

    /**
     * Client to Server HMAC Object
     *
     * @see self::_send_binary_packet()
     * @var object
     * @access private
     */
    private $hmac_create = false;

    /**
     * Server to Client HMAC Object
     *
     * @see self::_get_binary_packet()
     * @var object
     * @access private
     */
    private $hmac_check = false;

    /**
     * Size of server to client HMAC
     *
     * We need to know how big the HMAC will be for the server to client direction so that we know how many bytes to read.
     * For the client to server side, the HMAC object will make the HMAC as long as it needs to be.  All we need to do is
     * append it.
     *
     * @see self::_get_binary_packet()
     * @var int
     * @access private
     */
    private $hmac_size = false;

    /**
     * Server Public Host Key
     *
     * @see self::getServerPublicHostKey()
     * @var string
     * @access private
     */
    private $server_public_host_key;

    /**
     * Session identifier
     *
     * "The exchange hash H from the first key exchange is additionally
     *  used as the session identifier, which is a unique identifier for
     *  this connection."
     *
     *  -- http://tools.ietf.org/html/rfc4253#section-7.2
     *
     * @see self::_key_exchange()
     * @var string
     * @access private
     */
    private $session_id = false;

    /**
     * Exchange hash
     *
     * The current exchange hash
     *
     * @see self::_key_exchange()
     * @var string
     * @access private
     */
    private $exchange_hash = false;

    /**
     * Message Numbers
     *
     * @see self::__construct()
     * @var array
     * @access private
     */
    private $message_numbers = [];

    /**
     * Disconnection Message 'reason codes' defined in RFC4253
     *
     * @see self::__construct()
     * @var array
     * @access private
     */
    private $disconnect_reasons = [];

    /**
     * SSH_MSG_CHANNEL_OPEN_FAILURE 'reason codes', defined in RFC4254
     *
     * @see self::__construct()
     * @var array
     * @access private
     */
    private $channel_open_failure_reasons = [];

    /**
     * Terminal Modes
     *
     * @link http://tools.ietf.org/html/rfc4254#section-8
     * @see self::__construct()
     * @var array
     * @access private
     */
    private $terminal_modes = [];

    /**
     * SSH_MSG_CHANNEL_EXTENDED_DATA's data_type_codes
     *
     * @link http://tools.ietf.org/html/rfc4254#section-5.2
     * @see self::__construct()
     * @var array
     * @access private
     */
    private $channel_extended_data_type_codes = [];

    /**
     * Send Sequence Number
     *
     * See 'Section 6.4.  Data Integrity' of rfc4253 for more info.
     *
     * @see self::_send_binary_packet()
     * @var int
     * @access private
     */
    private $send_seq_no = 0;

    /**
     * Get Sequence Number
     *
     * See 'Section 6.4.  Data Integrity' of rfc4253 for more info.
     *
     * @see self::_get_binary_packet()
     * @var int
     * @access private
     */
    private $get_seq_no = 0;

    /**
     * Server Channels
     *
     * Maps client channels to server channels
     *
     * @see self::get_channel_packet()
     * @see self::exec()
     * @var array
     * @access private
     */
    protected $server_channels = [];

    /**
     * Channel Buffers
     *
     * If a client requests a packet from one channel but receives two packets from another those packets should
     * be placed in a buffer
     *
     * @see self::get_channel_packet()
     * @see self::exec()
     * @var array
     * @access private
     */
    private $channel_buffers = [];

    /**
     * Channel Status
     *
     * Contains the type of the last sent message
     *
     * @see self::get_channel_packet()
     * @var array
     * @access private
     */
    protected $channel_status = [];

    /**
     * Packet Size
     *
     * Maximum packet size indexed by channel
     *
     * @see self::send_channel_packet()
     * @var array
     * @access private
     */
    private $packet_size_client_to_server = [];

    /**
     * Message Number Log
     *
     * @see self::getLog()
     * @var array
     * @access private
     */
    private $message_number_log = [];

    /**
     * Message Log
     *
     * @see self::getLog()
     * @var array
     * @access private
     */
    private $message_log = [];

    /**
     * The Window Size
     *
     * Bytes the other party can send before it must wait for the window to be adjusted (0x7FFFFFFF = 2GB)
     *
     * @var int
     * @see self::send_channel_packet()
     * @see self::exec()
     * @access private
     */
    protected $window_size = 0x7FFFFFFF;

    /**
     * What we resize the window to
     *
     * When PuTTY resizes the window it doesn't add an additional 0x7FFFFFFF bytes - it adds 0x40000000 bytes.
     * Some SFTP clients (GoAnywhere) don't support adding 0x7FFFFFFF to the window size after the fact so
     * we'll just do what PuTTY does
     *
     * @var int
     * @see self::_send_channel_packet()
     * @see self::exec()
     * @access private
     */
    private $window_resize = 0x40000000;

    /**
     * Window size, server to client
     *
     * Window size indexed by channel
     *
     * @see self::send_channel_packet()
     * @var array
     * @access private
     */
    protected $window_size_server_to_client = [];

    /**
     * Window size, client to server
     *
     * Window size indexed by channel
     *
     * @see self::get_channel_packet()
     * @var array
     * @access private
     */
    private $window_size_client_to_server = [];

    /**
     * Server signature
     *
     * Verified against $this->session_id
     *
     * @see self::getServerPublicHostKey()
     * @var string
     * @access private
     */
    private $signature = '';

    /**
     * Server signature format
     *
     * ssh-rsa or ssh-dss.
     *
     * @see self::getServerPublicHostKey()
     * @var string
     * @access private
     */
    private $signature_format = '';

    /**
     * Interactive Buffer
     *
     * @see self::read()
     * @var array
     * @access private
     */
    private $interactiveBuffer = '';

    /**
     * Current log size
     *
     * Should never exceed self::LOG_MAX_SIZE
     *
     * @see self::_send_binary_packet()
     * @see self::_get_binary_packet()
     * @var int
     * @access private
     */
    private $log_size;

    /**
     * Timeout
     *
     * @see self::setTimeout()
     * @access private
     */
    protected $timeout;

    /**
     * Current Timeout
     *
     * @see self::get_channel_packet()
     * @access private
     */
    protected $curTimeout;

    /**
     * Keep Alive Interval
     *
     * @see self::setKeepAlive()
     * @access private
     */
    private $keepAlive;

    /**
     * Real-time log file pointer
     *
     * @see self::_append_log()
     * @var resource
     * @access private
     */
    private $realtime_log_file;

    /**
     * Real-time log file size
     *
     * @see self::_append_log()
     * @var int
     * @access private
     */
    private $realtime_log_size;

    /**
     * Has the signature been validated?
     *
     * @see self::getServerPublicHostKey()
     * @var bool
     * @access private
     */
    private $signature_validated = false;

    /**
     * Real-time log file wrap boolean
     *
     * @see self::_append_log()
     * @access private
     */
    private $realtime_log_wrap;

    /**
     * Flag to suppress stderr from output
     *
     * @see self::enableQuietMode()
     * @access private
     */
    private $quiet_mode = false;

    /**
     * Time of first network activity
     *
     * @var int
     * @access private
     */
    private $last_packet;

    /**
     * Exit status returned from ssh if any
     *
     * @var int
     * @access private
     */
    private $exit_status;

    /**
     * Flag to request a PTY when using exec()
     *
     * @var bool
     * @see self::enablePTY()
     * @access private
     */
    private $request_pty = false;

    /**
     * Flag set while exec() is running when using enablePTY()
     *
     * @var bool
     * @access private
     */
    private $in_request_pty_exec = false;

    /**
     * Flag set after startSubsystem() is called
     *
     * @var bool
     * @access private
     */
    private $in_subsystem;

    /**
     * Contents of stdError
     *
     * @var string
     * @access private
     */
    private $stdErrorLog;

    /**
     * The Last Interactive Response
     *
     * @see self::_keyboard_interactive_process()
     * @var string
     * @access private
     */
    private $last_interactive_response = '';

    /**
     * Keyboard Interactive Request / Responses
     *
     * @see self::_keyboard_interactive_process()
     * @var array
     * @access private
     */
    private $keyboard_requests_responses = [];

    /**
     * Banner Message
     *
     * Quoting from the RFC, "in some jurisdictions, sending a warning message before
     * authentication may be relevant for getting legal protection."
     *
     * @see self::_filter()
     * @see self::getBannerMessage()
     * @var string
     * @access private
     */
    private $banner_message = '';

    /**
     * Did read() timeout or return normally?
     *
     * @see self::isTimeout()
     * @var bool
     * @access private
     */
    private $is_timeout = false;

    /**
     * Log Boundary
     *
     * @see self::_format_log()
     * @var string
     * @access private
     */
    private $log_boundary = ':';

    /**
     * Log Long Width
     *
     * @see self::_format_log()
     * @var int
     * @access private
     */
    private $log_long_width = 65;

    /**
     * Log Short Width
     *
     * @see self::_format_log()
     * @var int
     * @access private
     */
    private $log_short_width = 16;

    /**
     * Hostname
     *
     * @see self::__construct()
     * @see self::_connect()
     * @var string
     * @access private
     */
    private $host;

    /**
     * Port Number
     *
     * @see self::__construct()
     * @see self::_connect()
     * @var int
     * @access private
     */
    private $port;

    /**
     * Number of columns for terminal window size
     *
     * @see self::getWindowColumns()
     * @see self::setWindowColumns()
     * @see self::setWindowSize()
     * @var int
     * @access private
     */
    private $windowColumns = 80;

    /**
     * Number of columns for terminal window size
     *
     * @see self::getWindowRows()
     * @see self::setWindowRows()
     * @see self::setWindowSize()
     * @var int
     * @access private
     */
    private $windowRows = 24;

    /**
     * Crypto Engine
     *
     * @see self::setCryptoEngine()
     * @see self::_key_exchange()
     * @var int
     * @access private
     */
    private static $crypto_engine = false;

    /**
     * A System_SSH_Agent for use in the SSH2 Agent Forwarding scenario
     *
     * @var \phpseclib3\System\Ssh\Agent
     * @access private
     */
    private $agent;

    /**
     * Connection storage to replicates ssh2 extension functionality:
     * {@link http://php.net/manual/en/wrappers.ssh2.php#refsect1-wrappers.ssh2-examples}
     *
     * @var SSH2[]
     */
    private static $connections;

    /**
     * Send the identification string first?
     *
     * @var bool
     * @access private
     */
    private $send_id_string_first = true;

    /**
     * Send the key exchange initiation packet first?
     *
     * @var bool
     * @access private
     */
    private $send_kex_first = true;

    /**
     * Some versions of OpenSSH incorrectly calculate the key size
     *
     * @var bool
     * @access private
     */
    private $bad_key_size_fix = false;

    /**
     * Should we try to re-connect to re-establish keys?
     *
     * @var bool
     * @access private
     */
    private $retry_connect = false;

    /**
     * Binary Packet Buffer
     *
     * @var string|false
     * @access private
     */
    private $binary_packet_buffer = false;

    /**
     * Preferred Signature Format
     *
     * @var string|false
     * @access private
     */
    protected $preferred_signature_format = false;

    /**
     * Authentication Credentials
     *
     * @var array
     * @access private
     */
    protected $auth = [];

    /**
     * Terminal
     *
     * @var string
     * @access private
     */
    private $term = 'vt100';

    /**
     * The authentication methods that may productively continue authentication.
     * 
     * @see https://tools.ietf.org/html/rfc4252#section-5.1
     * @var array|null
     * @access private
     */
    private $auth_methods_to_continue = null;

    /**
     * Compression method
     *
     * @var int
     * @access private
     */
    private $compress = NET_SSH2_COMPRESSION_NONE;

    /**
     * Decompression method
     *
     * @var resource|object
     * @access private
     */
    private $decompress = NET_SSH2_COMPRESSION_NONE;

    /**
     * Compression context
     *
     * @var int
     * @access private
     */
    private $compress_context;

    /**
     * Decompression context
     *
     * @var resource|object
     * @access private
     */
    private $decompress_context;

    /**
     * Regenerate Compression Context
     *
     * @var bool
     * @access private
     */
    private $regenerate_compression_context = false;

    /**
     * Regenerate Decompression Context
     *
     * @var bool
     * @access private
     */
    private $regenerate_decompression_context = false;

    /**
     * Smart multi-factor authentication flag
     *
     * @var bool
     * @access private
     */
    var $smartMFA = true;

    /**
     * Default Constructor.
     *
     * $host can either be a string, representing the host, or a stream resource.
     *
     * @param mixed $host
     * @param int $port
     * @param int $timeout
     * @see self::login()
     * @return SSH2|void
     * @access public
     */
    public function __construct($host, $port = 22, $timeout = 10)
    {
        $this->message_numbers = [
            1 => 'NET_SSH2_MSG_DISCONNECT',
            2 => 'NET_SSH2_MSG_IGNORE',
            3 => 'NET_SSH2_MSG_UNIMPLEMENTED',
            4 => 'NET_SSH2_MSG_DEBUG',
            5 => 'NET_SSH2_MSG_SERVICE_REQUEST',
            6 => 'NET_SSH2_MSG_SERVICE_ACCEPT',
            20 => 'NET_SSH2_MSG_KEXINIT',
            21 => 'NET_SSH2_MSG_NEWKEYS',
            30 => 'NET_SSH2_MSG_KEXDH_INIT',
            31 => 'NET_SSH2_MSG_KEXDH_REPLY',
            50 => 'NET_SSH2_MSG_USERAUTH_REQUEST',
            51 => 'NET_SSH2_MSG_USERAUTH_FAILURE',
            52 => 'NET_SSH2_MSG_USERAUTH_SUCCESS',
            53 => 'NET_SSH2_MSG_USERAUTH_BANNER',

            80 => 'NET_SSH2_MSG_GLOBAL_REQUEST',
            81 => 'NET_SSH2_MSG_REQUEST_SUCCESS',
            82 => 'NET_SSH2_MSG_REQUEST_FAILURE',
            90 => 'NET_SSH2_MSG_CHANNEL_OPEN',
            91 => 'NET_SSH2_MSG_CHANNEL_OPEN_CONFIRMATION',
            92 => 'NET_SSH2_MSG_CHANNEL_OPEN_FAILURE',
            93 => 'NET_SSH2_MSG_CHANNEL_WINDOW_ADJUST',
            94 => 'NET_SSH2_MSG_CHANNEL_DATA',
            95 => 'NET_SSH2_MSG_CHANNEL_EXTENDED_DATA',
            96 => 'NET_SSH2_MSG_CHANNEL_EOF',
            97 => 'NET_SSH2_MSG_CHANNEL_CLOSE',
            98 => 'NET_SSH2_MSG_CHANNEL_REQUEST',
            99 => 'NET_SSH2_MSG_CHANNEL_SUCCESS',
            100 => 'NET_SSH2_MSG_CHANNEL_FAILURE'
        ];
        $this->disconnect_reasons = [
            1 => 'NET_SSH2_DISCONNECT_HOST_NOT_ALLOWED_TO_CONNECT',
            2 => 'NET_SSH2_DISCONNECT_PROTOCOL_ERROR',
            3 => 'NET_SSH2_DISCONNECT_KEY_EXCHANGE_FAILED',
            4 => 'NET_SSH2_DISCONNECT_RESERVED',
            5 => 'NET_SSH2_DISCONNECT_MAC_ERROR',
            6 => 'NET_SSH2_DISCONNECT_COMPRESSION_ERROR',
            7 => 'NET_SSH2_DISCONNECT_SERVICE_NOT_AVAILABLE',
            8 => 'NET_SSH2_DISCONNECT_PROTOCOL_VERSION_NOT_SUPPORTED',
            9 => 'NET_SSH2_DISCONNECT_HOST_KEY_NOT_VERIFIABLE',
            10 => 'NET_SSH2_DISCONNECT_CONNECTION_LOST',
            11 => 'NET_SSH2_DISCONNECT_BY_APPLICATION',
            12 => 'NET_SSH2_DISCONNECT_TOO_MANY_CONNECTIONS',
            13 => 'NET_SSH2_DISCONNECT_AUTH_CANCELLED_BY_USER',
            14 => 'NET_SSH2_DISCONNECT_NO_MORE_AUTH_METHODS_AVAILABLE',
            15 => 'NET_SSH2_DISCONNECT_ILLEGAL_USER_NAME'
        ];
        $this->channel_open_failure_reasons = [
            1 => 'NET_SSH2_OPEN_ADMINISTRATIVELY_PROHIBITED'
        ];
        $this->terminal_modes = [
            0 => 'NET_SSH2_TTY_OP_END'
        ];
        $this->channel_extended_data_type_codes = [
            1 => 'NET_SSH2_EXTENDED_DATA_STDERR'
        ];

        $this->define_array(
            $this->message_numbers,
            $this->disconnect_reasons,
            $this->channel_open_failure_reasons,
            $this->terminal_modes,
            $this->channel_extended_data_type_codes,
            [60 => 'NET_SSH2_MSG_USERAUTH_PASSWD_CHANGEREQ'],
            [60 => 'NET_SSH2_MSG_USERAUTH_PK_OK'],
            [60 => 'NET_SSH2_MSG_USERAUTH_INFO_REQUEST',
                  61 => 'NET_SSH2_MSG_USERAUTH_INFO_RESPONSE'],
            // RFC 4419 - diffie-hellman-group-exchange-sha{1,256}
            [30 => 'NET_SSH2_MSG_KEXDH_GEX_REQUEST_OLD',
                  31 => 'NET_SSH2_MSG_KEXDH_GEX_GROUP',
                  32 => 'NET_SSH2_MSG_KEXDH_GEX_INIT',
                  33 => 'NET_SSH2_MSG_KEXDH_GEX_REPLY',
                  34 => 'NET_SSH2_MSG_KEXDH_GEX_REQUEST'],
            // RFC 5656 - Elliptic Curves (for curve25519-sha256@libssh.org)
            [30 => 'NET_SSH2_MSG_KEX_ECDH_INIT',
                  31 => 'NET_SSH2_MSG_KEX_ECDH_REPLY']
        );

        self::$connections[$this->getResourceId()] = class_exists('WeakReference') ? \WeakReference::create($this) : $this;

        if (is_resource($host)) {
            $this->fsock = $host;
            return;
        }

        if (is_string($host)) {
            $this->host = $host;
            $this->port = $port;
            $this->timeout = $timeout;
        }
    }

    /**
     * Set Crypto Engine Mode
     *
     * Possible $engine values:
     * OpenSSL, mcrypt, Eval, PHP
     *
     * @param int $engine
     * @access public
     */
    public static function setCryptoEngine($engine)
    {
        self::$crypto_engine = $engine;
    }

    /**
     * Send Identification String First
     *
     * https://tools.ietf.org/html/rfc4253#section-4.2 says "when the connection has been established,
     * both sides MUST send an identification string". It does not say which side sends it first. In
     * theory it shouldn't matter but it is a fact of life that some SSH servers are simply buggy
     *
     * @access public
     */
    public function sendIdentificationStringFirst()
    {
        $this->send_id_string_first = true;
    }

    /**
     * Send Identification String Last
     *
     * https://tools.ietf.org/html/rfc4253#section-4.2 says "when the connection has been established,
     * both sides MUST send an identification string". It does not say which side sends it first. In
     * theory it shouldn't matter but it is a fact of life that some SSH servers are simply buggy
     *
     * @access public
     */
    public function sendIdentificationStringLast()
    {
        $this->send_id_string_first = false;
    }

    /**
     * Send SSH_MSG_KEXINIT First
     *
     * https://tools.ietf.org/html/rfc4253#section-7.1 says "key exchange begins by each sending
     * sending the [SSH_MSG_KEXINIT] packet". It does not say which side sends it first. In theory
     * it shouldn't matter but it is a fact of life that some SSH servers are simply buggy
     *
     * @access public
     */
    public function sendKEXINITFirst()
    {
        $this->send_kex_first = true;
    }

    /**
     * Send SSH_MSG_KEXINIT Last
     *
     * https://tools.ietf.org/html/rfc4253#section-7.1 says "key exchange begins by each sending
     * sending the [SSH_MSG_KEXINIT] packet". It does not say which side sends it first. In theory
     * it shouldn't matter but it is a fact of life that some SSH servers are simply buggy
     *
     * @access public
     */
    public function sendKEXINITLast()
    {
        $this->send_kex_first = false;
    }

    /**
     * Connect to an SSHv2 server
     *
     * @throws \UnexpectedValueException on receipt of unexpected packets
     * @throws \RuntimeException on other errors
     * @access private
     */
    private function connect()
    {
        if ($this->bitmap & self::MASK_CONSTRUCTOR) {
            return;
        }

        $this->bitmap |= self::MASK_CONSTRUCTOR;

        $this->curTimeout = $this->timeout;

        $this->last_packet = microtime(true);

        if (!is_resource($this->fsock)) {
            $start = microtime(true);
            // with stream_select a timeout of 0 means that no timeout takes place;
            // with fsockopen a timeout of 0 means that you instantly timeout
            // to resolve this incompatibility a timeout of 100,000 will be used for fsockopen if timeout is 0
            $this->fsock = @fsockopen($this->host, $this->port, $errno, $errstr, $this->curTimeout == 0 ? 100000 : $this->curTimeout);
            if (!$this->fsock) {
                $host = $this->host . ':' . $this->port;
                throw new UnableToConnectException(rtrim("Cannot connect to $host. Error $errno. $errstr"));
            }
            $elapsed = microtime(true) - $start;

            if ($this->curTimeout) {
                $this->curTimeout-= $elapsed;
                if ($this->curTimeout < 0) {
                    throw new \RuntimeException('Connection timed out whilst attempting to open socket connection');
                }
            }
        }

        $this->identifier = $this->generate_identifier();

        if ($this->send_id_string_first) {
            fputs($this->fsock, $this->identifier . "\r\n");
        }

        /* According to the SSH2 specs,

          "The server MAY send other lines of data before sending the version
           string.  Each line SHOULD be terminated by a Carriage Return and Line
           Feed.  Such lines MUST NOT begin with "SSH-", and SHOULD be encoded
           in ISO-10646 UTF-8 [RFC3629] (language is not specified).  Clients
           MUST be able to process such lines." */
        $data = '';
        while (!feof($this->fsock) && !preg_match('#(.*)^(SSH-(\d\.\d+).*)#ms', $data, $matches)) {
            $line = '';
            while (true) {
                if ($this->curTimeout) {
                    if ($this->curTimeout < 0) {
                        throw new \RuntimeException('Connection timed out whilst receiving server identification string');
                    }
                    $read = [$this->fsock];
                    $write = $except = null;
                    $start = microtime(true);
                    $sec = floor($this->curTimeout);
                    $usec = 1000000 * ($this->curTimeout - $sec);
                    if (@stream_select($read, $write, $except, $sec, $usec) === false) {
                        throw new \RuntimeException('Connection timed out whilst receiving server identification string');
                    }
                    $elapsed = microtime(true) - $start;
                    $this->curTimeout-= $elapsed;
                }

                $temp = stream_get_line($this->fsock, 255, "\n");
                if ($temp === false) {
                    throw new \RuntimeException('Error reading from socket');
                }
                if (strlen($temp) == 255) {
                    continue;
                }

                $line.= "$temp\n";

                // quoting RFC4253, "Implementers who wish to maintain
                // compatibility with older, undocumented versions of this protocol may
                // want to process the identification string without expecting the
                // presence of the carriage return character for reasons described in
                // Section 5 of this document."

                //if (substr($line, -2) == "\r\n") {
                //    break;
                //}

                break;
            }

            $data.= $line;
        }

        if (feof($this->fsock)) {
            $this->bitmap = 0;
            throw new ConnectionClosedException('Connection closed by server');
        }

        $extra = $matches[1];

        if (defined('NET_SSH2_LOGGING')) {
            $this->append_log('<-', $matches[0]);
            $this->append_log('->', $this->identifier . "\r\n");
        }

        $this->server_identifier = trim($temp, "\r\n");
        if (strlen($extra)) {
            $this->errors[] = $data;
        }

        if (version_compare($matches[3], '1.99', '<')) {
            $this->bitmap = 0;
            throw new UnableToConnectException("Cannot connect to SSH $matches[3] servers");
        }

        if (!$this->send_id_string_first) {
            fputs($this->fsock, $this->identifier . "\r\n");
        }

        if (!$this->send_kex_first) {
            $response = $this->get_binary_packet();

            if (!strlen($response) || ord($response[0]) != NET_SSH2_MSG_KEXINIT) {
                $this->bitmap = 0;
                throw new \UnexpectedValueException('Expected SSH_MSG_KEXINIT');
            }

            $this->key_exchange($response);
        }

        if ($this->send_kex_first) {
            $this->key_exchange();
        }

        $this->bitmap|= self::MASK_CONNECTED;

        return true;
    }

    /**
     * Generates the SSH identifier
     *
     * You should overwrite this method in your own class if you want to use another identifier
     *
     * @access protected
     * @return string
     */
    private function generate_identifier()
    {
        $identifier = 'SSH-2.0-phpseclib_3.0';

        $ext = [];
        if (extension_loaded('sodium')) {
            $ext[] = 'libsodium';
        }

        if (extension_loaded('openssl')) {
            $ext[] = 'openssl';
        } elseif (extension_loaded('mcrypt')) {
            $ext[] = 'mcrypt';
        }

        if (extension_loaded('gmp')) {
            $ext[] = 'gmp';
        } elseif (extension_loaded('bcmath')) {
            $ext[] = 'bcmath';
        }

        if (!empty($ext)) {
            $identifier .= ' (' . implode(', ', $ext) . ')';
        }

        return $identifier;
    }

    /**
     * Key Exchange
     *
     * @return bool
     * @param string|bool $kexinit_payload_server optional
     * @throws \UnexpectedValueException on receipt of unexpected packets
     * @throws \RuntimeException on other errors
     * @throws \phpseclib3\Exception\NoSupportedAlgorithmsException when none of the algorithms phpseclib has loaded are compatible
     * @access private
     */
    private function key_exchange($kexinit_payload_server = false)
    {
        $preferred = $this->preferred;
        $send_kex = true;

        $kex_algorithms = isset($preferred['kex']) ?
            $preferred['kex'] :
            SSH2::getSupportedKEXAlgorithms();
        $server_host_key_algorithms = isset($preferred['hostkey']) ?
            $preferred['hostkey'] :
            SSH2::getSupportedHostKeyAlgorithms();
        $s2c_encryption_algorithms = isset($preferred['server_to_client']['crypt']) ?
            $preferred['server_to_client']['crypt'] :
            SSH2::getSupportedEncryptionAlgorithms();
        $c2s_encryption_algorithms = isset($preferred['client_to_server']['crypt']) ?
            $preferred['client_to_server']['crypt'] :
            SSH2::getSupportedEncryptionAlgorithms();
        $s2c_mac_algorithms = isset($preferred['server_to_client']['mac']) ?
            $preferred['server_to_client']['mac'] :
            SSH2::getSupportedMACAlgorithms();
        $c2s_mac_algorithms = isset($preferred['client_to_server']['mac']) ?
            $preferred['client_to_server']['mac'] :
            SSH2::getSupportedMACAlgorithms();
        $s2c_compression_algorithms = isset($preferred['server_to_client']['comp']) ?
            $preferred['server_to_client']['comp'] :
            SSH2::getSupportedCompressionAlgorithms();
        $c2s_compression_algorithms = isset($preferred['client_to_server']['comp']) ?
            $preferred['client_to_server']['comp'] :
            SSH2::getSupportedCompressionAlgorithms();

        // some SSH servers have buggy implementations of some of the above algorithms
        switch (true) {
            case $this->server_identifier == 'SSH-2.0-SSHD':
            case substr($this->server_identifier, 0, 13) == 'SSH-2.0-DLINK':
                if (!isset($preferred['server_to_client']['mac'])) {
                    $s2c_mac_algorithms = array_values(array_diff(
                        $s2c_mac_algorithms,
                        ['hmac-sha1-96', 'hmac-md5-96']
                    ));
                }
                if (!isset($preferred['client_to_server']['mac'])) {
                    $c2s_mac_algorithms = array_values(array_diff(
                        $c2s_mac_algorithms,
                        ['hmac-sha1-96', 'hmac-md5-96']
                    ));
                }
        }

        $client_cookie = Random::string(16);

        $kexinit_payload_client = pack('Ca*', NET_SSH2_MSG_KEXINIT, $client_cookie);
        $kexinit_payload_client.= Strings::packSSH2(
            'L10bN',
            $kex_algorithms,
            $server_host_key_algorithms,
            $c2s_encryption_algorithms,
            $s2c_encryption_algorithms,
            $c2s_mac_algorithms,
            $s2c_mac_algorithms,
            $c2s_compression_algorithms,
            $s2c_compression_algorithms,
            [], // language, client to server
            [], // language, server to client
            false, // first_kex_packet_follows
            0 // reserved for future extension
        );

        if ($kexinit_payload_server === false) {
            $this->send_binary_packet($kexinit_payload_client);

            $kexinit_payload_server = $this->get_binary_packet();

            if (!strlen($kexinit_payload_server) || ord($kexinit_payload_server[0]) != NET_SSH2_MSG_KEXINIT) {
                $this->disconnect_helper(NET_SSH2_DISCONNECT_PROTOCOL_ERROR);
                throw new \UnexpectedValueException('Expected SSH_MSG_KEXINIT');
            }

            $send_kex = false;
        }

        $response = $kexinit_payload_server;
        Strings::shift($response, 1); // skip past the message number (it should be SSH_MSG_KEXINIT)
        $server_cookie = Strings::shift($response, 16);

        list(
            $this->kex_algorithms,
            $this->server_host_key_algorithms,
            $this->encryption_algorithms_client_to_server,
            $this->encryption_algorithms_server_to_client,
            $this->mac_algorithms_client_to_server,
            $this->mac_algorithms_server_to_client,
            $this->compression_algorithms_client_to_server,
            $this->compression_algorithms_server_to_client,
            $this->languages_client_to_server,
            $this->languages_server_to_client,
            $first_kex_packet_follows
        ) = Strings::unpackSSH2('L10C', $response);

        if ($send_kex) {
            $this->send_binary_packet($kexinit_payload_client);
        }

        // we need to decide upon the symmetric encryption algorithms before we do the diffie-hellman key exchange

        // we don't initialize any crypto-objects, yet - we do that, later. for now, we need the lengths to make the
        // diffie-hellman key exchange as fast as possible
        $decrypt = self::array_intersect_first($s2c_encryption_algorithms, $this->encryption_algorithms_server_to_client);
        $decryptKeyLength = $this->encryption_algorithm_to_key_size($decrypt);
        if ($decryptKeyLength === null) {
            $this->disconnect_helper(NET_SSH2_DISCONNECT_KEY_EXCHANGE_FAILED);
            throw new NoSupportedAlgorithmsException('No compatible server to client encryption algorithms found');
        }

        $encrypt = self::array_intersect_first($c2s_encryption_algorithms, $this->encryption_algorithms_client_to_server);
        $encryptKeyLength = $this->encryption_algorithm_to_key_size($encrypt);
        if ($encryptKeyLength === null) {
            $this->disconnect_helper(NET_SSH2_DISCONNECT_KEY_EXCHANGE_FAILED);
            throw new NoSupportedAlgorithmsException('No compatible client to server encryption algorithms found');
        }

        // through diffie-hellman key exchange a symmetric key is obtained
        $this->kex_algorithm = self::array_intersect_first($kex_algorithms, $this->kex_algorithms);
        if ($this->kex_algorithm === false) {
            $this->disconnect_helper(NET_SSH2_DISCONNECT_KEY_EXCHANGE_FAILED);
            throw new NoSupportedAlgorithmsException('No compatible key exchange algorithms found');
        }

        $server_host_key_algorithm = self::array_intersect_first($server_host_key_algorithms, $this->server_host_key_algorithms);
        if ($server_host_key_algorithm === false) {
            $this->disconnect_helper(NET_SSH2_DISCONNECT_KEY_EXCHANGE_FAILED);
            throw new NoSupportedAlgorithmsException('No compatible server host key algorithms found');
        }

        $mac_algorithm_out = self::array_intersect_first($c2s_mac_algorithms, $this->mac_algorithms_client_to_server);
        if ($mac_algorithm_out === false) {
            $this->disconnect_helper(NET_SSH2_DISCONNECT_KEY_EXCHANGE_FAILED);
            throw new NoSupportedAlgorithmsException('No compatible client to server message authentication algorithms found');
        }

        $mac_algorithm_in = self::array_intersect_first($s2c_mac_algorithms, $this->mac_algorithms_server_to_client);
        if ($mac_algorithm_in === false) {
            $this->disconnect_helper(NET_SSH2_DISCONNECT_KEY_EXCHANGE_FAILED);
            throw new NoSupportedAlgorithmsException('No compatible server to client message authentication algorithms found');
        }

        $compression_map = [
            'none' => NET_SSH2_COMPRESSION_NONE,
            'zlib' => NET_SSH2_COMPRESSION_ZLIB,
            'zlib@openssh.com' => NET_SSH2_COMPRESSION_ZLIB_AT_OPENSSH
        ];

        $compression_algorithm_in = self::array_intersect_first($s2c_compression_algorithms, $this->compression_algorithms_server_to_client);
        if ($compression_algorithm_in === false) {
            $this->disconnect_helper(NET_SSH2_DISCONNECT_KEY_EXCHANGE_FAILED);
            throw new NoSupportedAlgorithmsException('No compatible server to client compression algorithms found');
        }
        $this->decompress = $compression_map[$compression_algorithm_in];

        $compression_algorithm_out = self::array_intersect_first($c2s_compression_algorithms, $this->compression_algorithms_client_to_server);
        if ($compression_algorithm_out === false) {
            $this->disconnect_helper(NET_SSH2_DISCONNECT_KEY_EXCHANGE_FAILED);
            throw new NoSupportedAlgorithmsException('No compatible client to server compression algorithms found');
        }
        $this->compress = $compression_map[$compression_algorithm_out];

        switch ($this->kex_algorithm) {
            case 'diffie-hellman-group15-sha512':
            case 'diffie-hellman-group16-sha512':
            case 'diffie-hellman-group17-sha512':
            case 'diffie-hellman-group18-sha512':
            case 'ecdh-sha2-nistp521':
                $kexHash = new Hash('sha512');
                break;
            case 'ecdh-sha2-nistp384':
                $kexHash = new Hash('sha384');
                break;
            case 'diffie-hellman-group-exchange-sha256':
            case 'diffie-hellman-group14-sha256':
            case 'ecdh-sha2-nistp256':
            case 'curve25519-sha256@libssh.org':
            case 'curve25519-sha256':
                $kexHash = new Hash('sha256');
                break;
            default:
                $kexHash = new Hash('sha1');
        }

        // Only relevant in diffie-hellman-group-exchange-sha{1,256}, otherwise empty.

        $exchange_hash_rfc4419 = '';

        if (strpos($this->kex_algorithm, 'curve25519-sha256') === 0 || strpos($this->kex_algorithm, 'ecdh-sha2-nistp') === 0) {
            $curve = strpos($this->kex_algorithm, 'curve25519-sha256') === 0 ?
                'Curve25519' :
                substr($this->kex_algorithm, 10);
            $ourPrivate = EC::createKey($curve);
            $ourPublicBytes = $ourPrivate->getPublicKey()->getEncodedCoordinates();
            $clientKexInitMessage = 'NET_SSH2_MSG_KEX_ECDH_INIT';
            $serverKexReplyMessage = 'NET_SSH2_MSG_KEX_ECDH_REPLY';
        } else {
            if (strpos($this->kex_algorithm, 'diffie-hellman-group-exchange') === 0) {
                $dh_group_sizes_packed = pack(
                    'NNN',
                    $this->kex_dh_group_size_min,
                    $this->kex_dh_group_size_preferred,
                    $this->kex_dh_group_size_max
                );
                $packet = pack(
                    'Ca*',
                    NET_SSH2_MSG_KEXDH_GEX_REQUEST,
                    $dh_group_sizes_packed
                );
                $this->send_binary_packet($packet);
                $this->updateLogHistory('UNKNOWN (34)', 'NET_SSH2_MSG_KEXDH_GEX_REQUEST');

                $response = $this->get_binary_packet();

                list($type, $primeBytes, $gBytes) = Strings::unpackSSH2('Css', $response);
                if ($type != NET_SSH2_MSG_KEXDH_GEX_GROUP) {
                    $this->disconnect_helper(NET_SSH2_DISCONNECT_PROTOCOL_ERROR);
                    throw new \UnexpectedValueException('Expected SSH_MSG_KEX_DH_GEX_GROUP');
                }
                $this->updateLogHistory('NET_SSH2_MSG_KEXDH_REPLY', 'NET_SSH2_MSG_KEXDH_GEX_GROUP');
                $prime = new BigInteger($primeBytes, -256);
                $g = new BigInteger($gBytes, -256);

                $exchange_hash_rfc4419 = $dh_group_sizes_packed . Strings::packSSH2(
                    'ss',
                    $primeBytes,
                    $gBytes
                );

                $params = DH::createParameters($prime, $g);
                $clientKexInitMessage = 'NET_SSH2_MSG_KEXDH_GEX_INIT';
                $serverKexReplyMessage = 'NET_SSH2_MSG_KEXDH_GEX_REPLY';
            } else {
                $params = DH::createParameters($this->kex_algorithm);
                $clientKexInitMessage = 'NET_SSH2_MSG_KEXDH_INIT';
                $serverKexReplyMessage = 'NET_SSH2_MSG_KEXDH_REPLY';
            }

            $keyLength = min($kexHash->getLengthInBytes(), max($encryptKeyLength, $decryptKeyLength));

            $ourPrivate = DH::createKey($params, 16 * $keyLength); // 2 * 8 * $keyLength
            $ourPublic = $ourPrivate->getPublicKey()->toBigInteger();
            $ourPublicBytes = $ourPublic->toBytes(true);
        }

        $data = pack('CNa*', constant($clientKexInitMessage), strlen($ourPublicBytes), $ourPublicBytes);

        $this->send_binary_packet($data);

        switch ($clientKexInitMessage) {
            case 'NET_SSH2_MSG_KEX_ECDH_INIT':
                $this->updateLogHistory('NET_SSH2_MSG_KEXDH_INIT', 'NET_SSH2_MSG_KEX_ECDH_INIT');
                break;
            case 'NET_SSH2_MSG_KEXDH_GEX_INIT':
                $this->updateLogHistory('UNKNOWN (32)', 'NET_SSH2_MSG_KEXDH_GEX_INIT');
        }

        $response = $this->get_binary_packet();

        list(
            $type,
            $server_public_host_key,
            $theirPublicBytes,
            $this->signature
        ) = Strings::unpackSSH2('Csss', $response);

        if ($type != constant($serverKexReplyMessage)) {
            $this->disconnect_helper(NET_SSH2_DISCONNECT_PROTOCOL_ERROR);
            throw new \UnexpectedValueException("Expected $serverKexReplyMessage");
        }
        switch ($serverKexReplyMessage) {
            case 'NET_SSH2_MSG_KEX_ECDH_REPLY':
                $this->updateLogHistory('NET_SSH2_MSG_KEXDH_REPLY', 'NET_SSH2_MSG_KEX_ECDH_REPLY');
                break;
            case 'NET_SSH2_MSG_KEXDH_GEX_REPLY':
                $this->updateLogHistory('UNKNOWN (33)', 'NET_SSH2_MSG_KEXDH_GEX_REPLY');
        }

        $this->server_public_host_key = $server_public_host_key;
        list($public_key_format) = Strings::unpackSSH2('s', $server_public_host_key);
        if (strlen($this->signature) < 4) {
            throw new \LengthException('The signature needs at least four bytes');
        }
        $temp = unpack('Nlength', substr($this->signature, 0, 4));
        $this->signature_format = substr($this->signature, 4, $temp['length']);

        $keyBytes = DH::computeSecret($ourPrivate, $theirPublicBytes);
        if (($keyBytes & "\xFF\x80") === "\x00\x00") {
            $keyBytes = substr($keyBytes, 1);
        } elseif (($keyBytes[0] & "\x80") === "\x80") {
            $keyBytes = "\0$keyBytes";
        }

        $this->exchange_hash = Strings::packSSH2('s5',
            $this->identifier,
            $this->server_identifier,
            $kexinit_payload_client,
            $kexinit_payload_server,
            $this->server_public_host_key
        );
        $this->exchange_hash.= $exchange_hash_rfc4419;
        $this->exchange_hash.= Strings::packSSH2('s3',
            $ourPublicBytes,
            $theirPublicBytes,
            $keyBytes
        );

        $this->exchange_hash = $kexHash->hash($this->exchange_hash);

        if ($this->session_id === false) {
            $this->session_id = $this->exchange_hash;
        }

        switch ($server_host_key_algorithm) {
            case 'rsa-sha2-256':
            case 'rsa-sha2-512':
            //case 'ssh-rsa':
                $expected_key_format = 'ssh-rsa';
                break;
            default:
                $expected_key_format = $server_host_key_algorithm;
        }
        if ($public_key_format != $expected_key_format || $this->signature_format != $server_host_key_algorithm) {
            switch (true) {
                case $this->signature_format == $server_host_key_algorithm:
                case $server_host_key_algorithm != 'rsa-sha2-256' && $server_host_key_algorithm != 'rsa-sha2-512':
                case $this->signature_format != 'ssh-rsa':
                    $this->disconnect_helper(NET_SSH2_DISCONNECT_HOST_KEY_NOT_VERIFIABLE);
                    throw new \RuntimeException('Server Host Key Algorithm Mismatch (' . $this->signature_format . ' vs ' . $server_host_key_algorithm . ')');
            }
        }

        $packet = pack('C', NET_SSH2_MSG_NEWKEYS);
        $this->send_binary_packet($packet);

        $response = $this->get_binary_packet();

        if ($response === false) {
            $this->disconnect_helper(NET_SSH2_DISCONNECT_CONNECTION_LOST);
            throw new ConnectionClosedException('Connection closed by server');
        }

        list($type) = Strings::unpackSSH2('C', $response);
        if ($type != NET_SSH2_MSG_NEWKEYS) {
            $this->disconnect_helper(NET_SSH2_DISCONNECT_PROTOCOL_ERROR);
            throw new \UnexpectedValueException('Expected SSH_MSG_NEWKEYS');
        }

        $keyBytes = pack('Na*', strlen($keyBytes), $keyBytes);

        $this->encrypt = self::encryption_algorithm_to_crypt_instance($encrypt);
        if ($this->encrypt) {
            if (self::$crypto_engine) {
                $this->encrypt->setPreferredEngine(self::$crypto_engine);
            }
            if ($this->encrypt->getBlockLengthInBytes()) {
                $this->encrypt_block_size = $this->encrypt->getBlockLengthInBytes();
            }
            $this->encrypt->disablePadding();

            if ($this->encrypt->usesIV()) {
                $iv = $kexHash->hash($keyBytes . $this->exchange_hash . 'A' . $this->session_id);
                while ($this->encrypt_block_size > strlen($iv)) {
                    $iv.= $kexHash->hash($keyBytes . $this->exchange_hash . $iv);
                }
                $this->encrypt->setIV(substr($iv, 0, $this->encrypt_block_size));
            }

            switch ($encrypt) {
                case 'aes128-gcm@openssh.com':
                case 'aes256-gcm@openssh.com':
                    $nonce = $kexHash->hash($keyBytes . $this->exchange_hash . 'A' . $this->session_id);
                    $this->encrypt->fixed = substr($nonce, 0, 4);
                    $this->encrypt->invocation_counter = substr($nonce, 4, 8);
                case 'chacha20-poly1305@openssh.com':
                    break;
                default:
                    $this->encrypt->enableContinuousBuffer();
            }

            $key = $kexHash->hash($keyBytes . $this->exchange_hash . 'C' . $this->session_id);
            while ($encryptKeyLength > strlen($key)) {
                $key.= $kexHash->hash($keyBytes . $this->exchange_hash . $key);
            }
            switch ($encrypt) {
                case 'chacha20-poly1305@openssh.com':
                    $encryptKeyLength = 32;
                    $this->lengthEncrypt = self::encryption_algorithm_to_crypt_instance($encrypt);
                    $this->lengthEncrypt->setKey(substr($key, 32, 32));
            }
            $this->encrypt->setKey(substr($key, 0, $encryptKeyLength));
            $this->encrypt->name = $encrypt;
        }

        $this->decrypt = self::encryption_algorithm_to_crypt_instance($decrypt);
        if ($this->decrypt) {
            if (self::$crypto_engine) {
                $this->decrypt->setPreferredEngine(self::$crypto_engine);
            }
            if ($this->decrypt->getBlockLengthInBytes()) {
                $this->decrypt_block_size = $this->decrypt->getBlockLengthInBytes();
            }
            $this->decrypt->disablePadding();

            if ($this->decrypt->usesIV()) {
                $iv = $kexHash->hash($keyBytes . $this->exchange_hash . 'B' . $this->session_id);
                while ($this->decrypt_block_size > strlen($iv)) {
                    $iv.= $kexHash->hash($keyBytes . $this->exchange_hash . $iv);
                }
                $this->decrypt->setIV(substr($iv, 0, $this->decrypt_block_size));
            }

            switch ($decrypt) {
                case 'aes128-gcm@openssh.com':
                case 'aes256-gcm@openssh.com':
                    // see https://tools.ietf.org/html/rfc5647#section-7.1
                    $nonce = $kexHash->hash($keyBytes . $this->exchange_hash . 'B' . $this->session_id);
                    $this->decrypt->fixed = substr($nonce, 0, 4);
                    $this->decrypt->invocation_counter = substr($nonce, 4, 8);
                case 'chacha20-poly1305@openssh.com':
                    break;
                default:
                    $this->decrypt->enableContinuousBuffer();
            }

            $key = $kexHash->hash($keyBytes . $this->exchange_hash . 'D' . $this->session_id);
            while ($decryptKeyLength > strlen($key)) {
                $key.= $kexHash->hash($keyBytes . $this->exchange_hash . $key);
            }
            switch ($decrypt) {
                case 'chacha20-poly1305@openssh.com':
                    $decryptKeyLength = 32;
                    $this->lengthDecrypt = self::encryption_algorithm_to_crypt_instance($decrypt);
                    $this->lengthDecrypt->setKey(substr($key, 32, 32));
            }
            $this->decrypt->setKey(substr($key, 0, $decryptKeyLength));
            $this->decrypt->name = $decrypt;
        }

        /* The "arcfour128" algorithm is the RC4 cipher, as described in
           [SCHNEIER], using a 128-bit key.  The first 1536 bytes of keystream
           generated by the cipher MUST be discarded, and the first byte of the
           first encrypted packet MUST be encrypted using the 1537th byte of
           keystream.

           -- http://tools.ietf.org/html/rfc4345#section-4 */
        if ($encrypt == 'arcfour128' || $encrypt == 'arcfour256') {
            $this->encrypt->encrypt(str_repeat("\0", 1536));
        }
        if ($decrypt == 'arcfour128' || $decrypt == 'arcfour256') {
            $this->decrypt->decrypt(str_repeat("\0", 1536));
        }

        if (!$this->encrypt->usesNonce()) {
            list($this->hmac_create, $createKeyLength) = self::mac_algorithm_to_hash_instance($mac_algorithm_out);
        } else {
            $this->hmac_create = new \stdClass;
            $this->hmac_create->name = $mac_algorithm_out;
            //$mac_algorithm_out = 'none';
            $createKeyLength = 0;
        }

        if ($this->hmac_create instanceof Hash) {
            $key = $kexHash->hash($keyBytes . $this->exchange_hash . 'E' . $this->session_id);
            while ($createKeyLength > strlen($key)) {
                $key.= $kexHash->hash($keyBytes . $this->exchange_hash . $key);
            }
            $this->hmac_create->setKey(substr($key, 0, $createKeyLength));
            $this->hmac_create->name = $mac_algorithm_out;
            $this->hmac_create->etm = preg_match('#-etm@openssh\.com$#', $mac_algorithm_out);
        }

        if (!$this->decrypt->usesNonce()) {
            list($this->hmac_check, $checkKeyLength) = self::mac_algorithm_to_hash_instance($mac_algorithm_in);
            $this->hmac_size = $this->hmac_check->getLengthInBytes();
        } else {
            $this->hmac_check = new \stdClass;
            $this->hmac_check->name = $mac_algorithm_in;
            //$mac_algorithm_in = 'none';
            $checkKeyLength = 0;
            $this->hmac_size = 0;
        }

        if ($this->hmac_check instanceof Hash) {
            $key = $kexHash->hash($keyBytes . $this->exchange_hash . 'F' . $this->session_id);
            while ($checkKeyLength > strlen($key)) {
                $key.= $kexHash->hash($keyBytes . $this->exchange_hash . $key);
            }
            $this->hmac_check->setKey(substr($key, 0, $checkKeyLength));
            $this->hmac_check->name = $mac_algorithm_in;
            $this->hmac_check->etm = preg_match('#-etm@openssh\.com$#', $mac_algorithm_in);
        }

        $this->regenerate_compression_context = $this->regenerate_decompression_context = true;

        return true;
    }

    /**
     * Maps an encryption algorithm name to the number of key bytes.
     *
     * @param string $algorithm Name of the encryption algorithm
     * @return int|null Number of bytes as an integer or null for unknown
     * @access private
     */
    private function encryption_algorithm_to_key_size($algorithm)
    {
        if ($this->bad_key_size_fix && self::bad_algorithm_candidate($algorithm)) {
            return 16;
        }

        switch ($algorithm) {
            case 'none':
                return 0;
            case 'aes128-gcm@openssh.com':
            case 'aes128-cbc':
            case 'aes128-ctr':
            case 'arcfour':
            case 'arcfour128':
            case 'blowfish-cbc':
            case 'blowfish-ctr':
            case 'twofish128-cbc':
            case 'twofish128-ctr':
                return 16;
            case '3des-cbc':
            case '3des-ctr':
            case 'aes192-cbc':
            case 'aes192-ctr':
            case 'twofish192-cbc':
            case 'twofish192-ctr':
                return 24;
            case 'aes256-gcm@openssh.com':
            case 'aes256-cbc':
            case 'aes256-ctr':
            case 'arcfour256':
            case 'twofish-cbc':
            case 'twofish256-cbc':
            case 'twofish256-ctr':
                return 32;
            case 'chacha20-poly1305@openssh.com':
                return 64;
        }
        return null;
    }

    /**
     * Maps an encryption algorithm name to an instance of a subclass of
     * \phpseclib3\Crypt\Common\SymmetricKey.
     *
     * @param string $algorithm Name of the encryption algorithm
     * @return mixed Instance of \phpseclib3\Crypt\Common\SymmetricKey or null for unknown
     * @access private
     */
    private static function encryption_algorithm_to_crypt_instance($algorithm)
    {
        switch ($algorithm) {
            case '3des-cbc':
                return new TripleDES('cbc');
            case '3des-ctr':
                return new TripleDES('ctr');
            case 'aes256-cbc':
            case 'aes192-cbc':
            case 'aes128-cbc':
                return new Rijndael('cbc');
            case 'aes256-ctr':
            case 'aes192-ctr':
            case 'aes128-ctr':
                return new Rijndael('ctr');
            case 'blowfish-cbc':
                return new Blowfish('cbc');
            case 'blowfish-ctr':
                return new Blowfish('ctr');
            case 'twofish128-cbc':
            case 'twofish192-cbc':
            case 'twofish256-cbc':
            case 'twofish-cbc':
                return new Twofish('cbc');
            case 'twofish128-ctr':
            case 'twofish192-ctr':
            case 'twofish256-ctr':
                return new Twofish('ctr');
            case 'arcfour':
            case 'arcfour128':
            case 'arcfour256':
                return new RC4();
            case 'aes128-gcm@openssh.com':
            case 'aes256-gcm@openssh.com':
                return new Rijndael('gcm');
            case 'chacha20-poly1305@openssh.com':
                return new ChaCha20();
        }
        return null;
    }

    /**
     * Maps an encryption algorithm name to an instance of a subclass of
     * \phpseclib3\Crypt\Hash.
     *
     * @param string $algorithm Name of the encryption algorithm
     * @return mixed Instance of \phpseclib3\Crypt\Hash or null for unknown
     * @access private
     */
    private static function mac_algorithm_to_hash_instance($algorithm)
    {
        switch ($algorithm) {
            case 'umac-64@openssh.com':
            case 'umac-64-etm@openssh.com':
                return [new Hash('umac-64'), 16];
            case 'umac-128@openssh.com':
            case 'umac-128-etm@openssh.com':
                return [new Hash('umac-128'), 16];
            case 'hmac-sha2-512':
            case 'hmac-sha2-512-etm@openssh.com':
                return [new Hash('sha512'), 64];
            case 'hmac-sha2-256':
            case 'hmac-sha2-256-etm@openssh.com':
                return [new Hash('sha256'), 32];
            case 'hmac-sha1':
            case 'hmac-sha1-etm@openssh.com':
                return [new Hash('sha1'), 20];
            case 'hmac-sha1-96':
                return [new Hash('sha1-96'), 20];
            case 'hmac-md5':
                return [new Hash('md5'), 16];
            case 'hmac-md5-96':
                return [new Hash('md5-96'), 16];
        }
    }

    /*
     * Tests whether or not proposed algorithm has a potential for issues
     *
     * @link https://www.chiark.greenend.org.uk/~sgtatham/putty/wishlist/ssh2-aesctr-openssh.html
     * @link https://bugzilla.mindrot.org/show_bug.cgi?id=1291
     * @param string $algorithm Name of the encryption algorithm
     * @return bool
     * @access private
     */
    private static function bad_algorithm_candidate($algorithm)
    {
        switch ($algorithm) {
            case 'arcfour256':
            case 'aes192-ctr':
            case 'aes256-ctr':
                return true;
        }

        return false;
    }

    /**
     * Login
     *
     * The $password parameter can be a plaintext password, a \phpseclib3\Crypt\RSA|EC|DSA object, a \phpseclib3\System\SSH\Agent object or an array
     *
     * @param string $username
     * @param string|AsymmetricKey|array[]|Agent|null ...$args
     * @return bool
     * @see self::_login()
     * @access public
     */
    public function login($username, ...$args)
    {
        $this->auth[] = func_get_args();

        // try logging with 'none' as an authentication method first since that's what
        // PuTTY does
        if (substr($this->server_identifier, 0, 15) != 'SSH-2.0-CoreFTP' && $this->auth_methods_to_continue === null) {
            if ($this->sublogin($username)) {
                return true;
            }
            if (!count($args)) {
                return false;
            }
        }
        return $this->sublogin($username, ...$args);
    }

    /**
     * Login Helper
     *
     * @param string $username
     * @param string[] ...$args
     * @return bool
     * @see self::_login_helper()
     * @access private
     */
    protected function sublogin($username, ...$args)
    {
        if (!($this->bitmap & self::MASK_CONSTRUCTOR)) {
            $this->connect();
        }

        if (empty($args)) {
            return $this->login_helper($username);
        }

<<<<<<< HEAD
        foreach ($args as $arg) {
            if ($this->login_helper($username, $arg)) {
                return true;
=======
        while (count($args)) {
            if (!$this->auth_methods_to_continue || !$this->smartMFA) {
                $newargs = $args;
                $args = array();
            } else {
                $newargs = array();
                foreach ($this->auth_methods_to_continue as $method) {
                    switch ($method) {
                        case 'publickey':
                            foreach ($args as $key => $arg) {
                                if (is_object($arg)) {
                                    $newargs[] = $arg;
                                    unset($args[$key]);
                                    break;
                                }
                            }
                            break;
                        case 'keyboard-interactive':
                            $hasArray = $hasString = false;
                            foreach ($args as $arg) {
                                if ($hasArray || is_array($arg)) {
                                    $hasArray = true;
                                    break;
                                }
                                if ($hasString || is_string($arg)) {
                                    $hasString = true;
                                    break;
                                }
                            }
                            if ($hasArray && $hasString) {
                                foreach ($args as $key => $arg) {
                                    if (is_array($arg)) {
                                        $newargs[] = $arg;
                                        break 2;
                                    }
                                }
                            }
                        case 'password':
                            foreach ($args as $key => $arg) {
                                $newargs[] = $arg;
                                unset($args[$key]);
                                break;
                            }
                    }
                }
            }

            foreach ($newargs as $arg) {
                if ($this->_login_helper($username, $arg)) {
                    return true;
                }
>>>>>>> 9fb26d47
            }
        }
        return false;
    }

    /**
     * Login Helper
     *
     * {@internal It might be worthwhile, at some point, to protect against {@link http://tools.ietf.org/html/rfc4251#section-9.3.9 traffic analysis}
     *           by sending dummy SSH_MSG_IGNORE messages.}
     *
     * @param string $username
     * @param string|AsymmetricKey|array[]|Agent|null ...$args
     * @return bool
     * @throws \UnexpectedValueException on receipt of unexpected packets
     * @throws \RuntimeException on other errors
     * @access private
     */
    private function login_helper($username, $password = null)
    {
        if (!($this->bitmap & self::MASK_CONNECTED)) {
            return false;
        }

        if (!($this->bitmap & self::MASK_LOGIN_REQ)) {
            $packet = Strings::packSSH2('Cs', NET_SSH2_MSG_SERVICE_REQUEST, 'ssh-userauth');
            $this->send_binary_packet($packet);

            try {
                $response = $this->get_binary_packet();
            } catch (\Exception $e) {
                if ($this->retry_connect) {
                    $this->retry_connect = false;
                    $this->connect();
                    return $this->login_helper($username, $password);
                }
                $this->disconnect_helper(NET_SSH2_DISCONNECT_CONNECTION_LOST);
                throw new ConnectionClosedException('Connection closed by server');
            }

            list($type, $service) = Strings::unpackSSH2('Cs', $response);
            if ($type != NET_SSH2_MSG_SERVICE_ACCEPT || $service != 'ssh-userauth') {
                $this->disconnect_helper(NET_SSH2_DISCONNECT_PROTOCOL_ERROR);
                throw new \UnexpectedValueException('Expected SSH_MSG_SERVICE_ACCEPT');
            }
            $this->bitmap |= self::MASK_LOGIN_REQ;
        }

        if (strlen($this->last_interactive_response)) {
            return !is_string($password) && !is_array($password) ? false : $this->keyboard_interactive_process($password);
        }

        if ($password instanceof PrivateKey) {
            return $this->privatekey_login($username, $password);
        }

        if ($password instanceof Agent) {
            return $this->ssh_agent_login($username, $password);
        }

        if (is_array($password)) {
            if ($this->keyboard_interactive_login($username, $password)) {
                $this->bitmap |= self::MASK_LOGIN;
                return true;
            }
            return false;
        }

        if (!isset($password)) {
           $packet = Strings::packSSH2(
               'Cs3',
               NET_SSH2_MSG_USERAUTH_REQUEST,
               $username,
               'ssh-connection',
               'none'
            );

            $this->send_binary_packet($packet);

            $response = $this->get_binary_packet();

            list($type) = Strings::unpackSSH2('C', $response);
            switch ($type) {
                case NET_SSH2_MSG_USERAUTH_SUCCESS:
                    $this->bitmap |= self::MASK_LOGIN;
                    return true;
                case NET_SSH2_MSG_USERAUTH_FAILURE:
                    list($auth_methods) = Strings::unpackSSH2('L', $response);
                    $this->auth_methods_to_continue = $auth_methods;
                default:
                    return false;
            }
        }

        if (!is_string($password)) {
            throw new \UnexpectedValueException('$password needs to either be an instance of \phpseclib3\Crypt\Common\PrivateKey, \System\SSH\Agent, an array or a string');
        }

        $packet = Strings::packSSH2(
            'Cs3bs',
            NET_SSH2_MSG_USERAUTH_REQUEST,
            $username,
            'ssh-connection',
            'password',
            false,
            $password
        );

        // remove the username and password from the logged packet
        if (!defined('NET_SSH2_LOGGING')) {
            $logged = null;
        } else {
            $logged = Strings::packSSH2(
                'Cs3bs',
                NET_SSH2_MSG_USERAUTH_REQUEST,
                $username,
                'ssh-connection',
                'password',
                false,
                'password'
            );
        }

        $this->send_binary_packet($packet, $logged);

        $response = $this->get_binary_packet();

        list($type) = Strings::unpackSSH2('C', $response);
        switch ($type) {
            case NET_SSH2_MSG_USERAUTH_PASSWD_CHANGEREQ: // in theory, the password can be changed
                $this->updateLogHistory('UNKNOWN (60)', 'NET_SSH2_MSG_USERAUTH_PASSWD_CHANGEREQ');

                list($message) = Strings::unpackSSH2('s', $response);
                $this->errors[] = 'SSH_MSG_USERAUTH_PASSWD_CHANGEREQ: ' . $message;

                return $this->disconnect_helper(NET_SSH2_DISCONNECT_AUTH_CANCELLED_BY_USER);
            case NET_SSH2_MSG_USERAUTH_FAILURE:
                // can we use keyboard-interactive authentication?  if not then either the login is bad or the server employees
                // multi-factor authentication
                list($auth_methods, $partial_success) = Strings::unpackSSH2('Lb', $response);
                $this->auth_methods_to_continue = $auth_methods;
                if (!$partial_success && in_array('keyboard-interactive', $auth_methods)) {
                    if ($this->keyboard_interactive_login($username, $password)) {
                        $this->bitmap |= self::MASK_LOGIN;
                        return true;
                    }
                    return false;
                }
                return false;
            case NET_SSH2_MSG_USERAUTH_SUCCESS:
                $this->bitmap |= self::MASK_LOGIN;
                return true;
        }

        return false;
    }

    /**
     * Login via keyboard-interactive authentication
     *
     * See {@link http://tools.ietf.org/html/rfc4256 RFC4256} for details.  This is not a full-featured keyboard-interactive authenticator.
     *
     * @param string $username
     * @param string $password
     * @return bool
     * @access private
     */
    private function keyboard_interactive_login($username, $password)
    {
        $packet = Strings::packSSH2(
            'Cs5',
            NET_SSH2_MSG_USERAUTH_REQUEST,
            $username,
            'ssh-connection',
            'keyboard-interactive',
            '', // language tag
            '' // submethods
        );
        $this->send_binary_packet($packet);

        return $this->keyboard_interactive_process($password);
    }

    /**
     * Handle the keyboard-interactive requests / responses.
     *
     * @param mixed[] ...$responses
     * @return bool
     * @throws \RuntimeException on connection error
     * @access private
     */
    private function keyboard_interactive_process(...$responses)
    {
        if (strlen($this->last_interactive_response)) {
            $response = $this->last_interactive_response;
        } else {
            $orig = $response = $this->get_binary_packet();
        }

        list($type) = Strings::unpackSSH2('C', $response);
        switch ($type) {
            case NET_SSH2_MSG_USERAUTH_INFO_REQUEST:
                list(
                    , // name; may be empty
                    , // instruction; may be empty
                    , // language tag; may be empty
                    $num_prompts
                ) = Strings::unpackSSH2('s3N', $response);

                for ($i = 0; $i < count($responses); $i++) {
                    if (is_array($responses[$i])) {
                        foreach ($responses[$i] as $key => $value) {
                            $this->keyboard_requests_responses[$key] = $value;
                        }
                        unset($responses[$i]);
                    }
                }
                $responses = array_values($responses);

                if (isset($this->keyboard_requests_responses)) {
                    for ($i = 0; $i < $num_prompts; $i++) {
                        list(
                            $prompt, // prompt - ie. "Password: "; must not be empty
                            // echo
                        ) = Strings::unpackSSH2('sC', $response);
                        foreach ($this->keyboard_requests_responses as $key => $value) {
                            if (substr($prompt, 0, strlen($key)) == $key) {
                                $responses[] = $value;
                                break;
                            }
                        }
                    }
                }

                // see http://tools.ietf.org/html/rfc4256#section-3.2
                if (strlen($this->last_interactive_response)) {
                    $this->last_interactive_response = '';
                } else {
                    $this->updateLogHistory('UNKNOWN (60)', 'NET_SSH2_MSG_USERAUTH_INFO_REQUEST');
                }

                if (!count($responses) && $num_prompts) {
                    $this->last_interactive_response = $orig;
                    return false;
                }

                /*
                   After obtaining the requested information from the user, the client
                   MUST respond with an SSH_MSG_USERAUTH_INFO_RESPONSE message.
                */
                // see http://tools.ietf.org/html/rfc4256#section-3.4
                $packet = $logged = pack('CN', NET_SSH2_MSG_USERAUTH_INFO_RESPONSE, count($responses));
                for ($i = 0; $i < count($responses); $i++) {
                    $packet.= Strings::packSSH2('s', $responses[$i]);
                    $logged.= Strings::packSSH2('s', 'dummy-answer');
                }

                $this->send_binary_packet($packet, $logged);

                $this->updateLogHistory('UNKNOWN (61)', 'NET_SSH2_MSG_USERAUTH_INFO_RESPONSE');

                /*
                   After receiving the response, the server MUST send either an
                   SSH_MSG_USERAUTH_SUCCESS, SSH_MSG_USERAUTH_FAILURE, or another
                   SSH_MSG_USERAUTH_INFO_REQUEST message.
                */
                // maybe phpseclib should force close the connection after x request / responses?  unless something like that is done
                // there could be an infinite loop of request / responses.
                return $this->keyboard_interactive_process();
            case NET_SSH2_MSG_USERAUTH_SUCCESS:
                return true;
            case NET_SSH2_MSG_USERAUTH_FAILURE:
                list($auth_methods) = Strings::unpackSSH2('L', $response);
                $this->auth_methods_to_continue = $auth_methods;
                return false;
        }

        return false;
    }

    /**
     * Login with an ssh-agent provided key
     *
     * @param string $username
     * @param \phpseclib3\System\SSH\Agent $agent
     * @return bool
     * @access private
     */
    private function ssh_agent_login($username, Agent $agent)
    {
        $this->agent = $agent;
        $keys = $agent->requestIdentities();
        foreach ($keys as $key) {
            if ($this->privatekey_login($username, $key)) {
                return true;
            }
        }

        return false;
    }

    /**
     * Login with an RSA private key
     *
     * {@internal It might be worthwhile, at some point, to protect against {@link http://tools.ietf.org/html/rfc4251#section-9.3.9 traffic analysis}
     *           by sending dummy SSH_MSG_IGNORE messages.}
     *
     * @param string $username
     * @param \phpseclib3\Crypt\Common\PrivateKey $privatekey
     * @return bool
     * @throws \RuntimeException on connection error
     * @access private
     */
    private function privatekey_login($username, PrivateKey $privatekey)
    {
        $publickey = $privatekey->getPublicKey();

        if ($publickey instanceof RSA) {
            $privatekey = $privatekey->withPadding(RSA::SIGNATURE_PKCS1);
            $algos = ['rsa-sha2-256', 'rsa-sha2-512', 'ssh-rsa'];
            if (isset($this->preferred['hostkey'])) {
                $algos = array_intersect($this->preferred['hostkey'] , $algos);
            }
            $algo = self::array_intersect_first($algos, $this->server_host_key_algorithms);
            switch ($algo) {
                case 'rsa-sha2-512':
                    $hash = 'sha512';
                    $signatureType = 'rsa-sha2-512';
                    break;
                case 'rsa-sha2-256':
                    $hash = 'sha256';
                    $signatureType = 'rsa-sha2-256';
                    break;
                //case 'ssh-rsa':
                default:
                    $hash = 'sha1';
                    $signatureType = 'ssh-rsa';
            }
        } else if ($publickey instanceof EC) {
            $privatekey = $privatekey->withSignatureFormat('SSH2');
            $curveName = $privatekey->getCurve();
            switch ($curveName) {
                case 'Ed25519':
                    $hash = 'sha512';
                    $signatureType = 'ssh-ed25519';
                    break;
                case 'secp256r1': // nistp256
                    $hash = 'sha256';
                    $signatureType = 'ecdsa-sha2-nistp256';
                    break;
                case 'secp384r1': // nistp384
                    $hash = 'sha384';
                    $signatureType = 'ecdsa-sha2-nistp384';
                    break;
                case 'secp521r1': // nistp521
                    $hash = 'sha512';
                    $signatureType = 'ecdsa-sha2-nistp521';
                    break;
                default:
                    if (is_array($curveName)) {
                        throw new UnsupportedCurveException('Specified Curves are not supported by SSH2');
                    }
                    throw new UnsupportedCurveException('Named Curve of ' . $curveName . ' is not supported by phpseclib3\'s SSH2 implementation');
            }
        } else if ($publickey instanceof DSA) {
            $privatekey = $privatekey->withSignatureFormat('SSH2');
            $hash = 'sha1';
            $signatureType = 'ssh-dss';
        } else {
            throw new UnsupportedAlgorithmException('Please use either an RSA key, an EC one or a DSA key');
        }

        $publickeyStr = $publickey->toString('OpenSSH', ['binary' => true]);

        $part1 = Strings::packSSH2(
            'Csss',
            NET_SSH2_MSG_USERAUTH_REQUEST,
            $username,
            'ssh-connection',
            'publickey'
        );
        $part2 = Strings::packSSH2('ss', $signatureType, $publickeyStr);

        $packet = $part1 . chr(0) . $part2;
        $this->send_binary_packet($packet);

        $response = $this->get_binary_packet();

        list($type) = Strings::unpackSSH2('C', $response);
        switch ($type) {
            case NET_SSH2_MSG_USERAUTH_FAILURE:
                list($auth_methods) = Strings::unpackSSH2('L', $response);
                $this->auth_methods_to_continue = $auth_methods;
                $this->errors[] = 'SSH_MSG_USERAUTH_FAILURE';
                return false;
            case NET_SSH2_MSG_USERAUTH_PK_OK:
                // we'll just take it on faith that the public key blob and the public key algorithm name are as
                // they should be
                $this->updateLogHistory('UNKNOWN (60)', 'NET_SSH2_MSG_USERAUTH_PK_OK');
                break;
            case NET_SSH2_MSG_USERAUTH_SUCCESS:
                $this->bitmap |= self::MASK_LOGIN;
                return true;
            default:
                $this->disconnect_helper(NET_SSH2_DISCONNECT_BY_APPLICATION);
                throw new ConnectionClosedException('Unexpected response to publickey authentication pt 1');
        }

        $packet = $part1 . chr(1) . $part2;
        $privatekey = $privatekey->withHash($hash);
        $signature = $privatekey->sign(Strings::packSSH2('s', $this->session_id) . $packet);
        if ($publickey instanceof RSA) {
            $signature = Strings::packSSH2('ss', $signatureType, $signature);
        }
        $packet.= Strings::packSSH2('s', $signature);

        $this->send_binary_packet($packet);

        $response = $this->get_binary_packet();

        list($type) = Strings::unpackSSH2('C', $response);
        switch ($type) {
            case NET_SSH2_MSG_USERAUTH_FAILURE:
                // either the login is bad or the server employs multi-factor authentication
                list($auth_methods) = Strings::unpackSSH2('L', $response);
                $this->auth_methods_to_continue = $auth_methods;
                return false;
            case NET_SSH2_MSG_USERAUTH_SUCCESS:
                $this->bitmap |= self::MASK_LOGIN;
                return true;
        }

        $this->disconnect_helper(NET_SSH2_DISCONNECT_BY_APPLICATION);
        throw new ConnectionClosedException('Unexpected response to publickey authentication pt 2');
    }

    /**
     * Set Timeout
     *
     * $ssh->exec('ping 127.0.0.1'); on a Linux host will never return and will run indefinitely.  setTimeout() makes it so it'll timeout.
     * Setting $timeout to false or 0 will mean there is no timeout.
     *
     * @param mixed $timeout
     * @access public
     */
    public function setTimeout($timeout)
    {
        $this->timeout = $this->curTimeout = $timeout;
    }

    /**
     * Set Keep Alive
     *
     * Sends an SSH2_MSG_IGNORE message every x seconds, if x is a positive non-zero number.
     *
     * @param int $interval
     * @access public
     */
    function setKeepAlive($interval)
    {
        $this->keepAlive = $interval;
    }

    /**
     * Get the output from stdError
     *
     * @access public
     */
    public function getStdError()
    {
        return $this->stdErrorLog;
    }

    /**
     * Execute Command
     *
     * If $callback is set to false then \phpseclib3\Net\SSH2::get_channel_packet(self::CHANNEL_EXEC) will need to be called manually.
     * In all likelihood, this is not a feature you want to be taking advantage of.
     *
     * @param string $command
     * @param callback $callback
     * @return string
     * @throws \RuntimeException on connection error
     * @access public
     */
    public function exec($command, $callback = null)
    {
        $this->curTimeout = $this->timeout;
        $this->is_timeout = false;
        $this->stdErrorLog = '';

        if (!$this->isAuthenticated()) {
            return false;
        }

        if ($this->in_request_pty_exec) {
            throw new \RuntimeException('If you want to run multiple exec()\'s you will need to disable (and re-enable if appropriate) a PTY for each one.');
        }

        // RFC4254 defines the (client) window size as "bytes the other party can send before it must wait for the window to
        // be adjusted".  0x7FFFFFFF is, at 2GB, the max size.  technically, it should probably be decremented, but,
        // honestly, if you're transferring more than 2GB, you probably shouldn't be using phpseclib, anyway.
        // see http://tools.ietf.org/html/rfc4254#section-5.2 for more info
        $this->window_size_server_to_client[self::CHANNEL_EXEC] = $this->window_size;
        // 0x8000 is the maximum max packet size, per http://tools.ietf.org/html/rfc4253#section-6.1, although since PuTTy
        // uses 0x4000, that's what will be used here, as well.
        $packet_size = 0x4000;

        $packet = Strings::packSSH2(
            'CsN3',
            NET_SSH2_MSG_CHANNEL_OPEN,
            'session',
            self::CHANNEL_EXEC,
            $this->window_size_server_to_client[self::CHANNEL_EXEC],
            $packet_size
        );
        $this->send_binary_packet($packet);

        $this->channel_status[self::CHANNEL_EXEC] = NET_SSH2_MSG_CHANNEL_OPEN;

        $this->get_channel_packet(self::CHANNEL_EXEC);

        if ($this->request_pty === true) {
            $terminal_modes = pack('C', NET_SSH2_TTY_OP_END);
            $packet = Strings::packSSH2(
                'CNsCsN4s',
                NET_SSH2_MSG_CHANNEL_REQUEST,
                $this->server_channels[self::CHANNEL_EXEC],
                'pty-req',
                1,
                $this->term,
                $this->windowColumns,
                $this->windowRows,
                0,
                0,
                $terminal_modes
            );

            $this->send_binary_packet($packet);

            $this->channel_status[self::CHANNEL_EXEC] = NET_SSH2_MSG_CHANNEL_REQUEST;
            if (!$this->get_channel_packet(self::CHANNEL_EXEC)) {
                $this->disconnect_helper(NET_SSH2_DISCONNECT_BY_APPLICATION);
                throw new \RuntimeException('Unable to request pseudo-terminal');
            }

            $this->in_request_pty_exec = true;
        }

        // sending a pty-req SSH_MSG_CHANNEL_REQUEST message is unnecessary and, in fact, in most cases, slows things
        // down.  the one place where it might be desirable is if you're doing something like \phpseclib3\Net\SSH2::exec('ping localhost &').
        // with a pty-req SSH_MSG_CHANNEL_REQUEST, exec() will return immediately and the ping process will then
        // then immediately terminate.  without such a request exec() will loop indefinitely.  the ping process won't end but
        // neither will your script.

        // although, in theory, the size of SSH_MSG_CHANNEL_REQUEST could exceed the maximum packet size established by
        // SSH_MSG_CHANNEL_OPEN_CONFIRMATION, RFC4254#section-5.1 states that the "maximum packet size" refers to the
        // "maximum size of an individual data packet". ie. SSH_MSG_CHANNEL_DATA.  RFC4254#section-5.2 corroborates.
        $packet = Strings::packSSH2(
            'CNsCs',
            NET_SSH2_MSG_CHANNEL_REQUEST,
            $this->server_channels[self::CHANNEL_EXEC],
            'exec',
            1,
            $command
        );
        $this->send_binary_packet($packet);

        $this->channel_status[self::CHANNEL_EXEC] = NET_SSH2_MSG_CHANNEL_REQUEST;

        if (!$this->get_channel_packet(self::CHANNEL_EXEC)) {
            return false;
        }

        $this->channel_status[self::CHANNEL_EXEC] = NET_SSH2_MSG_CHANNEL_DATA;

        if ($callback === false || $this->in_request_pty_exec) {
            return true;
        }

        $output = '';
        while (true) {
            $temp = $this->get_channel_packet(self::CHANNEL_EXEC);
            switch (true) {
                case $temp === true:
                    return is_callable($callback) ? true : $output;
                case $temp === false:
                    return false;
                default:
                    if (is_callable($callback)) {
                        if ($callback($temp) === true) {
                            $this->close_channel(self::CHANNEL_EXEC);
                            return true;
                        }
                    } else {
                        $output.= $temp;
                    }
            }
        }
    }

    /**
     * Creates an interactive shell
     *
     * @see self::read()
     * @see self::write()
     * @return bool
     * @throws \UnexpectedValueException on receipt of unexpected packets
     * @throws \RuntimeException on other errors
     * @access private
     */
    private function initShell()
    {
        if ($this->in_request_pty_exec === true) {
            return true;
        }

        $this->window_size_server_to_client[self::CHANNEL_SHELL] = $this->window_size;
        $packet_size = 0x4000;

        $packet = Strings::packSSH2(
            'CsN3',
            NET_SSH2_MSG_CHANNEL_OPEN,
            'session',
            self::CHANNEL_SHELL,
            $this->window_size_server_to_client[self::CHANNEL_SHELL],
            $packet_size
        );

        $this->send_binary_packet($packet);

        $this->channel_status[self::CHANNEL_SHELL] = NET_SSH2_MSG_CHANNEL_OPEN;

        $this->get_channel_packet(self::CHANNEL_SHELL);

        $terminal_modes = pack('C', NET_SSH2_TTY_OP_END);
        $packet = Strings::packSSH2(
            'CNsbsN4s',
            NET_SSH2_MSG_CHANNEL_REQUEST,
            $this->server_channels[self::CHANNEL_SHELL],
            'pty-req',
            true, // want reply
            $this->term,
            $this->windowColumns,
            $this->windowRows,
            0,
            0,
            $terminal_modes
        );

        $this->send_binary_packet($packet);

        $this->channel_status[self::CHANNEL_SHELL] = NET_SSH2_MSG_CHANNEL_REQUEST;

        if (!$this->get_channel_packet(self::CHANNEL_SHELL)) {
            throw new \RuntimeException('Unable to request pty');
        }

        $packet = Strings::packSSH2(
            'CNsb',
            NET_SSH2_MSG_CHANNEL_REQUEST,
            $this->server_channels[self::CHANNEL_SHELL],
            'shell',
            true // want reply
        );
        $this->send_binary_packet($packet);

        $response = $this->get_channel_packet(self::CHANNEL_SHELL);
        if ($response === false) {
            throw new \RuntimeException('Unable to request shell');
        }

        $this->channel_status[self::CHANNEL_SHELL] = NET_SSH2_MSG_CHANNEL_DATA;

        $this->bitmap |= self::MASK_SHELL;

        return true;
    }

    /**
     * Return the channel to be used with read() / write()
     *
     * @see self::read()
     * @see self::write()
     * @return int
     * @access public
     */
    private function get_interactive_channel()
    {
        switch (true) {
            case $this->in_subsystem:
                return self::CHANNEL_SUBSYSTEM;
            case $this->in_request_pty_exec:
                return self::CHANNEL_EXEC;
            default:
                return self::CHANNEL_SHELL;
        }
    }

    /**
     * Return an available open channel
     *
     * @return int
     * @access public
     */
    private function get_open_channel()
    {
        $channel = self::CHANNEL_EXEC;
        do {
            if (isset($this->channel_status[$channel]) && $this->channel_status[$channel] == NET_SSH2_MSG_CHANNEL_OPEN) {
                return $channel;
            }
        } while ($channel++ < self::CHANNEL_SUBSYSTEM);

        return false;
    }

    /**
     * Request agent forwarding of remote server
     *
     * @return bool
     * @access public
     */
    public function requestAgentForwarding()
    {
        $request_channel = $this->get_open_channel();
        if ($request_channel === false) {
            return false;
        }

        $packet = Strings::packSSH2(
            'CNsC',
            NET_SSH2_MSG_CHANNEL_REQUEST,
            $this->server_channels[$request_channel],
            'auth-agent-req@openssh.com',
            1
        );

        $this->channel_status[$request_channel] = NET_SSH2_MSG_CHANNEL_REQUEST;

        $this->send_binary_packet($packet);

        if (!$this->get_channel_packet($request_channel)) {
            return false;
        }

        $this->channel_status[$request_channel] = NET_SSH2_MSG_CHANNEL_OPEN;

        return true;
    }

    /**
     * Returns the output of an interactive shell
     *
     * Returns when there's a match for $expect, which can take the form of a string literal or,
     * if $mode == self::READ_REGEX, a regular expression.
     *
     * @see self::write()
     * @param string $expect
     * @param int $mode
     * @return string|bool|null
     * @throws \RuntimeException on connection error
     * @access public
     */
    public function read($expect = '', $mode = self::READ_SIMPLE)
    {
        $this->curTimeout = $this->timeout;
        $this->is_timeout = false;

        if (!$this->isAuthenticated()) {
            throw new InsufficientSetupException('Operation disallowed prior to login()');
        }

        if (!($this->bitmap & self::MASK_SHELL) && !$this->initShell()) {
            throw new \RuntimeException('Unable to initiate an interactive shell session');
        }

        $channel = $this->get_interactive_channel();

        if ($mode == self::READ_NEXT) {
            return $this->get_channel_packet($channel);
        }

        $match = $expect;
        while (true) {
            if ($mode == self::READ_REGEX) {
                preg_match($expect, substr($this->interactiveBuffer, -1024), $matches);
                $match = isset($matches[0]) ? $matches[0] : '';
            }
            $pos = strlen($match) ? strpos($this->interactiveBuffer, $match) : false;
            if ($pos !== false) {
                return Strings::shift($this->interactiveBuffer, $pos + strlen($match));
            }
            $response = $this->get_channel_packet($channel);
            if ($response === true) {
                $this->in_request_pty_exec = false;
                return Strings::shift($this->interactiveBuffer, strlen($this->interactiveBuffer));
            }

            $this->interactiveBuffer.= $response;
        }
    }

    /**
     * Inputs a command into an interactive shell.
     *
     * @see self::read()
     * @param string $cmd
     * @return bool
     * @throws \RuntimeException on connection error
     * @access public
     */
    public function write($cmd)
    {
        if (!$this->isAuthenticated()) {
            throw new InsufficientSetupException('Operation disallowed prior to login()');
        }

        if (!($this->bitmap & self::MASK_SHELL) && !$this->initShell()) {
            throw new \RuntimeException('Unable to initiate an interactive shell session');
        }

        return $this->send_channel_packet($this->get_interactive_channel(), $cmd);
    }

    /**
     * Start a subsystem.
     *
     * Right now only one subsystem at a time is supported. To support multiple subsystem's stopSubsystem() could accept
     * a string that contained the name of the subsystem, but at that point, only one subsystem of each type could be opened.
     * To support multiple subsystem's of the same name maybe it'd be best if startSubsystem() generated a new channel id and
     * returns that and then that that was passed into stopSubsystem() but that'll be saved for a future date and implemented
     * if there's sufficient demand for such a feature.
     *
     * @see self::stopSubsystem()
     * @param string $subsystem
     * @return bool
     * @access public
     */
    public function startSubsystem($subsystem)
    {
        $this->window_size_server_to_client[self::CHANNEL_SUBSYSTEM] = $this->window_size;

        $packet = Strings::packSSH2(
            'CsN3',
            NET_SSH2_MSG_CHANNEL_OPEN,
            'session',
            self::CHANNEL_SUBSYSTEM,
            $this->window_size,
            0x4000
        );

        $this->send_binary_packet($packet);

        $this->channel_status[self::CHANNEL_SUBSYSTEM] = NET_SSH2_MSG_CHANNEL_OPEN;

        $this->get_channel_packet(self::CHANNEL_SUBSYSTEM);

        $packet = Strings::packSSH2(
            'CNsCs',
            NET_SSH2_MSG_CHANNEL_REQUEST,
            $this->server_channels[self::CHANNEL_SUBSYSTEM],
            'subsystem',
            1,
            $subsystem
        );
        $this->send_binary_packet($packet);

        $this->channel_status[self::CHANNEL_SUBSYSTEM] = NET_SSH2_MSG_CHANNEL_REQUEST;

        if (!$this->get_channel_packet(self::CHANNEL_SUBSYSTEM)) {
            return false;
        }

        $this->channel_status[self::CHANNEL_SUBSYSTEM] = NET_SSH2_MSG_CHANNEL_DATA;

        $this->bitmap |= self::MASK_SHELL;
        $this->in_subsystem = true;

        return true;
    }

    /**
     * Stops a subsystem.
     *
     * @see self::startSubsystem()
     * @return bool
     * @access public
     */
    public function stopSubsystem()
    {
        $this->in_subsystem = false;
        $this->close_channel(self::CHANNEL_SUBSYSTEM);
        return true;
    }

    /**
     * Closes a channel
     *
     * If read() timed out you might want to just close the channel and have it auto-restart on the next read() call
     *
     * @access public
     */
    public function reset()
    {
        $this->close_channel($this->get_interactive_channel());
    }

    /**
     * Is timeout?
     *
     * Did exec() or read() return because they timed out or because they encountered the end?
     *
     * @access public
     */
    public function isTimeout()
    {
        return $this->is_timeout;
    }

    /**
     * Disconnect
     *
     * @access public
     */
    public function disconnect()
    {
        $this->disconnect_helper(NET_SSH2_DISCONNECT_BY_APPLICATION);
        if (isset($this->realtime_log_file) && is_resource($this->realtime_log_file)) {
            fclose($this->realtime_log_file);
        }
        unset(self::$connections[$this->getResourceId()]);
    }

    /**
     * Destructor.
     *
     * Will be called, automatically, if you're supporting just PHP5.  If you're supporting PHP4, you'll need to call
     * disconnect().
     *
     * @access public
     */
    public function __destruct()
    {
        $this->disconnect();
    }

    /**
     * Is the connection still active?
     *
     * @return bool
     * @access public
     */
    public function isConnected()
    {
        return (bool) ($this->bitmap & self::MASK_CONNECTED);
    }

    /**
     * Have you successfully been logged in?
     *
     * @return bool
     * @access public
     */
    public function isAuthenticated()
    {
        return (bool) ($this->bitmap & self::MASK_LOGIN);
    }

    /**
     * Pings a server connection, or tries to reconnect if the connection has gone down
     *
     * Inspired by http://php.net/manual/en/mysqli.ping.php
     *
     * @return bool
     */
    public function ping()
    {
        if (!$this->isAuthenticated()) {
            if (!empty($this->auth)) {
                return $this->reconnect();
            }
            return false;
        }

        $this->window_size_server_to_client[self::CHANNEL_KEEP_ALIVE] = $this->window_size;
        $packet_size = 0x4000;
        $packet = Strings::packSSH2(
            'CsN3',
            NET_SSH2_MSG_CHANNEL_OPEN,
            'session',
            self::CHANNEL_KEEP_ALIVE,
            $this->window_size_server_to_client[self::CHANNEL_KEEP_ALIVE],
            $packet_size
        );

        try {
            $this->send_binary_packet($packet);

            $this->channel_status[self::CHANNEL_KEEP_ALIVE] = NET_SSH2_MSG_CHANNEL_OPEN;

            $response = $this->get_channel_packet(self::CHANNEL_KEEP_ALIVE);
        } catch (\RuntimeException $e) {
            return $this->reconnect();
        }

        $this->close_channel(self::CHANNEL_KEEP_ALIVE);
        return true;
    }

    /**
     * In situ reconnect method
     *
     * @return boolean
     */
    private function reconnect()
    {
        $this->reset_connection(NET_SSH2_DISCONNECT_CONNECTION_LOST);
        $this->retry_connect = true;
        $this->connect();
        foreach ($this->auth as $auth) {
            $result = $this->login(...$auth);
        }
        return $result;
    }

    /**
     * Resets a connection for re-use
     *
     * @param int $reason
     * @access private
     */
    protected function reset_connection($reason)
    {
        $this->disconnect_helper($reason);
        $this->decrypt = $this->encrypt = false;
        $this->decrypt_block_size = $this->encrypt_block_size = 8;
        $this->hmac_check = $this->hmac_create = false;
        $this->hmac_size = false;
        $this->session_id = false;
        $this->retry_connect = true;
        $this->get_seq_no = $this->send_seq_no = 0;
    }

    /**
     * Gets Binary Packets
     *
     * See '6. Binary Packet Protocol' of rfc4253 for more info.
     *
     * @see self::_send_binary_packet()
     * @param bool $skip_channel_filter
     * @return string
     * @access private
     */
    private function get_binary_packet($skip_channel_filter = false)
    {
        if ($skip_channel_filter) {
            $read = [$this->fsock];
            $write = $except = null;

            if (!$this->curTimeout) {
                if ($this->keepAlive <= 0) {
                    @stream_select($read, $write, $except, null);
                } else {
                    if (!@stream_select($read, $write, $except, $this->keepAlive)) {
                        $this->send_binary_packet(pack('CN', NET_SSH2_MSG_IGNORE, 0));
                        return $this->get_binary_packet(true);
                    }
                }
            } else {
                if ($this->curTimeout < 0) {
                    $this->is_timeout = true;
                    return true;
                }

                $read = [$this->fsock];
                $write = $except = null;

                $start = microtime(true);

                if ($this->keepAlive > 0 && $this->keepAlive < $this->curTimeout) {
                    if (!@stream_select($read, $write, $except, $this->keepAlive)) {
                        $this->send_binary_packet(pack('CN', NET_SSH2_MSG_IGNORE, 0));
                        $elapsed = microtime(true) - $start;
                        $this->curTimeout-= $elapsed;
                        return $this->get_binary_packet(true);
                    }
                    $elapsed = microtime(true) - $start;
                    $this->curTimeout-= $elapsed;
                }

                $sec = floor($this->curTimeout);
                $usec = 1000000 * ($this->curTimeout - $sec);

                // this can return a "stream_select(): unable to select [4]: Interrupted system call" error
                if (!@stream_select($read, $write, $except, $sec, $usec)) {
                    $this->is_timeout = true;
                    return true;
                }
                $elapsed = microtime(true) - $start;
                $this->curTimeout-= $elapsed;
            }
        }

        if (!is_resource($this->fsock) || feof($this->fsock)) {
            $this->bitmap = 0;
            throw new ConnectionClosedException('Connection closed (by server) prematurely ' . $elapsed . 's');
        }

        $start = microtime(true);
        $raw = stream_get_contents($this->fsock, $this->decrypt_block_size);

        if (!strlen($raw)) {
            return '';
        }

        if ($this->decrypt) {
            switch ($this->decrypt->name) {
                case 'aes128-gcm@openssh.com':
                case 'aes256-gcm@openssh.com':
                    $this->decrypt->setNonce(
                        $this->decrypt->fixed .
                        $this->decrypt->invocation_counter
                    );
                    Strings::increment_str($this->decrypt->invocation_counter);
                    $this->decrypt->setAAD($temp = Strings::shift($raw, 4));
                    extract(unpack('Npacket_length', $temp));
                    /**
                     * @var integer $packet_length
                     */

                    $raw.= $this->read_remaining_bytes($packet_length - $this->decrypt_block_size + 4);
                    $stop = microtime(true);
                    $tag = stream_get_contents($this->fsock, $this->decrypt_block_size);
                    $this->decrypt->setTag($tag);
                    $raw = $this->decrypt->decrypt($raw);
                    $raw = $temp . $raw;
                    $remaining_length = 0;
                    break;
                case 'chacha20-poly1305@openssh.com':
                    $nonce = pack('N2', 0, $this->get_seq_no);

                    $this->lengthDecrypt->setNonce($nonce);
                    $temp = $this->lengthDecrypt->decrypt($aad = Strings::shift($raw, 4));
                    extract(unpack('Npacket_length', $temp));
                    /**
                     * @var integer $packet_length
                     */

                    $raw.= $this->read_remaining_bytes($packet_length - $this->decrypt_block_size + 4);
                    $stop = microtime(true);
                    $tag = stream_get_contents($this->fsock, 16);

                    $this->decrypt->setNonce($nonce);
                    $this->decrypt->setCounter(0);
                    // this is the same approach that's implemented in Salsa20::createPoly1305Key()
                    // but we don't want to use the same AEAD construction that RFC8439 describes
                    // for ChaCha20-Poly1305 so we won't rely on it (see Salsa20::poly1305())
                    $this->decrypt->setPoly1305Key(
                        $this->decrypt->encrypt(str_repeat("\0", 32))
                    );
                    $this->decrypt->setAAD($aad);
                    $this->decrypt->setCounter(1);
                    $this->decrypt->setTag($tag);
                    $raw = $this->decrypt->decrypt($raw);
                    $raw = $temp . $raw;
                    $remaining_length = 0;
                    break;
                default:
                    if (!$this->hmac_check instanceof Hash || !$this->hmac_check->etm) {
                        $raw = $this->decrypt->decrypt($raw);
                        break;
                    }
                    extract(unpack('Npacket_length', $temp = Strings::shift($raw, 4)));
                    /**
                     * @var integer $packet_length
                     */
                    $raw.= $this->read_remaining_bytes($packet_length - $this->decrypt_block_size + 4);
                    $stop = microtime(true);
                    $encrypted = $temp . $raw;
                    $raw = $temp . $this->decrypt->decrypt($raw);
                    $remaining_length = 0;
            }
        }

        if (strlen($raw) < 5) {
            $this->bitmap = 0;
            throw new \RuntimeException('Plaintext is too short');
        }
        extract(unpack('Npacket_length/Cpadding_length', Strings::shift($raw, 5)));
        /**
         * @var integer $packet_length
         * @var integer $padding_length
         */

        if (!isset($remaining_length)) {
            $remaining_length = $packet_length + 4 - $this->decrypt_block_size;
        }

        $buffer = $this->read_remaining_bytes($remaining_length);

        if (!isset($stop)) {
            $stop = microtime(true);
        }
        if (strlen($buffer)) {
            $raw.= $this->decrypt ? $this->decrypt->decrypt($buffer) : $buffer;
        }

        $payload = Strings::shift($raw, $packet_length - $padding_length - 1);
        $padding = Strings::shift($raw, $padding_length); // should leave $raw empty

        if ($this->hmac_check instanceof Hash) {
            $hmac = stream_get_contents($this->fsock, $this->hmac_size);
            if ($hmac === false || strlen($hmac) != $this->hmac_size) {
                $this->disconnect_helper(NET_SSH2_DISCONNECT_MAC_ERROR);
                throw new \RuntimeException('Error reading socket');
            }

            $reconstructed = !$this->hmac_check->etm ?
                pack('NCa*', $packet_length, $padding_length, $payload . $padding) :
                $encrypted;
            if (($this->hmac_check->getHash() & "\xFF\xFF\xFF\xFF") == 'umac') {
                $this->hmac_check->setNonce("\0\0\0\0" . pack('N', $this->get_seq_no));
                if ($hmac != $this->hmac_check->hash($reconstructed)) {
                    $this->disconnect_helper(NET_SSH2_DISCONNECT_MAC_ERROR);
                    throw new \RuntimeException('Invalid UMAC');
                }
            } else {
                if ($hmac != $this->hmac_check->hash(pack('Na*', $this->get_seq_no, $reconstructed))) {
                    $this->disconnect_helper(NET_SSH2_DISCONNECT_MAC_ERROR);
                    throw new \RuntimeException('Invalid HMAC');
                }
            }
        }

        switch ($this->decompress) {
            case NET_SSH2_COMPRESSION_ZLIB_AT_OPENSSH:
                if (!$this->isAuthenticated()) {
                    break;
                }
            case NET_SSH2_COMPRESSION_ZLIB:
                if ($this->regenerate_decompression_context) {
                    $this->regenerate_decompression_context = false;

                    $cmf = ord($payload[0]);
                    $cm = $cmf & 0x0F;
                    if ($cm != 8) { // deflate
                        user_error("Only CM = 8 ('deflate') is supported ($cm)");
                    }
                    $cinfo = ($cmf & 0xF0) >> 4;
                    if ($cinfo > 7) {
                        user_error("CINFO above 7 is not allowed ($cinfo)");
                    }
                    $windowSize = 1 << ($cinfo + 8);

                    $flg = ord($payload[1]);
                    //$fcheck = $flg && 0x0F;
                    if ((($cmf << 8) | $flg) % 31) {
                        user_error('fcheck failed');
                    }
                    $fdict = boolval($flg & 0x20);
                    $flevel = ($flg & 0xC0) >> 6;

                    $this->decompress_context = inflate_init(ZLIB_ENCODING_RAW, ['window' => $cinfo + 8]);
                    $payload = substr($payload, 2);
                }
                if ($this->decompress_context) {
                    $payload = inflate_add($this->decompress_context, $payload, ZLIB_PARTIAL_FLUSH);
                }
        }

        $this->get_seq_no++;

        if (defined('NET_SSH2_LOGGING')) {
            $current = microtime(true);
            $message_number = isset($this->message_numbers[ord($payload[0])]) ? $this->message_numbers[ord($payload[0])] : 'UNKNOWN (' . ord($payload[0]) . ')';
            $message_number = '<- ' . $message_number .
                              ' (since last: ' . round($current - $this->last_packet, 4) . ', network: ' . round($stop - $start, 4) . 's)';
            $this->append_log($message_number, $payload);
            $this->last_packet = $current;
        }

        return $this->filter($payload, $skip_channel_filter);
    }

    /**
     * Read Remaining Bytes
     *
     * @see self::get_binary_packet()
     * @param int $remaining_length
     * @return string
     * @access private
     */
    private function read_remaining_bytes($remaining_length)
    {
        if (!$remaining_length) {
            return '';
        }

        $adjustLength = false;
        if ($this->decrypt) {
            switch (true) {
                case $this->decrypt->name == 'aes128-gcm@openssh.com':
                case $this->decrypt->name == 'aes256-gcm@openssh.com':
                case $this->decrypt->name == 'chacha20-poly1305@openssh.com':
                case $this->hmac_check instanceof Hash && $this->hmac_check->etm:
                    $remaining_length+= $this->decrypt_block_size - 4;
                    $adjustLength = true;
            }
        }

        // quoting <http://tools.ietf.org/html/rfc4253#section-6.1>,
        // "implementations SHOULD check that the packet length is reasonable"
        // PuTTY uses 0x9000 as the actual max packet size and so to shall we
        // don't do this when GCM mode is used since GCM mode doesn't encrypt the length
        if ($remaining_length < -$this->decrypt_block_size || $remaining_length > 0x9000 || $remaining_length % $this->decrypt_block_size != 0) {
            if (!$this->bad_key_size_fix && self::bad_algorithm_candidate($this->decrypt ? $this->decrypt->name : '') && !($this->bitmap & SSH2::MASK_LOGIN)) {
                $this->bad_key_size_fix = true;
                $this->reset_connection(NET_SSH2_DISCONNECT_KEY_EXCHANGE_FAILED);
                return false;
            }
            throw new \RuntimeException('Invalid size');
        }

        if ($adjustLength) {
            $remaining_length-= $this->decrypt_block_size - 4;
        }

        $buffer = '';
        while ($remaining_length > 0) {
            $temp = stream_get_contents($this->fsock, $remaining_length);
            if ($temp === false || feof($this->fsock)) {
                $this->disconnect_helper(NET_SSH2_DISCONNECT_CONNECTION_LOST);
                throw new \RuntimeException('Error reading from socket');
            }
            $buffer.= $temp;
            $remaining_length-= strlen($temp);
        }

        return $buffer;
    }

    /**
     * Filter Binary Packets
     *
     * Because some binary packets need to be ignored...
     *
     * @see self::_get_binary_packet()
     * @param string $payload
     * @param bool $skip_channel_filter
     * @return string
     * @access private
     */
    private function filter($payload, $skip_channel_filter)
    {
        switch (ord($payload[0])) {
            case NET_SSH2_MSG_DISCONNECT:
                Strings::shift($payload, 1);
                list($reason_code, $message) = Strings::unpackSSH2('Ns', $payload);
                $this->errors[] = 'SSH_MSG_DISCONNECT: ' . $this->disconnect_reasons[$reason_code] . "\r\n$message";
                $this->bitmap = 0;
                return false;
            case NET_SSH2_MSG_IGNORE:
                $payload = $this->get_binary_packet($skip_channel_filter);
                break;
            case NET_SSH2_MSG_DEBUG:
                Strings::shift($payload, 2); // second byte is "always_display"
                list($message) = Strings::unpackSSH2('s', $payload);
                $this->errors[] = "SSH_MSG_DEBUG: $message";
                $payload = $this->get_binary_packet($skip_channel_filter);
                break;
            case NET_SSH2_MSG_UNIMPLEMENTED:
                return false;
            case NET_SSH2_MSG_KEXINIT:
                if ($this->session_id !== false) {
                    if (!$this->key_exchange($payload)) {
                        $this->bitmap = 0;
                        return false;
                    }
                    $payload = $this->get_binary_packet($skip_channel_filter);
                }
        }

        // see http://tools.ietf.org/html/rfc4252#section-5.4; only called when the encryption has been activated and when we haven't already logged in
        if (($this->bitmap & self::MASK_CONNECTED) && !$this->isAuthenticated() && ord($payload[0]) == NET_SSH2_MSG_USERAUTH_BANNER) {
            Strings::shift($payload, 1);
            list($this->banner_message) = Strings::unpackSSH2('s', $payload);
            $payload = $this->get_binary_packet();
        }

        // only called when we've already logged in
        if (($this->bitmap & self::MASK_CONNECTED) && $this->isAuthenticated()) {
            if ($payload === true) {
                return true;
            }

            switch (ord($payload[0])) {
                case NET_SSH2_MSG_CHANNEL_REQUEST:
                    if (strlen($payload) == 31) {
                        extract(unpack('cpacket_type/Nchannel/Nlength', $payload));
                        if (substr($payload, 9, $length) == 'keepalive@openssh.com' && isset($this->server_channels[$channel])) {
                            if (ord(substr($payload, 9 + $length))) { // want reply
                                $this->send_binary_packet(pack('CN', NET_SSH2_MSG_CHANNEL_SUCCESS, $this->server_channels[$channel]));
                            }
                            $payload = $this->get_binary_packet($skip_channel_filter);
                        }
                    }
                    break;
                case NET_SSH2_MSG_CHANNEL_DATA:
                case NET_SSH2_MSG_CHANNEL_EXTENDED_DATA:
                case NET_SSH2_MSG_CHANNEL_CLOSE:
                case NET_SSH2_MSG_CHANNEL_EOF:
                    if (!$skip_channel_filter && !empty($this->server_channels)) {
                        $this->binary_packet_buffer = $payload;
                        $this->get_channel_packet(true);
                        $payload = $this->get_binary_packet();
                    }
                    break;
                case NET_SSH2_MSG_GLOBAL_REQUEST: // see http://tools.ietf.org/html/rfc4254#section-4
                    Strings::shift($payload, 1);
                    list($request_name) = Strings::unpackSSH2('s', $payload);
                    $this->errors[] = "SSH_MSG_GLOBAL_REQUEST: $request_name";

                    try {
                        $this->send_binary_packet(pack('C', NET_SSH2_MSG_REQUEST_FAILURE));
                    } catch (\RuntimeException $e) {
                        return $this->disconnect_helper(NET_SSH2_DISCONNECT_BY_APPLICATION);
                    }

                    $payload = $this->get_binary_packet($skip_channel_filter);
                    break;
                case NET_SSH2_MSG_CHANNEL_OPEN: // see http://tools.ietf.org/html/rfc4254#section-5.1
                    Strings::shift($payload, 1);
                    list($data, $server_channel) = Strings::unpackSSH2('sN', $payload);
                    switch ($data) {
                        case 'auth-agent':
                        case 'auth-agent@openssh.com':
                            if (isset($this->agent)) {
                                $new_channel = self::CHANNEL_AGENT_FORWARD;

                                list(
                                    $remote_window_size,
                                    $remote_maximum_packet_size
                                ) = Strings::unpackSSH2('NN', $payload);

                                $this->packet_size_client_to_server[$new_channel] = $remote_window_size;
                                $this->window_size_server_to_client[$new_channel] = $remote_maximum_packet_size;
                                $this->window_size_client_to_server[$new_channel] = $this->window_size;

                                $packet_size = 0x4000;

                                $packet = pack(
                                    'CN4',
                                    NET_SSH2_MSG_CHANNEL_OPEN_CONFIRMATION,
                                    $server_channel,
                                    $new_channel,
                                    $packet_size,
                                    $packet_size
                                );

                                $this->server_channels[$new_channel] = $server_channel;
                                $this->channel_status[$new_channel] = NET_SSH2_MSG_CHANNEL_OPEN_CONFIRMATION;
                                $this->send_binary_packet($packet);
                            }
                            break;
                        default:
                            $packet = Strings::packSSH2(
                                'CN2ss',
                                NET_SSH2_MSG_CHANNEL_OPEN_FAILURE,
                                $server_channel,
                                NET_SSH2_OPEN_ADMINISTRATIVELY_PROHIBITED,
                                '', // description
                                '' // language tag
                            );

                            try {
                                $this->send_binary_packet($packet);
                            } catch (\RuntimeException $e) {
                                return $this->disconnect_helper(NET_SSH2_DISCONNECT_BY_APPLICATION);
                            }
                    }

                    $payload = $this->get_binary_packet($skip_channel_filter);
                    break;
                case NET_SSH2_MSG_CHANNEL_WINDOW_ADJUST:
                    Strings::shift($payload, 1);
                    list($channel, $window_size) = Strings::unpackSSH2('NN', $payload);

                    $this->window_size_client_to_server[$channel]+= $window_size;

                    $payload = ($this->bitmap & self::MASK_WINDOW_ADJUST) ? true : $this->get_binary_packet($skip_channel_filter);
            }
        }

        return $payload;
    }

    /**
     * Enable Quiet Mode
     *
     * Suppress stderr from output
     *
     * @access public
     */
    public function enableQuietMode()
    {
        $this->quiet_mode = true;
    }

    /**
     * Disable Quiet Mode
     *
     * Show stderr in output
     *
     * @access public
     */
    public function disableQuietMode()
    {
        $this->quiet_mode = false;
    }

    /**
     * Returns whether Quiet Mode is enabled or not
     *
     * @see self::enableQuietMode()
     * @see self::disableQuietMode()
     * @access public
     * @return bool
     */
    public function isQuietModeEnabled()
    {
        return $this->quiet_mode;
    }

    /**
     * Enable request-pty when using exec()
     *
     * @access public
     */
    public function enablePTY()
    {
        $this->request_pty = true;
    }

    /**
     * Disable request-pty when using exec()
     *
     * @access public
     */
    public function disablePTY()
    {
        if ($this->in_request_pty_exec) {
            $this->close_channel(self::CHANNEL_EXEC);
            $this->in_request_pty_exec = false;
        }
        $this->request_pty = false;
    }

    /**
     * Returns whether request-pty is enabled or not
     *
     * @see self::enablePTY()
     * @see self::disablePTY()
     * @access public
     * @return bool
     */
    public function isPTYEnabled()
    {
        return $this->request_pty;
    }

    /**
     * Gets channel data
     *
     * Returns the data as a string. bool(true) is returned if:
     *
     * - the server closes the channel
     * - if the connection times out
     * - if the channel status is CHANNEL_OPEN and the response was CHANNEL_OPEN_CONFIRMATION
     * - if the channel status is CHANNEL_REQUEST and the response was CHANNEL_SUCCESS
     *
     * bool(false) is returned if:
     *
     * - if the channel status is CHANNEL_REQUEST and the response was CHANNEL_FAILURE
     *
     * @param int $client_channel
     * @param bool $skip_extended
     * @return mixed
     * @throws \RuntimeException on connection error
     * @access private
     */
    protected function get_channel_packet($client_channel, $skip_extended = false)
    {
        if (!empty($this->channel_buffers[$client_channel])) {
            switch ($this->channel_status[$client_channel]) {
                case NET_SSH2_MSG_CHANNEL_REQUEST:
                    foreach ($this->channel_buffers[$client_channel] as $i => $packet) {
                        switch (ord($packet[0])) {
                            case NET_SSH2_MSG_CHANNEL_SUCCESS:
                            case NET_SSH2_MSG_CHANNEL_FAILURE:
                                unset($this->channel_buffers[$client_channel][$i]);
                                return substr($packet, 1);
                        }
                    }
                    break;
                default:
                    return substr(array_shift($this->channel_buffers[$client_channel]), 1);
            }
        }

        while (true) {
            if ($this->binary_packet_buffer !== false) {
                $response = $this->binary_packet_buffer;
                $this->binary_packet_buffer = false;
            } else {
                $response = $this->get_binary_packet(true);
                if ($response === true && $this->is_timeout) {
                    if ($client_channel == self::CHANNEL_EXEC && !$this->request_pty) {
                        $this->close_channel($client_channel);
                    }
                    return true;
                }
                if ($response === false) {
                    $this->disconnect_helper(NET_SSH2_DISCONNECT_CONNECTION_LOST);
                    throw new ConnectionClosedException('Connection closed by server');
                }
            }

            if ($client_channel == -1 && $response === true) {
                return true;
            }
            list($type, $channel) = Strings::unpackSSH2('CN', $response);

            // will not be setup yet on incoming channel open request
            if (isset($channel) && isset($this->channel_status[$channel]) && isset($this->window_size_server_to_client[$channel])) {
                $this->window_size_server_to_client[$channel]-= strlen($response);

                // resize the window, if appropriate
                if ($this->window_size_server_to_client[$channel] < 0) {
                // PuTTY does something more analogous to the following:
                //if ($this->window_size_server_to_client[$channel] < 0x3FFFFFFF) {
                    $packet = pack('CNN', NET_SSH2_MSG_CHANNEL_WINDOW_ADJUST, $this->server_channels[$channel], $this->window_resize);
                    $this->send_binary_packet($packet);
                    $this->window_size_server_to_client[$channel]+= $this->window_resize;
                }

                switch ($type) {
                    case NET_SSH2_MSG_CHANNEL_EXTENDED_DATA:
                        /*
                        if ($client_channel == self::CHANNEL_EXEC) {
                            $this->send_channel_packet($client_channel, chr(0));
                        }
                        */
                        // currently, there's only one possible value for $data_type_code: NET_SSH2_EXTENDED_DATA_STDERR
                        list($data_type_code, $data) = Strings::unpackSSH2('Ns', $response);
                        $this->stdErrorLog.= $data;
                        if ($skip_extended || $this->quiet_mode) {
                            continue 2;
                        }
                        if ($client_channel == $channel && $this->channel_status[$channel] == NET_SSH2_MSG_CHANNEL_DATA) {
                            return $data;
                        }
                        $this->channel_buffers[$channel][] = chr($type) . $data;

                        continue 2;
                    case NET_SSH2_MSG_CHANNEL_REQUEST:
                        if ($this->channel_status[$channel] == NET_SSH2_MSG_CHANNEL_CLOSE) {
                            continue 2;
                        }
                        list($value) = Strings::unpackSSH2('s', $response);
                        switch ($value) {
                            case 'exit-signal':
                                list(
                                    , // FALSE
                                    $signal_name,
                                    , // core dumped
                                    $error_message
                                ) = Strings::unpackSSH2('bsbs', $response);

                                $this->errors[] = "SSH_MSG_CHANNEL_REQUEST (exit-signal): $signal_name";
                                if (strlen($error_message)) {
                                    $this->errors[count($this->errors) - 1].= "\r\n$error_message";
                                }

                                $this->send_binary_packet(pack('CN', NET_SSH2_MSG_CHANNEL_EOF, $this->server_channels[$client_channel]));
                                $this->send_binary_packet(pack('CN', NET_SSH2_MSG_CHANNEL_CLOSE, $this->server_channels[$channel]));

                                $this->channel_status[$channel] = NET_SSH2_MSG_CHANNEL_EOF;

                                continue 3;
                            case 'exit-status':
                                list(, $this->exit_status) = Strings::unpackSSH2('CN', $response);

                                // "The client MAY ignore these messages."
                                // -- http://tools.ietf.org/html/rfc4254#section-6.10

                                continue 3;
                            default:
                                // "Some systems may not implement signals, in which case they SHOULD ignore this message."
                                //  -- http://tools.ietf.org/html/rfc4254#section-6.9
                                continue 3;
                        }
                }

                switch ($this->channel_status[$channel]) {
                    case NET_SSH2_MSG_CHANNEL_OPEN:
                        switch ($type) {
                            case NET_SSH2_MSG_CHANNEL_OPEN_CONFIRMATION:
                                list(
                                    $this->server_channels[$channel],
                                    $window_size,
                                    $this->packet_size_client_to_server[$channel]
                                ) = Strings::unpackSSH2('NNN', $response);

                                if ($window_size < 0) {
                                    $window_size&= 0x7FFFFFFF;
                                    $window_size+= 0x80000000;
                                }
                                $this->window_size_client_to_server[$channel] = $window_size;
                                $result = $client_channel == $channel ? true : $this->get_channel_packet($client_channel, $skip_extended);
                                $this->on_channel_open();
                                return $result;
                            case NET_SSH2_MSG_CHANNEL_OPEN_FAILURE:
                                $this->disconnect_helper(NET_SSH2_DISCONNECT_BY_APPLICATION);
                                throw new \RuntimeException('Unable to open channel');
                            default:
                                if ($client_channel == $channel) {
                                    $this->disconnect_helper(NET_SSH2_DISCONNECT_BY_APPLICATION);
                                    throw new \RuntimeException('Unexpected response to open request');
                                }
                                return $this->get_channel_packet($client_channel, $skip_extended);
                        }
                        break;
                    case NET_SSH2_MSG_CHANNEL_REQUEST:
                        switch ($type) {
                            case NET_SSH2_MSG_CHANNEL_SUCCESS:
                                return true;
                            case NET_SSH2_MSG_CHANNEL_FAILURE:
                                return false;
                            case NET_SSH2_MSG_CHANNEL_DATA:
                                list($data) = Strings::unpackSSH2('s', $response);
                                $this->channel_buffers[$channel][] = chr($type) . $data;
                                return $this->get_channel_packet($client_channel, $skip_extended);
                            default:
                                $this->disconnect_helper(NET_SSH2_DISCONNECT_BY_APPLICATION);
                                throw new \RuntimeException('Unable to fulfill channel request');
                        }
                    case NET_SSH2_MSG_CHANNEL_CLOSE:
                        return $type == NET_SSH2_MSG_CHANNEL_CLOSE ? true : $this->get_channel_packet($client_channel, $skip_extended);
                }
            }

            // ie. $this->channel_status[$channel] == NET_SSH2_MSG_CHANNEL_DATA

            switch ($type) {
                case NET_SSH2_MSG_CHANNEL_DATA:
                    /*
                    if ($channel == self::CHANNEL_EXEC) {
                        // SCP requires null packets, such as this, be sent.  further, in the case of the ssh.com SSH server
                        // this actually seems to make things twice as fast.  more to the point, the message right after
                        // SSH_MSG_CHANNEL_DATA (usually SSH_MSG_IGNORE) won't block for as long as it would have otherwise.
                        // in OpenSSH it slows things down but only by a couple thousandths of a second.
                        $this->send_channel_packet($channel, chr(0));
                    }
                    */
                    list($data) = Strings::unpackSSH2('s', $response);

                    if ($channel == self::CHANNEL_AGENT_FORWARD) {
                        $agent_response = $this->agent->forwardData($data);
                        if (!is_bool($agent_response)) {
                            $this->send_channel_packet($channel, $agent_response);
                        }
                        break;
                    }

                    if ($client_channel == $channel) {
                        return $data;
                    }
                    $this->channel_buffers[$channel][] = chr($type) . $data;
                    break;
                case NET_SSH2_MSG_CHANNEL_CLOSE:
                    $this->curTimeout = 5;

                    if ($this->bitmap & self::MASK_SHELL) {
                        $this->bitmap&= ~self::MASK_SHELL;
                    }
                    if ($this->channel_status[$channel] != NET_SSH2_MSG_CHANNEL_EOF) {
                        $this->send_binary_packet(pack('CN', NET_SSH2_MSG_CHANNEL_CLOSE, $this->server_channels[$channel]));
                    }

                    $this->channel_status[$channel] = NET_SSH2_MSG_CHANNEL_CLOSE;
                    if ($client_channel == $channel) {
                        return true;
                    }
                case NET_SSH2_MSG_CHANNEL_EOF:
                    break;
                default:
                    $this->disconnect_helper(NET_SSH2_DISCONNECT_BY_APPLICATION);
                    throw new \RuntimeException("Error reading channel data ($type)");
            }
        }
    }

    /**
     * Sends Binary Packets
     *
     * See '6. Binary Packet Protocol' of rfc4253 for more info.
     *
     * @param string $data
     * @param string $logged
     * @see self::_get_binary_packet()
     * @return bool
     * @access private
     */
    protected function send_binary_packet($data, $logged = null)
    {
        if (!is_resource($this->fsock) || feof($this->fsock)) {
            $this->bitmap = 0;
            throw new ConnectionClosedException('Connection closed prematurely');
        }

        if (!isset($logged)) {
            $logged = $data;
        }

        switch ($this->compress) {
            case NET_SSH2_COMPRESSION_ZLIB_AT_OPENSSH:
                if (!$this->isAuthenticated()) {
                    break;
                }
            case NET_SSH2_COMPRESSION_ZLIB:
                if (!$this->regenerate_compression_context) {
                    $header = '';
                } else {
                    $this->regenerate_compression_context = false;
                    $this->compress_context = deflate_init(ZLIB_ENCODING_RAW, ['window' => 15]);
                    $header = "\x78\x9C";
                }
                if ($this->compress_context) {
                    $data = $header . deflate_add($this->compress_context, $data, ZLIB_PARTIAL_FLUSH);
                }
        }

        // 4 (packet length) + 1 (padding length) + 4 (minimal padding amount) == 9
        $packet_length = strlen($data) + 9;
        if ($this->encrypt && $this->encrypt->usesNonce()) {
            $packet_length-= 4;
        }
        // round up to the nearest $this->encrypt_block_size
        $packet_length+= (($this->encrypt_block_size - 1) * $packet_length) % $this->encrypt_block_size;
        // subtracting strlen($data) is obvious - subtracting 5 is necessary because of packet_length and padding_length
        $padding_length = $packet_length - strlen($data) - 5;
        switch (true) {
            case $this->encrypt && $this->encrypt->usesNonce():
            case $this->hmac_create instanceof Hash && $this->hmac_create->etm:
                $padding_length+= 4;
                $packet_length+= 4;
        }

        $padding = Random::string($padding_length);

        // we subtract 4 from packet_length because the packet_length field isn't supposed to include itself
        $packet = pack('NCa*', $packet_length - 4, $padding_length, $data . $padding);

        $hmac = '';
        if ($this->hmac_create instanceof Hash && !$this->hmac_create->etm) {
            if (($this->hmac_create->getHash() & "\xFF\xFF\xFF\xFF") == 'umac') {
                $this->hmac_create->setNonce("\0\0\0\0" . pack('N', $this->send_seq_no));
                $hmac = $this->hmac_create->hash($packet);
            } else {
                $hmac = $this->hmac_create->hash(pack('Na*', $this->send_seq_no, $packet));
            }
        }

        if ($this->encrypt) {
            switch ($this->encrypt->name) {
                case 'aes128-gcm@openssh.com':
                case 'aes256-gcm@openssh.com':
                    $this->encrypt->setNonce(
                        $this->encrypt->fixed .
                        $this->encrypt->invocation_counter
                    );
                    Strings::increment_str($this->encrypt->invocation_counter);
                    $this->encrypt->setAAD($temp = ($packet & "\xFF\xFF\xFF\xFF"));
                    $packet = $temp . $this->encrypt->encrypt(substr($packet, 4));
                    break;
                case 'chacha20-poly1305@openssh.com':
                    $nonce = pack('N2', 0, $this->send_seq_no);

                    $this->encrypt->setNonce($nonce);
                    $this->lengthEncrypt->setNonce($nonce);

                    $length = $this->lengthEncrypt->encrypt($packet & "\xFF\xFF\xFF\xFF");

                    $this->encrypt->setCounter(0);
                    // this is the same approach that's implemented in Salsa20::createPoly1305Key()
                    // but we don't want to use the same AEAD construction that RFC8439 describes
                    // for ChaCha20-Poly1305 so we won't rely on it (see Salsa20::poly1305())
                    $this->encrypt->setPoly1305Key(
                        $this->encrypt->encrypt(str_repeat("\0", 32))
                    );
                    $this->encrypt->setAAD($length);
                    $this->encrypt->setCounter(1);
                    $packet = $length . $this->encrypt->encrypt(substr($packet, 4));
                    break;
                default:
                    $packet = $this->hmac_create instanceof Hash && $this->hmac_create->etm ?
                        ($packet & "\xFF\xFF\xFF\xFF") . $this->encrypt->encrypt(substr($packet, 4)) :
                        $this->encrypt->encrypt($packet);
            }
        }

        if ($this->hmac_create instanceof Hash && $this->hmac_create->etm) {
            if (($this->hmac_create->getHash() & "\xFF\xFF\xFF\xFF") == 'umac') {
                $this->hmac_create->setNonce("\0\0\0\0" . pack('N', $this->send_seq_no));
                $hmac = $this->hmac_create->hash($packet);
            } else {
                $hmac = $this->hmac_create->hash(pack('Na*', $this->send_seq_no, $packet));
            }
        }

        $this->send_seq_no++;

        $packet.= $this->encrypt && $this->encrypt->usesNonce() ? $this->encrypt->getTag() : $hmac;

        $start = microtime(true);
        $sent = @fputs($this->fsock, $packet);
        $stop = microtime(true);

        if (defined('NET_SSH2_LOGGING')) {
            $current = microtime(true);
            $message_number = isset($this->message_numbers[ord($logged[0])]) ? $this->message_numbers[ord($logged[0])] : 'UNKNOWN (' . ord($logged[0]) . ')';
            $message_number = '-> ' . $message_number .
                              ' (since last: ' . round($current - $this->last_packet, 4) . ', network: ' . round($stop - $start, 4) . 's)';
            $this->append_log($message_number, $logged);
            $this->last_packet = $current;
        }

        if (strlen($packet) != $sent) {
            $this->bitmap = 0;
            throw new \RuntimeException("Only $sent of " . strlen($packet) . " bytes were sent");
        }
    }

    /**
     * Logs data packets
     *
     * Makes sure that only the last 1MB worth of packets will be logged
     *
     * @param string $message_number
     * @param string $message
     * @access private
     */
    private function append_log($message_number, $message)
    {
        // remove the byte identifying the message type from all but the first two messages (ie. the identification strings)
        if (strlen($message_number) > 2) {
            Strings::shift($message);
        }

        switch (NET_SSH2_LOGGING) {
            // useful for benchmarks
            case self::LOG_SIMPLE:
                $this->message_number_log[] = $message_number;
                break;
            // the most useful log for SSH2
            case self::LOG_COMPLEX:
                $this->message_number_log[] = $message_number;
                $this->log_size+= strlen($message);
                $this->message_log[] = $message;
                while ($this->log_size > self::LOG_MAX_SIZE) {
                    $this->log_size-= strlen(array_shift($this->message_log));
                    array_shift($this->message_number_log);
                }
                break;
            // dump the output out realtime; packets may be interspersed with non packets,
            // passwords won't be filtered out and select other packets may not be correctly
            // identified
            case self::LOG_REALTIME:
                switch (PHP_SAPI) {
                    case 'cli':
                        $start = $stop = "\r\n";
                        break;
                    default:
                        $start = '<pre>';
                        $stop = '</pre>';
                }
                echo $start . $this->format_log([$message], [$message_number]) . $stop;
                @flush();
                @ob_flush();
                break;
            // basically the same thing as self::LOG_REALTIME with the caveat that NET_SSH2_LOG_REALTIME_FILENAME
            // needs to be defined and that the resultant log file will be capped out at self::LOG_MAX_SIZE.
            // the earliest part of the log file is denoted by the first <<< START >>> and is not going to necessarily
            // at the beginning of the file
            case self::LOG_REALTIME_FILE:
                if (!isset($this->realtime_log_file)) {
                    // PHP doesn't seem to like using constants in fopen()
                    $filename = NET_SSH2_LOG_REALTIME_FILENAME;
                    $fp = fopen($filename, 'w');
                    $this->realtime_log_file = $fp;
                }
                if (!is_resource($this->realtime_log_file)) {
                    break;
                }
                $entry = $this->format_log([$message], [$message_number]);
                if ($this->realtime_log_wrap) {
                    $temp = "<<< START >>>\r\n";
                    $entry.= $temp;
                    fseek($this->realtime_log_file, ftell($this->realtime_log_file) - strlen($temp));
                }
                $this->realtime_log_size+= strlen($entry);
                if ($this->realtime_log_size > self::LOG_MAX_SIZE) {
                    fseek($this->realtime_log_file, 0);
                    $this->realtime_log_size = strlen($entry);
                    $this->realtime_log_wrap = true;
                }
                fputs($this->realtime_log_file, $entry);
        }
    }

    /**
     * Sends channel data
     *
     * Spans multiple SSH_MSG_CHANNEL_DATAs if appropriate
     *
     * @param int $client_channel
     * @param string $data
     * @return bool
     * @access private
     */
    protected function send_channel_packet($client_channel, $data)
    {
        while (strlen($data)) {
            if (!$this->window_size_client_to_server[$client_channel]) {
                $this->bitmap^= self::MASK_WINDOW_ADJUST;
                // using an invalid channel will let the buffers be built up for the valid channels
                $this->get_channel_packet(-1);
                $this->bitmap^= self::MASK_WINDOW_ADJUST;
            }

            /* The maximum amount of data allowed is determined by the maximum
               packet size for the channel, and the current window size, whichever
               is smaller.
                 -- http://tools.ietf.org/html/rfc4254#section-5.2 */
            $max_size = min(
                $this->packet_size_client_to_server[$client_channel],
                $this->window_size_client_to_server[$client_channel]
            );

            $temp = Strings::shift($data, $max_size);
            $packet = Strings::packSSH2(
                'CNs',
                NET_SSH2_MSG_CHANNEL_DATA,
                $this->server_channels[$client_channel],
                $temp
            );
            $this->window_size_client_to_server[$client_channel]-= strlen($temp);
            $this->send_binary_packet($packet);
        }

        return true;
    }

    /**
     * Closes and flushes a channel
     *
     * \phpseclib3\Net\SSH2 doesn't properly close most channels.  For exec() channels are normally closed by the server
     * and for SFTP channels are presumably closed when the client disconnects.  This functions is intended
     * for SCP more than anything.
     *
     * @param int $client_channel
     * @param bool $want_reply
     * @return bool
     * @access private
     */
    private function close_channel($client_channel, $want_reply = false)
    {
        // see http://tools.ietf.org/html/rfc4254#section-5.3

        $this->send_binary_packet(pack('CN', NET_SSH2_MSG_CHANNEL_EOF, $this->server_channels[$client_channel]));

        if (!$want_reply) {
            $this->send_binary_packet(pack('CN', NET_SSH2_MSG_CHANNEL_CLOSE, $this->server_channels[$client_channel]));
        }

        $this->channel_status[$client_channel] = NET_SSH2_MSG_CHANNEL_CLOSE;

        $this->curTimeout = 5;

        while (!is_bool($this->get_channel_packet($client_channel))) {
        }

        if ($this->is_timeout) {
            $this->disconnect();
        }

        if ($want_reply) {
            $this->send_binary_packet(pack('CN', NET_SSH2_MSG_CHANNEL_CLOSE, $this->server_channels[$client_channel]));
        }

        if ($this->bitmap & self::MASK_SHELL) {
            $this->bitmap&= ~self::MASK_SHELL;
        }
    }

    /**
     * Disconnect
     *
     * @param int $reason
     * @return bool
     * @access protected
     */
    protected function disconnect_helper($reason)
    {
        if ($this->bitmap & self::MASK_CONNECTED) {
            $data = Strings::packSSH2('CNss', NET_SSH2_MSG_DISCONNECT, $reason, '', '');
            try {
                $this->send_binary_packet($data);
            } catch (\Exception $e) {
            }
        }

        $this->bitmap = 0;
        if (is_resource($this->fsock) && get_resource_type($this->fsock) == 'stream') {
            fclose($this->fsock);
        }

        return false;
    }

    /**
     * Define Array
     *
     * Takes any number of arrays whose indices are integers and whose values are strings and defines a bunch of
     * named constants from it, using the value as the name of the constant and the index as the value of the constant.
     * If any of the constants that would be defined already exists, none of the constants will be defined.
     *
     * @param mixed[] ...$args
     * @access protected
     */
    protected function define_array(...$args)
    {
        foreach ($args as $arg) {
            foreach ($arg as $key => $value) {
                if (!defined($value)) {
                    define($value, $key);
                } else {
                    break 2;
                }
            }
        }
    }

    /**
     * Returns a log of the packets that have been sent and received.
     *
     * Returns a string if NET_SSH2_LOGGING == self::LOG_COMPLEX, an array if NET_SSH2_LOGGING == self::LOG_SIMPLE and false if !defined('NET_SSH2_LOGGING')
     *
     * @access public
     * @return array|false|string
     */
    public function getLog()
    {
        if (!defined('NET_SSH2_LOGGING')) {
            return false;
        }

        switch (NET_SSH2_LOGGING) {
            case self::LOG_SIMPLE:
                return $this->message_number_log;
            case self::LOG_COMPLEX:
                $log = $this->format_log($this->message_log, $this->message_number_log);
                return PHP_SAPI == 'cli' ? $log : '<pre>' . $log . '</pre>';
            default:
                return false;
        }
    }

    /**
     * Formats a log for printing
     *
     * @param array $message_log
     * @param array $message_number_log
     * @access private
     * @return string
     */
    protected function format_log($message_log, $message_number_log)
    {
        $output = '';
        for ($i = 0; $i < count($message_log); $i++) {
            $output.= $message_number_log[$i] . "\r\n";
            $current_log = $message_log[$i];
            $j = 0;
            do {
                if (strlen($current_log)) {
                    $output.= str_pad(dechex($j), 7, '0', STR_PAD_LEFT) . '0  ';
                }
                $fragment = Strings::shift($current_log, $this->log_short_width);
                $hex = substr(preg_replace_callback('#.#s', function ($matches) {
                    return $this->log_boundary . str_pad(dechex(ord($matches[0])), 2, '0', STR_PAD_LEFT);
                }, $fragment), strlen($this->log_boundary));
                // replace non ASCII printable characters with dots
                // http://en.wikipedia.org/wiki/ASCII#ASCII_printable_characters
                // also replace < with a . since < messes up the output on web browsers
                $raw = preg_replace('#[^\x20-\x7E]|<#', '.', $fragment);
                $output.= str_pad($hex, $this->log_long_width - $this->log_short_width, ' ') . $raw . "\r\n";
                $j++;
            } while (strlen($current_log));
            $output.= "\r\n";
        }

        return $output;
    }

    /**
     * Helper function for agent->on_channel_open()
     *
     * Used when channels are created to inform agent
     * of said channel opening. Must be called after
     * channel open confirmation received
     *
     * @access private
     */
    private function on_channel_open()
    {
        if (isset($this->agent)) {
            $this->agent->registerChannelOpen($this);
        }
    }

    /**
     * Returns the first value of the intersection of two arrays or false if
     * the intersection is empty. The order is defined by the first parameter.
     *
     * @param array $array1
     * @param array $array2
     * @return mixed False if intersection is empty, else intersected value.
     * @access private
     */
    private static function array_intersect_first($array1, $array2)
    {
        foreach ($array1 as $value) {
            if (in_array($value, $array2)) {
                return $value;
            }
        }
        return false;
    }

    /**
     * Returns all errors
     *
     * @return string[]
     * @access public
     */
    public function getErrors()
    {
        return $this->errors;
    }

    /**
     * Returns the last error
     *
     * @return string
     * @access public
     */
    public function getLastError()
    {
        $count = count($this->errors);

        if ($count > 0) {
            return $this->errors[$count - 1];
        }
    }

    /**
     * Return the server identification.
     *
     * @return string
     * @access public
     */
    public function getServerIdentification()
    {
        $this->connect();

        return $this->server_identifier;
    }

    /**
     * Returns a list of algorithms the server supports
     *
     * @return array
     * @access public
     */
    public function getServerAlgorithms()
    {
        $this->connect();

        return [
            'kex' => $this->kex_algorithms,
            'hostkey' => $this->server_host_key_algorithms,
            'client_to_server' => [
                'crypt' => $this->encryption_algorithms_client_to_server,
                'mac' => $this->mac_algorithms_client_to_server,
                'comp' => $this->compression_algorithms_client_to_server,
                'lang' => $this->languages_client_to_server
            ],
            'server_to_client' => [
                'crypt' => $this->encryption_algorithms_server_to_client,
                'mac' => $this->mac_algorithms_server_to_client,
                'comp' => $this->compression_algorithms_server_to_client,
                'lang' => $this->languages_server_to_client
            ]
        ];
    }

    /**
     * Returns a list of KEX algorithms that phpseclib supports
     *
     * @return array
     * @access public
     */
    public static function getSupportedKEXAlgorithms()
    {
        $kex_algorithms = [
            // Elliptic Curve Diffie-Hellman Key Agreement (ECDH) using
            // Curve25519. See doc/curve25519-sha256@libssh.org.txt in the
            // libssh repository for more information.
            'curve25519-sha256',
            'curve25519-sha256@libssh.org',

            'ecdh-sha2-nistp256', // RFC 5656
            'ecdh-sha2-nistp384', // RFC 5656
            'ecdh-sha2-nistp521', // RFC 5656

            'diffie-hellman-group-exchange-sha256',// RFC 4419
            'diffie-hellman-group-exchange-sha1',  // RFC 4419

            // Diffie-Hellman Key Agreement (DH) using integer modulo prime
            // groups.
            'diffie-hellman-group14-sha256',
            'diffie-hellman-group14-sha1', // REQUIRED
            'diffie-hellman-group15-sha512',
            'diffie-hellman-group16-sha512',
            'diffie-hellman-group17-sha512',
            'diffie-hellman-group18-sha512',

            'diffie-hellman-group1-sha1', // REQUIRED
        ];

        return $kex_algorithms;
    }

    /**
     * Returns a list of host key algorithms that phpseclib supports
     *
     * @return array
     * @access public
     */
    public static function getSupportedHostKeyAlgorithms()
    {
        return [
            'ssh-ed25519', // https://tools.ietf.org/html/draft-ietf-curdle-ssh-ed25519-02
            'ecdsa-sha2-nistp256', // RFC 5656
            'ecdsa-sha2-nistp384', // RFC 5656
            'ecdsa-sha2-nistp521', // RFC 5656
            'rsa-sha2-256', // RFC 8332
            'rsa-sha2-512', // RFC 8332
            'ssh-rsa', // RECOMMENDED  sign   Raw RSA Key
            'ssh-dss'  // REQUIRED     sign   Raw DSS Key
        ];
    }

    /**
     * Returns a list of symmetric key algorithms that phpseclib supports
     *
     * @return array
     * @access public
     */
    public static function getSupportedEncryptionAlgorithms()
    {
        $algos = [
            // from <https://tools.ietf.org/html/rfc5647>:
            'aes128-gcm@openssh.com',
            'aes256-gcm@openssh.com',

            // from <http://tools.ietf.org/html/rfc4345#section-4>:
            'arcfour256',
            'arcfour128',

            //'arcfour',      // OPTIONAL          the ARCFOUR stream cipher with a 128-bit key

            // CTR modes from <http://tools.ietf.org/html/rfc4344#section-4>:
            'aes128-ctr',     // RECOMMENDED       AES (Rijndael) in SDCTR mode, with 128-bit key
            'aes192-ctr',     // RECOMMENDED       AES with 192-bit key
            'aes256-ctr',     // RECOMMENDED       AES with 256-bit key

            // from <https://git.io/fhxOl>:
            // one of the big benefits of chacha20-poly1305 is speed. the problem is...
            // libsodium doesn't generate the poly1305 keys in the way ssh does and openssl's PHP bindings don't even
            // seem to support poly1305 currently. so even if libsodium or openssl are being used for the chacha20
            // part, pure-PHP has to be used for the poly1305 part and that's gonna cause a big slow down.
            // speed-wise it winds up being faster to use AES (when openssl or mcrypt are available) and some HMAC
            // (which is always gonna be super fast to compute thanks to the hash extension, which
            // "is bundled and compiled into PHP by default")
            'chacha20-poly1305@openssh.com',

            'twofish128-ctr', // OPTIONAL          Twofish in SDCTR mode, with 128-bit key
            'twofish192-ctr', // OPTIONAL          Twofish with 192-bit key
            'twofish256-ctr', // OPTIONAL          Twofish with 256-bit key

            'aes128-cbc',     // RECOMMENDED       AES with a 128-bit key
            'aes192-cbc',     // OPTIONAL          AES with a 192-bit key
            'aes256-cbc',     // OPTIONAL          AES in CBC mode, with a 256-bit key

            'twofish128-cbc', // OPTIONAL          Twofish with a 128-bit key
            'twofish192-cbc', // OPTIONAL          Twofish with a 192-bit key
            'twofish256-cbc',
            'twofish-cbc',    // OPTIONAL          alias for "twofish256-cbc"
                              //                   (this is being retained for historical reasons)

            'blowfish-ctr',   // OPTIONAL          Blowfish in SDCTR mode

            'blowfish-cbc',   // OPTIONAL          Blowfish in CBC mode

            '3des-ctr',       // RECOMMENDED       Three-key 3DES in SDCTR mode

            '3des-cbc',       // REQUIRED          three-key 3DES in CBC mode

             //'none'           // OPTIONAL          no encryption; NOT RECOMMENDED
        ];

        if (self::$crypto_engine) {
            $engines = [self::$crypto_engine];
        } else {
            $engines = [
                'libsodium',
                'OpenSSL (GCM)',
                'OpenSSL',
                'mcrypt',
                'Eval',
                'PHP'
            	];
        }

        $ciphers = [];

        foreach ($engines as $engine) {
            foreach ($algos as $algo) {
                $obj = self::encryption_algorithm_to_crypt_instance($algo);
                if ($obj instanceof Rijndael) {
                    $obj->setKeyLength(preg_replace('#[^\d]#', '', $algo));
                }
                switch ($algo) {
                    case 'chacha20-poly1305@openssh.com':
                    case 'arcfour128':
                    case 'arcfour256':
                        if ($engine != 'Eval') {
                            continue 2;
                        }
                        break;
                    case 'aes128-gcm@openssh.com':
                    case 'aes256-gcm@openssh.com':
                        if ($engine == 'OpenSSL') {
                            continue 2;
                        }
                        $obj->setNonce('dummydummydu');
                }
                if ($obj->isValidEngine($engine)) {
                    $algos = array_diff($algos, [$algo]);
                    $ciphers[] = $algo;
                }
            }
        }

        return $ciphers;
    }

    /**
     * Returns a list of MAC algorithms that phpseclib supports
     *
     * @return array
     * @access public
     */
    public static function getSupportedMACAlgorithms()
    {
        return [
            'hmac-sha2-256-etm@openssh.com',
            'hmac-sha2-512-etm@openssh.com',
            'umac-64-etm@openssh.com',
            'umac-128-etm@openssh.com',
            'hmac-sha1-etm@openssh.com',

            // from <http://www.ietf.org/rfc/rfc6668.txt>:
            'hmac-sha2-256',// RECOMMENDED     HMAC-SHA256 (digest length = key length = 32)
            'hmac-sha2-512',// OPTIONAL        HMAC-SHA512 (digest length = key length = 64)

            // from <https://tools.ietf.org/html/draft-miller-secsh-umac-01>:
            'umac-64@openssh.com',
            'umac-128@openssh.com',

            'hmac-sha1-96', // RECOMMENDED     first 96 bits of HMAC-SHA1 (digest length = 12, key length = 20)
            'hmac-sha1',    // REQUIRED        HMAC-SHA1 (digest length = key length = 20)
            'hmac-md5-96',  // OPTIONAL        first 96 bits of HMAC-MD5 (digest length = 12, key length = 16)
            'hmac-md5',     // OPTIONAL        HMAC-MD5 (digest length = key length = 16)
            //'none'          // OPTIONAL        no MAC; NOT RECOMMENDED
        ];
    }

    /**
     * Returns a list of compression algorithms that phpseclib supports
     *
     * @return array
     * @access public
     */
    public static function getSupportedCompressionAlgorithms()
    {
        $algos = ['none']; // REQUIRED        no compression
        if (function_exists('deflate_init')) {
            $algos[] = 'zlib@openssh.com'; // https://datatracker.ietf.org/doc/html/draft-miller-secsh-compression-delayed
            $algos[] = 'zlib';
        }
        return $algos;
    }

    /**
     * Return list of negotiated algorithms
     *
     * Uses the same format as https://www.php.net/ssh2-methods-negotiated
     *
     * @return array
     * @access public
     */
    public function getAlgorithmsNegotiated()
    {
        $this->connect();

        $compression_map = [
            NET_SSH2_COMPRESSION_NONE => 'none',
            NET_SSH2_COMPRESSION_ZLIB => 'zlib',
            NET_SSH2_COMPRESSION_ZLIB_AT_OPENSSH => 'zlib@openssh.com'
        ];

        return [
            'kex' => $this->kex_algorithm,
            'hostkey' => $this->signature_format,
            'client_to_server' => [
                'crypt' => $this->encrypt->name,
                'mac' => $this->hmac_create->name,
                'comp' => $compression_map[$this->compress],
            ],
            'server_to_client' => [
                'crypt' => $this->decrypt->name,
                'mac' => $this->hmac_check->name,
                'comp' => $compression_map[$this->decompress],
            ]
        ];
    }

    /**
     * Allows you to set the terminal
     *
     * @param string $term
     * @access public
     */
    public function setTerminal($term)
    {
        $this->term = $term;
    }

    /**
     * Accepts an associative array with up to four parameters as described at
     * <https://www.php.net/manual/en/function.ssh2-connect.php>
     *
     * @param array $methods
     * @access public
     */
    public function setPreferredAlgorithms(array $methods)
    {
        $preferred = $methods;

        if (isset($preferred['kex'])) {
            $preferred['kex'] = array_intersect(
                $preferred['kex'],
                static::getSupportedKEXAlgorithms()
            );
        }

        if (isset($preferred['hostkey'])) {
            $preferred['hostkey'] = array_intersect(
                $preferred['hostkey'],
                static::getSupportedHostKeyAlgorithms()
            );
        }

        $keys = ['client_to_server', 'server_to_client'];
        foreach ($keys as $key) {
            if (isset($preferred[$key])) {
                $a = &$preferred[$key];
                if (isset($a['crypt'])) {
                    $a['crypt'] = array_intersect(
                        $a['crypt'],
                        static::getSupportedEncryptionAlgorithms()
                    );
                }
                if (isset($a['comp'])) {
                    $a['comp'] = array_intersect(
                        $a['comp'],
                        static::getSupportedCompressionAlgorithms()
                    );
                }
                if (isset($a['mac'])) {
                    $a['mac'] = array_intersect(
                        $a['mac'],
                        static::getSupportedMACAlgorithms()
                    );
                }
            }
        }

        $keys = [
            'kex',
            'hostkey',
            'client_to_server/crypt',
            'client_to_server/comp',
            'client_to_server/mac',
            'server_to_client/crypt',
            'server_to_client/comp',
            'server_to_client/mac',
        ];
        foreach ($keys as $key) {
            $p = $preferred;
            $m = $methods;

            $subkeys = explode('/', $key);
            foreach ($subkeys as $subkey) {
                if (!isset($p[$subkey])) {
                    continue 2;
                }
                $p = $p[$subkey];
                $m = $m[$subkey];
            }

            if (count($p) != count($m)) {
                $diff = array_diff($m, $p);
                $msg = count($diff) == 1 ?
                    ' is not a supported algorithm' :
                    ' are not supported algorithms';
                throw new UnsupportedAlgorithmException(implode(', ', $diff) . $msg);
            }
        }

        $this->preferred = $preferred;
    }

    /**
     * Returns the banner message.
     *
     * Quoting from the RFC, "in some jurisdictions, sending a warning message before
     * authentication may be relevant for getting legal protection."
     *
     * @return string
     * @access public
     */
    public function getBannerMessage()
    {
        return $this->banner_message;
    }

    /**
     * Returns the server public host key.
     *
     * Caching this the first time you connect to a server and checking the result on subsequent connections
     * is recommended.  Returns false if the server signature is not signed correctly with the public host key.
     *
     * @return mixed
     * @throws \RuntimeException on badly formatted keys
     * @throws \phpseclib3\Exception\NoSupportedAlgorithmsException when the key isn't in a supported format
     * @access public
     */
    public function getServerPublicHostKey()
    {
        if (!($this->bitmap & self::MASK_CONSTRUCTOR)) {
            $this->connect();
        }

        $signature = $this->signature;
        $server_public_host_key = base64_encode($this->server_public_host_key);

        if ($this->signature_validated) {
            return $this->bitmap ?
                $this->signature_format . ' ' . $server_public_host_key :
                false;
        }

        $this->signature_validated = true;

        switch ($this->signature_format) {
            case 'ssh-ed25519':
            case 'ecdsa-sha2-nistp256':
            case 'ecdsa-sha2-nistp384':
            case 'ecdsa-sha2-nistp521':
                $key = EC::loadFormat('OpenSSH', $server_public_host_key)
                    ->withSignatureFormat('SSH2');
                switch ($this->signature_format) {
                    case 'ssh-ed25519':
                        $hash = 'sha512';
                        break;
                    case 'ecdsa-sha2-nistp256':
                        $hash = 'sha256';
                        break;
                    case 'ecdsa-sha2-nistp384':
                        $hash = 'sha384';
                        break;
                    case 'ecdsa-sha2-nistp521':
                        $hash = 'sha512';
                }
                $key = $key->withHash($hash);
                break;
            case 'ssh-dss':
                $key = DSA::loadFormat('OpenSSH', $server_public_host_key)
                    ->withSignatureFormat('SSH2')
                    ->withHash('sha1');
                break;
            case 'ssh-rsa':
            case 'rsa-sha2-256':
            case 'rsa-sha2-512':
                if (strlen($signature) < 15) {
                    return false;
                }
                Strings::shift($signature, 11);
                $temp = unpack('Nlength', Strings::shift($signature, 4));
                $signature = Strings::shift($signature, $temp['length']);

                $key = RSA::loadFormat('OpenSSH', $server_public_host_key)
                    ->withPadding(RSA::SIGNATURE_PKCS1);
                switch ($this->signature_format) {
                    case 'rsa-sha2-512':
                        $hash = 'sha512';
                        break;
                    case 'rsa-sha2-256':
                        $hash = 'sha256';
                        break;
                    //case 'ssh-rsa':
                    default:
                        $hash = 'sha1';
                }
                $key = $key->withHash($hash);
                break;
            default:
                $this->disconnect_helper(NET_SSH2_DISCONNECT_HOST_KEY_NOT_VERIFIABLE);
                throw new NoSupportedAlgorithmsException('Unsupported signature format');
        }

        if (!$key->verify($this->exchange_hash, $signature)) {
            return $this->disconnect_helper(NET_SSH2_DISCONNECT_HOST_KEY_NOT_VERIFIABLE);
        };

        return $this->signature_format . ' ' . $server_public_host_key;
    }

    /**
     * Returns the exit status of an SSH command or false.
     *
     * @return false|int
     * @access public
     */
    public function getExitStatus()
    {
        if (is_null($this->exit_status)) {
            return false;
        }
        return $this->exit_status;
    }

    /**
     * Returns the number of columns for the terminal window size.
     *
     * @return int
     * @access public
     */
    public function getWindowColumns()
    {
        return $this->windowColumns;
    }

    /**
     * Returns the number of rows for the terminal window size.
     *
     * @return int
     * @access public
     */
    public function getWindowRows()
    {
        return $this->windowRows;
    }

    /**
     * Sets the number of columns for the terminal window size.
     *
     * @param int $value
     * @access public
     */
    public function setWindowColumns($value)
    {
        $this->windowColumns = $value;
    }

    /**
     * Sets the number of rows for the terminal window size.
     *
     * @param int $value
     * @access public
     */
    public function setWindowRows($value)
    {
        $this->windowRows = $value;
    }

    /**
     * Sets the number of columns and rows for the terminal window size.
     *
     * @param int $columns
     * @param int $rows
     * @access public
     */
    public function setWindowSize($columns = 80, $rows = 24)
    {
        $this->windowColumns = $columns;
        $this->windowRows = $rows;
    }

    /**
     * To String Magic Method
     *
     * @return string
     * @access public
     */
    public function __toString()
    {
        return $this->getResourceId();
    }

    /**
     * Get Resource ID
     *
     * We use {} because that symbols should not be in URL according to
     * {@link http://tools.ietf.org/html/rfc3986#section-2 RFC}.
     * It will safe us from any conflicts, because otherwise regexp will
     * match all alphanumeric domains.
     *
     * @return string
     */
    public function getResourceId()
    {
        return '{' . spl_object_hash($this) . '}';
    }

    /**
     * Return existing connection
     *
     * @param string $id
     *
     * @return bool|SSH2 will return false if no such connection
     */
    public static function getConnectionByResourceId($id)
    {
        if (isset(self::$connections[$id])) {
            return self::$connections[$id] instanceof \WeakReference ? self::$connections[$id]->get() : self::$connections[$id];
        }
        return false;
    }

    /**
     * Return all excising connections
     *
     * @return SSH2[]
     */
    public static function getConnections()
    {
        if (!class_exists('WeakReference')) {
            return self::$connections;
        }
        $temp = [];
        foreach (self::$connections as $key=>$ref) {
            $temp[$key] = $ref->get();
        }
        return $temp;
    }

    /*
     * Update packet types in log history
     *
     * @param string $old
     * @param string $new
     * @access private
     */
    private function updateLogHistory($old, $new)
    {
        if (defined('NET_SSH2_LOGGING') && NET_SSH2_LOGGING == self::LOG_COMPLEX) {
            $this->message_number_log[count($this->message_number_log) - 1] = str_replace(
                $old,
                $new,
                $this->message_number_log[count($this->message_number_log) - 1]
            );
        }
    }

    /**
     * Return the list of authentication methods that may productively continue authentication.
     * 
     * @see https://tools.ietf.org/html/rfc4252#section-5.1
     * @return array|null
     */
    public function getAuthMethodsToContinue()
    {
        return $this->auth_methods_to_continue;
    }

    /**
     * Enables "smart" multi-factor authentication (MFA)
     */
    function enableSmartMFA()
    {
        $this->smartMFA = true;
    }

    /**
     * Disables "smart" multi-factor authentication (MFA)
     */
    function disableSmartMFA()
    {
        $this->smartMFA = false;
    }
}<|MERGE_RESOLUTION|>--- conflicted
+++ resolved
@@ -1102,7 +1102,7 @@
      * @var bool
      * @access private
      */
-    var $smartMFA = true;
+    private $smartMFA = true;
 
     /**
      * Default Constructor.
@@ -2171,22 +2171,17 @@
             return $this->login_helper($username);
         }
 
-<<<<<<< HEAD
-        foreach ($args as $arg) {
-            if ($this->login_helper($username, $arg)) {
-                return true;
-=======
         while (count($args)) {
             if (!$this->auth_methods_to_continue || !$this->smartMFA) {
                 $newargs = $args;
-                $args = array();
+                $args = [];
             } else {
-                $newargs = array();
+                $newargs = [];
                 foreach ($this->auth_methods_to_continue as $method) {
                     switch ($method) {
                         case 'publickey':
                             foreach ($args as $key => $arg) {
-                                if (is_object($arg)) {
+                                if ($arg instanceof PrivateKey || $arg instanceof Agent) {
                                     $newargs[] = $arg;
                                     unset($args[$key]);
                                     break;
@@ -2224,10 +2219,9 @@
             }
 
             foreach ($newargs as $arg) {
-                if ($this->_login_helper($username, $arg)) {
+                if ($this->login_helper($username, $arg)) {
                     return true;
                 }
->>>>>>> 9fb26d47
             }
         }
         return false;
@@ -5151,7 +5145,7 @@
     /**
      * Enables "smart" multi-factor authentication (MFA)
      */
-    function enableSmartMFA()
+    public function enableSmartMFA()
     {
         $this->smartMFA = true;
     }
@@ -5159,7 +5153,7 @@
     /**
      * Disables "smart" multi-factor authentication (MFA)
      */
-    function disableSmartMFA()
+    public function disableSmartMFA()
     {
         $this->smartMFA = false;
     }
