<?php

/**
 * Pure-PHP implementation of SSHv2.
 *
 * PHP version 5
 *
 * Here are some examples of how to use this library:
 * <code>
 * <?php
 *    include 'vendor/autoload.php';
 *
 *    $ssh = new \phpseclib\Net\SSH2('www.domain.tld');
 *    if (!$ssh->login('username', 'password')) {
 *        exit('Login Failed');
 *    }
 *
 *    echo $ssh->exec('pwd');
 *    echo $ssh->exec('ls -la');
 * ?>
 * </code>
 *
 * <code>
 * <?php
 *    include 'vendor/autoload.php';
 *
 *    $key = new \phpseclib\Crypt\RSA();
 *    //$key->setPassword('whatever');
 *    $key->loadKey(file_get_contents('privatekey'));
 *
 *    $ssh = new \phpseclib\Net\SSH2('www.domain.tld');
 *    if (!$ssh->login('username', $key)) {
 *        exit('Login Failed');
 *    }
 *
 *    echo $ssh->read('username@username:~$');
 *    $ssh->write("ls -la\n");
 *    echo $ssh->read('username@username:~$');
 * ?>
 * </code>
 *
 * @category  Net
 * @package   SSH2
 * @author    Jim Wigginton <terrafrost@php.net>
 * @copyright 2007 Jim Wigginton
 * @license   http://www.opensource.org/licenses/mit-license.html  MIT License
 * @link      http://phpseclib.sourceforge.net
 */

namespace phpseclib\Net;

use phpseclib\Crypt\Base;
use phpseclib\Crypt\Blowfish;
use phpseclib\Crypt\Hash;
use phpseclib\Crypt\Random;
use phpseclib\Crypt\RC4;
use phpseclib\Crypt\Rijndael;
use phpseclib\Crypt\RSA;
use phpseclib\Crypt\TripleDES;
use phpseclib\Crypt\Twofish;
use phpseclib\Math\BigInteger; // Used to do Diffie-Hellman key exchange and DSA/RSA signature verification.
use phpseclib\System\SSH\Agent;

/**
 * Pure-PHP implementation of SSHv2.
 *
 * @package SSH2
 * @author  Jim Wigginton <terrafrost@php.net>
 * @access  public
 */
class SSH2
{
    /**#@+
     * Execution Bitmap Masks
     *
     * @see \phpseclib\Net\SSH2::bitmap
     * @access private
     */
    const MASK_CONSTRUCTOR   = 0x00000001;
    const MASK_CONNECTED     = 0x00000002;
    const MASK_LOGIN_REQ     = 0x00000004;
    const MASK_LOGIN         = 0x00000008;
    const MASK_SHELL         = 0x00000010;
    const MASK_WINDOW_ADJUST = 0x00000020;
    /**#@-*/

    /**#@+
     * Channel constants
     *
     * RFC4254 refers not to client and server channels but rather to sender and recipient channels.  we don't refer
     * to them in that way because RFC4254 toggles the meaning. the client sends a SSH_MSG_CHANNEL_OPEN message with
     * a sender channel and the server sends a SSH_MSG_CHANNEL_OPEN_CONFIRMATION in response, with a sender and a
     * recepient channel.  at first glance, you might conclude that SSH_MSG_CHANNEL_OPEN_CONFIRMATION's sender channel
     * would be the same thing as SSH_MSG_CHANNEL_OPEN's sender channel, but it's not, per this snipet:
     *     The 'recipient channel' is the channel number given in the original
     *     open request, and 'sender channel' is the channel number allocated by
     *     the other side.
     *
     * @see \phpseclib\Net\SSH2::_send_channel_packet()
     * @see \phpseclib\Net\SSH2::_get_channel_packet()
     * @access private
    */
    const CHANNEL_EXEC          = 1; // PuTTy uses 0x100
    const CHANNEL_SHELL         = 2;
    const CHANNEL_SUBSYSTEM     = 3;
    const CHANNEL_AGENT_FORWARD = 4;
    const CHANNEL_KEEP_ALIVE    = 5;
    /**#@-*/

    /**#@+
     * @access public
     * @see \phpseclib\Net\SSH2::getLog()
    */
    /**
     * Returns the message numbers
     */
    const LOG_SIMPLE = 1;
    /**
     * Returns the message content
     */
    const LOG_COMPLEX = 2;
    /**
     * Outputs the content real-time
     */
    const LOG_REALTIME = 3;
    /**
     * Dumps the content real-time to a file
     */
    const LOG_REALTIME_FILE = 4;
    /**
     * Make sure that the log never gets larger than this
     */
    const LOG_MAX_SIZE = 1048576; // 1024 * 1024
    /**#@-*/

    /**#@+
     * @access public
     * @see \phpseclib\Net\SSH2::read()
    */
    /**
     * Returns when a string matching $expect exactly is found
     */
    const READ_SIMPLE = 1;
    /**
     * Returns when a string matching the regular expression $expect is found
     */
    const READ_REGEX = 2;
    /**
     * Returns whenever a data packet is received.
     *
     * Some data packets may only contain a single character so it may be necessary
     * to call read() multiple times when using this option
     */
    const READ_NEXT = 3;
    /**#@-*/

    /**
     * The SSH identifier
     *
     * @var string
     * @access private
     */
    var $identifier;

    /**
     * The Socket Object
     *
     * @var object
     * @access private
     */
    var $fsock;

    /**
     * Execution Bitmap
     *
     * The bits that are set represent functions that have been called already.  This is used to determine
     * if a requisite function has been successfully executed.  If not, an error should be thrown.
     *
     * @var int
     * @access private
     */
    var $bitmap = 0;

    /**
     * Error information
     *
     * @see self::getErrors()
     * @see self::getLastError()
     * @var string
     * @access private
     */
    var $errors = array();

    /**
     * Server Identifier
     *
     * @see self::getServerIdentification()
     * @var array|false
     * @access private
     */
    var $server_identifier = false;

    /**
     * Key Exchange Algorithms
     *
     * @see self::getKexAlgorithims()
     * @var array|false
     * @access private
     */
    var $kex_algorithms = false;

    /**
     * Key Exchange Algorithm
     *
     * @see self::getMethodsNegotiated()
     * @var string|false
     * @access private
     */
    var $kex_algorithm = false;

    /**
     * Minimum Diffie-Hellman Group Bit Size in RFC 4419 Key Exchange Methods
     *
     * @see self::_key_exchange()
     * @var int
     * @access private
     */
    var $kex_dh_group_size_min = 1536;

    /**
     * Preferred Diffie-Hellman Group Bit Size in RFC 4419 Key Exchange Methods
     *
     * @see self::_key_exchange()
     * @var int
     * @access private
     */
    var $kex_dh_group_size_preferred = 2048;

    /**
     * Maximum Diffie-Hellman Group Bit Size in RFC 4419 Key Exchange Methods
     *
     * @see self::_key_exchange()
     * @var int
     * @access private
     */
    var $kex_dh_group_size_max = 4096;

    /**
     * Server Host Key Algorithms
     *
     * @see self::getServerHostKeyAlgorithms()
     * @var array|false
     * @access private
     */
    var $server_host_key_algorithms = false;

    /**
     * Encryption Algorithms: Client to Server
     *
     * @see self::getEncryptionAlgorithmsClient2Server()
     * @var array|false
     * @access private
     */
    var $encryption_algorithms_client_to_server = false;

    /**
     * Encryption Algorithms: Server to Client
     *
     * @see self::getEncryptionAlgorithmsServer2Client()
     * @var array|false
     * @access private
     */
    var $encryption_algorithms_server_to_client = false;

    /**
     * MAC Algorithms: Client to Server
     *
     * @see self::getMACAlgorithmsClient2Server()
     * @var array|false
     * @access private
     */
    var $mac_algorithms_client_to_server = false;

    /**
     * MAC Algorithms: Server to Client
     *
     * @see self::getMACAlgorithmsServer2Client()
     * @var array|false
     * @access private
     */
    var $mac_algorithms_server_to_client = false;

    /**
     * Compression Algorithms: Client to Server
     *
     * @see self::getCompressionAlgorithmsClient2Server()
     * @var array|false
     * @access private
     */
    var $compression_algorithms_client_to_server = false;

    /**
     * Compression Algorithms: Server to Client
     *
     * @see self::getCompressionAlgorithmsServer2Client()
     * @var array|false
     * @access private
     */
    var $compression_algorithms_server_to_client = false;

    /**
     * Languages: Server to Client
     *
     * @see self::getLanguagesServer2Client()
     * @var array|false
     * @access private
     */
    var $languages_server_to_client = false;

    /**
     * Languages: Client to Server
     *
     * @see self::getLanguagesClient2Server()
     * @var array|false
     * @access private
     */
    var $languages_client_to_server = false;

    /**
     * Preferred Algorithms
     *
     * @see self::setPreferredAlgorithms()
     * @var array
     * @access private
     */
    var $preferred = array();

    /**
     * Block Size for Server to Client Encryption
     *
     * "Note that the length of the concatenation of 'packet_length',
     *  'padding_length', 'payload', and 'random padding' MUST be a multiple
     *  of the cipher block size or 8, whichever is larger.  This constraint
     *  MUST be enforced, even when using stream ciphers."
     *
     *  -- http://tools.ietf.org/html/rfc4253#section-6
     *
     * @see self::__construct()
     * @see self::_send_binary_packet()
     * @var int
     * @access private
     */
    var $encrypt_block_size = 8;

    /**
     * Block Size for Client to Server Encryption
     *
     * @see self::__construct()
     * @see self::_get_binary_packet()
     * @var int
     * @access private
     */
    var $decrypt_block_size = 8;

    /**
     * Server to Client Encryption Object
     *
     * @see self::_get_binary_packet()
     * @var object
     * @access private
     */
    var $decrypt = false;

    /**
     * Client to Server Encryption Object
     *
     * @see self::_send_binary_packet()
     * @var object
     * @access private
     */
    var $encrypt = false;

    /**
     * Client to Server HMAC Object
     *
     * @see self::_send_binary_packet()
     * @var object
     * @access private
     */
    var $hmac_create = false;

    /**
     * Server to Client HMAC Object
     *
     * @see self::_get_binary_packet()
     * @var object
     * @access private
     */
    var $hmac_check = false;

    /**
     * Size of server to client HMAC
     *
     * We need to know how big the HMAC will be for the server to client direction so that we know how many bytes to read.
     * For the client to server side, the HMAC object will make the HMAC as long as it needs to be.  All we need to do is
     * append it.
     *
     * @see self::_get_binary_packet()
     * @var int
     * @access private
     */
    var $hmac_size = false;

    /**
     * Server Public Host Key
     *
     * @see self::getServerPublicHostKey()
     * @var string
     * @access private
     */
    var $server_public_host_key;

    /**
     * Session identifier
     *
     * "The exchange hash H from the first key exchange is additionally
     *  used as the session identifier, which is a unique identifier for
     *  this connection."
     *
     *  -- http://tools.ietf.org/html/rfc4253#section-7.2
     *
     * @see self::_key_exchange()
     * @var string
     * @access private
     */
    var $session_id = false;

    /**
     * Exchange hash
     *
     * The current exchange hash
     *
     * @see self::_key_exchange()
     * @var string
     * @access private
     */
    var $exchange_hash = false;

    /**
     * Message Numbers
     *
     * @see self::__construct()
     * @var array
     * @access private
     */
    var $message_numbers = array();

    /**
     * Disconnection Message 'reason codes' defined in RFC4253
     *
     * @see self::__construct()
     * @var array
     * @access private
     */
    var $disconnect_reasons = array();

    /**
     * SSH_MSG_CHANNEL_OPEN_FAILURE 'reason codes', defined in RFC4254
     *
     * @see self::__construct()
     * @var array
     * @access private
     */
    var $channel_open_failure_reasons = array();

    /**
     * Terminal Modes
     *
     * @link http://tools.ietf.org/html/rfc4254#section-8
     * @see self::__construct()
     * @var array
     * @access private
     */
    var $terminal_modes = array();

    /**
     * SSH_MSG_CHANNEL_EXTENDED_DATA's data_type_codes
     *
     * @link http://tools.ietf.org/html/rfc4254#section-5.2
     * @see self::__construct()
     * @var array
     * @access private
     */
    var $channel_extended_data_type_codes = array();

    /**
     * Send Sequence Number
     *
     * See 'Section 6.4.  Data Integrity' of rfc4253 for more info.
     *
     * @see self::_send_binary_packet()
     * @var int
     * @access private
     */
    var $send_seq_no = 0;

    /**
     * Get Sequence Number
     *
     * See 'Section 6.4.  Data Integrity' of rfc4253 for more info.
     *
     * @see self::_get_binary_packet()
     * @var int
     * @access private
     */
    var $get_seq_no = 0;

    /**
     * Server Channels
     *
     * Maps client channels to server channels
     *
     * @see self::_get_channel_packet()
     * @see self::exec()
     * @var array
     * @access private
     */
    var $server_channels = array();

    /**
     * Channel Buffers
     *
     * If a client requests a packet from one channel but receives two packets from another those packets should
     * be placed in a buffer
     *
     * @see self::_get_channel_packet()
     * @see self::exec()
     * @var array
     * @access private
     */
    var $channel_buffers = array();

    /**
     * Channel Status
     *
     * Contains the type of the last sent message
     *
     * @see self::_get_channel_packet()
     * @var array
     * @access private
     */
    var $channel_status = array();

    /**
     * Packet Size
     *
     * Maximum packet size indexed by channel
     *
     * @see self::_send_channel_packet()
     * @var array
     * @access private
     */
    var $packet_size_client_to_server = array();

    /**
     * Message Number Log
     *
     * @see self::getLog()
     * @var array
     * @access private
     */
    var $message_number_log = array();

    /**
     * Message Log
     *
     * @see self::getLog()
     * @var array
     * @access private
     */
    var $message_log = array();

    /**
     * The Window Size
     *
     * Bytes the other party can send before it must wait for the window to be adjusted (0x7FFFFFFF = 2GB)
     *
     * @var int
     * @see self::_send_channel_packet()
     * @see self::exec()
     * @access private
     */
    var $window_size = 0x7FFFFFFF;

    /**
     * What we resize the window to
     *
     * When PuTTY resizes the window it doesn't add an additional 0x7FFFFFFF bytes - it adds 0x40000000 bytes.
     * Some SFTP clients (GoAnywhere) don't support adding 0x7FFFFFFF to the window size after the fact so
     * we'll just do what PuTTY does
     *
     * @var int
     * @see self::_send_channel_packet()
     * @see self::exec()
     * @access private
     */
    var $window_resize = 0x40000000;

    /**
     * Window size, server to client
     *
     * Window size indexed by channel
     *
     * @see self::_send_channel_packet()
     * @var array
     * @access private
     */
    var $window_size_server_to_client = array();

    /**
     * Window size, client to server
     *
     * Window size indexed by channel
     *
     * @see self::_get_channel_packet()
     * @var array
     * @access private
     */
    var $window_size_client_to_server = array();

    /**
     * Server signature
     *
     * Verified against $this->session_id
     *
     * @see self::getServerPublicHostKey()
     * @var string
     * @access private
     */
    var $signature = '';

    /**
     * Server signature format
     *
     * ssh-rsa or ssh-dss.
     *
     * @see self::getServerPublicHostKey()
     * @var string
     * @access private
     */
    var $signature_format = '';

    /**
     * Interactive Buffer
     *
     * @see self::read()
     * @var array
     * @access private
     */
    var $interactiveBuffer = '';

    /**
     * Current log size
     *
     * Should never exceed self::LOG_MAX_SIZE
     *
     * @see self::_send_binary_packet()
     * @see self::_get_binary_packet()
     * @var int
     * @access private
     */
    var $log_size;

    /**
     * Timeout
     *
     * @see self::setTimeout()
     * @access private
     */
    var $timeout;

    /**
     * Current Timeout
     *
     * @see self::_get_channel_packet()
     * @access private
     */
    var $curTimeout;

    /**
     * Real-time log file pointer
     *
     * @see self::_append_log()
     * @var resource
     * @access private
     */
    var $realtime_log_file;

    /**
     * Real-time log file size
     *
     * @see self::_append_log()
     * @var int
     * @access private
     */
    var $realtime_log_size;

    /**
     * Has the signature been validated?
     *
     * @see self::getServerPublicHostKey()
     * @var bool
     * @access private
     */
    var $signature_validated = false;

    /**
     * Real-time log file wrap boolean
     *
     * @see self::_append_log()
     * @access private
     */
    var $realtime_log_wrap;

    /**
     * Flag to suppress stderr from output
     *
     * @see self::enableQuietMode()
     * @access private
     */
    var $quiet_mode = false;

    /**
     * Time of first network activity
     *
     * @var int
     * @access private
     */
    var $last_packet;

    /**
     * Exit status returned from ssh if any
     *
     * @var int
     * @access private
     */
    var $exit_status;

    /**
     * Flag to request a PTY when using exec()
     *
     * @var bool
     * @see self::enablePTY()
     * @access private
     */
    var $request_pty = false;

    /**
     * Flag set while exec() is running when using enablePTY()
     *
     * @var bool
     * @access private
     */
    var $in_request_pty_exec = false;

    /**
     * Flag set after startSubsystem() is called
     *
     * @var bool
     * @access private
     */
    var $in_subsystem;

    /**
     * Contents of stdError
     *
     * @var string
     * @access private
     */
    var $stdErrorLog;

    /**
     * The Last Interactive Response
     *
     * @see self::_keyboard_interactive_process()
     * @var string
     * @access private
     */
    var $last_interactive_response = '';

    /**
     * Keyboard Interactive Request / Responses
     *
     * @see self::_keyboard_interactive_process()
     * @var array
     * @access private
     */
    var $keyboard_requests_responses = array();

    /**
     * Banner Message
     *
     * Quoting from the RFC, "in some jurisdictions, sending a warning message before
     * authentication may be relevant for getting legal protection."
     *
     * @see self::_filter()
     * @see self::getBannerMessage()
     * @var string
     * @access private
     */
    var $banner_message = '';

    /**
     * Did read() timeout or return normally?
     *
     * @see self::isTimeout()
     * @var bool
     * @access private
     */
    var $is_timeout = false;

    /**
     * Log Boundary
     *
     * @see self::_format_log()
     * @var string
     * @access private
     */
    var $log_boundary = ':';

    /**
     * Log Long Width
     *
     * @see self::_format_log()
     * @var int
     * @access private
     */
    var $log_long_width = 65;

    /**
     * Log Short Width
     *
     * @see self::_format_log()
     * @var int
     * @access private
     */
    var $log_short_width = 16;

    /**
     * Hostname
     *
     * @see self::__construct()
     * @see self::_connect()
     * @var string
     * @access private
     */
    var $host;

    /**
     * Port Number
     *
     * @see self::__construct()
     * @see self::_connect()
     * @var int
     * @access private
     */
    var $port;

    /**
     * Number of columns for terminal window size
     *
     * @see self::getWindowColumns()
     * @see self::setWindowColumns()
     * @see self::setWindowSize()
     * @var int
     * @access private
     */
    var $windowColumns = 80;

    /**
     * Number of columns for terminal window size
     *
     * @see self::getWindowRows()
     * @see self::setWindowRows()
     * @see self::setWindowSize()
     * @var int
     * @access private
     */
    var $windowRows = 24;

    /**
     * Crypto Engine
     *
     * @see self::setCryptoEngine()
     * @see self::_key_exchange()
     * @var int
     * @access private
     */
    var $crypto_engine = false;

    /**
     * A System_SSH_Agent for use in the SSH2 Agent Forwarding scenario
     *
     * @var System_SSH_Agent
     * @access private
     */
    var $agent;

    /**
     * Send the identification string first?
     *
     * @var bool
     * @access private
     */
    var $send_id_string_first = true;

    /**
     * Send the key exchange initiation packet first?
     *
     * @var bool
     * @access private
     */
    var $send_kex_first = true;

    /**
     * Some versions of OpenSSH incorrectly calculate the key size
     *
     * @var bool
     * @access private
     */
    var $bad_key_size_fix = false;

    /**
     * Should we try to re-connect to re-establish keys?
     *
     * @var bool
     * @access private
     */
    var $retry_connect = false;

    /**
     * Binary Packet Buffer
     *
     * @var string|false
     * @access private
     */
    var $binary_packet_buffer = false;

    /**
     * Preferred Signature Format
     *
     * @var string|false
     * @access private
     */
    var $preferred_signature_format = false;

    /**
     * Authentication Credentials
     *
     * @var array
     * @access private
     */
    var $auth = array();

    /**
     * Default Constructor.
     *
     * $host can either be a string, representing the host, or a stream resource.
     *
     * @param mixed $host
     * @param int $port
     * @param int $timeout
     * @see self::login()
     * @return \phpseclib\Net\SSH2
     * @access public
     */
    function __construct($host, $port = 22, $timeout = 10)
    {
        $this->message_numbers = array(
            1 => 'NET_SSH2_MSG_DISCONNECT',
            2 => 'NET_SSH2_MSG_IGNORE',
            3 => 'NET_SSH2_MSG_UNIMPLEMENTED',
            4 => 'NET_SSH2_MSG_DEBUG',
            5 => 'NET_SSH2_MSG_SERVICE_REQUEST',
            6 => 'NET_SSH2_MSG_SERVICE_ACCEPT',
            20 => 'NET_SSH2_MSG_KEXINIT',
            21 => 'NET_SSH2_MSG_NEWKEYS',
            30 => 'NET_SSH2_MSG_KEXDH_INIT',
            31 => 'NET_SSH2_MSG_KEXDH_REPLY',
            50 => 'NET_SSH2_MSG_USERAUTH_REQUEST',
            51 => 'NET_SSH2_MSG_USERAUTH_FAILURE',
            52 => 'NET_SSH2_MSG_USERAUTH_SUCCESS',
            53 => 'NET_SSH2_MSG_USERAUTH_BANNER',

            80 => 'NET_SSH2_MSG_GLOBAL_REQUEST',
            81 => 'NET_SSH2_MSG_REQUEST_SUCCESS',
            82 => 'NET_SSH2_MSG_REQUEST_FAILURE',
            90 => 'NET_SSH2_MSG_CHANNEL_OPEN',
            91 => 'NET_SSH2_MSG_CHANNEL_OPEN_CONFIRMATION',
            92 => 'NET_SSH2_MSG_CHANNEL_OPEN_FAILURE',
            93 => 'NET_SSH2_MSG_CHANNEL_WINDOW_ADJUST',
            94 => 'NET_SSH2_MSG_CHANNEL_DATA',
            95 => 'NET_SSH2_MSG_CHANNEL_EXTENDED_DATA',
            96 => 'NET_SSH2_MSG_CHANNEL_EOF',
            97 => 'NET_SSH2_MSG_CHANNEL_CLOSE',
            98 => 'NET_SSH2_MSG_CHANNEL_REQUEST',
            99 => 'NET_SSH2_MSG_CHANNEL_SUCCESS',
            100 => 'NET_SSH2_MSG_CHANNEL_FAILURE'
        );
        $this->disconnect_reasons = array(
            1 => 'NET_SSH2_DISCONNECT_HOST_NOT_ALLOWED_TO_CONNECT',
            2 => 'NET_SSH2_DISCONNECT_PROTOCOL_ERROR',
            3 => 'NET_SSH2_DISCONNECT_KEY_EXCHANGE_FAILED',
            4 => 'NET_SSH2_DISCONNECT_RESERVED',
            5 => 'NET_SSH2_DISCONNECT_MAC_ERROR',
            6 => 'NET_SSH2_DISCONNECT_COMPRESSION_ERROR',
            7 => 'NET_SSH2_DISCONNECT_SERVICE_NOT_AVAILABLE',
            8 => 'NET_SSH2_DISCONNECT_PROTOCOL_VERSION_NOT_SUPPORTED',
            9 => 'NET_SSH2_DISCONNECT_HOST_KEY_NOT_VERIFIABLE',
            10 => 'NET_SSH2_DISCONNECT_CONNECTION_LOST',
            11 => 'NET_SSH2_DISCONNECT_BY_APPLICATION',
            12 => 'NET_SSH2_DISCONNECT_TOO_MANY_CONNECTIONS',
            13 => 'NET_SSH2_DISCONNECT_AUTH_CANCELLED_BY_USER',
            14 => 'NET_SSH2_DISCONNECT_NO_MORE_AUTH_METHODS_AVAILABLE',
            15 => 'NET_SSH2_DISCONNECT_ILLEGAL_USER_NAME'
        );
        $this->channel_open_failure_reasons = array(
            1 => 'NET_SSH2_OPEN_ADMINISTRATIVELY_PROHIBITED'
        );
        $this->terminal_modes = array(
            0 => 'NET_SSH2_TTY_OP_END'
        );
        $this->channel_extended_data_type_codes = array(
            1 => 'NET_SSH2_EXTENDED_DATA_STDERR'
        );

        $this->_define_array(
            $this->message_numbers,
            $this->disconnect_reasons,
            $this->channel_open_failure_reasons,
            $this->terminal_modes,
            $this->channel_extended_data_type_codes,
            array(60 => 'NET_SSH2_MSG_USERAUTH_PASSWD_CHANGEREQ'),
            array(60 => 'NET_SSH2_MSG_USERAUTH_PK_OK'),
            array(60 => 'NET_SSH2_MSG_USERAUTH_INFO_REQUEST',
                  61 => 'NET_SSH2_MSG_USERAUTH_INFO_RESPONSE'),
            // RFC 4419 - diffie-hellman-group-exchange-sha{1,256}
            array(30 => 'NET_SSH2_MSG_KEXDH_GEX_REQUEST_OLD',
                  31 => 'NET_SSH2_MSG_KEXDH_GEX_GROUP',
                  32 => 'NET_SSH2_MSG_KEXDH_GEX_INIT',
                  33 => 'NET_SSH2_MSG_KEXDH_GEX_REPLY',
                  34 => 'NET_SSH2_MSG_KEXDH_GEX_REQUEST'),
            // RFC 5656 - Elliptic Curves (for curve25519-sha256@libssh.org)
            array(30 => 'NET_SSH2_MSG_KEX_ECDH_INIT',
                  31 => 'NET_SSH2_MSG_KEX_ECDH_REPLY')
        );

        if (is_resource($host)) {
            $this->fsock = $host;
            return;
        }

        if (is_string($host)) {
            $this->host = $host;
            $this->port = $port;
            $this->timeout = $timeout;
        }
    }

    /**
     * Set Crypto Engine Mode
     *
     * Possible $engine values:
     * CRYPT_MODE_INTERNAL, CRYPT_MODE_MCRYPT
     *
     * @param int $engine
     * @access public
     */
    function setCryptoEngine($engine)
    {
        $this->crypto_engine = $engine;
    }

    /**
     * Send Identification String First
     *
     * https://tools.ietf.org/html/rfc4253#section-4.2 says "when the connection has been established,
     * both sides MUST send an identification string". It does not say which side sends it first. In
     * theory it shouldn't matter but it is a fact of life that some SSH servers are simply buggy
     *
     * @access public
     */
    function sendIdentificationStringFirst()
    {
        $this->send_id_string_first = true;
    }

    /**
     * Send Identification String Last
     *
     * https://tools.ietf.org/html/rfc4253#section-4.2 says "when the connection has been established,
     * both sides MUST send an identification string". It does not say which side sends it first. In
     * theory it shouldn't matter but it is a fact of life that some SSH servers are simply buggy
     *
     * @access public
     */
    function sendIdentificationStringLast()
    {
        $this->send_id_string_first = false;
    }

    /**
     * Send SSH_MSG_KEXINIT First
     *
     * https://tools.ietf.org/html/rfc4253#section-7.1 says "key exchange begins by each sending
     * sending the [SSH_MSG_KEXINIT] packet". It does not say which side sends it first. In theory
     * it shouldn't matter but it is a fact of life that some SSH servers are simply buggy
     *
     * @access public
     */
    function sendKEXINITFirst()
    {
        $this->send_kex_first = true;
    }

    /**
     * Send SSH_MSG_KEXINIT Last
     *
     * https://tools.ietf.org/html/rfc4253#section-7.1 says "key exchange begins by each sending
     * sending the [SSH_MSG_KEXINIT] packet". It does not say which side sends it first. In theory
     * it shouldn't matter but it is a fact of life that some SSH servers are simply buggy
     *
     * @access public
     */
    function sendKEXINITLast()
    {
        $this->send_kex_first = false;
    }

    /**
     * Connect to an SSHv2 server
     *
     * @return bool
     * @access private
     */
    function _connect()
    {
        if ($this->bitmap & self::MASK_CONSTRUCTOR) {
            return false;
        }

        $this->bitmap |= self::MASK_CONSTRUCTOR;

        $this->curTimeout = $this->timeout;

        $this->last_packet = microtime(true);

        if (!is_resource($this->fsock)) {
            $start = microtime(true);
            // with stream_select a timeout of 0 means that no timeout takes place;
            // with fsockopen a timeout of 0 means that you instantly timeout
            // to resolve this incompatibility a timeout of 100,000 will be used for fsockopen if timeout is 0
            $this->fsock = @fsockopen($this->host, $this->port, $errno, $errstr, $this->curTimeout == 0 ? 100000 : $this->curTimeout);
            if (!$this->fsock) {
                $host = $this->host . ':' . $this->port;
                user_error(rtrim("Cannot connect to $host. Error $errno. $errstr"));
                return false;
            }
            $elapsed = microtime(true) - $start;

            if ($this->curTimeout) {
                $this->curTimeout-= $elapsed;
                if ($this->curTimeout < 0) {
                    $this->is_timeout = true;
                    return false;
                }
            }
        }

        $this->identifier = $this->_generate_identifier();

        if ($this->send_id_string_first) {
            fputs($this->fsock, $this->identifier . "\r\n");
        }

        /* According to the SSH2 specs,

          "The server MAY send other lines of data before sending the version
           string.  Each line SHOULD be terminated by a Carriage Return and Line
           Feed.  Such lines MUST NOT begin with "SSH-", and SHOULD be encoded
           in ISO-10646 UTF-8 [RFC3629] (language is not specified).  Clients
           MUST be able to process such lines." */
        $data = '';
        while (!feof($this->fsock) && !preg_match('#(.*)^(SSH-(\d\.\d+).*)#ms', $data, $matches)) {
            $line = '';
            while (true) {
                if ($this->curTimeout) {
                    if ($this->curTimeout < 0) {
                        $this->is_timeout = true;
                        return false;
                    }
                    $read = array($this->fsock);
                    $write = $except = null;
                    $start = microtime(true);
                    $sec = floor($this->curTimeout);
                    $usec = 1000000 * ($this->curTimeout - $sec);
                    // on windows this returns a "Warning: Invalid CRT parameters detected" error
                    // the !count() is done as a workaround for <https://bugs.php.net/42682>
                    if (!@stream_select($read, $write, $except, $sec, $usec) && !count($read)) {
                        $this->is_timeout = true;
                        return false;
                    }
                    $elapsed = microtime(true) - $start;
                    $this->curTimeout-= $elapsed;
                }

                $temp = stream_get_line($this->fsock, 255, "\n");
                if (strlen($temp) == 255) {
                    continue;
                }
                if ($temp === false) {
                    return false;
                }

                $line.= "$temp\n";

                // quoting RFC4253, "Implementers who wish to maintain
                // compatibility with older, undocumented versions of this protocol may
                // want to process the identification string without expecting the
                // presence of the carriage return character for reasons described in
                // Section 5 of this document."

                //if (substr($line, -2) == "\r\n") {
                //    break;
                //}

                break;
            }

            $data.= $line;
        }

        if (feof($this->fsock)) {
            $this->bitmap = 0;
            user_error('Connection closed by server');
            return false;
        }

        $extra = $matches[1];

        if (defined('NET_SSH2_LOGGING')) {
            $this->_append_log('<-', $matches[0]);
            $this->_append_log('->', $this->identifier . "\r\n");
        }

        $this->server_identifier = trim($temp, "\r\n");
        if (strlen($extra)) {
            $this->errors[] = $data;
        }

        if (version_compare($matches[3], '1.99', '<')) {
            user_error("Cannot connect to SSH $matches[3] servers");
            return false;
        }

        if (!$this->send_id_string_first) {
            fputs($this->fsock, $this->identifier . "\r\n");
        }

        if (!$this->send_kex_first) {
            $response = $this->_get_binary_packet();
            if ($response === false) {
                $this->bitmap = 0;
                user_error('Connection closed by server');
                return false;
            }

            if (!strlen($response) || ord($response[0]) != NET_SSH2_MSG_KEXINIT) {
                user_error('Expected SSH_MSG_KEXINIT');
                return false;
            }

            if (!$this->_key_exchange($response)) {
                return false;
            }
        }

        if ($this->send_kex_first && !$this->_key_exchange()) {
            return false;
        }

        $this->bitmap|= self::MASK_CONNECTED;

        return true;
    }

    /**
     * Generates the SSH identifier
     *
     * You should overwrite this method in your own class if you want to use another identifier
     *
     * @access protected
     * @return string
     */
    function _generate_identifier()
    {
        $identifier = 'SSH-2.0-phpseclib_2.0';

        $ext = array();
        if (function_exists('sodium_crypto_box_publickey_from_secretkey')) {
            $ext[] = 'libsodium';
        }

        if (extension_loaded('openssl')) {
            $ext[] = 'openssl';
        } elseif (extension_loaded('mcrypt')) {
            $ext[] = 'mcrypt';
        }

        if (extension_loaded('gmp')) {
            $ext[] = 'gmp';
        } elseif (extension_loaded('bcmath')) {
            $ext[] = 'bcmath';
        }

        if (!empty($ext)) {
            $identifier .= ' (' . implode(', ', $ext) . ')';
        }

        return $identifier;
    }

    /**
     * Key Exchange
     *
     * @param string $kexinit_payload_server optional
     * @access private
     */
    function _key_exchange($kexinit_payload_server = false)
    {
        $preferred = $this->preferred;

        $kex_algorithms = isset($preferred['kex']) ?
            $preferred['kex'] :
            $this->getSupportedKEXAlgorithms();
        $server_host_key_algorithms = isset($preferred['hostkey']) ?
            $preferred['hostkey'] :
            $this->getSupportedHostKeyAlgorithms();
        $s2c_encryption_algorithms = isset($preferred['server_to_client']['crypt']) ?
            $preferred['server_to_client']['crypt'] :
            $this->getSupportedEncryptionAlgorithms();
        $c2s_encryption_algorithms = isset($preferred['client_to_server']['crypt']) ?
            $preferred['client_to_server']['crypt'] :
            $this->getSupportedEncryptionAlgorithms();
        $s2c_mac_algorithms = isset($preferred['server_to_client']['mac']) ?
            $preferred['server_to_client']['mac'] :
            $this->getSupportedMACAlgorithms();
        $c2s_mac_algorithms = isset($preferred['client_to_server']['mac']) ?
            $preferred['client_to_server']['mac'] :
            $this->getSupportedMACAlgorithms();
        $s2c_compression_algorithms = isset($preferred['server_to_client']['comp']) ?
            $preferred['server_to_client']['comp'] :
            $this->getSupportedCompressionAlgorithms();
        $c2s_compression_algorithms = isset($preferred['client_to_server']['comp']) ?
            $preferred['client_to_server']['comp'] :
            $this->getSupportedCompressionAlgorithms();

        // some SSH servers have buggy implementations of some of the above algorithms
        switch (true) {
            case $this->server_identifier == 'SSH-2.0-SSHD':
            case substr($this->server_identifier, 0, 13) == 'SSH-2.0-DLINK':
                if (!isset($preferred['server_to_client']['mac'])) {
                    $s2c_mac_algorithms = array_values(array_diff(
                        $s2c_mac_algorithms,
                        array('hmac-sha1-96', 'hmac-md5-96')
                    ));
                }
                if (!isset($preferred['client_to_server']['mac'])) {
                    $c2s_mac_algorithms = array_values(array_diff(
                        $c2s_mac_algorithms,
                        array('hmac-sha1-96', 'hmac-md5-96')
                    ));
                }
        }

        $str_kex_algorithms = implode(',', $kex_algorithms);
        $str_server_host_key_algorithms = implode(',', $server_host_key_algorithms);
        $encryption_algorithms_server_to_client = implode(',', $s2c_encryption_algorithms);
        $encryption_algorithms_client_to_server = implode(',', $c2s_encryption_algorithms);
        $mac_algorithms_server_to_client = implode(',', $s2c_mac_algorithms);
        $mac_algorithms_client_to_server = implode(',', $c2s_mac_algorithms);
        $compression_algorithms_server_to_client = implode(',', $s2c_compression_algorithms);
        $compression_algorithms_client_to_server = implode(',', $c2s_compression_algorithms);

        $client_cookie = Random::string(16);

        $kexinit_payload_client = pack(
            'Ca*Na*Na*Na*Na*Na*Na*Na*Na*Na*Na*CN',
            NET_SSH2_MSG_KEXINIT,
            $client_cookie,
            strlen($str_kex_algorithms),
            $str_kex_algorithms,
            strlen($str_server_host_key_algorithms),
            $str_server_host_key_algorithms,
            strlen($encryption_algorithms_client_to_server),
            $encryption_algorithms_client_to_server,
            strlen($encryption_algorithms_server_to_client),
            $encryption_algorithms_server_to_client,
            strlen($mac_algorithms_client_to_server),
            $mac_algorithms_client_to_server,
            strlen($mac_algorithms_server_to_client),
            $mac_algorithms_server_to_client,
            strlen($compression_algorithms_client_to_server),
            $compression_algorithms_client_to_server,
            strlen($compression_algorithms_server_to_client),
            $compression_algorithms_server_to_client,
            0,
            '',
            0,
            '',
            0,
            0
        );

        if ($this->send_kex_first) {
            if (!$this->_send_binary_packet($kexinit_payload_client)) {
                return false;
            }

            $kexinit_payload_server = $this->_get_binary_packet();
            if ($kexinit_payload_server === false) {
                $this->bitmap = 0;
                user_error('Connection closed by server');
                return false;
            }

            if (!strlen($kexinit_payload_server) || ord($kexinit_payload_server[0]) != NET_SSH2_MSG_KEXINIT) {
                user_error('Expected SSH_MSG_KEXINIT');
                return false;
            }
        }

        $response = $kexinit_payload_server;
        $this->_string_shift($response, 1); // skip past the message number (it should be SSH_MSG_KEXINIT)
        $server_cookie = $this->_string_shift($response, 16);

        if (strlen($response) < 4) {
            return false;
        }
        $temp = unpack('Nlength', $this->_string_shift($response, 4));
        $this->kex_algorithms = explode(',', $this->_string_shift($response, $temp['length']));

        if (strlen($response) < 4) {
            return false;
        }
        $temp = unpack('Nlength', $this->_string_shift($response, 4));
        $this->server_host_key_algorithms = explode(',', $this->_string_shift($response, $temp['length']));

        if (strlen($response) < 4) {
            return false;
        }
        $temp = unpack('Nlength', $this->_string_shift($response, 4));
        $this->encryption_algorithms_client_to_server = explode(',', $this->_string_shift($response, $temp['length']));

        if (strlen($response) < 4) {
            return false;
        }
        $temp = unpack('Nlength', $this->_string_shift($response, 4));
        $this->encryption_algorithms_server_to_client = explode(',', $this->_string_shift($response, $temp['length']));

        if (strlen($response) < 4) {
            return false;
        }
        $temp = unpack('Nlength', $this->_string_shift($response, 4));
        $this->mac_algorithms_client_to_server = explode(',', $this->_string_shift($response, $temp['length']));

        if (strlen($response) < 4) {
            return false;
        }
        $temp = unpack('Nlength', $this->_string_shift($response, 4));
        $this->mac_algorithms_server_to_client = explode(',', $this->_string_shift($response, $temp['length']));

        if (strlen($response) < 4) {
            return false;
        }
        $temp = unpack('Nlength', $this->_string_shift($response, 4));
        $this->compression_algorithms_client_to_server = explode(',', $this->_string_shift($response, $temp['length']));

        if (strlen($response) < 4) {
            return false;
        }
        $temp = unpack('Nlength', $this->_string_shift($response, 4));
        $this->compression_algorithms_server_to_client = explode(',', $this->_string_shift($response, $temp['length']));

        if (strlen($response) < 4) {
            return false;
        }
        $temp = unpack('Nlength', $this->_string_shift($response, 4));
        $this->languages_client_to_server = explode(',', $this->_string_shift($response, $temp['length']));

        if (strlen($response) < 4) {
            return false;
        }
        $temp = unpack('Nlength', $this->_string_shift($response, 4));
        $this->languages_server_to_client = explode(',', $this->_string_shift($response, $temp['length']));

        if (!strlen($response)) {
            return false;
        }
        extract(unpack('Cfirst_kex_packet_follows', $this->_string_shift($response, 1)));
        $first_kex_packet_follows = $first_kex_packet_follows != 0;

        if (!$this->send_kex_first && !$this->_send_binary_packet($kexinit_payload_client)) {
            return false;
        }

        // we need to decide upon the symmetric encryption algorithms before we do the diffie-hellman key exchange
        // we don't initialize any crypto-objects, yet - we do that, later. for now, we need the lengths to make the
        // diffie-hellman key exchange as fast as possible
        $decrypt = $this->_array_intersect_first($s2c_encryption_algorithms, $this->encryption_algorithms_server_to_client);
        $decryptKeyLength = $this->_encryption_algorithm_to_key_size($decrypt);
        if ($decryptKeyLength === null) {
            user_error('No compatible server to client encryption algorithms found');
            return $this->_disconnect(NET_SSH2_DISCONNECT_KEY_EXCHANGE_FAILED);
        }

        $encrypt = $this->_array_intersect_first($c2s_encryption_algorithms, $this->encryption_algorithms_client_to_server);
        $encryptKeyLength = $this->_encryption_algorithm_to_key_size($encrypt);
        if ($encryptKeyLength === null) {
            user_error('No compatible client to server encryption algorithms found');
            return $this->_disconnect(NET_SSH2_DISCONNECT_KEY_EXCHANGE_FAILED);
        }

        // through diffie-hellman key exchange a symmetric key is obtained
        $this->kex_algorithm = $kex_algorithm = $this->_array_intersect_first($kex_algorithms, $this->kex_algorithms);
        if ($kex_algorithm === false) {
            user_error('No compatible key exchange algorithms found');
            return $this->_disconnect(NET_SSH2_DISCONNECT_KEY_EXCHANGE_FAILED);
        }
<<<<<<< HEAD
=======

        $server_host_key_algorithm = $this->_array_intersect_first($server_host_key_algorithms, $this->server_host_key_algorithms);
        if ($server_host_key_algorithm === false) {
            user_error('No compatible server host key algorithms found');
            return $this->_disconnect(NET_SSH2_DISCONNECT_KEY_EXCHANGE_FAILED);
        }

        $mac_algorithm_out = $this->_array_intersect_first($c2s_mac_algorithms, $this->mac_algorithms_client_to_server);
        if ($mac_algorithm_out === false) {
            user_error('No compatible client to server message authentication algorithms found');
            return $this->_disconnect(NET_SSH2_DISCONNECT_KEY_EXCHANGE_FAILED);
        }

        $mac_algorithm_in = $this->_array_intersect_first($s2c_mac_algorithms, $this->mac_algorithms_server_to_client);
        if ($mac_algorithm_in === false) {
            user_error('No compatible server to client message authentication algorithms found');
            return $this->_disconnect(NET_SSH2_DISCONNECT_KEY_EXCHANGE_FAILED);
        }

        $compression_algorithm_out = $this->_array_intersect_first($c2s_compression_algorithms, $this->compression_algorithms_client_to_server);
        if ($compression_algorithm_out === false) {
            user_error('No compatible client to server compression algorithms found');
            return $this->_disconnect(NET_SSH2_DISCONNECT_KEY_EXCHANGE_FAILED);
        }
        //$this->decompress = $compression_algorithm_out == 'zlib';

        $compression_algorithm_in = $this->_array_intersect_first($s2c_compression_algorithms, $this->compression_algorithms_client_to_server);
        if ($compression_algorithm_in === false) {
            user_error('No compatible server to client compression algorithms found');
            return $this->_disconnect(NET_SSH2_DISCONNECT_KEY_EXCHANGE_FAILED);
        }
        //$this->compress = $compression_algorithm_in == 'zlib';

        if (strpos($kex_algorithm, 'diffie-hellman-group-exchange') === 0) {
            $dh_group_sizes_packed = pack(
                'NNN',
                $this->kex_dh_group_size_min,
                $this->kex_dh_group_size_preferred,
                $this->kex_dh_group_size_max
            );
            $packet = pack(
                'Ca*',
                NET_SSH2_MSG_KEXDH_GEX_REQUEST,
                $dh_group_sizes_packed
            );
            if (!$this->_send_binary_packet($packet)) {
                return false;
            }
            $this->_updateLogHistory('UNKNOWN (34)', 'NET_SSH2_MSG_KEXDH_GEX_REQUEST');
>>>>>>> ee4af462

        // Only relevant in diffie-hellman-group-exchange-sha{1,256}, otherwise empty.
        $exchange_hash_rfc4419 = '';

        if ($kex_algorithm === 'curve25519-sha256@libssh.org') {
            $x = Random::string(32);
            $eBytes = sodium_crypto_box_publickey_from_secretkey($x);
            $clientKexInitMessage = 'NET_SSH2_MSG_KEX_ECDH_INIT';
            $serverKexReplyMessage = 'NET_SSH2_MSG_KEX_ECDH_REPLY';
            $kexHash = new Hash('sha256');
        } else {
            if (strpos($kex_algorithm, 'diffie-hellman-group-exchange') === 0) {
                $dh_group_sizes_packed = pack(
                    'NNN',
                    $this->kex_dh_group_size_min,
                    $this->kex_dh_group_size_preferred,
                    $this->kex_dh_group_size_max
                );
                $packet = pack(
                    'Ca*',
                    NET_SSH2_MSG_KEXDH_GEX_REQUEST,
                    $dh_group_sizes_packed
                );
                if (!$this->_send_binary_packet($packet)) {
                    return false;
                }
                $this->_updateLogHistory('UNKNOWN (34)', 'NET_SSH2_MSG_KEXDH_GEX_REQUEST');

                $response = $this->_get_binary_packet();
                if ($response === false) {
                    $this->bitmap = 0;
                    user_error('Connection closed by server');
                    return false;
                }
                extract(unpack('Ctype', $this->_string_shift($response, 1)));
                if ($type != NET_SSH2_MSG_KEXDH_GEX_GROUP) {
                    user_error('Expected SSH_MSG_KEX_DH_GEX_GROUP');
                    return false;
                }
                $this->_updateLogHistory('NET_SSH2_MSG_KEXDH_REPLY', 'NET_SSH2_MSG_KEXDH_GEX_GROUP');

                if (strlen($response) < 4) {
                    return false;
                }
                extract(unpack('NprimeLength', $this->_string_shift($response, 4)));
                $primeBytes = $this->_string_shift($response, $primeLength);
                $prime = new BigInteger($primeBytes, -256);

                if (strlen($response) < 4) {
                    return false;
                }
                extract(unpack('NgLength', $this->_string_shift($response, 4)));
                $gBytes = $this->_string_shift($response, $gLength);
                $g = new BigInteger($gBytes, -256);

                $exchange_hash_rfc4419 = pack(
                    'a*Na*Na*',
                    $dh_group_sizes_packed,
                    $primeLength,
                    $primeBytes,
                    $gLength,
                    $gBytes
                );

                $clientKexInitMessage = 'NET_SSH2_MSG_KEXDH_GEX_INIT';
                $serverKexReplyMessage = 'NET_SSH2_MSG_KEXDH_GEX_REPLY';
            } else {
                switch ($kex_algorithm) {
                    // see http://tools.ietf.org/html/rfc2409#section-6.2 and
                    // http://tools.ietf.org/html/rfc2412, appendex E
                    case 'diffie-hellman-group1-sha1':
                        $prime = 'FFFFFFFFFFFFFFFFC90FDAA22168C234C4C6628B80DC1CD129024E088A67CC74' .
                                '020BBEA63B139B22514A08798E3404DDEF9519B3CD3A431B302B0A6DF25F1437' .
                                '4FE1356D6D51C245E485B576625E7EC6F44C42E9A637ED6B0BFF5CB6F406B7ED' .
                                'EE386BFB5A899FA5AE9F24117C4B1FE649286651ECE65381FFFFFFFFFFFFFFFF';
                        break;
                    // see http://tools.ietf.org/html/rfc3526#section-3
                    case 'diffie-hellman-group14-sha1':
                        $prime = 'FFFFFFFFFFFFFFFFC90FDAA22168C234C4C6628B80DC1CD129024E088A67CC74' .
                                '020BBEA63B139B22514A08798E3404DDEF9519B3CD3A431B302B0A6DF25F1437' .
                                '4FE1356D6D51C245E485B576625E7EC6F44C42E9A637ED6B0BFF5CB6F406B7ED' .
                                'EE386BFB5A899FA5AE9F24117C4B1FE649286651ECE45B3DC2007CB8A163BF05' .
                                '98DA48361C55D39A69163FA8FD24CF5F83655D23DCA3AD961C62F356208552BB' .
                                '9ED529077096966D670C354E4ABC9804F1746C08CA18217C32905E462E36CE3B' .
                                'E39E772C180E86039B2783A2EC07A28FB5C55DF06F4C52C9DE2BCBF695581718' .
                                '3995497CEA956AE515D2261898FA051015728E5A8AACAA68FFFFFFFFFFFFFFFF';
                        break;
                }
                // For both diffie-hellman-group1-sha1 and diffie-hellman-group14-sha1
                // the generator field element is 2 (decimal) and the hash function is sha1.
                $g = new BigInteger(2);
                $prime = new BigInteger($prime, 16);
                $clientKexInitMessage = 'NET_SSH2_MSG_KEXDH_INIT';
                $serverKexReplyMessage = 'NET_SSH2_MSG_KEXDH_REPLY';
            }

            switch ($kex_algorithm) {
                case 'diffie-hellman-group-exchange-sha256':
                    $kexHash = new Hash('sha256');
                    break;
                default:
                    $kexHash = new Hash('sha1');
            }

            /* To increase the speed of the key exchange, both client and server may
            reduce the size of their private exponents.  It should be at least
            twice as long as the key material that is generated from the shared
            secret.  For more details, see the paper by van Oorschot and Wiener
            [VAN-OORSCHOT].

            -- http://tools.ietf.org/html/rfc4419#section-6.2 */
            $one = new BigInteger(1);
            $keyLength = min($kexHash->getLength(), max($encryptKeyLength, $decryptKeyLength));
            $max = $one->bitwise_leftShift(16 * $keyLength); // 2 * 8 * $keyLength
            $max = $max->subtract($one);

            $x = $one->random($one, $max);
            $e = $g->modPow($x, $prime);

            $eBytes = $e->toBytes(true);
        }
        $data = pack('CNa*', constant($clientKexInitMessage), strlen($eBytes), $eBytes);

        if (!$this->_send_binary_packet($data)) {
            $this->bitmap = 0;
            user_error('Connection closed by server');
            return false;
        }
        switch ($clientKexInitMessage) {
            case 'NET_SSH2_MSG_KEX_ECDH_INIT':
                $this->_updateLogHistory('NET_SSH2_MSG_KEXDH_INIT', 'NET_SSH2_MSG_KEX_ECDH_INIT');
                break;
            case 'NET_SSH2_MSG_KEXDH_GEX_INIT':
                $this->_updateLogHistory('UNKNOWN (32)', 'NET_SSH2_MSG_KEXDH_GEX_INIT');
        }

        $response = $this->_get_binary_packet();
        if ($response === false) {
            $this->bitmap = 0;
            user_error('Connection closed by server');
            return false;
        }
        if (!strlen($response)) {
            return false;
        }
        extract(unpack('Ctype', $this->_string_shift($response, 1)));

        if ($type != constant($serverKexReplyMessage)) {
            user_error("Expected $serverKexReplyMessage");
            return false;
        }
        switch ($serverKexReplyMessage) {
            case 'NET_SSH2_MSG_KEX_ECDH_REPLY':
                $this->_updateLogHistory('NET_SSH2_MSG_KEXDH_REPLY', 'NET_SSH2_MSG_KEX_ECDH_REPLY');
                break;
            case 'NET_SSH2_MSG_KEXDH_GEX_REPLY':
                $this->_updateLogHistory('UNKNOWN (33)', 'NET_SSH2_MSG_KEXDH_GEX_REPLY');
        }

        if (strlen($response) < 4) {
            return false;
        }
        $temp = unpack('Nlength', $this->_string_shift($response, 4));
        $this->server_public_host_key = $server_public_host_key = $this->_string_shift($response, $temp['length']);

        if (strlen($server_public_host_key) < 4) {
            return false;
        }
        $temp = unpack('Nlength', $this->_string_shift($server_public_host_key, 4));
        $public_key_format = $this->_string_shift($server_public_host_key, $temp['length']);

        if (strlen($response) < 4) {
            return false;
        }
        $temp = unpack('Nlength', $this->_string_shift($response, 4));
        $fBytes = $this->_string_shift($response, $temp['length']);

        if (strlen($response) < 4) {
            return false;
        }
        $temp = unpack('Nlength', $this->_string_shift($response, 4));
        $this->signature = $this->_string_shift($response, $temp['length']);

        if (strlen($this->signature) < 4) {
            return false;
        }
        $temp = unpack('Nlength', $this->_string_shift($this->signature, 4));
        $this->signature_format = $this->_string_shift($this->signature, $temp['length']);

        if ($kex_algorithm === 'curve25519-sha256@libssh.org') {
            if (strlen($fBytes) !== 32) {
                user_error('Received curve25519 public key of invalid length.');
                return false;
            }
            $key = new BigInteger(sodium_crypto_scalarmult($x, $fBytes), 256);
            // sodium_compat doesn't emulate sodium_memzero
            // also, with v1 of libsodium API the extension identifies itself as
            // libsodium whereas v2 of the libsodium API (what PHP 7.2+ includes)
            // identifies itself as sodium. sodium_compat uses the v1 API to
            // emulate the v2 API if it's the v1 API that's available
            if (extension_loaded('sodium') || extension_loaded('libsodium')) {
                sodium_memzero($x);
            }
        } else {
            $f = new BigInteger($fBytes, -256);
            $key = $f->modPow($x, $prime);
        }
        $keyBytes = $key->toBytes(true);

        $this->exchange_hash = pack(
            'Na*Na*Na*Na*Na*a*Na*Na*Na*',
            strlen($this->identifier),
            $this->identifier,
            strlen($this->server_identifier),
            $this->server_identifier,
            strlen($kexinit_payload_client),
            $kexinit_payload_client,
            strlen($kexinit_payload_server),
            $kexinit_payload_server,
            strlen($this->server_public_host_key),
            $this->server_public_host_key,
            $exchange_hash_rfc4419,
            strlen($eBytes),
            $eBytes,
            strlen($fBytes),
            $fBytes,
            strlen($keyBytes),
            $keyBytes
        );

        $this->exchange_hash = $kexHash->hash($this->exchange_hash);

        if ($this->session_id === false) {
            $this->session_id = $this->exchange_hash;
        }

        switch ($server_host_key_algorithm) {
            case 'ssh-dss':
                $expected_key_format = 'ssh-dss';
                break;
            //case 'rsa-sha2-256':
            //case 'rsa-sha2-512':
            //case 'ssh-rsa':
            default:
                $expected_key_format = 'ssh-rsa';
        }

        if ($public_key_format != $expected_key_format || $this->signature_format != $server_host_key_algorithm) {
            switch (true) {
                case $this->signature_format == $server_host_key_algorithm:
                case $server_host_key_algorithm != 'rsa-sha2-256' && $server_host_key_algorithm != 'rsa-sha2-512':
                case $this->signature_format != 'ssh-rsa':
                    user_error('Server Host Key Algorithm Mismatch');
                    return $this->_disconnect(NET_SSH2_DISCONNECT_KEY_EXCHANGE_FAILED);
            }
        }

        $packet = pack(
            'C',
            NET_SSH2_MSG_NEWKEYS
        );

        if (!$this->_send_binary_packet($packet)) {
            return false;
        }

        $response = $this->_get_binary_packet();

        if ($response === false) {
            $this->bitmap = 0;
            user_error('Connection closed by server');
            return false;
        }

        if (!strlen($response)) {
            return false;
        }
        extract(unpack('Ctype', $this->_string_shift($response, 1)));

        if ($type != NET_SSH2_MSG_NEWKEYS) {
            user_error('Expected SSH_MSG_NEWKEYS');
            return false;
        }

        $keyBytes = pack('Na*', strlen($keyBytes), $keyBytes);

        $this->encrypt = $this->_encryption_algorithm_to_crypt_instance($encrypt);
        if ($this->encrypt) {
            if ($this->crypto_engine) {
                $this->encrypt->setPreferredEngine($this->crypto_engine);
            }
            if ($this->encrypt->block_size) {
                $this->encrypt_block_size = $this->encrypt->block_size;
            }
            $this->encrypt->enableContinuousBuffer();
            $this->encrypt->disablePadding();

            if ($this->encrypt->getBlockLength()) {
                $this->encrypt_block_size = $this->encrypt->getBlockLength() >> 3;
            }

            $iv = $kexHash->hash($keyBytes . $this->exchange_hash . 'A' . $this->session_id);
            while ($this->encrypt_block_size > strlen($iv)) {
                $iv.= $kexHash->hash($keyBytes . $this->exchange_hash . $iv);
            }
            $this->encrypt->setIV(substr($iv, 0, $this->encrypt_block_size));

            $key = $kexHash->hash($keyBytes . $this->exchange_hash . 'C' . $this->session_id);
            while ($encryptKeyLength > strlen($key)) {
                $key.= $kexHash->hash($keyBytes . $this->exchange_hash . $key);
            }
            $this->encrypt->setKey(substr($key, 0, $encryptKeyLength));

            $this->encrypt->name = $decrypt;
        }

        $this->decrypt = $this->_encryption_algorithm_to_crypt_instance($decrypt);
        if ($this->decrypt) {
            if ($this->crypto_engine) {
                $this->decrypt->setPreferredEngine($this->crypto_engine);
            }
            if ($this->decrypt->block_size) {
                $this->decrypt_block_size = $this->decrypt->block_size;
            }
            $this->decrypt->enableContinuousBuffer();
            $this->decrypt->disablePadding();

            if ($this->decrypt->getBlockLength()) {
                $this->decrypt_block_size = $this->decrypt->getBlockLength() >> 3;
            }

            $iv = $kexHash->hash($keyBytes . $this->exchange_hash . 'B' . $this->session_id);
            while ($this->decrypt_block_size > strlen($iv)) {
                $iv.= $kexHash->hash($keyBytes . $this->exchange_hash . $iv);
            }
            $this->decrypt->setIV(substr($iv, 0, $this->decrypt_block_size));

            $key = $kexHash->hash($keyBytes . $this->exchange_hash . 'D' . $this->session_id);
            while ($decryptKeyLength > strlen($key)) {
                $key.= $kexHash->hash($keyBytes . $this->exchange_hash . $key);
            }
            $this->decrypt->setKey(substr($key, 0, $decryptKeyLength));

            $this->decrypt->name = $decrypt;
        }

        /* The "arcfour128" algorithm is the RC4 cipher, as described in
           [SCHNEIER], using a 128-bit key.  The first 1536 bytes of keystream
           generated by the cipher MUST be discarded, and the first byte of the
           first encrypted packet MUST be encrypted using the 1537th byte of
           keystream.

           -- http://tools.ietf.org/html/rfc4345#section-4 */
        if ($encrypt == 'arcfour128' || $encrypt == 'arcfour256') {
            $this->encrypt->encrypt(str_repeat("\0", 1536));
        }
        if ($decrypt == 'arcfour128' || $decrypt == 'arcfour256') {
            $this->decrypt->decrypt(str_repeat("\0", 1536));
        }

        $createKeyLength = 0; // ie. $mac_algorithm == 'none'
        switch ($mac_algorithm_out) {
            case 'hmac-sha2-256':
                $this->hmac_create = new Hash('sha256');
                $createKeyLength = 32;
                break;
            case 'hmac-sha1':
                $this->hmac_create = new Hash('sha1');
                $createKeyLength = 20;
                break;
            case 'hmac-sha1-96':
                $this->hmac_create = new Hash('sha1-96');
                $createKeyLength = 20;
                break;
            case 'hmac-md5':
                $this->hmac_create = new Hash('md5');
                $createKeyLength = 16;
                break;
            case 'hmac-md5-96':
                $this->hmac_create = new Hash('md5-96');
                $createKeyLength = 16;
        }
        $this->hmac_create->name = $mac_algorithm_out;

        $checkKeyLength = 0;
        $this->hmac_size = 0;
        switch ($mac_algorithm_in) {
            case 'hmac-sha2-256':
                $this->hmac_check = new Hash('sha256');
                $checkKeyLength = 32;
                $this->hmac_size = 32;
                break;
            case 'hmac-sha1':
                $this->hmac_check = new Hash('sha1');
                $checkKeyLength = 20;
                $this->hmac_size = 20;
                break;
            case 'hmac-sha1-96':
                $this->hmac_check = new Hash('sha1-96');
                $checkKeyLength = 20;
                $this->hmac_size = 12;
                break;
            case 'hmac-md5':
                $this->hmac_check = new Hash('md5');
                $checkKeyLength = 16;
                $this->hmac_size = 16;
                break;
            case 'hmac-md5-96':
                $this->hmac_check = new Hash('md5-96');
                $checkKeyLength = 16;
                $this->hmac_size = 12;
        }
        $this->hmac_check->name = $mac_algorithm_in;

        $key = $kexHash->hash($keyBytes . $this->exchange_hash . 'E' . $this->session_id);
        while ($createKeyLength > strlen($key)) {
            $key.= $kexHash->hash($keyBytes . $this->exchange_hash . $key);
        }
        $this->hmac_create->setKey(substr($key, 0, $createKeyLength));

        $key = $kexHash->hash($keyBytes . $this->exchange_hash . 'F' . $this->session_id);
        while ($checkKeyLength > strlen($key)) {
            $key.= $kexHash->hash($keyBytes . $this->exchange_hash . $key);
        }
        $this->hmac_check->setKey(substr($key, 0, $checkKeyLength));

        return true;
    }

    /**
     * Maps an encryption algorithm name to the number of key bytes.
     *
     * @param string $algorithm Name of the encryption algorithm
     * @return int|null Number of bytes as an integer or null for unknown
     * @access private
     */
    function _encryption_algorithm_to_key_size($algorithm)
    {
        if ($this->bad_key_size_fix && $this->_bad_algorithm_candidate($algorithm)) {
            return 16;
        }

        switch ($algorithm) {
            case 'none':
                return 0;
            case 'aes128-cbc':
            case 'aes128-ctr':
            case 'arcfour':
            case 'arcfour128':
            case 'blowfish-cbc':
            case 'blowfish-ctr':
            case 'twofish128-cbc':
            case 'twofish128-ctr':
                return 16;
            case '3des-cbc':
            case '3des-ctr':
            case 'aes192-cbc':
            case 'aes192-ctr':
            case 'twofish192-cbc':
            case 'twofish192-ctr':
                return 24;
            case 'aes256-cbc':
            case 'aes256-ctr':
            case 'arcfour256':
            case 'twofish-cbc':
            case 'twofish256-cbc':
            case 'twofish256-ctr':
                return 32;
        }
        return null;
    }

    /**
     * Maps an encryption algorithm name to an instance of a subclass of
     * \phpseclib\Crypt\Base.
     *
     * @param string $algorithm Name of the encryption algorithm
     * @return mixed Instance of \phpseclib\Crypt\Base or null for unknown
     * @access private
     */
    function _encryption_algorithm_to_crypt_instance($algorithm)
    {
        switch ($algorithm) {
            case '3des-cbc':
                return new TripleDES();
            case '3des-ctr':
                return new TripleDES(Base::MODE_CTR);
            case 'aes256-cbc':
            case 'aes192-cbc':
            case 'aes128-cbc':
                return new Rijndael();
            case 'aes256-ctr':
            case 'aes192-ctr':
            case 'aes128-ctr':
                return new Rijndael(Base::MODE_CTR);
            case 'blowfish-cbc':
                return new Blowfish();
            case 'blowfish-ctr':
                return new Blowfish(Base::MODE_CTR);
            case 'twofish128-cbc':
            case 'twofish192-cbc':
            case 'twofish256-cbc':
            case 'twofish-cbc':
                return new Twofish();
            case 'twofish128-ctr':
            case 'twofish192-ctr':
            case 'twofish256-ctr':
                return new Twofish(Base::MODE_CTR);
            case 'arcfour':
            case 'arcfour128':
            case 'arcfour256':
                return new RC4();
        }
        return null;
    }

    /**
     * Tests whether or not proposed algorithm has a potential for issues
     *
     * @link https://www.chiark.greenend.org.uk/~sgtatham/putty/wishlist/ssh2-aesctr-openssh.html
     * @link https://bugzilla.mindrot.org/show_bug.cgi?id=1291
     * @param string $algorithm Name of the encryption algorithm
     * @return bool
     * @access private
     */
    function _bad_algorithm_candidate($algorithm)
    {
        switch ($algorithm) {
            case 'arcfour256':
            case 'aes192-ctr':
            case 'aes256-ctr':
                return true;
        }

        return false;
    }

    /**
     * Login
     *
     * The $password parameter can be a plaintext password, a \phpseclib\Crypt\RSA object or an array
     *
     * @param string $username
     * @return bool
     * @see self::_login()
     * @access public
     */
    function login($username)
    {
        $args = func_get_args();
        $this->auth[] = $args;

        // try logging with 'none' as an authentication method first since that's what
        // PuTTY does
        if (substr($this->server_identifier, 0, 13) != 'SSH-2.0-CoreFTP') {
            if ($this->_login($username)) {
                return true;
            }
            if (count($args) == 1) {
                return false;
            }
        }
        return call_user_func_array(array(&$this, '_login'), $args);
    }

    /**
     * Login Helper
     *
     * @param string $username
     * @return bool
     * @see self::_login_helper()
     * @access private
     */
    function _login($username)
    {
        if (!($this->bitmap & self::MASK_CONSTRUCTOR)) {
            if (!$this->_connect()) {
                return false;
            }
        }

        $args = array_slice(func_get_args(), 1);
        if (empty($args)) {
            return $this->_login_helper($username);
        }

        foreach ($args as $arg) {
            if ($this->_login_helper($username, $arg)) {
                return true;
            }
        }
        return false;
    }

    /**
     * Login Helper
     *
     * @param string $username
     * @param string $password
     * @return bool
     * @access private
     * @internal It might be worthwhile, at some point, to protect against {@link http://tools.ietf.org/html/rfc4251#section-9.3.9 traffic analysis}
     *           by sending dummy SSH_MSG_IGNORE messages.
     */
    function _login_helper($username, $password = null)
    {
        if (!($this->bitmap & self::MASK_CONNECTED)) {
            return false;
        }

        if (!($this->bitmap & self::MASK_LOGIN_REQ)) {
            $packet = pack(
                'CNa*',
                NET_SSH2_MSG_SERVICE_REQUEST,
                strlen('ssh-userauth'),
                'ssh-userauth'
            );

            if (!$this->_send_binary_packet($packet)) {
                return false;
            }

            $response = $this->_get_binary_packet();
            if ($response === false) {
                if ($this->retry_connect) {
                    $this->retry_connect = false;
                    if (!$this->_connect()) {
                        return false;
                    }
                    return $this->_login_helper($username, $password);
                }
                $this->bitmap = 0;
                user_error('Connection closed by server');
                return false;
            }

            if (strlen($response) < 4) {
                return false;
            }
            extract(unpack('Ctype', $this->_string_shift($response, 1)));

            if ($type != NET_SSH2_MSG_SERVICE_ACCEPT) {
                user_error('Expected SSH_MSG_SERVICE_ACCEPT');
                return false;
            }
            $this->bitmap |= self::MASK_LOGIN_REQ;
        }

        if (strlen($this->last_interactive_response)) {
            return !is_string($password) && !is_array($password) ? false : $this->_keyboard_interactive_process($password);
        }

        if ($password instanceof RSA) {
            return $this->_privatekey_login($username, $password);
        } elseif ($password instanceof Agent) {
            return $this->_ssh_agent_login($username, $password);
        }

        if (is_array($password)) {
            if ($this->_keyboard_interactive_login($username, $password)) {
                $this->bitmap |= self::MASK_LOGIN;
                return true;
            }
            return false;
        }

        if (!isset($password)) {
            $packet = pack(
                'CNa*Na*Na*',
                NET_SSH2_MSG_USERAUTH_REQUEST,
                strlen($username),
                $username,
                strlen('ssh-connection'),
                'ssh-connection',
                strlen('none'),
                'none'
            );

            if (!$this->_send_binary_packet($packet)) {
                return false;
            }

            $response = $this->_get_binary_packet();
            if ($response === false) {
                $this->bitmap = 0;
                user_error('Connection closed by server');
                return false;
            }

            if (!strlen($response)) {
                return false;
            }
            extract(unpack('Ctype', $this->_string_shift($response, 1)));

            switch ($type) {
                case NET_SSH2_MSG_USERAUTH_SUCCESS:
                    $this->bitmap |= self::MASK_LOGIN;
                    return true;
                //case NET_SSH2_MSG_USERAUTH_FAILURE:
                default:
                    return false;
            }
        }

        $packet = pack(
            'CNa*Na*Na*CNa*',
            NET_SSH2_MSG_USERAUTH_REQUEST,
            strlen($username),
            $username,
            strlen('ssh-connection'),
            'ssh-connection',
            strlen('password'),
            'password',
            0,
            strlen($password),
            $password
        );

        // remove the username and password from the logged packet
        if (!defined('NET_SSH2_LOGGING')) {
            $logged = null;
        } else {
            $logged = pack(
                'CNa*Na*Na*CNa*',
                NET_SSH2_MSG_USERAUTH_REQUEST,
                strlen('username'),
                'username',
                strlen('ssh-connection'),
                'ssh-connection',
                strlen('password'),
                'password',
                0,
                strlen('password'),
                'password'
            );
        }

        if (!$this->_send_binary_packet($packet, $logged)) {
            return false;
        }

        $response = $this->_get_binary_packet();
        if ($response === false) {
            $this->bitmap = 0;
            user_error('Connection closed by server');
            return false;
        }

        if (!strlen($response)) {
            return false;
        }
        extract(unpack('Ctype', $this->_string_shift($response, 1)));

        switch ($type) {
            case NET_SSH2_MSG_USERAUTH_PASSWD_CHANGEREQ: // in theory, the password can be changed
                $this->_updateLogHistory('UNKNOWN (60)', 'NET_SSH2_MSG_USERAUTH_PASSWD_CHANGEREQ');
                if (strlen($response) < 4) {
                    return false;
                }
                extract(unpack('Nlength', $this->_string_shift($response, 4)));
                $this->errors[] = 'SSH_MSG_USERAUTH_PASSWD_CHANGEREQ: ' . $this->_string_shift($response, $length);
                return $this->_disconnect(NET_SSH2_DISCONNECT_AUTH_CANCELLED_BY_USER);
            case NET_SSH2_MSG_USERAUTH_FAILURE:
                // can we use keyboard-interactive authentication?  if not then either the login is bad or the server employees
                // multi-factor authentication
                if (strlen($response) < 4) {
                    return false;
                }
                extract(unpack('Nlength', $this->_string_shift($response, 4)));
                $auth_methods = explode(',', $this->_string_shift($response, $length));
                if (!strlen($response)) {
                    return false;
                }
                extract(unpack('Cpartial_success', $this->_string_shift($response, 1)));
                $partial_success = $partial_success != 0;

                if (!$partial_success && in_array('keyboard-interactive', $auth_methods)) {
                    if ($this->_keyboard_interactive_login($username, $password)) {
                        $this->bitmap |= self::MASK_LOGIN;
                        return true;
                    }
                    return false;
                }
                return false;
            case NET_SSH2_MSG_USERAUTH_SUCCESS:
                $this->bitmap |= self::MASK_LOGIN;
                return true;
        }

        return false;
    }

    /**
     * Login via keyboard-interactive authentication
     *
     * See {@link http://tools.ietf.org/html/rfc4256 RFC4256} for details.  This is not a full-featured keyboard-interactive authenticator.
     *
     * @param string $username
     * @param string $password
     * @return bool
     * @access private
     */
    function _keyboard_interactive_login($username, $password)
    {
        $packet = pack(
            'CNa*Na*Na*Na*Na*',
            NET_SSH2_MSG_USERAUTH_REQUEST,
            strlen($username),
            $username,
            strlen('ssh-connection'),
            'ssh-connection',
            strlen('keyboard-interactive'),
            'keyboard-interactive',
            0,
            '',
            0,
            ''
        );

        if (!$this->_send_binary_packet($packet)) {
            return false;
        }

        return $this->_keyboard_interactive_process($password);
    }

    /**
     * Handle the keyboard-interactive requests / responses.
     *
     * @return bool
     * @access private
     */
    function _keyboard_interactive_process()
    {
        $responses = func_get_args();

        if (strlen($this->last_interactive_response)) {
            $response = $this->last_interactive_response;
        } else {
            $orig = $response = $this->_get_binary_packet();
            if ($response === false) {
                $this->bitmap = 0;
                user_error('Connection closed by server');
                return false;
            }
        }

        if (!strlen($response)) {
            return false;
        }
        extract(unpack('Ctype', $this->_string_shift($response, 1)));

        switch ($type) {
            case NET_SSH2_MSG_USERAUTH_INFO_REQUEST:
                if (strlen($response) < 4) {
                    return false;
                }
                extract(unpack('Nlength', $this->_string_shift($response, 4)));
                $this->_string_shift($response, $length); // name; may be empty
                if (strlen($response) < 4) {
                    return false;
                }
                extract(unpack('Nlength', $this->_string_shift($response, 4)));
                $this->_string_shift($response, $length); // instruction; may be empty
                if (strlen($response) < 4) {
                    return false;
                }
                extract(unpack('Nlength', $this->_string_shift($response, 4)));
                $this->_string_shift($response, $length); // language tag; may be empty
                if (strlen($response) < 4) {
                    return false;
                }
                extract(unpack('Nnum_prompts', $this->_string_shift($response, 4)));

                for ($i = 0; $i < count($responses); $i++) {
                    if (is_array($responses[$i])) {
                        foreach ($responses[$i] as $key => $value) {
                            $this->keyboard_requests_responses[$key] = $value;
                        }
                        unset($responses[$i]);
                    }
                }
                $responses = array_values($responses);

                if (isset($this->keyboard_requests_responses)) {
                    for ($i = 0; $i < $num_prompts; $i++) {
                        if (strlen($response) < 4) {
                            return false;
                        }
                        extract(unpack('Nlength', $this->_string_shift($response, 4)));
                        // prompt - ie. "Password: "; must not be empty
                        $prompt = $this->_string_shift($response, $length);
                        //$echo = $this->_string_shift($response) != chr(0);
                        foreach ($this->keyboard_requests_responses as $key => $value) {
                            if (substr($prompt, 0, strlen($key)) == $key) {
                                $responses[] = $value;
                                break;
                            }
                        }
                    }
                }

                // see http://tools.ietf.org/html/rfc4256#section-3.2
                if (strlen($this->last_interactive_response)) {
                    $this->last_interactive_response = '';
                } else {
                    $this->_updateLogHistory('UNKNOWN (60)', 'NET_SSH2_MSG_USERAUTH_INFO_REQUEST');
                }

                if (!count($responses) && $num_prompts) {
                    $this->last_interactive_response = $orig;
                    return false;
                }

                /*
                   After obtaining the requested information from the user, the client
                   MUST respond with an SSH_MSG_USERAUTH_INFO_RESPONSE message.
                */
                // see http://tools.ietf.org/html/rfc4256#section-3.4
                $packet = $logged = pack('CN', NET_SSH2_MSG_USERAUTH_INFO_RESPONSE, count($responses));
                for ($i = 0; $i < count($responses); $i++) {
                    $packet.= pack('Na*', strlen($responses[$i]), $responses[$i]);
                    $logged.= pack('Na*', strlen('dummy-answer'), 'dummy-answer');
                }

                if (!$this->_send_binary_packet($packet, $logged)) {
                    return false;
                }

                $this->_updateLogHistory('UNKNOWN (61)', 'NET_SSH2_MSG_USERAUTH_INFO_RESPONSE');

                /*
                   After receiving the response, the server MUST send either an
                   SSH_MSG_USERAUTH_SUCCESS, SSH_MSG_USERAUTH_FAILURE, or another
                   SSH_MSG_USERAUTH_INFO_REQUEST message.
                */
                // maybe phpseclib should force close the connection after x request / responses?  unless something like that is done
                // there could be an infinite loop of request / responses.
                return $this->_keyboard_interactive_process();
            case NET_SSH2_MSG_USERAUTH_SUCCESS:
                return true;
            case NET_SSH2_MSG_USERAUTH_FAILURE:
                return false;
        }

        return false;
    }

    /**
     * Login with an ssh-agent provided key
     *
     * @param string $username
     * @param \phpseclib\System\SSH\Agent $agent
     * @return bool
     * @access private
     */
    function _ssh_agent_login($username, $agent)
    {
        $this->agent = $agent;
        $keys = $agent->requestIdentities();
        foreach ($keys as $key) {
            if ($this->_privatekey_login($username, $key)) {
                return true;
            }
        }

        return false;
    }

    /**
     * Login with an RSA private key
     *
     * @param string $username
     * @param \phpseclib\Crypt\RSA $privatekey
     * @return bool
     * @access private
     * @internal It might be worthwhile, at some point, to protect against {@link http://tools.ietf.org/html/rfc4251#section-9.3.9 traffic analysis}
     *           by sending dummy SSH_MSG_IGNORE messages.
     */
    function _privatekey_login($username, $privatekey)
    {
        // see http://tools.ietf.org/html/rfc4253#page-15
        $publickey = $privatekey->getPublicKey(RSA::PUBLIC_FORMAT_RAW);
        if ($publickey === false) {
            return false;
        }

        $publickey = array(
            'e' => $publickey['e']->toBytes(true),
            'n' => $publickey['n']->toBytes(true)
        );
        $publickey = pack(
            'Na*Na*Na*',
            strlen('ssh-rsa'),
            'ssh-rsa',
            strlen($publickey['e']),
            $publickey['e'],
            strlen($publickey['n']),
            $publickey['n']
        );

        switch ($this->signature_format) {
            case 'rsa-sha2-512':
                $hash = 'sha512';
                $signatureType = 'rsa-sha2-512';
                break;
            case 'rsa-sha2-256':
                $hash = 'sha256';
                $signatureType = 'rsa-sha2-256';
                break;
            //case 'ssh-rsa':
            default:
                $hash = 'sha1';
                $signatureType = 'ssh-rsa';
        }

        $part1 = pack(
            'CNa*Na*Na*',
            NET_SSH2_MSG_USERAUTH_REQUEST,
            strlen($username),
            $username,
            strlen('ssh-connection'),
            'ssh-connection',
            strlen('publickey'),
            'publickey'
        );
        $part2 = pack('Na*Na*', strlen($signatureType), $signatureType, strlen($publickey), $publickey);

        $packet = $part1 . chr(0) . $part2;
        if (!$this->_send_binary_packet($packet)) {
            return false;
        }

        $response = $this->_get_binary_packet();
        if ($response === false) {
            $this->bitmap = 0;
            user_error('Connection closed by server');
            return false;
        }

        if (!strlen($response)) {
            return false;
        }
        extract(unpack('Ctype', $this->_string_shift($response, 1)));

        switch ($type) {
            case NET_SSH2_MSG_USERAUTH_FAILURE:
                if (strlen($response) < 4) {
                    return false;
                }
                extract(unpack('Nlength', $this->_string_shift($response, 4)));
                $this->errors[] = 'SSH_MSG_USERAUTH_FAILURE: ' . $this->_string_shift($response, $length);
                return false;
            case NET_SSH2_MSG_USERAUTH_PK_OK:
                // we'll just take it on faith that the public key blob and the public key algorithm name are as
                // they should be
                $this->_updateLogHistory('UNKNOWN (60)', 'NET_SSH2_MSG_USERAUTH_PK_OK');
        }

        $packet = $part1 . chr(1) . $part2;
        $privatekey->setSignatureMode(RSA::SIGNATURE_PKCS1);
        $privatekey->setHash($hash);
        $signature = $privatekey->sign(pack('Na*a*', strlen($this->session_id), $this->session_id, $packet));
        $signature = pack('Na*Na*', strlen($signatureType), $signatureType, strlen($signature), $signature);
        $packet.= pack('Na*', strlen($signature), $signature);

        if (!$this->_send_binary_packet($packet)) {
            return false;
        }

        $response = $this->_get_binary_packet();
        if ($response === false) {
            $this->bitmap = 0;
            user_error('Connection closed by server');
            return false;
        }

        if (!strlen($response)) {
            return false;
        }
        extract(unpack('Ctype', $this->_string_shift($response, 1)));

        switch ($type) {
            case NET_SSH2_MSG_USERAUTH_FAILURE:
                // either the login is bad or the server employs multi-factor authentication
                return false;
            case NET_SSH2_MSG_USERAUTH_SUCCESS:
                $this->bitmap |= self::MASK_LOGIN;
                return true;
        }

        return false;
    }

    /**
     * Set Timeout
     *
     * $ssh->exec('ping 127.0.0.1'); on a Linux host will never return and will run indefinitely.  setTimeout() makes it so it'll timeout.
     * Setting $timeout to false or 0 will mean there is no timeout.
     *
     * @param mixed $timeout
     * @access public
     */
    function setTimeout($timeout)
    {
        $this->timeout = $this->curTimeout = $timeout;
    }

    /**
     * Get the output from stdError
     *
     * @access public
     */
    function getStdError()
    {
        return $this->stdErrorLog;
    }

    /**
     * Execute Command
     *
     * If $callback is set to false then \phpseclib\Net\SSH2::_get_channel_packet(self::CHANNEL_EXEC) will need to be called manually.
     * In all likelihood, this is not a feature you want to be taking advantage of.
     *
     * @param string $command
     * @param Callback $callback
     * @return string
     * @access public
     */
    function exec($command, $callback = null)
    {
        $this->curTimeout = $this->timeout;
        $this->is_timeout = false;
        $this->stdErrorLog = '';

        if (!$this->isAuthenticated()) {
            return false;
        }

        if ($this->in_request_pty_exec) {
            user_error('If you want to run multiple exec()\'s you will need to disable (and re-enable if appropriate) a PTY for each one.');
            return false;
        }

        // RFC4254 defines the (client) window size as "bytes the other party can send before it must wait for the window to
        // be adjusted".  0x7FFFFFFF is, at 2GB, the max size.  technically, it should probably be decremented, but,
        // honestly, if you're transferring more than 2GB, you probably shouldn't be using phpseclib, anyway.
        // see http://tools.ietf.org/html/rfc4254#section-5.2 for more info
        $this->window_size_server_to_client[self::CHANNEL_EXEC] = $this->window_size;
        // 0x8000 is the maximum max packet size, per http://tools.ietf.org/html/rfc4253#section-6.1, although since PuTTy
        // uses 0x4000, that's what will be used here, as well.
        $packet_size = 0x4000;

        $packet = pack(
            'CNa*N3',
            NET_SSH2_MSG_CHANNEL_OPEN,
            strlen('session'),
            'session',
            self::CHANNEL_EXEC,
            $this->window_size_server_to_client[self::CHANNEL_EXEC],
            $packet_size
        );

        if (!$this->_send_binary_packet($packet)) {
            return false;
        }

        $this->channel_status[self::CHANNEL_EXEC] = NET_SSH2_MSG_CHANNEL_OPEN;

        $response = $this->_get_channel_packet(self::CHANNEL_EXEC);
        if ($response === false) {
            return false;
        }

        if ($this->request_pty === true) {
            $terminal_modes = pack('C', NET_SSH2_TTY_OP_END);
            $packet = pack(
                'CNNa*CNa*N5a*',
                NET_SSH2_MSG_CHANNEL_REQUEST,
                $this->server_channels[self::CHANNEL_EXEC],
                strlen('pty-req'),
                'pty-req',
                1,
                strlen('vt100'),
                'vt100',
                $this->windowColumns,
                $this->windowRows,
                0,
                0,
                strlen($terminal_modes),
                $terminal_modes
            );

            if (!$this->_send_binary_packet($packet)) {
                return false;
            }

            $response = $this->_get_binary_packet();
            if ($response === false) {
                $this->bitmap = 0;
                user_error('Connection closed by server');
                return false;
            }

            if (!strlen($response)) {
                return false;
            }
            list(, $type) = unpack('C', $this->_string_shift($response, 1));

            switch ($type) {
                case NET_SSH2_MSG_CHANNEL_SUCCESS:
                    break;
                case NET_SSH2_MSG_CHANNEL_FAILURE:
                default:
                    user_error('Unable to request pseudo-terminal');
                    return $this->_disconnect(NET_SSH2_DISCONNECT_BY_APPLICATION);
            }
            $this->in_request_pty_exec = true;
        }

        // sending a pty-req SSH_MSG_CHANNEL_REQUEST message is unnecessary and, in fact, in most cases, slows things
        // down.  the one place where it might be desirable is if you're doing something like \phpseclib\Net\SSH2::exec('ping localhost &').
        // with a pty-req SSH_MSG_CHANNEL_REQUEST, exec() will return immediately and the ping process will then
        // then immediately terminate.  without such a request exec() will loop indefinitely.  the ping process won't end but
        // neither will your script.

        // although, in theory, the size of SSH_MSG_CHANNEL_REQUEST could exceed the maximum packet size established by
        // SSH_MSG_CHANNEL_OPEN_CONFIRMATION, RFC4254#section-5.1 states that the "maximum packet size" refers to the
        // "maximum size of an individual data packet". ie. SSH_MSG_CHANNEL_DATA.  RFC4254#section-5.2 corroborates.
        $packet = pack(
            'CNNa*CNa*',
            NET_SSH2_MSG_CHANNEL_REQUEST,
            $this->server_channels[self::CHANNEL_EXEC],
            strlen('exec'),
            'exec',
            1,
            strlen($command),
            $command
        );
        if (!$this->_send_binary_packet($packet)) {
            return false;
        }

        $this->channel_status[self::CHANNEL_EXEC] = NET_SSH2_MSG_CHANNEL_REQUEST;

        $response = $this->_get_channel_packet(self::CHANNEL_EXEC);
        if ($response === false) {
            return false;
        }

        $this->channel_status[self::CHANNEL_EXEC] = NET_SSH2_MSG_CHANNEL_DATA;

        if ($callback === false || $this->in_request_pty_exec) {
            return true;
        }

        $output = '';
        while (true) {
            $temp = $this->_get_channel_packet(self::CHANNEL_EXEC);
            switch (true) {
                case $temp === true:
                    return is_callable($callback) ? true : $output;
                case $temp === false:
                    return false;
                default:
                    if (is_callable($callback)) {
                        if (call_user_func($callback, $temp) === true) {
                            $this->_close_channel(self::CHANNEL_EXEC);
                            return true;
                        }
                    } else {
                        $output.= $temp;
                    }
            }
        }
    }

    /**
     * Creates an interactive shell
     *
     * @see self::read()
     * @see self::write()
     * @return bool
     * @access private
     */
    function _initShell()
    {
        if ($this->in_request_pty_exec === true) {
            return true;
        }

        $this->window_size_server_to_client[self::CHANNEL_SHELL] = $this->window_size;
        $packet_size = 0x4000;

        $packet = pack(
            'CNa*N3',
            NET_SSH2_MSG_CHANNEL_OPEN,
            strlen('session'),
            'session',
            self::CHANNEL_SHELL,
            $this->window_size_server_to_client[self::CHANNEL_SHELL],
            $packet_size
        );

        if (!$this->_send_binary_packet($packet)) {
            return false;
        }

        $this->channel_status[self::CHANNEL_SHELL] = NET_SSH2_MSG_CHANNEL_OPEN;

        $response = $this->_get_channel_packet(self::CHANNEL_SHELL);
        if ($response === false) {
            return false;
        }

        $terminal_modes = pack('C', NET_SSH2_TTY_OP_END);
        $packet = pack(
            'CNNa*CNa*N5a*',
            NET_SSH2_MSG_CHANNEL_REQUEST,
            $this->server_channels[self::CHANNEL_SHELL],
            strlen('pty-req'),
            'pty-req',
            1,
            strlen('vt100'),
            'vt100',
            $this->windowColumns,
            $this->windowRows,
            0,
            0,
            strlen($terminal_modes),
            $terminal_modes
        );

        if (!$this->_send_binary_packet($packet)) {
            return false;
        }

        $response = $this->_get_binary_packet();
        if ($response === false) {
            $this->bitmap = 0;
            user_error('Connection closed by server');
            return false;
        }

        if (!strlen($response)) {
            return false;
        }
        list(, $type) = unpack('C', $this->_string_shift($response, 1));

        switch ($type) {
            case NET_SSH2_MSG_CHANNEL_SUCCESS:
            // if a pty can't be opened maybe commands can still be executed
            case NET_SSH2_MSG_CHANNEL_FAILURE:
                break;
            default:
                user_error('Unable to request pseudo-terminal');
                return $this->_disconnect(NET_SSH2_DISCONNECT_BY_APPLICATION);
        }

        $packet = pack(
            'CNNa*C',
            NET_SSH2_MSG_CHANNEL_REQUEST,
            $this->server_channels[self::CHANNEL_SHELL],
            strlen('shell'),
            'shell',
            1
        );
        if (!$this->_send_binary_packet($packet)) {
            return false;
        }

        $this->channel_status[self::CHANNEL_SHELL] = NET_SSH2_MSG_CHANNEL_REQUEST;

        $response = $this->_get_channel_packet(self::CHANNEL_SHELL);
        if ($response === false) {
            return false;
        }

        $this->channel_status[self::CHANNEL_SHELL] = NET_SSH2_MSG_CHANNEL_DATA;

        $this->bitmap |= self::MASK_SHELL;

        return true;
    }

    /**
     * Return the channel to be used with read() / write()
     *
     * @see self::read()
     * @see self::write()
     * @return int
     * @access public
     */
    function _get_interactive_channel()
    {
        switch (true) {
            case $this->in_subsystem:
                return self::CHANNEL_SUBSYSTEM;
            case $this->in_request_pty_exec:
                return self::CHANNEL_EXEC;
            default:
                return self::CHANNEL_SHELL;
        }
    }

    /**
     * Return an available open channel
     *
     * @return int
     * @access public
     */
    function _get_open_channel()
    {
        $channel = self::CHANNEL_EXEC;
        do {
            if (isset($this->channel_status[$channel]) && $this->channel_status[$channel] == NET_SSH2_MSG_CHANNEL_OPEN) {
                return $channel;
            }
        } while ($channel++ < self::CHANNEL_SUBSYSTEM);

        return false;
    }

    /**
     * Returns the output of an interactive shell
     *
     * Returns when there's a match for $expect, which can take the form of a string literal or,
     * if $mode == self::READ_REGEX, a regular expression.
     *
     * @see self::write()
     * @param string $expect
     * @param int $mode
     * @return string|bool
     * @access public
     */
    function read($expect = '', $mode = self::READ_SIMPLE)
    {
        $this->curTimeout = $this->timeout;
        $this->is_timeout = false;

        if (!$this->isAuthenticated()) {
            user_error('Operation disallowed prior to login()');
            return false;
        }

        if (!($this->bitmap & self::MASK_SHELL) && !$this->_initShell()) {
            user_error('Unable to initiate an interactive shell session');
            return false;
        }

        $channel = $this->_get_interactive_channel();

        if ($mode == self::READ_NEXT) {
            return $this->_get_channel_packet($channel);
        }

        $match = $expect;
        while (true) {
            if ($mode == self::READ_REGEX) {
                preg_match($expect, substr($this->interactiveBuffer, -1024), $matches);
                $match = isset($matches[0]) ? $matches[0] : '';
            }
            $pos = strlen($match) ? strpos($this->interactiveBuffer, $match) : false;
            if ($pos !== false) {
                return $this->_string_shift($this->interactiveBuffer, $pos + strlen($match));
            }
            $response = $this->_get_channel_packet($channel);
            if (is_bool($response)) {
                $this->in_request_pty_exec = false;
                return $response ? $this->_string_shift($this->interactiveBuffer, strlen($this->interactiveBuffer)) : false;
            }

            $this->interactiveBuffer.= $response;
        }
    }

    /**
     * Inputs a command into an interactive shell.
     *
     * @see self::read()
     * @param string $cmd
     * @return bool
     * @access public
     */
    function write($cmd)
    {
        if (!$this->isAuthenticated()) {
            user_error('Operation disallowed prior to login()');
            return false;
        }

        if (!($this->bitmap & self::MASK_SHELL) && !$this->_initShell()) {
            user_error('Unable to initiate an interactive shell session');
            return false;
        }

        return $this->_send_channel_packet($this->_get_interactive_channel(), $cmd);
    }

    /**
     * Start a subsystem.
     *
     * Right now only one subsystem at a time is supported. To support multiple subsystem's stopSubsystem() could accept
     * a string that contained the name of the subsystem, but at that point, only one subsystem of each type could be opened.
     * To support multiple subsystem's of the same name maybe it'd be best if startSubsystem() generated a new channel id and
     * returns that and then that that was passed into stopSubsystem() but that'll be saved for a future date and implemented
     * if there's sufficient demand for such a feature.
     *
     * @see self::stopSubsystem()
     * @param string $subsystem
     * @return bool
     * @access public
     */
    function startSubsystem($subsystem)
    {
        $this->window_size_server_to_client[self::CHANNEL_SUBSYSTEM] = $this->window_size;

        $packet = pack(
            'CNa*N3',
            NET_SSH2_MSG_CHANNEL_OPEN,
            strlen('session'),
            'session',
            self::CHANNEL_SUBSYSTEM,
            $this->window_size,
            0x4000
        );

        if (!$this->_send_binary_packet($packet)) {
            return false;
        }

        $this->channel_status[self::CHANNEL_SUBSYSTEM] = NET_SSH2_MSG_CHANNEL_OPEN;

        $response = $this->_get_channel_packet(self::CHANNEL_SUBSYSTEM);
        if ($response === false) {
            return false;
        }

        $packet = pack(
            'CNNa*CNa*',
            NET_SSH2_MSG_CHANNEL_REQUEST,
            $this->server_channels[self::CHANNEL_SUBSYSTEM],
            strlen('subsystem'),
            'subsystem',
            1,
            strlen($subsystem),
            $subsystem
        );
        if (!$this->_send_binary_packet($packet)) {
            return false;
        }

        $this->channel_status[self::CHANNEL_SUBSYSTEM] = NET_SSH2_MSG_CHANNEL_REQUEST;

        $response = $this->_get_channel_packet(self::CHANNEL_SUBSYSTEM);

        if ($response === false) {
            return false;
        }

        $this->channel_status[self::CHANNEL_SUBSYSTEM] = NET_SSH2_MSG_CHANNEL_DATA;

        $this->bitmap |= self::MASK_SHELL;
        $this->in_subsystem = true;

        return true;
    }

    /**
     * Stops a subsystem.
     *
     * @see self::startSubsystem()
     * @return bool
     * @access public
     */
    function stopSubsystem()
    {
        $this->in_subsystem = false;
        $this->_close_channel(self::CHANNEL_SUBSYSTEM);
        return true;
    }

    /**
     * Closes a channel
     *
     * If read() timed out you might want to just close the channel and have it auto-restart on the next read() call
     *
     * @access public
     */
    function reset()
    {
        $this->_close_channel($this->_get_interactive_channel());
    }

    /**
     * Is timeout?
     *
     * Did exec() or read() return because they timed out or because they encountered the end?
     *
     * @access public
     */
    function isTimeout()
    {
        return $this->is_timeout;
    }

    /**
     * Disconnect
     *
     * @access public
     */
    function disconnect()
    {
        $this->_disconnect(NET_SSH2_DISCONNECT_BY_APPLICATION);
        if (isset($this->realtime_log_file) && is_resource($this->realtime_log_file)) {
            fclose($this->realtime_log_file);
        }
    }

    /**
     * Destructor.
     *
     * Will be called, automatically, if you're supporting just PHP5.  If you're supporting PHP4, you'll need to call
     * disconnect().
     *
     * @access public
     */
    function __destruct()
    {
        $this->disconnect();
    }

    /**
     * Is the connection still active?
     *
     * @return bool
     * @access public
     */
    function isConnected()
    {
        return (bool) ($this->bitmap & self::MASK_CONNECTED);
    }

    /**
     * Have you successfully been logged in?
     *
     * @return bool
     * @access public
     */
    function isAuthenticated()
    {
        return (bool) ($this->bitmap & self::MASK_LOGIN);
    }

    /**
     * Pings a server connection, or tries to reconnect if the connection has gone down
     *
     * Inspired by http://php.net/manual/en/mysqli.ping.php
     *
     * @return bool
     * @access public
     */
    function ping()
    {
        if (!$this->isAuthenticated()) {
            if (!empty($this->auth)) {
                return $this->_reconnect();
            }
            return false;
        }

        $this->window_size_server_to_client[self::CHANNEL_KEEP_ALIVE] = $this->window_size;
        $packet_size = 0x4000;
        $packet = pack(
            'CNa*N3',
            NET_SSH2_MSG_CHANNEL_OPEN,
            strlen('session'),
            'session',
            self::CHANNEL_KEEP_ALIVE,
            $this->window_size_server_to_client[self::CHANNEL_KEEP_ALIVE],
            $packet_size
        );

        if (!@$this->_send_binary_packet($packet)) {
            return $this->_reconnect();
        }

        $this->channel_status[self::CHANNEL_KEEP_ALIVE] = NET_SSH2_MSG_CHANNEL_OPEN;

        $response = @$this->_get_channel_packet(self::CHANNEL_KEEP_ALIVE);
        if ($response !== false) {
            $this->_close_channel(self::CHANNEL_KEEP_ALIVE);
            return true;
        }

        return $this->_reconnect();
    }

    /**
     * In situ reconnect method
     *
     * @return boolean
     * @access private
     */
    function _reconnect()
    {
        $this->_reset_connection(NET_SSH2_DISCONNECT_CONNECTION_LOST);
        $this->retry_connect = true;
        if (!$this->_connect()) {
            return false;
        }
        foreach ($this->auth as $auth) {
            $result = call_user_func_array(array(&$this, 'login'), $auth);
        }
        return $result;
    }

    /**
     * Resets a connection for re-use
     *
     * @param int $reason
     * @access private
     */
    function _reset_connection($reason)
    {
        $this->_disconnect($reason);
        $this->decrypt = $this->encrypt = false;
        $this->decrypt_block_size = $this->encrypt_block_size = 8;
        $this->hmac_check = $this->hmac_create = false;
        $this->hmac_size = false;
        $this->session_id = false;
        $this->retry_connect = true;
        $this->get_seq_no = $this->send_seq_no = 0;
    }

    /**
     * Gets Binary Packets
     *
     * See '6. Binary Packet Protocol' of rfc4253 for more info.
     *
     * @see self::_send_binary_packet()
     * @return string
     * @access private
     */
    function _get_binary_packet($skip_channel_filter = false)
    {
        if (!is_resource($this->fsock) || feof($this->fsock)) {
            $this->bitmap = 0;
            user_error('Connection closed prematurely');
            return false;
        }

        $start = microtime(true);
        $raw = stream_get_contents($this->fsock, $this->decrypt_block_size);

        if (!strlen($raw)) {
            return '';
        }

        if ($this->decrypt !== false) {
            $raw = $this->decrypt->decrypt($raw);
        }
        if ($raw === false) {
            user_error('Unable to decrypt content');
            return false;
        }

        if (strlen($raw) < 5) {
            return false;
        }
        extract(unpack('Npacket_length/Cpadding_length', $this->_string_shift($raw, 5)));

        $remaining_length = $packet_length + 4 - $this->decrypt_block_size;

        // quoting <http://tools.ietf.org/html/rfc4253#section-6.1>,
        // "implementations SHOULD check that the packet length is reasonable"
        // PuTTY uses 0x9000 as the actual max packet size and so to shall we
        if ($remaining_length < -$this->decrypt_block_size || $remaining_length > 0x9000 || $remaining_length % $this->decrypt_block_size != 0) {
            if (!$this->bad_key_size_fix && $this->_bad_algorithm_candidate($this->decrypt->name) && !($this->bitmap & SSH2::MASK_LOGIN)) {
                $this->bad_key_size_fix = true;
                $this->_reset_connection(NET_SSH2_DISCONNECT_KEY_EXCHANGE_FAILED);
                return false;
            }
            user_error('Invalid size');
            return false;
        }

        $buffer = '';
        while ($remaining_length > 0) {
            $temp = stream_get_contents($this->fsock, $remaining_length);
            if ($temp === false || feof($this->fsock)) {
                $this->bitmap = 0;
                user_error('Error reading from socket');
                return false;
            }
            $buffer.= $temp;
            $remaining_length-= strlen($temp);
        }

        $stop = microtime(true);
        if (strlen($buffer)) {
            $raw.= $this->decrypt !== false ? $this->decrypt->decrypt($buffer) : $buffer;
        }

        $payload = $this->_string_shift($raw, $packet_length - $padding_length - 1);
        $padding = $this->_string_shift($raw, $padding_length); // should leave $raw empty

        if ($this->hmac_check !== false) {
            $hmac = stream_get_contents($this->fsock, $this->hmac_size);
            if ($hmac === false || strlen($hmac) != $this->hmac_size) {
                $this->bitmap = 0;
                user_error('Error reading socket');
                return false;
            } elseif ($hmac != $this->hmac_check->hash(pack('NNCa*', $this->get_seq_no, $packet_length, $padding_length, $payload . $padding))) {
                user_error('Invalid HMAC');
                return false;
            }
        }

        //if ($this->decompress) {
        //    $payload = gzinflate(substr($payload, 2));
        //}

        $this->get_seq_no++;

        if (defined('NET_SSH2_LOGGING')) {
            $current = microtime(true);
            $message_number = isset($this->message_numbers[ord($payload[0])]) ? $this->message_numbers[ord($payload[0])] : 'UNKNOWN (' . ord($payload[0]) . ')';
            $message_number = '<- ' . $message_number .
                              ' (since last: ' . round($current - $this->last_packet, 4) . ', network: ' . round($stop - $start, 4) . 's)';
            $this->_append_log($message_number, $payload);
            $this->last_packet = $current;
        }

        return $this->_filter($payload, $skip_channel_filter);
    }

    /**
     * Filter Binary Packets
     *
     * Because some binary packets need to be ignored...
     *
     * @see self::_get_binary_packet()
     * @return string
     * @access private
     */
    function _filter($payload, $skip_channel_filter)
    {
        switch (ord($payload[0])) {
            case NET_SSH2_MSG_DISCONNECT:
                $this->_string_shift($payload, 1);
                if (strlen($payload) < 8) {
                    return false;
                }
                extract(unpack('Nreason_code/Nlength', $this->_string_shift($payload, 8)));
                $this->errors[] = 'SSH_MSG_DISCONNECT: ' . $this->disconnect_reasons[$reason_code] . "\r\n" . $this->_string_shift($payload, $length);
                $this->bitmap = 0;
                return false;
            case NET_SSH2_MSG_IGNORE:
                $payload = $this->_get_binary_packet($skip_channel_filter);
                break;
            case NET_SSH2_MSG_DEBUG:
                $this->_string_shift($payload, 2);
                if (strlen($payload) < 4) {
                    return false;
                }
                extract(unpack('Nlength', $this->_string_shift($payload, 4)));
                $this->errors[] = 'SSH_MSG_DEBUG: ' . $this->_string_shift($payload, $length);
                $payload = $this->_get_binary_packet($skip_channel_filter);
                break;
            case NET_SSH2_MSG_UNIMPLEMENTED:
                return false;
            case NET_SSH2_MSG_KEXINIT:
                if ($this->session_id !== false) {
                    $this->send_kex_first = false;
                    if (!$this->_key_exchange($payload)) {
                        $this->bitmap = 0;
                        return false;
                    }
                    $payload = $this->_get_binary_packet($skip_channel_filter);
                }
        }

        // see http://tools.ietf.org/html/rfc4252#section-5.4; only called when the encryption has been activated and when we haven't already logged in
        if (($this->bitmap & self::MASK_CONNECTED) && !$this->isAuthenticated() && ord($payload[0]) == NET_SSH2_MSG_USERAUTH_BANNER) {
            $this->_string_shift($payload, 1);
            if (strlen($payload) < 4) {
                return false;
            }
            extract(unpack('Nlength', $this->_string_shift($payload, 4)));
            $this->banner_message = $this->_string_shift($payload, $length);
            $payload = $this->_get_binary_packet();
        }

        // only called when we've already logged in
        if (($this->bitmap & self::MASK_CONNECTED) && $this->isAuthenticated()) {
            switch (ord($payload[0])) {
                case NET_SSH2_MSG_CHANNEL_DATA:
                case NET_SSH2_MSG_CHANNEL_EXTENDED_DATA:
                case NET_SSH2_MSG_CHANNEL_REQUEST:
                case NET_SSH2_MSG_CHANNEL_CLOSE:
                case NET_SSH2_MSG_CHANNEL_EOF:
                    if (!$skip_channel_filter && !empty($this->server_channels)) {
                        $this->binary_packet_buffer = $payload;
                        $this->_get_channel_packet(true);
                        $payload = $this->_get_binary_packet();
                    }
                    break;
                case NET_SSH2_MSG_GLOBAL_REQUEST: // see http://tools.ietf.org/html/rfc4254#section-4
                    if (strlen($payload) < 4) {
                        return false;
                    }
                    extract(unpack('Nlength', $this->_string_shift($payload, 4)));
                    $this->errors[] = 'SSH_MSG_GLOBAL_REQUEST: ' . $this->_string_shift($payload, $length);

                    if (!$this->_send_binary_packet(pack('C', NET_SSH2_MSG_REQUEST_FAILURE))) {
                        return $this->_disconnect(NET_SSH2_DISCONNECT_BY_APPLICATION);
                    }

                    $payload = $this->_get_binary_packet($skip_channel_filter);
                    break;
                case NET_SSH2_MSG_CHANNEL_OPEN: // see http://tools.ietf.org/html/rfc4254#section-5.1
                    $this->_string_shift($payload, 1);
                    if (strlen($payload) < 4) {
                        return false;
                    }
                    extract(unpack('Nlength', $this->_string_shift($payload, 4)));
                    $data = $this->_string_shift($payload, $length);
                    if (strlen($payload) < 4) {
                        return false;
                    }
                    extract(unpack('Nserver_channel', $this->_string_shift($payload, 4)));
                    switch ($data) {
                        case 'auth-agent':
                        case 'auth-agent@openssh.com':
                            if (isset($this->agent)) {
                                $new_channel = self::CHANNEL_AGENT_FORWARD;

                                if (strlen($payload) < 8) {
                                    return false;
                                }
                                extract(unpack('Nremote_window_size', $this->_string_shift($payload, 4)));
                                extract(unpack('Nremote_maximum_packet_size', $this->_string_shift($payload, 4)));

                                $this->packet_size_client_to_server[$new_channel] = $remote_window_size;
                                $this->window_size_server_to_client[$new_channel] = $remote_maximum_packet_size;
                                $this->window_size_client_to_server[$new_channel] = $this->window_size;

                                $packet_size = 0x4000;

                                $packet = pack(
                                    'CN4',
                                    NET_SSH2_MSG_CHANNEL_OPEN_CONFIRMATION,
                                    $server_channel,
                                    $new_channel,
                                    $packet_size,
                                    $packet_size
                                );

                                $this->server_channels[$new_channel] = $server_channel;
                                $this->channel_status[$new_channel] = NET_SSH2_MSG_CHANNEL_OPEN_CONFIRMATION;
                                if (!$this->_send_binary_packet($packet)) {
                                    return false;
                                }
                            }
                            break;
                        default:
                            $packet = pack(
                                'CN3a*Na*',
                                NET_SSH2_MSG_REQUEST_FAILURE,
                                $server_channel,
                                NET_SSH2_OPEN_ADMINISTRATIVELY_PROHIBITED,
                                0,
                                '',
                                0,
                                ''
                            );

                            if (!$this->_send_binary_packet($packet)) {
                                return $this->_disconnect(NET_SSH2_DISCONNECT_BY_APPLICATION);
                            }
                    }
                    $payload = $this->_get_binary_packet($skip_channel_filter);
                    break;
                case NET_SSH2_MSG_CHANNEL_WINDOW_ADJUST:
                    $this->_string_shift($payload, 1);
                    if (strlen($payload) < 8) {
                        return false;
                    }
                    extract(unpack('Nchannel', $this->_string_shift($payload, 4)));
                    extract(unpack('Nwindow_size', $this->_string_shift($payload, 4)));
                    $this->window_size_client_to_server[$channel]+= $window_size;

                    $payload = ($this->bitmap & self::MASK_WINDOW_ADJUST) ? true : $this->_get_binary_packet($skip_channel_filter);
            }
        }

        return $payload;
    }

    /**
     * Enable Quiet Mode
     *
     * Suppress stderr from output
     *
     * @access public
     */
    function enableQuietMode()
    {
        $this->quiet_mode = true;
    }

    /**
     * Disable Quiet Mode
     *
     * Show stderr in output
     *
     * @access public
     */
    function disableQuietMode()
    {
        $this->quiet_mode = false;
    }

    /**
     * Returns whether Quiet Mode is enabled or not
     *
     * @see self::enableQuietMode()
     * @see self::disableQuietMode()
     * @access public
     * @return bool
     */
    function isQuietModeEnabled()
    {
        return $this->quiet_mode;
    }

    /**
     * Enable request-pty when using exec()
     *
     * @access public
     */
    function enablePTY()
    {
        $this->request_pty = true;
    }

    /**
     * Disable request-pty when using exec()
     *
     * @access public
     */
    function disablePTY()
    {
        if ($this->in_request_pty_exec) {
            $this->_close_channel(self::CHANNEL_EXEC);
            $this->in_request_pty_exec = false;
        }
        $this->request_pty = false;
    }

    /**
     * Returns whether request-pty is enabled or not
     *
     * @see self::enablePTY()
     * @see self::disablePTY()
     * @access public
     * @return bool
     */
    function isPTYEnabled()
    {
        return $this->request_pty;
    }

    /**
     * Gets channel data
     *
     * Returns the data as a string if it's available and false if not.
     *
     * @param int $client_channel
     * @param bool $skip_extended
     * @return mixed|bool
     * @access private
     */
    function _get_channel_packet($client_channel, $skip_extended = false)
    {
        if (!empty($this->channel_buffers[$client_channel])) {
            return array_shift($this->channel_buffers[$client_channel]);
        }

        while (true) {
            if ($this->binary_packet_buffer !== false) {
                $response = $this->binary_packet_buffer;
                $this->binary_packet_buffer = false;
            } else {
                $read = array($this->fsock);
                $write = $except = null;

                if (!$this->curTimeout) {
                    @stream_select($read, $write, $except, null);
                } else {
                    if ($this->curTimeout < 0) {
                        $this->is_timeout = true;
                        return true;
                    }

                    $read = array($this->fsock);
                    $write = $except = null;

                    $start = microtime(true);
                    $sec = floor($this->curTimeout);
                    $usec = 1000000 * ($this->curTimeout - $sec);
                    // on windows this returns a "Warning: Invalid CRT parameters detected" error
                    if (!@stream_select($read, $write, $except, $sec, $usec) && !count($read)) {
                        $this->is_timeout = true;
                        if ($client_channel == self::CHANNEL_EXEC && !$this->request_pty) {
                            $this->_close_channel($client_channel);
                        }
                        return true;
                    }
                    $elapsed = microtime(true) - $start;
                    $this->curTimeout-= $elapsed;
                }

                $response = $this->_get_binary_packet(true);
                if ($response === false) {
                    $this->bitmap = 0;
                    user_error('Connection closed by server');
                    return false;
                }
            }

            if ($client_channel == -1 && $response === true) {
                return true;
            }
            if (!strlen($response)) {
                return false;
            }
            extract(unpack('Ctype', $this->_string_shift($response, 1)));

            if (strlen($response) < 4) {
                return false;
            }
            if ($type == NET_SSH2_MSG_CHANNEL_OPEN) {
                extract(unpack('Nlength', $this->_string_shift($response, 4)));
            } else {
                extract(unpack('Nchannel', $this->_string_shift($response, 4)));
            }

            // will not be setup yet on incoming channel open request
            if (isset($channel) && isset($this->channel_status[$channel]) && isset($this->window_size_server_to_client[$channel])) {
                $this->window_size_server_to_client[$channel]-= strlen($response);

                // resize the window, if appropriate
                if ($this->window_size_server_to_client[$channel] < 0) {
                // PuTTY does something more analogous to the following:
                //if ($this->window_size_server_to_client[$channel] < 0x3FFFFFFF) {
                    $packet = pack('CNN', NET_SSH2_MSG_CHANNEL_WINDOW_ADJUST, $this->server_channels[$channel], $this->window_resize);
                    if (!$this->_send_binary_packet($packet)) {
                        return false;
                    }
                    $this->window_size_server_to_client[$channel]+= $this->window_resize;
                }

                switch ($type) {
                    case NET_SSH2_MSG_CHANNEL_EXTENDED_DATA:
                        /*
                        if ($client_channel == self::CHANNEL_EXEC) {
                            $this->_send_channel_packet($client_channel, chr(0));
                        }
                        */
                        // currently, there's only one possible value for $data_type_code: NET_SSH2_EXTENDED_DATA_STDERR
                        if (strlen($response) < 8) {
                            return false;
                        }
                        extract(unpack('Ndata_type_code/Nlength', $this->_string_shift($response, 8)));
                        $data = $this->_string_shift($response, $length);
                        $this->stdErrorLog.= $data;
                        if ($skip_extended || $this->quiet_mode) {
                            continue 2;
                        }
                        if ($client_channel == $channel && $this->channel_status[$channel] == NET_SSH2_MSG_CHANNEL_DATA) {
                            return $data;
                        }
                        if (!isset($this->channel_buffers[$channel])) {
                            $this->channel_buffers[$channel] = array();
                        }
                        $this->channel_buffers[$channel][] = $data;

                        continue 2;
                    case NET_SSH2_MSG_CHANNEL_REQUEST:
                        if ($this->channel_status[$channel] == NET_SSH2_MSG_CHANNEL_CLOSE) {
                            continue 2;
                        }
                        if (strlen($response) < 4) {
                            return false;
                        }
                        extract(unpack('Nlength', $this->_string_shift($response, 4)));
                        $value = $this->_string_shift($response, $length);
                        switch ($value) {
                            case 'exit-signal':
                                $this->_string_shift($response, 1);
                                if (strlen($response) < 4) {
                                    return false;
                                }
                                extract(unpack('Nlength', $this->_string_shift($response, 4)));
                                $this->errors[] = 'SSH_MSG_CHANNEL_REQUEST (exit-signal): ' . $this->_string_shift($response, $length);
                                $this->_string_shift($response, 1);
                                if (strlen($response) < 4) {
                                    return false;
                                }
                                extract(unpack('Nlength', $this->_string_shift($response, 4)));
                                if ($length) {
                                    $this->errors[count($this->errors)].= "\r\n" . $this->_string_shift($response, $length);
                                }

                                $this->_send_binary_packet(pack('CN', NET_SSH2_MSG_CHANNEL_EOF, $this->server_channels[$client_channel]));
                                $this->_send_binary_packet(pack('CN', NET_SSH2_MSG_CHANNEL_CLOSE, $this->server_channels[$channel]));

                                $this->channel_status[$channel] = NET_SSH2_MSG_CHANNEL_EOF;

                                continue 3;
                            case 'exit-status':
                                if (strlen($response) < 5) {
                                    return false;
                                }
                                extract(unpack('Cfalse/Nexit_status', $this->_string_shift($response, 5)));
                                $this->exit_status = $exit_status;

                                // "The client MAY ignore these messages."
                                // -- http://tools.ietf.org/html/rfc4254#section-6.10

                                continue 3;
                            default:
                                // "Some systems may not implement signals, in which case they SHOULD ignore this message."
                                //  -- http://tools.ietf.org/html/rfc4254#section-6.9
                                continue 3;
                        }
                }

                switch ($this->channel_status[$channel]) {
                    case NET_SSH2_MSG_CHANNEL_OPEN:
                        switch ($type) {
                            case NET_SSH2_MSG_CHANNEL_OPEN_CONFIRMATION:
                                if (strlen($response) < 4) {
                                    return false;
                                }
                                extract(unpack('Nserver_channel', $this->_string_shift($response, 4)));
                                $this->server_channels[$channel] = $server_channel;
                                if (strlen($response) < 4) {
                                    return false;
                                }
                                extract(unpack('Nwindow_size', $this->_string_shift($response, 4)));
                                if ($window_size < 0) {
                                    $window_size&= 0x7FFFFFFF;
                                    $window_size+= 0x80000000;
                                }
                                $this->window_size_client_to_server[$channel] = $window_size;
                                if (strlen($response) < 4) {
                                     return false;
                                }
                                $temp = unpack('Npacket_size_client_to_server', $this->_string_shift($response, 4));
                                $this->packet_size_client_to_server[$channel] = $temp['packet_size_client_to_server'];
                                $result = $client_channel == $channel ? true : $this->_get_channel_packet($client_channel, $skip_extended);
                                $this->_on_channel_open();
                                return $result;
                            //case NET_SSH2_MSG_CHANNEL_OPEN_FAILURE:
                            default:
                                user_error('Unable to open channel');
                                return $this->_disconnect(NET_SSH2_DISCONNECT_BY_APPLICATION);
                        }
                        break;
                    case NET_SSH2_MSG_CHANNEL_REQUEST:
                        switch ($type) {
                            case NET_SSH2_MSG_CHANNEL_SUCCESS:
                                return true;
                            case NET_SSH2_MSG_CHANNEL_FAILURE:
                                return false;
                            default:
                                user_error('Unable to fulfill channel request');
                                return $this->_disconnect(NET_SSH2_DISCONNECT_BY_APPLICATION);
                        }
                    case NET_SSH2_MSG_CHANNEL_CLOSE:
                        return $type == NET_SSH2_MSG_CHANNEL_CLOSE ? true : $this->_get_channel_packet($client_channel, $skip_extended);
                }
            }

            // ie. $this->channel_status[$channel] == NET_SSH2_MSG_CHANNEL_DATA

            switch ($type) {
                case NET_SSH2_MSG_CHANNEL_DATA:
                    /*
                    if ($channel == self::CHANNEL_EXEC) {
                        // SCP requires null packets, such as this, be sent.  further, in the case of the ssh.com SSH server
                        // this actually seems to make things twice as fast.  more to the point, the message right after
                        // SSH_MSG_CHANNEL_DATA (usually SSH_MSG_IGNORE) won't block for as long as it would have otherwise.
                        // in OpenSSH it slows things down but only by a couple thousandths of a second.
                        $this->_send_channel_packet($channel, chr(0));
                    }
                    */
                    if (strlen($response) < 4) {
                        return false;
                    }
                    extract(unpack('Nlength', $this->_string_shift($response, 4)));
                    $data = $this->_string_shift($response, $length);

                    if ($channel == self::CHANNEL_AGENT_FORWARD) {
                        $agent_response = $this->agent->_forward_data($data);
                        if (!is_bool($agent_response)) {
                            $this->_send_channel_packet($channel, $agent_response);
                        }
                        break;
                    }

                    if ($client_channel == $channel) {
                        return $data;
                    }
                    if (!isset($this->channel_buffers[$channel])) {
                        $this->channel_buffers[$channel] = array();
                    }
                    $this->channel_buffers[$channel][] = $data;
                    break;
                case NET_SSH2_MSG_CHANNEL_CLOSE:
                    $this->curTimeout = 5;

                    if ($this->bitmap & self::MASK_SHELL) {
                        $this->bitmap&= ~self::MASK_SHELL;
                    }
                    if ($this->channel_status[$channel] != NET_SSH2_MSG_CHANNEL_EOF) {
                        $this->_send_binary_packet(pack('CN', NET_SSH2_MSG_CHANNEL_CLOSE, $this->server_channels[$channel]));
                    }

                    $this->channel_status[$channel] = NET_SSH2_MSG_CHANNEL_CLOSE;
                    if ($client_channel == $channel) {
                        return true;
                    }
                case NET_SSH2_MSG_CHANNEL_EOF:
                    break;
                default:
                    user_error('Error reading channel data');
                    return $this->_disconnect(NET_SSH2_DISCONNECT_BY_APPLICATION);
            }
        }
    }

    /**
     * Sends Binary Packets
     *
     * See '6. Binary Packet Protocol' of rfc4253 for more info.
     *
     * @param string $data
     * @param string $logged
     * @see self::_get_binary_packet()
     * @return bool
     * @access private
     */
    function _send_binary_packet($data, $logged = null)
    {
        if (!is_resource($this->fsock) || feof($this->fsock)) {
            $this->bitmap = 0;
            user_error('Connection closed prematurely');
            return false;
        }

        //if ($this->compress) {
        //    // the -4 removes the checksum:
        //    // http://php.net/function.gzcompress#57710
        //    $data = substr(gzcompress($data), 0, -4);
        //}

        // 4 (packet length) + 1 (padding length) + 4 (minimal padding amount) == 9
        $packet_length = strlen($data) + 9;
        // round up to the nearest $this->encrypt_block_size
        $packet_length+= (($this->encrypt_block_size - 1) * $packet_length) % $this->encrypt_block_size;
        // subtracting strlen($data) is obvious - subtracting 5 is necessary because of packet_length and padding_length
        $padding_length = $packet_length - strlen($data) - 5;
        $padding = Random::string($padding_length);

        // we subtract 4 from packet_length because the packet_length field isn't supposed to include itself
        $packet = pack('NCa*', $packet_length - 4, $padding_length, $data . $padding);

        $hmac = $this->hmac_create !== false ? $this->hmac_create->hash(pack('Na*', $this->send_seq_no, $packet)) : '';
        $this->send_seq_no++;

        if ($this->encrypt !== false) {
            $packet = $this->encrypt->encrypt($packet);
        }

        $packet.= $hmac;

        $start = microtime(true);
        $result = strlen($packet) == @fputs($this->fsock, $packet);
        $stop = microtime(true);

        if (defined('NET_SSH2_LOGGING')) {
            $current = microtime(true);
            $message_number = isset($this->message_numbers[ord($data[0])]) ? $this->message_numbers[ord($data[0])] : 'UNKNOWN (' . ord($data[0]) . ')';
            $message_number = '-> ' . $message_number .
                              ' (since last: ' . round($current - $this->last_packet, 4) . ', network: ' . round($stop - $start, 4) . 's)';
            $this->_append_log($message_number, isset($logged) ? $logged : $data);
            $this->last_packet = $current;
        }

        return $result;
    }

    /**
     * Logs data packets
     *
     * Makes sure that only the last 1MB worth of packets will be logged
     *
     * @param string $message_number
     * @param string $message
     * @access private
     */
    function _append_log($message_number, $message)
    {
        // remove the byte identifying the message type from all but the first two messages (ie. the identification strings)
        if (strlen($message_number) > 2) {
            $this->_string_shift($message);
        }

        switch (NET_SSH2_LOGGING) {
            // useful for benchmarks
            case self::LOG_SIMPLE:
                $this->message_number_log[] = $message_number;
                break;
            // the most useful log for SSH2
            case self::LOG_COMPLEX:
                $this->message_number_log[] = $message_number;
                $this->log_size+= strlen($message);
                $this->message_log[] = $message;
                while ($this->log_size > self::LOG_MAX_SIZE) {
                    $this->log_size-= strlen(array_shift($this->message_log));
                    array_shift($this->message_number_log);
                }
                break;
            // dump the output out realtime; packets may be interspersed with non packets,
            // passwords won't be filtered out and select other packets may not be correctly
            // identified
            case self::LOG_REALTIME:
                switch (PHP_SAPI) {
                    case 'cli':
                        $start = $stop = "\r\n";
                        break;
                    default:
                        $start = '<pre>';
                        $stop = '</pre>';
                }
                echo $start . $this->_format_log(array($message), array($message_number)) . $stop;
                @flush();
                @ob_flush();
                break;
            // basically the same thing as self::LOG_REALTIME with the caveat that self::LOG_REALTIME_FILE
            // needs to be defined and that the resultant log file will be capped out at self::LOG_MAX_SIZE.
            // the earliest part of the log file is denoted by the first <<< START >>> and is not going to necessarily
            // at the beginning of the file
            case self::LOG_REALTIME_FILE:
                if (!isset($this->realtime_log_file)) {
                    // PHP doesn't seem to like using constants in fopen()
                    $filename = self::LOG_REALTIME_FILENAME;
                    $fp = fopen($filename, 'w');
                    $this->realtime_log_file = $fp;
                }
                if (!is_resource($this->realtime_log_file)) {
                    break;
                }
                $entry = $this->_format_log(array($message), array($message_number));
                if ($this->realtime_log_wrap) {
                    $temp = "<<< START >>>\r\n";
                    $entry.= $temp;
                    fseek($this->realtime_log_file, ftell($this->realtime_log_file) - strlen($temp));
                }
                $this->realtime_log_size+= strlen($entry);
                if ($this->realtime_log_size > self::LOG_MAX_SIZE) {
                    fseek($this->realtime_log_file, 0);
                    $this->realtime_log_size = strlen($entry);
                    $this->realtime_log_wrap = true;
                }
                fputs($this->realtime_log_file, $entry);
        }
    }

    /**
     * Sends channel data
     *
     * Spans multiple SSH_MSG_CHANNEL_DATAs if appropriate
     *
     * @param int $client_channel
     * @param string $data
     * @return bool
     * @access private
     */
    function _send_channel_packet($client_channel, $data)
    {
        while (strlen($data)) {
            if (!$this->window_size_client_to_server[$client_channel]) {
                $this->bitmap^= self::MASK_WINDOW_ADJUST;
                // using an invalid channel will let the buffers be built up for the valid channels
                $this->_get_channel_packet(-1);
                $this->bitmap^= self::MASK_WINDOW_ADJUST;
            }

            /* The maximum amount of data allowed is determined by the maximum
               packet size for the channel, and the current window size, whichever
               is smaller.
                 -- http://tools.ietf.org/html/rfc4254#section-5.2 */
            $max_size = min(
                $this->packet_size_client_to_server[$client_channel],
                $this->window_size_client_to_server[$client_channel]
            );

            $temp = $this->_string_shift($data, $max_size);
            $packet = pack(
                'CN2a*',
                NET_SSH2_MSG_CHANNEL_DATA,
                $this->server_channels[$client_channel],
                strlen($temp),
                $temp
            );
            $this->window_size_client_to_server[$client_channel]-= strlen($temp);
            if (!$this->_send_binary_packet($packet)) {
                return false;
            }
        }

        return true;
    }

    /**
     * Closes and flushes a channel
     *
     * \phpseclib\Net\SSH2 doesn't properly close most channels.  For exec() channels are normally closed by the server
     * and for SFTP channels are presumably closed when the client disconnects.  This functions is intended
     * for SCP more than anything.
     *
     * @param int $client_channel
     * @param bool $want_reply
     * @return bool
     * @access private
     */
    function _close_channel($client_channel, $want_reply = false)
    {
        // see http://tools.ietf.org/html/rfc4254#section-5.3

        $this->_send_binary_packet(pack('CN', NET_SSH2_MSG_CHANNEL_EOF, $this->server_channels[$client_channel]));

        if (!$want_reply) {
            $this->_send_binary_packet(pack('CN', NET_SSH2_MSG_CHANNEL_CLOSE, $this->server_channels[$client_channel]));
        }

        $this->channel_status[$client_channel] = NET_SSH2_MSG_CHANNEL_CLOSE;

        $this->curTimeout = 5;

        while (!is_bool($this->_get_channel_packet($client_channel))) {
        }

        if ($this->is_timeout) {
            $this->disconnect();
        }

        if ($want_reply) {
            $this->_send_binary_packet(pack('CN', NET_SSH2_MSG_CHANNEL_CLOSE, $this->server_channels[$client_channel]));
        }

        if ($this->bitmap & self::MASK_SHELL) {
            $this->bitmap&= ~self::MASK_SHELL;
        }
    }

    /**
     * Disconnect
     *
     * @param int $reason
     * @return bool
     * @access private
     */
    function _disconnect($reason)
    {
        if ($this->bitmap & self::MASK_CONNECTED) {
            $data = pack('CNNa*Na*', NET_SSH2_MSG_DISCONNECT, $reason, 0, '', 0, '');
            $this->_send_binary_packet($data);
        }

        $this->bitmap = 0;
        if (is_resource($this->fsock) && get_resource_type($this->fsock) == 'stream') {
            fclose($this->fsock);
        }

        return false;
    }

    /**
     * String Shift
     *
     * Inspired by array_shift
     *
     * @param string $string
     * @param int $index
     * @return string
     * @access private
     */
    function _string_shift(&$string, $index = 1)
    {
        $substr = substr($string, 0, $index);
        $string = substr($string, $index);
        return $substr;
    }

    /**
     * Define Array
     *
     * Takes any number of arrays whose indices are integers and whose values are strings and defines a bunch of
     * named constants from it, using the value as the name of the constant and the index as the value of the constant.
     * If any of the constants that would be defined already exists, none of the constants will be defined.
     *
     * @access private
     */
    function _define_array()
    {
        $args = func_get_args();
        foreach ($args as $arg) {
            foreach ($arg as $key => $value) {
                if (!defined($value)) {
                    define($value, $key);
                } else {
                    break 2;
                }
            }
        }
    }

    /**
     * Returns a log of the packets that have been sent and received.
     *
     * Returns a string if NET_SSH2_LOGGING == self::LOG_COMPLEX, an array if NET_SSH2_LOGGING == self::LOG_SIMPLE and false if !defined('NET_SSH2_LOGGING')
     *
     * @access public
     * @return array|false|string
     */
    function getLog()
    {
        if (!defined('NET_SSH2_LOGGING')) {
            return false;
        }

        switch (NET_SSH2_LOGGING) {
            case self::LOG_SIMPLE:
                return $this->message_number_log;
            case self::LOG_COMPLEX:
                $log = $this->_format_log($this->message_log, $this->message_number_log);
                return PHP_SAPI == 'cli' ? $log : '<pre>' . $log . '</pre>';
            default:
                return false;
        }
    }

    /**
     * Formats a log for printing
     *
     * @param array $message_log
     * @param array $message_number_log
     * @access private
     * @return string
     */
    function _format_log($message_log, $message_number_log)
    {
        $output = '';
        for ($i = 0; $i < count($message_log); $i++) {
            $output.= $message_number_log[$i] . "\r\n";
            $current_log = $message_log[$i];
            $j = 0;
            do {
                if (strlen($current_log)) {
                    $output.= str_pad(dechex($j), 7, '0', STR_PAD_LEFT) . '0  ';
                }
                $fragment = $this->_string_shift($current_log, $this->log_short_width);
                $hex = substr(preg_replace_callback('#.#s', array($this, '_format_log_helper'), $fragment), strlen($this->log_boundary));
                // replace non ASCII printable characters with dots
                // http://en.wikipedia.org/wiki/ASCII#ASCII_printable_characters
                // also replace < with a . since < messes up the output on web browsers
                $raw = preg_replace('#[^\x20-\x7E]|<#', '.', $fragment);
                $output.= str_pad($hex, $this->log_long_width - $this->log_short_width, ' ') . $raw . "\r\n";
                $j++;
            } while (strlen($current_log));
            $output.= "\r\n";
        }

        return $output;
    }

    /**
     * Helper function for _format_log
     *
     * For use with preg_replace_callback()
     *
     * @param array $matches
     * @access private
     * @return string
     */
    function _format_log_helper($matches)
    {
        return $this->log_boundary . str_pad(dechex(ord($matches[0])), 2, '0', STR_PAD_LEFT);
    }

    /**
     * Helper function for agent->_on_channel_open()
     *
     * Used when channels are created to inform agent
     * of said channel opening. Must be called after
     * channel open confirmation received
     *
     * @access private
     */
    function _on_channel_open()
    {
        if (isset($this->agent)) {
            $this->agent->_on_channel_open($this);
        }
    }

    /**
     * Returns the first value of the intersection of two arrays or false if
     * the intersection is empty. The order is defined by the first parameter.
     *
     * @param array $array1
     * @param array $array2
     * @return mixed False if intersection is empty, else intersected value.
     * @access private
     */
    function _array_intersect_first($array1, $array2)
    {
        foreach ($array1 as $value) {
            if (in_array($value, $array2)) {
                return $value;
            }
        }
        return false;
    }

    /**
     * Returns all errors
     *
     * @return string[]
     * @access public
     */
    function getErrors()
    {
        return $this->errors;
    }

    /**
     * Returns the last error
     *
     * @return string
     * @access public
     */
    function getLastError()
    {
        $count = count($this->errors);

        if ($count > 0) {
            return $this->errors[$count - 1];
        }
    }

    /**
     * Return the server identification.
     *
     * @return string
     * @access public
     */
    function getServerIdentification()
    {
        $this->_connect();

        return $this->server_identifier;
    }

    /**
     * Return a list of the key exchange algorithms the server supports.
     *
     * @return array
     * @access public
     */
    function getKexAlgorithms()
    {
        $this->_connect();

        return $this->kex_algorithms;
    }

    /**
     * Return a list of the host key (public key) algorithms the server supports.
     *
     * @return array
     * @access public
     */
    function getServerHostKeyAlgorithms()
    {
        $this->_connect();

        return $this->server_host_key_algorithms;
    }

    /**
     * Return a list of the (symmetric key) encryption algorithms the server supports, when receiving stuff from the client.
     *
     * @return array
     * @access public
     */
    function getEncryptionAlgorithmsClient2Server()
    {
        $this->_connect();

        return $this->encryption_algorithms_client_to_server;
    }

    /**
     * Return a list of the (symmetric key) encryption algorithms the server supports, when sending stuff to the client.
     *
     * @return array
     * @access public
     */
    function getEncryptionAlgorithmsServer2Client()
    {
        $this->_connect();

        return $this->encryption_algorithms_server_to_client;
    }

    /**
     * Return a list of the MAC algorithms the server supports, when receiving stuff from the client.
     *
     * @return array
     * @access public
     */
    function getMACAlgorithmsClient2Server()
    {
        $this->_connect();

        return $this->mac_algorithms_client_to_server;
    }

    /**
     * Return a list of the MAC algorithms the server supports, when sending stuff to the client.
     *
     * @return array
     * @access public
     */
    function getMACAlgorithmsServer2Client()
    {
        $this->_connect();

        return $this->mac_algorithms_server_to_client;
    }

    /**
     * Return a list of the compression algorithms the server supports, when receiving stuff from the client.
     *
     * @return array
     * @access public
     */
    function getCompressionAlgorithmsClient2Server()
    {
        $this->_connect();

        return $this->compression_algorithms_client_to_server;
    }

    /**
     * Return a list of the compression algorithms the server supports, when sending stuff to the client.
     *
     * @return array
     * @access public
     */
    function getCompressionAlgorithmsServer2Client()
    {
        $this->_connect();

        return $this->compression_algorithms_server_to_client;
    }

    /**
     * Return a list of the languages the server supports, when sending stuff to the client.
     *
     * @return array
     * @access public
     */
    function getLanguagesServer2Client()
    {
        $this->_connect();

        return $this->languages_server_to_client;
    }

    /**
     * Return a list of the languages the server supports, when receiving stuff from the client.
     *
     * @return array
     * @access public
     */
    function getLanguagesClient2Server()
    {
        $this->_connect();

        return $this->languages_client_to_server;
    }

    /**
     * Returns a list of algorithms the server supports
     *
     * @return array
     * @access public
     */
    function getServerAlgorithms()
    {
        $this->_connect();

        return array(
            'kex' => $this->kex_algorithms,
            'hostkey' => $this->server_host_key_algorithms,
            'client_to_server' => array(
                'crypt' => $this->encryption_algorithms_client_to_server,
                'mac' => $this->mac_algorithms_client_to_server,
                'comp' => $this->compression_algorithms_client_to_server,
                'lang' => $this->languages_client_to_server
            ),
            'server_to_client' => array(
                'crypt' => $this->encryption_algorithms_server_to_client,
                'mac' => $this->mac_algorithms_server_to_client,
                'comp' => $this->compression_algorithms_server_to_client,
                'lang' => $this->languages_server_to_client
            )
        );
    }

    /**
     * Returns a list of KEX algorithms that phpseclib supports
     *
     * @return array
     * @access public
     */
    function getSupportedKEXAlgorithms()
    {
        $kex_algorithms = array(
            // Elliptic Curve Diffie-Hellman Key Agreement (ECDH) using
            // Curve25519. See doc/curve25519-sha256@libssh.org.txt in the
            // libssh repository for more information.
            'curve25519-sha256@libssh.org',

            'diffie-hellman-group-exchange-sha256',// RFC 4419
            'diffie-hellman-group-exchange-sha1',  // RFC 4419

            // Diffie-Hellman Key Agreement (DH) using integer modulo prime
            // groups.
            'diffie-hellman-group14-sha1', // REQUIRED
            'diffie-hellman-group1-sha1', // REQUIRED
        );

        if (!function_exists('sodium_crypto_box_publickey_from_secretkey')) {
            $kex_algorithms = array_diff(
                $kex_algorithms,
                array('curve25519-sha256@libssh.org')
            );
        }

        return $kex_algorithms;
    }

    /**
     * Returns a list of host key algorithms that phpseclib supports
     *
     * @return array
     * @access public
     */
    function getSupportedHostKeyAlgorithms()
    {
        return array(
            'rsa-sha2-256', // RFC 8332
            'rsa-sha2-512', // RFC 8332
            'ssh-rsa', // RECOMMENDED  sign   Raw RSA Key
            'ssh-dss'  // REQUIRED     sign   Raw DSS Key
        );
    }

    /**
     * Returns a list of symmetric key algorithms that phpseclib supports
     *
     * @return array
     * @access public
     */
    function getSupportedEncryptionAlgorithms()
    {
        $algos = array(
            // from <http://tools.ietf.org/html/rfc4345#section-4>:
            'arcfour256',
            'arcfour128',

            //'arcfour',      // OPTIONAL          the ARCFOUR stream cipher with a 128-bit key

            // CTR modes from <http://tools.ietf.org/html/rfc4344#section-4>:
            'aes128-ctr',     // RECOMMENDED       AES (Rijndael) in SDCTR mode, with 128-bit key
            'aes192-ctr',     // RECOMMENDED       AES with 192-bit key
            'aes256-ctr',     // RECOMMENDED       AES with 256-bit key

            'twofish128-ctr', // OPTIONAL          Twofish in SDCTR mode, with 128-bit key
            'twofish192-ctr', // OPTIONAL          Twofish with 192-bit key
            'twofish256-ctr', // OPTIONAL          Twofish with 256-bit key

            'aes128-cbc',     // RECOMMENDED       AES with a 128-bit key
            'aes192-cbc',     // OPTIONAL          AES with a 192-bit key
            'aes256-cbc',     // OPTIONAL          AES in CBC mode, with a 256-bit key

            'twofish128-cbc', // OPTIONAL          Twofish with a 128-bit key
            'twofish192-cbc', // OPTIONAL          Twofish with a 192-bit key
            'twofish256-cbc',
            'twofish-cbc',    // OPTIONAL          alias for "twofish256-cbc"
                              //                   (this is being retained for historical reasons)

            'blowfish-ctr',   // OPTIONAL          Blowfish in SDCTR mode

            'blowfish-cbc',   // OPTIONAL          Blowfish in CBC mode

            '3des-ctr',       // RECOMMENDED       Three-key 3DES in SDCTR mode

            '3des-cbc',       // REQUIRED          three-key 3DES in CBC mode

             //'none'           // OPTIONAL          no encryption; NOT RECOMMENDED
        );

        if ($this->crypto_engine) {
            $engines = array($this->crypto_engine);
        } else {
            $engines = array(
                Base::ENGINE_OPENSSL,
                Base::ENGINE_MCRYPT,
                Base::ENGINE_INTERNAL
            );
        }

        $ciphers = array();
        foreach ($engines as $engine) {
            foreach ($algos as $algo) {
                $obj = $this->_encryption_algorithm_to_crypt_instance($algo);
                if ($obj instanceof Rijndael) {
                    $obj->setKeyLength(preg_replace('#[^\d]#', '', $algo));
                }
                switch ($algo) {
                    case 'arcfour128':
                    case 'arcfour256':
                        if ($engine != Base::ENGINE_INTERNAL) {
                            continue 2;
                        }
                }
                if ($obj->isValidEngine($engine)) {
                    $algos = array_diff($algos, array($algo));
                    $ciphers[] = $algo;
                }
            }
        }

        return $ciphers;
    }

    /**
     * Returns a list of MAC algorithms that phpseclib supports
     *
     * @return array
     * @access public
     */
    function getSupportedMACAlgorithms()
    {
        return array(
            // from <http://www.ietf.org/rfc/rfc6668.txt>:
            'hmac-sha2-256',// RECOMMENDED     HMAC-SHA256 (digest length = key length = 32)

            'hmac-sha1-96', // RECOMMENDED     first 96 bits of HMAC-SHA1 (digest length = 12, key length = 20)
            'hmac-sha1',    // REQUIRED        HMAC-SHA1 (digest length = key length = 20)
            'hmac-md5-96',  // OPTIONAL        first 96 bits of HMAC-MD5 (digest length = 12, key length = 16)
            'hmac-md5',     // OPTIONAL        HMAC-MD5 (digest length = key length = 16)
            //'none'          // OPTIONAL        no MAC; NOT RECOMMENDED
        );
    }

    /**
     * Returns a list of compression algorithms that phpseclib supports
     *
     * @return array
     * @access public
     */
    function getSupportedCompressionAlgorithms()
    {
        return array(
            'none'   // REQUIRED        no compression
            //'zlib' // OPTIONAL        ZLIB (LZ77) compression
        );
    }

    /**
     * Return list of negotiated algorithms
     *
     * Uses the same format as https://www.php.net/ssh2-methods-negotiated
     *
     * @return array
     * @access public
     */
    function getAlgorithmsNegotiated()
    {
        $this->_connect();

        return array(
            'kex' => $this->kex_algorithm,
            'hostkey' => $this->signature_format,
            'client_to_server' => array(
                'crypt' => $this->encrypt->name,
                'mac' => $this->hmac_create->name,
                'comp' => 'none',
            ),
            'server_to_client' => array(
                'crypt' => $this->decrypt->name,
                'mac' => $this->hmac_check->name,
                'comp' => 'none',
            )
        );
    }

    /**
     * Accepts an associative array with up to four parameters as described at
     * <https://www.php.net/manual/en/function.ssh2-connect.php>
     *
     * @param array $methods
     * @access public
     */
    function setPreferredAlgorithms($methods)
    {
        $preferred = $methods;

        if (isset($preferred['kex'])) {
            $preferred['kex'] = array_intersect(
                $preferred['kex'],
                $this->getSupportedKEXAlgorithms()
            );
        }

        if (isset($preferred['hostkey'])) {
            $preferred['hostkey'] = array_intersect(
                $preferred['hostkey'],
                $this->getSupportedHostKeyAlgorithms()
            );
        }

        $keys = array('client_to_server', 'server_to_client');
        foreach ($keys as $key) {
            if (isset($preferred[$key])) {
                $a = &$preferred[$key];
                if (isset($a['crypt'])) {
                    $a['crypt'] = array_intersect(
                        $a['crypt'],
                        $this->getSupportedEncryptionAlgorithms()
                    );
                }
                if (isset($a['comp'])) {
                    $a['comp'] = array_intersect(
                        $a['comp'],
                        $this->getSupportedCompressionAlgorithms()
                    );
                }
                if (isset($a['mac'])) {
                    $a['mac'] = array_intersect(
                        $a['mac'],
                        $this->getSupportedMACAlgorithms()
                    );
                }
            }
        }

        $keys = array(
            'kex',
            'hostkey',
            'client_to_server/crypt',
            'client_to_server/comp',
            'client_to_server/mac',
            'server_to_client/crypt',
            'server_to_client/comp',
            'server_to_client/mac',
        );
        foreach ($keys as $key) {
            $p = $preferred;
            $m = $methods;

            $subkeys = explode('/', $key);
            foreach ($subkeys as $subkey) {
                if (!isset($p[$subkey])) {
                    continue 2;
                }
                $p = $p[$subkey];
                $m = $m[$subkey];
            }

            if (count($p) != count($m)) {
                $diff = array_diff($m, $p);
                $msg = count($diff) == 1 ?
                    ' is not a supported algorithm' :
                    ' are not supported algorithms';
                user_error(implode(', ', $diff) . $msg);
                return false;
            }
        }

        $this->preferred = $preferred;
    }

    /**
     * Returns the banner message.
     *
     * Quoting from the RFC, "in some jurisdictions, sending a warning message before
     * authentication may be relevant for getting legal protection."
     *
     * @return string
     * @access public
     */
    function getBannerMessage()
    {
        return $this->banner_message;
    }

    /**
     * Returns the server public host key.
     *
     * Caching this the first time you connect to a server and checking the result on subsequent connections
     * is recommended.  Returns false if the server signature is not signed correctly with the public host key.
     *
     * @return mixed
     * @access public
     */
    function getServerPublicHostKey()
    {
        if (!($this->bitmap & self::MASK_CONSTRUCTOR)) {
            if (!$this->_connect()) {
                return false;
            }
        }

        $signature = $this->signature;
        $server_public_host_key = $this->server_public_host_key;

        if (strlen($server_public_host_key) < 4) {
            return false;
        }
        extract(unpack('Nlength', $this->_string_shift($server_public_host_key, 4)));
        $this->_string_shift($server_public_host_key, $length);

        if ($this->signature_validated) {
            return $this->bitmap ?
                $this->signature_format . ' ' . base64_encode($this->server_public_host_key) :
                false;
        }

        $this->signature_validated = true;

        switch ($this->signature_format) {
            case 'ssh-dss':
                $zero = new BigInteger();

                if (strlen($server_public_host_key) < 4) {
                    return false;
                }
                $temp = unpack('Nlength', $this->_string_shift($server_public_host_key, 4));
                $p = new BigInteger($this->_string_shift($server_public_host_key, $temp['length']), -256);

                if (strlen($server_public_host_key) < 4) {
                    return false;
                }
                $temp = unpack('Nlength', $this->_string_shift($server_public_host_key, 4));
                $q = new BigInteger($this->_string_shift($server_public_host_key, $temp['length']), -256);

                if (strlen($server_public_host_key) < 4) {
                    return false;
                }
                $temp = unpack('Nlength', $this->_string_shift($server_public_host_key, 4));
                $g = new BigInteger($this->_string_shift($server_public_host_key, $temp['length']), -256);

                if (strlen($server_public_host_key) < 4) {
                    return false;
                }
                $temp = unpack('Nlength', $this->_string_shift($server_public_host_key, 4));
                $y = new BigInteger($this->_string_shift($server_public_host_key, $temp['length']), -256);

                /* The value for 'dss_signature_blob' is encoded as a string containing
                   r, followed by s (which are 160-bit integers, without lengths or
                   padding, unsigned, and in network byte order). */
                $temp = unpack('Nlength', $this->_string_shift($signature, 4));
                if ($temp['length'] != 40) {
                    user_error('Invalid signature');
                    return $this->_disconnect(NET_SSH2_DISCONNECT_KEY_EXCHANGE_FAILED);
                }

                $r = new BigInteger($this->_string_shift($signature, 20), 256);
                $s = new BigInteger($this->_string_shift($signature, 20), 256);

                switch (true) {
                    case $r->equals($zero):
                    case $r->compare($q) >= 0:
                    case $s->equals($zero):
                    case $s->compare($q) >= 0:
                        user_error('Invalid signature');
                        return $this->_disconnect(NET_SSH2_DISCONNECT_KEY_EXCHANGE_FAILED);
                }

                $w = $s->modInverse($q);

                $u1 = $w->multiply(new BigInteger(sha1($this->exchange_hash), 16));
                list(, $u1) = $u1->divide($q);

                $u2 = $w->multiply($r);
                list(, $u2) = $u2->divide($q);

                $g = $g->modPow($u1, $p);
                $y = $y->modPow($u2, $p);

                $v = $g->multiply($y);
                list(, $v) = $v->divide($p);
                list(, $v) = $v->divide($q);

                if (!$v->equals($r)) {
                    user_error('Bad server signature');
                    return $this->_disconnect(NET_SSH2_DISCONNECT_HOST_KEY_NOT_VERIFIABLE);
                }

                break;
            case 'ssh-rsa':
            case 'rsa-sha2-256':
            case 'rsa-sha2-512':
                if (strlen($server_public_host_key) < 4) {
                    return false;
                }
                $temp = unpack('Nlength', $this->_string_shift($server_public_host_key, 4));
                $e = new BigInteger($this->_string_shift($server_public_host_key, $temp['length']), -256);

                if (strlen($server_public_host_key) < 4) {
                    return false;
                }
                $temp = unpack('Nlength', $this->_string_shift($server_public_host_key, 4));
                $rawN = $this->_string_shift($server_public_host_key, $temp['length']);
                $n = new BigInteger($rawN, -256);
                $nLength = strlen(ltrim($rawN, "\0"));

                /*
                if (strlen($signature) < 4) {
                    return false;
                }
                $temp = unpack('Nlength', $this->_string_shift($signature, 4));
                $signature = $this->_string_shift($signature, $temp['length']);

                $rsa = new RSA();
                switch ($this->signature_format) {
                    case 'rsa-sha2-512':
                        $hash = 'sha512';
                        break;
                    case 'rsa-sha2-256':
                        $hash = 'sha256';
                        break;
                    //case 'ssh-rsa':
                    default:
                        $hash = 'sha1';
                }
                $rsa->setHash($hash);
                $rsa->setSignatureMode(RSA::SIGNATURE_PKCS1);
                $rsa->loadKey(array('e' => $e, 'n' => $n), RSA::PUBLIC_FORMAT_RAW);

                if (!$rsa->verify($this->exchange_hash, $signature)) {
                    user_error('Bad server signature');
                    return $this->_disconnect(NET_SSH2_DISCONNECT_HOST_KEY_NOT_VERIFIABLE);
                }
                */

                if (strlen($signature) < 4) {
                    return false;
                }
                $temp = unpack('Nlength', $this->_string_shift($signature, 4));
                $s = new BigInteger($this->_string_shift($signature, $temp['length']), 256);

                // validate an RSA signature per "8.2 RSASSA-PKCS1-v1_5", "5.2.2 RSAVP1", and "9.1 EMSA-PSS" in the
                // following URL:
                // ftp://ftp.rsasecurity.com/pub/pkcs/pkcs-1/pkcs-1v2-1.pdf

                // also, see SSHRSA.c (rsa2_verifysig) in PuTTy's source.

                if ($s->compare(new BigInteger()) < 0 || $s->compare($n->subtract(new BigInteger(1))) > 0) {
                    user_error('Invalid signature');
                    return $this->_disconnect(NET_SSH2_DISCONNECT_KEY_EXCHANGE_FAILED);
                }

                $s = $s->modPow($e, $n);
                $s = $s->toBytes();

                switch ($this->signature_format) {
                    case 'rsa-sha2-512':
                        $hash = 'sha512';
                        break;
                    case 'rsa-sha2-256':
                        $hash = 'sha256';
                        break;
                    //case 'ssh-rsa':
                    default:
                        $hash = 'sha1';
                }
                $hashObj = new Hash($hash);
                switch ($this->signature_format) {
                    case 'rsa-sha2-512':
                        $h = pack('N5a*', 0x00305130, 0x0D060960, 0x86480165, 0x03040203, 0x05000440, $hashObj->hash($this->exchange_hash));
                        break;
                    case 'rsa-sha2-256':
                        $h = pack('N5a*', 0x00303130, 0x0D060960, 0x86480165, 0x03040201, 0x05000420, $hashObj->hash($this->exchange_hash));
                        break;
                    //case 'ssh-rsa':
                    default:
                        $hash = 'sha1';
                        $h = pack('N4a*', 0x00302130, 0x0906052B, 0x0E03021A, 0x05000414, $hashObj->hash($this->exchange_hash));
                }
                $h = chr(0x01) . str_repeat(chr(0xFF), $nLength - 2 - strlen($h)) . $h;

                if ($s != $h) {
                    user_error('Bad server signature');
                    return $this->_disconnect(NET_SSH2_DISCONNECT_HOST_KEY_NOT_VERIFIABLE);
                }
                break;
            default:
                user_error('Unsupported signature format');
                return $this->_disconnect(NET_SSH2_DISCONNECT_HOST_KEY_NOT_VERIFIABLE);
        }

        return $this->signature_format . ' ' . base64_encode($this->server_public_host_key);
    }

    /**
     * Returns the exit status of an SSH command or false.
     *
     * @return false|int
     * @access public
     */
    function getExitStatus()
    {
        if (is_null($this->exit_status)) {
            return false;
        }
        return $this->exit_status;
    }

    /**
     * Returns the number of columns for the terminal window size.
     *
     * @return int
     * @access public
     */
    function getWindowColumns()
    {
        return $this->windowColumns;
    }

    /**
     * Returns the number of rows for the terminal window size.
     *
     * @return int
     * @access public
     */
    function getWindowRows()
    {
        return $this->windowRows;
    }

    /**
     * Sets the number of columns for the terminal window size.
     *
     * @param int $value
     * @access public
     */
    function setWindowColumns($value)
    {
        $this->windowColumns = $value;
    }

    /**
     * Sets the number of rows for the terminal window size.
     *
     * @param int $value
     * @access public
     */
    function setWindowRows($value)
    {
        $this->windowRows = $value;
    }

    /**
     * Sets the number of columns and rows for the terminal window size.
     *
     * @param int $columns
     * @param int $rows
     * @access public
     */
    function setWindowSize($columns = 80, $rows = 24)
    {
        $this->windowColumns = $columns;
        $this->windowRows = $rows;
    }

    /**
     * Update packet types in log history
     *
     * @param string $old
     * @param string $new
     * @access private
     */
    function _updateLogHistory($old, $new)
    {
        if (defined('NET_SSH2_LOGGING') && NET_SSH2_LOGGING == self::LOG_COMPLEX) {
            $this->message_number_log[count($this->message_number_log) - 1] = str_replace(
                $old,
                $new,
                $this->message_number_log[count($this->message_number_log) - 1]
            );
        }
    }
}<|MERGE_RESOLUTION|>--- conflicted
+++ resolved
@@ -1537,8 +1537,6 @@
             user_error('No compatible key exchange algorithms found');
             return $this->_disconnect(NET_SSH2_DISCONNECT_KEY_EXCHANGE_FAILED);
         }
-<<<<<<< HEAD
-=======
 
         $server_host_key_algorithm = $this->_array_intersect_first($server_host_key_algorithms, $this->server_host_key_algorithms);
         if ($server_host_key_algorithm === false) {
@@ -1546,12 +1544,6 @@
             return $this->_disconnect(NET_SSH2_DISCONNECT_KEY_EXCHANGE_FAILED);
         }
 
-        $mac_algorithm_out = $this->_array_intersect_first($c2s_mac_algorithms, $this->mac_algorithms_client_to_server);
-        if ($mac_algorithm_out === false) {
-            user_error('No compatible client to server message authentication algorithms found');
-            return $this->_disconnect(NET_SSH2_DISCONNECT_KEY_EXCHANGE_FAILED);
-        }
-
         $mac_algorithm_in = $this->_array_intersect_first($s2c_mac_algorithms, $this->mac_algorithms_server_to_client);
         if ($mac_algorithm_in === false) {
             user_error('No compatible server to client message authentication algorithms found');
@@ -1571,24 +1563,6 @@
             return $this->_disconnect(NET_SSH2_DISCONNECT_KEY_EXCHANGE_FAILED);
         }
         //$this->compress = $compression_algorithm_in == 'zlib';
-
-        if (strpos($kex_algorithm, 'diffie-hellman-group-exchange') === 0) {
-            $dh_group_sizes_packed = pack(
-                'NNN',
-                $this->kex_dh_group_size_min,
-                $this->kex_dh_group_size_preferred,
-                $this->kex_dh_group_size_max
-            );
-            $packet = pack(
-                'Ca*',
-                NET_SSH2_MSG_KEXDH_GEX_REQUEST,
-                $dh_group_sizes_packed
-            );
-            if (!$this->_send_binary_packet($packet)) {
-                return false;
-            }
-            $this->_updateLogHistory('UNKNOWN (34)', 'NET_SSH2_MSG_KEXDH_GEX_REQUEST');
->>>>>>> ee4af462
 
         // Only relevant in diffie-hellman-group-exchange-sha{1,256}, otherwise empty.
         $exchange_hash_rfc4419 = '';
@@ -1947,6 +1921,12 @@
         }
         if ($decrypt == 'arcfour128' || $decrypt == 'arcfour256') {
             $this->decrypt->decrypt(str_repeat("\0", 1536));
+        }
+
+        $mac_algorithm_out = $this->_array_intersect_first($c2s_mac_algorithms, $this->mac_algorithms_client_to_server);
+        if ($mac_algorithm_out === false) {
+            user_error('No compatible client to server message authentication algorithms found');
+            return $this->_disconnect(NET_SSH2_DISCONNECT_KEY_EXCHANGE_FAILED);
         }
 
         $createKeyLength = 0; // ie. $mac_algorithm == 'none'
