<?php

/**
 * Pure-PHP implementation of SSHv2.
 *
 * PHP version 5
 *
 * Here are some examples of how to use this library:
 * <code>
 * <?php
 *    include 'vendor/autoload.php';
 *
 *    $ssh = new \phpseclib\Net\SSH2('www.domain.tld');
 *    if (!$ssh->login('username', 'password')) {
 *        exit('Login Failed');
 *    }
 *
 *    echo $ssh->exec('pwd');
 *    echo $ssh->exec('ls -la');
 * ?>
 * </code>
 *
 * <code>
 * <?php
 *    include 'vendor/autoload.php';
 *
 *    $key = new \phpseclib\Crypt\RSA();
 *    //$key->setPassword('whatever');
 *    $key->loadKey(file_get_contents('privatekey'));
 *
 *    $ssh = new \phpseclib\Net\SSH2('www.domain.tld');
 *    if (!$ssh->login('username', $key)) {
 *        exit('Login Failed');
 *    }
 *
 *    echo $ssh->read('username@username:~$');
 *    $ssh->write("ls -la\n");
 *    echo $ssh->read('username@username:~$');
 * ?>
 * </code>
 *
 * @category  Net
 * @package   SSH2
 * @author    Jim Wigginton <terrafrost@php.net>
 * @copyright 2007 Jim Wigginton
 * @license   http://www.opensource.org/licenses/mit-license.html  MIT License
 * @link      http://phpseclib.sourceforge.net
 */

namespace phpseclib\Net;

use phpseclib\Crypt\Base;
use phpseclib\Crypt\Blowfish;
use phpseclib\Crypt\Hash;
use phpseclib\Crypt\Random;
use phpseclib\Crypt\RC4;
use phpseclib\Crypt\Rijndael;
use phpseclib\Crypt\RSA;
use phpseclib\Crypt\TripleDES;
use phpseclib\Crypt\Twofish;
use phpseclib\Math\BigInteger; // Used to do Diffie-Hellman key exchange and DSA/RSA signature verification.
use phpseclib\System\SSH\Agent;

/**
 * Pure-PHP implementation of SSHv2.
 *
 * @package SSH2
 * @author  Jim Wigginton <terrafrost@php.net>
 * @access  public
 */
class SSH2
{
    /**#@+
     * Execution Bitmap Masks
     *
     * @see \phpseclib\Net\SSH2::bitmap
     * @access private
     */
    const MASK_CONSTRUCTOR   = 0x00000001;
    const MASK_CONNECTED     = 0x00000002;
    const MASK_LOGIN_REQ     = 0x00000004;
    const MASK_LOGIN         = 0x00000008;
    const MASK_SHELL         = 0x00000010;
    const MASK_WINDOW_ADJUST = 0x00000020;
    /**#@-*/

    /**#@+
     * Channel constants
     *
     * RFC4254 refers not to client and server channels but rather to sender and recipient channels.  we don't refer
     * to them in that way because RFC4254 toggles the meaning. the client sends a SSH_MSG_CHANNEL_OPEN message with
     * a sender channel and the server sends a SSH_MSG_CHANNEL_OPEN_CONFIRMATION in response, with a sender and a
     * recepient channel.  at first glance, you might conclude that SSH_MSG_CHANNEL_OPEN_CONFIRMATION's sender channel
     * would be the same thing as SSH_MSG_CHANNEL_OPEN's sender channel, but it's not, per this snipet:
     *     The 'recipient channel' is the channel number given in the original
     *     open request, and 'sender channel' is the channel number allocated by
     *     the other side.
     *
     * @see \phpseclib\Net\SSH2::_send_channel_packet()
     * @see \phpseclib\Net\SSH2::_get_channel_packet()
     * @access private
    */
    const CHANNEL_EXEC          = 1; // PuTTy uses 0x100
    const CHANNEL_SHELL         = 2;
    const CHANNEL_SUBSYSTEM     = 3;
    const CHANNEL_AGENT_FORWARD = 4;
    /**#@-*/

    /**#@+
     * @access public
     * @see \phpseclib\Net\SSH2::getLog()
    */
    /**
     * Returns the message numbers
     */
    const LOG_SIMPLE = 1;
    /**
     * Returns the message content
     */
    const LOG_COMPLEX = 2;
    /**
     * Outputs the content real-time
     */
    const LOG_REALTIME = 3;
    /**
     * Dumps the content real-time to a file
     */
    const LOG_REALTIME_FILE = 4;
    /**
     * Make sure that the log never gets larger than this
     */
    const LOG_MAX_SIZE = 1048576; // 1024 * 1024
    /**#@-*/

    /**#@+
     * @access public
     * @see \phpseclib\Net\SSH2::read()
    */
    /**
     * Returns when a string matching $expect exactly is found
     */
    const READ_SIMPLE = 1;
    /**
     * Returns when a string matching the regular expression $expect is found
     */
    const READ_REGEX = 2;
    /**
     * Returns when a string matching the regular expression $expect is found
     */
    const READ_NEXT = 3;
    /**#@-*/

    /**
     * The SSH identifier
     *
     * @var string
     * @access private
     */
    var $identifier;

    /**
     * The Socket Object
     *
     * @var object
     * @access private
     */
    var $fsock;

    /**
     * Execution Bitmap
     *
     * The bits that are set represent functions that have been called already.  This is used to determine
     * if a requisite function has been successfully executed.  If not, an error should be thrown.
     *
     * @var int
     * @access private
     */
    var $bitmap = 0;

    /**
     * Error information
     *
     * @see self::getErrors()
     * @see self::getLastError()
     * @var string
     * @access private
     */
    var $errors = array();

    /**
     * Server Identifier
     *
     * @see self::getServerIdentification()
     * @var array|false
     * @access private
     */
    var $server_identifier = false;

    /**
     * Key Exchange Algorithms
     *
     * @see self::getKexAlgorithims()
     * @var array|false
     * @access private
     */
    var $kex_algorithms = false;

    /**
     * Minimum Diffie-Hellman Group Bit Size in RFC 4419 Key Exchange Methods
     *
     * @see self::_key_exchange()
     * @var int
     * @access private
     */
    var $kex_dh_group_size_min = 1536;

    /**
     * Preferred Diffie-Hellman Group Bit Size in RFC 4419 Key Exchange Methods
     *
     * @see self::_key_exchange()
     * @var int
     * @access private
     */
    var $kex_dh_group_size_preferred = 2048;

    /**
     * Maximum Diffie-Hellman Group Bit Size in RFC 4419 Key Exchange Methods
     *
     * @see self::_key_exchange()
     * @var int
     * @access private
     */
    var $kex_dh_group_size_max = 4096;

    /**
     * Server Host Key Algorithms
     *
     * @see self::getServerHostKeyAlgorithms()
     * @var array|false
     * @access private
     */
    var $server_host_key_algorithms = false;

    /**
     * Encryption Algorithms: Client to Server
     *
     * @see self::getEncryptionAlgorithmsClient2Server()
     * @var array|false
     * @access private
     */
    var $encryption_algorithms_client_to_server = false;

    /**
     * Encryption Algorithms: Server to Client
     *
     * @see self::getEncryptionAlgorithmsServer2Client()
     * @var array|false
     * @access private
     */
    var $encryption_algorithms_server_to_client = false;

    /**
     * MAC Algorithms: Client to Server
     *
     * @see self::getMACAlgorithmsClient2Server()
     * @var array|false
     * @access private
     */
    var $mac_algorithms_client_to_server = false;

    /**
     * MAC Algorithms: Server to Client
     *
     * @see self::getMACAlgorithmsServer2Client()
     * @var array|false
     * @access private
     */
    var $mac_algorithms_server_to_client = false;

    /**
     * Compression Algorithms: Client to Server
     *
     * @see self::getCompressionAlgorithmsClient2Server()
     * @var array|false
     * @access private
     */
    var $compression_algorithms_client_to_server = false;

    /**
     * Compression Algorithms: Server to Client
     *
     * @see self::getCompressionAlgorithmsServer2Client()
     * @var array|false
     * @access private
     */
    var $compression_algorithms_server_to_client = false;

    /**
     * Languages: Server to Client
     *
     * @see self::getLanguagesServer2Client()
     * @var array|false
     * @access private
     */
    var $languages_server_to_client = false;

    /**
     * Languages: Client to Server
     *
     * @see self::getLanguagesClient2Server()
     * @var array|false
     * @access private
     */
    var $languages_client_to_server = false;

    /**
     * Block Size for Server to Client Encryption
     *
     * "Note that the length of the concatenation of 'packet_length',
     *  'padding_length', 'payload', and 'random padding' MUST be a multiple
     *  of the cipher block size or 8, whichever is larger.  This constraint
     *  MUST be enforced, even when using stream ciphers."
     *
     *  -- http://tools.ietf.org/html/rfc4253#section-6
     *
     * @see self::__construct()
     * @see self::_send_binary_packet()
     * @var int
     * @access private
     */
    var $encrypt_block_size = 8;

    /**
     * Block Size for Client to Server Encryption
     *
     * @see self::__construct()
     * @see self::_get_binary_packet()
     * @var int
     * @access private
     */
    var $decrypt_block_size = 8;

    /**
     * Server to Client Encryption Object
     *
     * @see self::_get_binary_packet()
     * @var object
     * @access private
     */
    var $decrypt = false;

    /**
     * Client to Server Encryption Object
     *
     * @see self::_send_binary_packet()
     * @var object
     * @access private
     */
    var $encrypt = false;

    /**
     * Client to Server HMAC Object
     *
     * @see self::_send_binary_packet()
     * @var object
     * @access private
     */
    var $hmac_create = false;

    /**
     * Server to Client HMAC Object
     *
     * @see self::_get_binary_packet()
     * @var object
     * @access private
     */
    var $hmac_check = false;

    /**
     * Size of server to client HMAC
     *
     * We need to know how big the HMAC will be for the server to client direction so that we know how many bytes to read.
     * For the client to server side, the HMAC object will make the HMAC as long as it needs to be.  All we need to do is
     * append it.
     *
     * @see self::_get_binary_packet()
     * @var int
     * @access private
     */
    var $hmac_size = false;

    /**
     * Server Public Host Key
     *
     * @see self::getServerPublicHostKey()
     * @var string
     * @access private
     */
    var $server_public_host_key;

    /**
     * Session identifier
     *
     * "The exchange hash H from the first key exchange is additionally
     *  used as the session identifier, which is a unique identifier for
     *  this connection."
     *
     *  -- http://tools.ietf.org/html/rfc4253#section-7.2
     *
     * @see self::_key_exchange()
     * @var string
     * @access private
     */
    var $session_id = false;

    /**
     * Exchange hash
     *
     * The current exchange hash
     *
     * @see self::_key_exchange()
     * @var string
     * @access private
     */
    var $exchange_hash = false;

    /**
     * Message Numbers
     *
     * @see self::__construct()
     * @var array
     * @access private
     */
    var $message_numbers = array();

    /**
     * Disconnection Message 'reason codes' defined in RFC4253
     *
     * @see self::__construct()
     * @var array
     * @access private
     */
    var $disconnect_reasons = array();

    /**
     * SSH_MSG_CHANNEL_OPEN_FAILURE 'reason codes', defined in RFC4254
     *
     * @see self::__construct()
     * @var array
     * @access private
     */
    var $channel_open_failure_reasons = array();

    /**
     * Terminal Modes
     *
     * @link http://tools.ietf.org/html/rfc4254#section-8
     * @see self::__construct()
     * @var array
     * @access private
     */
    var $terminal_modes = array();

    /**
     * SSH_MSG_CHANNEL_EXTENDED_DATA's data_type_codes
     *
     * @link http://tools.ietf.org/html/rfc4254#section-5.2
     * @see self::__construct()
     * @var array
     * @access private
     */
    var $channel_extended_data_type_codes = array();

    /**
     * Send Sequence Number
     *
     * See 'Section 6.4.  Data Integrity' of rfc4253 for more info.
     *
     * @see self::_send_binary_packet()
     * @var int
     * @access private
     */
    var $send_seq_no = 0;

    /**
     * Get Sequence Number
     *
     * See 'Section 6.4.  Data Integrity' of rfc4253 for more info.
     *
     * @see self::_get_binary_packet()
     * @var int
     * @access private
     */
    var $get_seq_no = 0;

    /**
     * Server Channels
     *
     * Maps client channels to server channels
     *
     * @see self::_get_channel_packet()
     * @see self::exec()
     * @var array
     * @access private
     */
    var $server_channels = array();

    /**
     * Channel Buffers
     *
     * If a client requests a packet from one channel but receives two packets from another those packets should
     * be placed in a buffer
     *
     * @see self::_get_channel_packet()
     * @see self::exec()
     * @var array
     * @access private
     */
    var $channel_buffers = array();

    /**
     * Channel Status
     *
     * Contains the type of the last sent message
     *
     * @see self::_get_channel_packet()
     * @var array
     * @access private
     */
    var $channel_status = array();

    /**
     * Packet Size
     *
     * Maximum packet size indexed by channel
     *
     * @see self::_send_channel_packet()
     * @var array
     * @access private
     */
    var $packet_size_client_to_server = array();

    /**
     * Message Number Log
     *
     * @see self::getLog()
     * @var array
     * @access private
     */
    var $message_number_log = array();

    /**
     * Message Log
     *
     * @see self::getLog()
     * @var array
     * @access private
     */
    var $message_log = array();

    /**
     * The Window Size
     *
     * Bytes the other party can send before it must wait for the window to be adjusted (0x7FFFFFFF = 2GB)
     *
     * @var int
     * @see self::_send_channel_packet()
     * @see self::exec()
     * @access private
     */
    var $window_size = 0x7FFFFFFF;

    /**
     * Window size, server to client
     *
     * Window size indexed by channel
     *
     * @see self::_send_channel_packet()
     * @var array
     * @access private
     */
    var $window_size_server_to_client = array();

    /**
     * Window size, client to server
     *
     * Window size indexed by channel
     *
     * @see self::_get_channel_packet()
     * @var array
     * @access private
     */
    var $window_size_client_to_server = array();

    /**
     * Server signature
     *
     * Verified against $this->session_id
     *
     * @see self::getServerPublicHostKey()
     * @var string
     * @access private
     */
    var $signature = '';

    /**
     * Server signature format
     *
     * ssh-rsa or ssh-dss.
     *
     * @see self::getServerPublicHostKey()
     * @var string
     * @access private
     */
    var $signature_format = '';

    /**
     * Interactive Buffer
     *
     * @see self::read()
     * @var array
     * @access private
     */
    var $interactiveBuffer = '';

    /**
     * Current log size
     *
     * Should never exceed self::LOG_MAX_SIZE
     *
     * @see self::_send_binary_packet()
     * @see self::_get_binary_packet()
     * @var int
     * @access private
     */
    var $log_size;

    /**
     * Timeout
     *
     * @see self::setTimeout()
     * @access private
     */
    var $timeout;

    /**
     * Current Timeout
     *
     * @see self::_get_channel_packet()
     * @access private
     */
    var $curTimeout;

    /**
     * Real-time log file pointer
     *
     * @see self::_append_log()
     * @var resource
     * @access private
     */
    var $realtime_log_file;

    /**
     * Real-time log file size
     *
     * @see self::_append_log()
     * @var int
     * @access private
     */
    var $realtime_log_size;

    /**
     * Has the signature been validated?
     *
     * @see self::getServerPublicHostKey()
     * @var bool
     * @access private
     */
    var $signature_validated = false;

    /**
     * Real-time log file wrap boolean
     *
     * @see self::_append_log()
     * @access private
     */
    var $realtime_log_wrap;

    /**
     * Flag to suppress stderr from output
     *
     * @see self::enableQuietMode()
     * @access private
     */
    var $quiet_mode = false;

    /**
     * Time of first network activity
     *
     * @var int
     * @access private
     */
    var $last_packet;

    /**
     * Exit status returned from ssh if any
     *
     * @var int
     * @access private
     */
    var $exit_status;

    /**
     * Flag to request a PTY when using exec()
     *
     * @var bool
     * @see self::enablePTY()
     * @access private
     */
    var $request_pty = false;

    /**
     * Flag set while exec() is running when using enablePTY()
     *
     * @var bool
     * @access private
     */
    var $in_request_pty_exec = false;

    /**
     * Flag set after startSubsystem() is called
     *
     * @var bool
     * @access private
     */
    var $in_subsystem;

    /**
     * Contents of stdError
     *
     * @var string
     * @access private
     */
    var $stdErrorLog;

    /**
     * The Last Interactive Response
     *
     * @see self::_keyboard_interactive_process()
     * @var string
     * @access private
     */
    var $last_interactive_response = '';

    /**
     * Keyboard Interactive Request / Responses
     *
     * @see self::_keyboard_interactive_process()
     * @var array
     * @access private
     */
    var $keyboard_requests_responses = array();

    /**
     * Banner Message
     *
     * Quoting from the RFC, "in some jurisdictions, sending a warning message before
     * authentication may be relevant for getting legal protection."
     *
     * @see self::_filter()
     * @see self::getBannerMessage()
     * @var string
     * @access private
     */
    var $banner_message = '';

    /**
     * Did read() timeout or return normally?
     *
     * @see self::isTimeout()
     * @var bool
     * @access private
     */
    var $is_timeout = false;

    /**
     * Log Boundary
     *
     * @see self::_format_log()
     * @var string
     * @access private
     */
    var $log_boundary = ':';

    /**
     * Log Long Width
     *
     * @see self::_format_log()
     * @var int
     * @access private
     */
    var $log_long_width = 65;

    /**
     * Log Short Width
     *
     * @see self::_format_log()
     * @var int
     * @access private
     */
    var $log_short_width = 16;

    /**
     * Hostname
     *
     * @see self::__construct()
     * @see self::_connect()
     * @var string
     * @access private
     */
    var $host;

    /**
     * Port Number
     *
     * @see self::__construct()
     * @see self::_connect()
     * @var int
     * @access private
     */
    var $port;

    /**
     * Number of columns for terminal window size
     *
     * @see self::getWindowColumns()
     * @see self::setWindowColumns()
     * @see self::setWindowSize()
     * @var int
     * @access private
     */
    var $windowColumns = 80;

    /**
     * Number of columns for terminal window size
     *
     * @see self::getWindowRows()
     * @see self::setWindowRows()
     * @see self::setWindowSize()
     * @var int
     * @access private
     */
    var $windowRows = 24;

    /**
     * Crypto Engine
     *
     * @see self::setCryptoEngine()
     * @see self::_key_exchange()
     * @var int
     * @access private
     */
    var $crypto_engine = false;

    /**
     * A System_SSH_Agent for use in the SSH2 Agent Forwarding scenario
     *
     * @var System_SSH_Agent
     * @access private
     */
    var $agent;

    /**
     * Send the identification string first?
     *
     * @var bool
     * @access private
     */
    var $send_id_string_first = true;

    /**
     * Send the key exchange initiation packet first?
     *
     * @var bool
     * @access private
     */
    var $send_kex_first = true;

    /**
     * Some versions of OpenSSH incorrectly calculate the key size
     *
     * @var bool
     * @access private
     */
    var $bad_key_size_fix = false;

    /**
     * The selected decryption algorithm
     *
     * @var string
     * @access private
     */
    var $decrypt_algorithm = '';

    /**
     * Should we try to re-connect to re-establish keys?
     *
     * @var bool
     * @access private
     */
    var $retry_connect = false;

    /**
     * Binary Packet Buffer
     *
     * @var string|false
     * @access private
     */
    var $binary_packet_buffer = false;

    /**
     * Preferred Signature Format
     *
     * @var string|false
     * @access private
     */
    var $preferred_signature_format = false;

    /**
     * Default Constructor.
     *
     * $host can either be a string, representing the host, or a stream resource.
     *
     * @param mixed $host
     * @param int $port
     * @param int $timeout
     * @see self::login()
     * @return \phpseclib\Net\SSH2
     * @access public
     */
    function __construct($host, $port = 22, $timeout = 10)
    {
        $this->message_numbers = array(
            1 => 'NET_SSH2_MSG_DISCONNECT',
            2 => 'NET_SSH2_MSG_IGNORE',
            3 => 'NET_SSH2_MSG_UNIMPLEMENTED',
            4 => 'NET_SSH2_MSG_DEBUG',
            5 => 'NET_SSH2_MSG_SERVICE_REQUEST',
            6 => 'NET_SSH2_MSG_SERVICE_ACCEPT',
            20 => 'NET_SSH2_MSG_KEXINIT',
            21 => 'NET_SSH2_MSG_NEWKEYS',
            30 => 'NET_SSH2_MSG_KEXDH_INIT',
            31 => 'NET_SSH2_MSG_KEXDH_REPLY',
            50 => 'NET_SSH2_MSG_USERAUTH_REQUEST',
            51 => 'NET_SSH2_MSG_USERAUTH_FAILURE',
            52 => 'NET_SSH2_MSG_USERAUTH_SUCCESS',
            53 => 'NET_SSH2_MSG_USERAUTH_BANNER',

            80 => 'NET_SSH2_MSG_GLOBAL_REQUEST',
            81 => 'NET_SSH2_MSG_REQUEST_SUCCESS',
            82 => 'NET_SSH2_MSG_REQUEST_FAILURE',
            90 => 'NET_SSH2_MSG_CHANNEL_OPEN',
            91 => 'NET_SSH2_MSG_CHANNEL_OPEN_CONFIRMATION',
            92 => 'NET_SSH2_MSG_CHANNEL_OPEN_FAILURE',
            93 => 'NET_SSH2_MSG_CHANNEL_WINDOW_ADJUST',
            94 => 'NET_SSH2_MSG_CHANNEL_DATA',
            95 => 'NET_SSH2_MSG_CHANNEL_EXTENDED_DATA',
            96 => 'NET_SSH2_MSG_CHANNEL_EOF',
            97 => 'NET_SSH2_MSG_CHANNEL_CLOSE',
            98 => 'NET_SSH2_MSG_CHANNEL_REQUEST',
            99 => 'NET_SSH2_MSG_CHANNEL_SUCCESS',
            100 => 'NET_SSH2_MSG_CHANNEL_FAILURE'
        );
        $this->disconnect_reasons = array(
            1 => 'NET_SSH2_DISCONNECT_HOST_NOT_ALLOWED_TO_CONNECT',
            2 => 'NET_SSH2_DISCONNECT_PROTOCOL_ERROR',
            3 => 'NET_SSH2_DISCONNECT_KEY_EXCHANGE_FAILED',
            4 => 'NET_SSH2_DISCONNECT_RESERVED',
            5 => 'NET_SSH2_DISCONNECT_MAC_ERROR',
            6 => 'NET_SSH2_DISCONNECT_COMPRESSION_ERROR',
            7 => 'NET_SSH2_DISCONNECT_SERVICE_NOT_AVAILABLE',
            8 => 'NET_SSH2_DISCONNECT_PROTOCOL_VERSION_NOT_SUPPORTED',
            9 => 'NET_SSH2_DISCONNECT_HOST_KEY_NOT_VERIFIABLE',
            10 => 'NET_SSH2_DISCONNECT_CONNECTION_LOST',
            11 => 'NET_SSH2_DISCONNECT_BY_APPLICATION',
            12 => 'NET_SSH2_DISCONNECT_TOO_MANY_CONNECTIONS',
            13 => 'NET_SSH2_DISCONNECT_AUTH_CANCELLED_BY_USER',
            14 => 'NET_SSH2_DISCONNECT_NO_MORE_AUTH_METHODS_AVAILABLE',
            15 => 'NET_SSH2_DISCONNECT_ILLEGAL_USER_NAME'
        );
        $this->channel_open_failure_reasons = array(
            1 => 'NET_SSH2_OPEN_ADMINISTRATIVELY_PROHIBITED'
        );
        $this->terminal_modes = array(
            0 => 'NET_SSH2_TTY_OP_END'
        );
        $this->channel_extended_data_type_codes = array(
            1 => 'NET_SSH2_EXTENDED_DATA_STDERR'
        );

        $this->_define_array(
            $this->message_numbers,
            $this->disconnect_reasons,
            $this->channel_open_failure_reasons,
            $this->terminal_modes,
            $this->channel_extended_data_type_codes,
            array(60 => 'NET_SSH2_MSG_USERAUTH_PASSWD_CHANGEREQ'),
            array(60 => 'NET_SSH2_MSG_USERAUTH_PK_OK'),
            array(60 => 'NET_SSH2_MSG_USERAUTH_INFO_REQUEST',
                  61 => 'NET_SSH2_MSG_USERAUTH_INFO_RESPONSE'),
            // RFC 4419 - diffie-hellman-group-exchange-sha{1,256}
            array(30 => 'NET_SSH2_MSG_KEXDH_GEX_REQUEST_OLD',
                  31 => 'NET_SSH2_MSG_KEXDH_GEX_GROUP',
                  32 => 'NET_SSH2_MSG_KEXDH_GEX_INIT',
                  33 => 'NET_SSH2_MSG_KEXDH_GEX_REPLY',
                  34 => 'NET_SSH2_MSG_KEXDH_GEX_REQUEST'),
            // RFC 5656 - Elliptic Curves (for curve25519-sha256@libssh.org)
            array(30 => 'NET_SSH2_MSG_KEX_ECDH_INIT',
                  31 => 'NET_SSH2_MSG_KEX_ECDH_REPLY')
        );

        if (is_resource($host)) {
            $this->fsock = $host;
            return;
        }

        if (is_string($host)) {
            $this->host = $host;
            $this->port = $port;
            $this->timeout = $timeout;
        }
    }

    /**
     * Set Crypto Engine Mode
     *
     * Possible $engine values:
     * CRYPT_MODE_INTERNAL, CRYPT_MODE_MCRYPT
     *
     * @param int $engine
     * @access public
     */
    function setCryptoEngine($engine)
    {
        $this->crypto_engine = $engine;
    }

    /**
     * Send Identification String First
     *
     * https://tools.ietf.org/html/rfc4253#section-4.2 says "when the connection has been established,
     * both sides MUST send an identification string". It does not say which side sends it first. In
     * theory it shouldn't matter but it is a fact of life that some SSH servers are simply buggy
     *
     * @access public
     */
    function sendIdentificationStringFirst()
    {
        $this->send_id_string_first = true;
    }

    /**
     * Send Identification String Last
     *
     * https://tools.ietf.org/html/rfc4253#section-4.2 says "when the connection has been established,
     * both sides MUST send an identification string". It does not say which side sends it first. In
     * theory it shouldn't matter but it is a fact of life that some SSH servers are simply buggy
     *
     * @access public
     */
    function sendIdentificationStringLast()
    {
        $this->send_id_string_first = false;
    }

    /**
     * Send SSH_MSG_KEXINIT First
     *
     * https://tools.ietf.org/html/rfc4253#section-7.1 says "key exchange begins by each sending
     * sending the [SSH_MSG_KEXINIT] packet". It does not say which side sends it first. In theory
     * it shouldn't matter but it is a fact of life that some SSH servers are simply buggy
     *
     * @access public
     */
    function sendKEXINITFirst()
    {
        $this->send_kex_first = true;
    }

    /**
     * Send SSH_MSG_KEXINIT Last
     *
     * https://tools.ietf.org/html/rfc4253#section-7.1 says "key exchange begins by each sending
     * sending the [SSH_MSG_KEXINIT] packet". It does not say which side sends it first. In theory
     * it shouldn't matter but it is a fact of life that some SSH servers are simply buggy
     *
     * @access public
     */
    function sendKEXINITLast()
    {
        $this->send_kex_first = false;
    }

    /**
     * Connect to an SSHv2 server
     *
     * @return bool
     * @access private
     */
    function _connect()
    {
        if ($this->bitmap & self::MASK_CONSTRUCTOR) {
            return false;
        }

        $this->bitmap |= self::MASK_CONSTRUCTOR;

        $this->curTimeout = $this->timeout;

        $this->last_packet = microtime(true);

        if (!is_resource($this->fsock)) {
            $start = microtime(true);
            // with stream_select a timeout of 0 means that no timeout takes place;
            // with fsockopen a timeout of 0 means that you instantly timeout
            // to resolve this incompatibility a timeout of 100,000 will be used for fsockopen if timeout is 0
            $this->fsock = @fsockopen($this->host, $this->port, $errno, $errstr, $this->curTimeout == 0 ? 100000 : $this->curTimeout);
            if (!$this->fsock) {
                $host = $this->host . ':' . $this->port;
                user_error(rtrim("Cannot connect to $host. Error $errno. $errstr"));
                return false;
            }
            $elapsed = microtime(true) - $start;

            if ($this->curTimeout) {
                $this->curTimeout-= $elapsed;
                if ($this->curTimeout < 0) {
                    $this->is_timeout = true;
                    return false;
                }
            }
        }

        $this->identifier = $this->_generate_identifier();

        if ($this->send_id_string_first) {
            fputs($this->fsock, $this->identifier . "\r\n");
        }

        /* According to the SSH2 specs,

          "The server MAY send other lines of data before sending the version
           string.  Each line SHOULD be terminated by a Carriage Return and Line
           Feed.  Such lines MUST NOT begin with "SSH-", and SHOULD be encoded
           in ISO-10646 UTF-8 [RFC3629] (language is not specified).  Clients
           MUST be able to process such lines." */
        $data = '';
        while (!feof($this->fsock) && !preg_match('#(.*)^(SSH-(\d\.\d+).*)#ms', $data, $matches)) {
            $line = '';
            while (true) {
                if ($this->curTimeout) {
                    if ($this->curTimeout < 0) {
                        $this->is_timeout = true;
                        return false;
                    }
                    $read = array($this->fsock);
                    $write = $except = null;
                    $start = microtime(true);
                    $sec = floor($this->curTimeout);
                    $usec = 1000000 * ($this->curTimeout - $sec);
                    // on windows this returns a "Warning: Invalid CRT parameters detected" error
                    // the !count() is done as a workaround for <https://bugs.php.net/42682>
                    if (!@stream_select($read, $write, $except, $sec, $usec) && !count($read)) {
                        $this->is_timeout = true;
                        return false;
                    }
                    $elapsed = microtime(true) - $start;
                    $this->curTimeout-= $elapsed;
                }

                $temp = stream_get_line($this->fsock, 255, "\n");
                if (strlen($temp) == 255) {
                    continue;
                }

                $line.= "$temp\n";

                // quoting RFC4253, "Implementers who wish to maintain
                // compatibility with older, undocumented versions of this protocol may
                // want to process the identification string without expecting the
                // presence of the carriage return character for reasons described in
                // Section 5 of this document."

                //if (substr($line, -2) == "\r\n") {
                //    break;
                //}

                break;
            }

            $data.= $line;
        }

        if (feof($this->fsock)) {
            user_error('Connection closed by server');
            return false;
        }

        $extra = $matches[1];

        if (defined('NET_SSH2_LOGGING')) {
            $this->_append_log('<-', $matches[0]);
            $this->_append_log('->', $this->identifier . "\r\n");
        }

        $this->server_identifier = trim($temp, "\r\n");
        if (strlen($extra)) {
<<<<<<< HEAD
            $this->errors[] = utf8_decode($data);
=======
            $this->errors[] = $extra;
>>>>>>> bee6183b
        }

        if (version_compare($matches[3], '1.99', '<')) {
            user_error("Cannot connect to SSH $matches[3] servers");
            return false;
        }

        if (!$this->send_id_string_first) {
            fputs($this->fsock, $this->identifier . "\r\n");
        }

        if (!$this->send_kex_first) {
            $response = $this->_get_binary_packet();
            if ($response === false) {
                user_error('Connection closed by server');
                return false;
            }

            if (!strlen($response) || ord($response[0]) != NET_SSH2_MSG_KEXINIT) {
                user_error('Expected SSH_MSG_KEXINIT');
                return false;
            }

            if (!$this->_key_exchange($response)) {
                return false;
            }
        }

        if ($this->send_kex_first && !$this->_key_exchange()) {
            return false;
        }

        $this->bitmap|= self::MASK_CONNECTED;

        return true;
    }

    /**
     * Generates the SSH identifier
     *
     * You should overwrite this method in your own class if you want to use another identifier
     *
     * @access protected
     * @return string
     */
    function _generate_identifier()
    {
        $identifier = 'SSH-2.0-phpseclib_2.0';

        $ext = array();
        if (function_exists('\\Sodium\\library_version_major')) {
            $ext[] = 'libsodium';
        }

        if (extension_loaded('openssl')) {
            $ext[] = 'openssl';
        } elseif (extension_loaded('mcrypt')) {
            $ext[] = 'mcrypt';
        }

        if (extension_loaded('gmp')) {
            $ext[] = 'gmp';
        } elseif (extension_loaded('bcmath')) {
            $ext[] = 'bcmath';
        }

        if (!empty($ext)) {
            $identifier .= ' (' . implode(', ', $ext) . ')';
        }

        return $identifier;
    }

    /**
     * Key Exchange
     *
     * @param string $kexinit_payload_server optional
     * @access private
     */
    function _key_exchange($kexinit_payload_server = false)
    {
        $kex_algorithms = array(
            // Elliptic Curve Diffie-Hellman Key Agreement (ECDH) using
            // Curve25519. See doc/curve25519-sha256@libssh.org.txt in the
            // libssh repository for more information.
            'curve25519-sha256@libssh.org',

            // Diffie-Hellman Key Agreement (DH) using integer modulo prime
            // groups.
            'diffie-hellman-group1-sha1', // REQUIRED
            'diffie-hellman-group14-sha1', // REQUIRED
            'diffie-hellman-group-exchange-sha1', // RFC 4419
            'diffie-hellman-group-exchange-sha256', // RFC 4419
        );
        if (!function_exists('\\Sodium\\library_version_major')) {
            $kex_algorithms = array_diff(
                $kex_algorithms,
                array('curve25519-sha256@libssh.org')
            );
        }

        $server_host_key_algorithms = array(
            'rsa-sha2-256', // RFC 8332
            'rsa-sha2-512', // RFC 8332
            'ssh-rsa', // RECOMMENDED  sign   Raw RSA Key
            'ssh-dss'  // REQUIRED     sign   Raw DSS Key
        );

        $encryption_algorithms = array(
            // from <http://tools.ietf.org/html/rfc4345#section-4>:
            'arcfour256',
            'arcfour128',

            //'arcfour',      // OPTIONAL          the ARCFOUR stream cipher with a 128-bit key

            // CTR modes from <http://tools.ietf.org/html/rfc4344#section-4>:
            'aes128-ctr',     // RECOMMENDED       AES (Rijndael) in SDCTR mode, with 128-bit key
            'aes192-ctr',     // RECOMMENDED       AES with 192-bit key
            'aes256-ctr',     // RECOMMENDED       AES with 256-bit key

            'twofish128-ctr', // OPTIONAL          Twofish in SDCTR mode, with 128-bit key
            'twofish192-ctr', // OPTIONAL          Twofish with 192-bit key
            'twofish256-ctr', // OPTIONAL          Twofish with 256-bit key

            'aes128-cbc',     // RECOMMENDED       AES with a 128-bit key
            'aes192-cbc',     // OPTIONAL          AES with a 192-bit key
            'aes256-cbc',     // OPTIONAL          AES in CBC mode, with a 256-bit key

            'twofish128-cbc', // OPTIONAL          Twofish with a 128-bit key
            'twofish192-cbc', // OPTIONAL          Twofish with a 192-bit key
            'twofish256-cbc',
            'twofish-cbc',    // OPTIONAL          alias for "twofish256-cbc"
                              //                   (this is being retained for historical reasons)

            'blowfish-ctr',   // OPTIONAL          Blowfish in SDCTR mode

            'blowfish-cbc',   // OPTIONAL          Blowfish in CBC mode

            '3des-ctr',       // RECOMMENDED       Three-key 3DES in SDCTR mode

            '3des-cbc',       // REQUIRED          three-key 3DES in CBC mode
                //'none'         // OPTIONAL          no encryption; NOT RECOMMENDED
        );

        if (extension_loaded('openssl') && !extension_loaded('mcrypt')) {
            // OpenSSL does not support arcfour256 in any capacity and arcfour128 / arcfour support is limited to
            // instances that do not use continuous buffers
            $encryption_algorithms = array_diff(
                $encryption_algorithms,
                array('arcfour256', 'arcfour128', 'arcfour')
            );
        }

        if (class_exists('\phpseclib\Crypt\RC4') === false) {
            $encryption_algorithms = array_diff(
                $encryption_algorithms,
                array('arcfour256', 'arcfour128', 'arcfour')
            );
        }
        if (class_exists('\phpseclib\Crypt\Rijndael') === false) {
            $encryption_algorithms = array_diff(
                $encryption_algorithms,
                array('aes128-ctr', 'aes192-ctr', 'aes256-ctr', 'aes128-cbc', 'aes192-cbc', 'aes256-cbc')
            );
        }
        if (class_exists('\phpseclib\Crypt\Twofish') === false) {
            $encryption_algorithms = array_diff(
                $encryption_algorithms,
                array('twofish128-ctr', 'twofish192-ctr', 'twofish256-ctr', 'twofish128-cbc', 'twofish192-cbc', 'twofish256-cbc', 'twofish-cbc')
            );
        }
        if (class_exists('\phpseclib\Crypt\Blowfish') === false) {
            $encryption_algorithms = array_diff(
                $encryption_algorithms,
                array('blowfish-ctr', 'blowfish-cbc')
            );
        }
        if (class_exists('\phpseclib\Crypt\TripleDES') === false) {
            $encryption_algorithms = array_diff(
                $encryption_algorithms,
                array('3des-ctr', '3des-cbc')
            );
        }
        $encryption_algorithms = array_values($encryption_algorithms);

        $mac_algorithms = array(
            // from <http://www.ietf.org/rfc/rfc6668.txt>:
            'hmac-sha2-256',// RECOMMENDED     HMAC-SHA256 (digest length = key length = 32)

            'hmac-sha1-96', // RECOMMENDED     first 96 bits of HMAC-SHA1 (digest length = 12, key length = 20)
            'hmac-sha1',    // REQUIRED        HMAC-SHA1 (digest length = key length = 20)
            'hmac-md5-96',  // OPTIONAL        first 96 bits of HMAC-MD5 (digest length = 12, key length = 16)
            'hmac-md5',     // OPTIONAL        HMAC-MD5 (digest length = key length = 16)
            //'none'          // OPTIONAL        no MAC; NOT RECOMMENDED
        );

        $compression_algorithms = array(
            'none'   // REQUIRED        no compression
            //'zlib' // OPTIONAL        ZLIB (LZ77) compression
        );

        // some SSH servers have buggy implementations of some of the above algorithms
        switch (true) {
            case $this->server_identifier == 'SSH-2.0-SSHD':
            case substr($this->server_identifier, 0, 13) == 'SSH-2.0-DLINK':
                $mac_algorithms = array_values(array_diff(
                    $mac_algorithms,
                    array('hmac-sha1-96', 'hmac-md5-96')
                ));
        }

        $str_kex_algorithms = implode(',', $kex_algorithms);
        $str_server_host_key_algorithms = implode(',', $server_host_key_algorithms);
        $encryption_algorithms_server_to_client = $encryption_algorithms_client_to_server = implode(',', $encryption_algorithms);
        $mac_algorithms_server_to_client = $mac_algorithms_client_to_server = implode(',', $mac_algorithms);
        $compression_algorithms_server_to_client = $compression_algorithms_client_to_server = implode(',', $compression_algorithms);

        $client_cookie = Random::string(16);

        $kexinit_payload_client = pack(
            'Ca*Na*Na*Na*Na*Na*Na*Na*Na*Na*Na*CN',
            NET_SSH2_MSG_KEXINIT,
            $client_cookie,
            strlen($str_kex_algorithms),
            $str_kex_algorithms,
            strlen($str_server_host_key_algorithms),
            $str_server_host_key_algorithms,
            strlen($encryption_algorithms_client_to_server),
            $encryption_algorithms_client_to_server,
            strlen($encryption_algorithms_server_to_client),
            $encryption_algorithms_server_to_client,
            strlen($mac_algorithms_client_to_server),
            $mac_algorithms_client_to_server,
            strlen($mac_algorithms_server_to_client),
            $mac_algorithms_server_to_client,
            strlen($compression_algorithms_client_to_server),
            $compression_algorithms_client_to_server,
            strlen($compression_algorithms_server_to_client),
            $compression_algorithms_server_to_client,
            0,
            '',
            0,
            '',
            0,
            0
        );

        if ($this->send_kex_first) {
            if (!$this->_send_binary_packet($kexinit_payload_client)) {
                return false;
            }

            $kexinit_payload_server = $this->_get_binary_packet();
            if ($kexinit_payload_server === false) {
                user_error('Connection closed by server');
                return false;
            }

            if (!strlen($kexinit_payload_server) || ord($kexinit_payload_server[0]) != NET_SSH2_MSG_KEXINIT) {
                user_error('Expected SSH_MSG_KEXINIT');
                return false;
            }
        }

        $response = $kexinit_payload_server;
        $this->_string_shift($response, 1); // skip past the message number (it should be SSH_MSG_KEXINIT)
        $server_cookie = $this->_string_shift($response, 16);

        if (strlen($response) < 4) {
            return false;
        }
        $temp = unpack('Nlength', $this->_string_shift($response, 4));
        $this->kex_algorithms = explode(',', $this->_string_shift($response, $temp['length']));

        if (strlen($response) < 4) {
            return false;
        }
        $temp = unpack('Nlength', $this->_string_shift($response, 4));
        $this->server_host_key_algorithms = explode(',', $this->_string_shift($response, $temp['length']));

        if (strlen($response) < 4) {
            return false;
        }
        $temp = unpack('Nlength', $this->_string_shift($response, 4));
        $this->encryption_algorithms_client_to_server = explode(',', $this->_string_shift($response, $temp['length']));

        if (strlen($response) < 4) {
            return false;
        }
        $temp = unpack('Nlength', $this->_string_shift($response, 4));
        $this->encryption_algorithms_server_to_client = explode(',', $this->_string_shift($response, $temp['length']));

        if (strlen($response) < 4) {
            return false;
        }
        $temp = unpack('Nlength', $this->_string_shift($response, 4));
        $this->mac_algorithms_client_to_server = explode(',', $this->_string_shift($response, $temp['length']));

        if (strlen($response) < 4) {
            return false;
        }
        $temp = unpack('Nlength', $this->_string_shift($response, 4));
        $this->mac_algorithms_server_to_client = explode(',', $this->_string_shift($response, $temp['length']));

        if (strlen($response) < 4) {
            return false;
        }
        $temp = unpack('Nlength', $this->_string_shift($response, 4));
        $this->compression_algorithms_client_to_server = explode(',', $this->_string_shift($response, $temp['length']));

        if (strlen($response) < 4) {
            return false;
        }
        $temp = unpack('Nlength', $this->_string_shift($response, 4));
        $this->compression_algorithms_server_to_client = explode(',', $this->_string_shift($response, $temp['length']));

        if (strlen($response) < 4) {
            return false;
        }
        $temp = unpack('Nlength', $this->_string_shift($response, 4));
        $this->languages_client_to_server = explode(',', $this->_string_shift($response, $temp['length']));

        if (strlen($response) < 4) {
            return false;
        }
        $temp = unpack('Nlength', $this->_string_shift($response, 4));
        $this->languages_server_to_client = explode(',', $this->_string_shift($response, $temp['length']));

        if (!strlen($response)) {
            return false;
        }
        extract(unpack('Cfirst_kex_packet_follows', $this->_string_shift($response, 1)));
        $first_kex_packet_follows = $first_kex_packet_follows != 0;

        if (!$this->send_kex_first && !$this->_send_binary_packet($kexinit_payload_client)) {
            return false;
        }

        // we need to decide upon the symmetric encryption algorithms before we do the diffie-hellman key exchange
        // we don't initialize any crypto-objects, yet - we do that, later. for now, we need the lengths to make the
        // diffie-hellman key exchange as fast as possible
        $decrypt = $this->_array_intersect_first($encryption_algorithms, $this->encryption_algorithms_server_to_client);
        $decryptKeyLength = $this->_encryption_algorithm_to_key_size($decrypt);
        if ($decryptKeyLength === null) {
            user_error('No compatible server to client encryption algorithms found');
            return $this->_disconnect(NET_SSH2_DISCONNECT_KEY_EXCHANGE_FAILED);
        }

        $encrypt = $this->_array_intersect_first($encryption_algorithms, $this->encryption_algorithms_client_to_server);
        $encryptKeyLength = $this->_encryption_algorithm_to_key_size($encrypt);
        if ($encryptKeyLength === null) {
            user_error('No compatible client to server encryption algorithms found');
            return $this->_disconnect(NET_SSH2_DISCONNECT_KEY_EXCHANGE_FAILED);
        }

        // through diffie-hellman key exchange a symmetric key is obtained
        $kex_algorithm = $this->_array_intersect_first($kex_algorithms, $this->kex_algorithms);
        if ($kex_algorithm === false) {
            user_error('No compatible key exchange algorithms found');
            return $this->_disconnect(NET_SSH2_DISCONNECT_KEY_EXCHANGE_FAILED);
        }

        // Only relevant in diffie-hellman-group-exchange-sha{1,256}, otherwise empty.
        $exchange_hash_rfc4419 = '';

        if ($kex_algorithm === 'curve25519-sha256@libssh.org') {
            $x = Random::string(32);
            $eBytes = \Sodium\crypto_box_publickey_from_secretkey($x);
            $clientKexInitMessage = NET_SSH2_MSG_KEX_ECDH_INIT;
            $serverKexReplyMessage = NET_SSH2_MSG_KEX_ECDH_REPLY;
            $kexHash = new Hash('sha256');
        } else {
            if (strpos($kex_algorithm, 'diffie-hellman-group-exchange') === 0) {
                $dh_group_sizes_packed = pack(
                    'NNN',
                    $this->kex_dh_group_size_min,
                    $this->kex_dh_group_size_preferred,
                    $this->kex_dh_group_size_max
                );
                $packet = pack(
                    'Ca*',
                    NET_SSH2_MSG_KEXDH_GEX_REQUEST,
                    $dh_group_sizes_packed
                );
                if (!$this->_send_binary_packet($packet)) {
                    return false;
                }

                $response = $this->_get_binary_packet();
                if ($response === false) {
                    user_error('Connection closed by server');
                    return false;
                }
                extract(unpack('Ctype', $this->_string_shift($response, 1)));
                if ($type != NET_SSH2_MSG_KEXDH_GEX_GROUP) {
                    user_error('Expected SSH_MSG_KEX_DH_GEX_GROUP');
                    return false;
                }

                if (strlen($response) < 4) {
                    return false;
                }
                extract(unpack('NprimeLength', $this->_string_shift($response, 4)));
                $primeBytes = $this->_string_shift($response, $primeLength);
                $prime = new BigInteger($primeBytes, -256);

                if (strlen($response) < 4) {
                    return false;
                }
                extract(unpack('NgLength', $this->_string_shift($response, 4)));
                $gBytes = $this->_string_shift($response, $gLength);
                $g = new BigInteger($gBytes, -256);

                $exchange_hash_rfc4419 = pack(
                    'a*Na*Na*',
                    $dh_group_sizes_packed,
                    $primeLength,
                    $primeBytes,
                    $gLength,
                    $gBytes
                );

                $clientKexInitMessage = NET_SSH2_MSG_KEXDH_GEX_INIT;
                $serverKexReplyMessage = NET_SSH2_MSG_KEXDH_GEX_REPLY;
            } else {
                switch ($kex_algorithm) {
                    // see http://tools.ietf.org/html/rfc2409#section-6.2 and
                    // http://tools.ietf.org/html/rfc2412, appendex E
                    case 'diffie-hellman-group1-sha1':
                        $prime = 'FFFFFFFFFFFFFFFFC90FDAA22168C234C4C6628B80DC1CD129024E088A67CC74' .
                                '020BBEA63B139B22514A08798E3404DDEF9519B3CD3A431B302B0A6DF25F1437' .
                                '4FE1356D6D51C245E485B576625E7EC6F44C42E9A637ED6B0BFF5CB6F406B7ED' .
                                'EE386BFB5A899FA5AE9F24117C4B1FE649286651ECE65381FFFFFFFFFFFFFFFF';
                        break;
                    // see http://tools.ietf.org/html/rfc3526#section-3
                    case 'diffie-hellman-group14-sha1':
                        $prime = 'FFFFFFFFFFFFFFFFC90FDAA22168C234C4C6628B80DC1CD129024E088A67CC74' .
                                '020BBEA63B139B22514A08798E3404DDEF9519B3CD3A431B302B0A6DF25F1437' .
                                '4FE1356D6D51C245E485B576625E7EC6F44C42E9A637ED6B0BFF5CB6F406B7ED' .
                                'EE386BFB5A899FA5AE9F24117C4B1FE649286651ECE45B3DC2007CB8A163BF05' .
                                '98DA48361C55D39A69163FA8FD24CF5F83655D23DCA3AD961C62F356208552BB' .
                                '9ED529077096966D670C354E4ABC9804F1746C08CA18217C32905E462E36CE3B' .
                                'E39E772C180E86039B2783A2EC07A28FB5C55DF06F4C52C9DE2BCBF695581718' .
                                '3995497CEA956AE515D2261898FA051015728E5A8AACAA68FFFFFFFFFFFFFFFF';
                        break;
                }
                // For both diffie-hellman-group1-sha1 and diffie-hellman-group14-sha1
                // the generator field element is 2 (decimal) and the hash function is sha1.
                $g = new BigInteger(2);
                $prime = new BigInteger($prime, 16);
                $clientKexInitMessage = NET_SSH2_MSG_KEXDH_INIT;
                $serverKexReplyMessage = NET_SSH2_MSG_KEXDH_REPLY;
            }

            switch ($kex_algorithm) {
                case 'diffie-hellman-group-exchange-sha256':
                    $kexHash = new Hash('sha256');
                    break;
                default:
                    $kexHash = new Hash('sha1');
            }

            /* To increase the speed of the key exchange, both client and server may
            reduce the size of their private exponents.  It should be at least
            twice as long as the key material that is generated from the shared
            secret.  For more details, see the paper by van Oorschot and Wiener
            [VAN-OORSCHOT].

            -- http://tools.ietf.org/html/rfc4419#section-6.2 */
            $one = new BigInteger(1);
            $keyLength = min($kexHash->getLength(), max($encryptKeyLength, $decryptKeyLength));
            $max = $one->bitwise_leftShift(16 * $keyLength); // 2 * 8 * $keyLength
            $max = $max->subtract($one);

            $x = $one->random($one, $max);
            $e = $g->modPow($x, $prime);

            $eBytes = $e->toBytes(true);
        }
        $data = pack('CNa*', $clientKexInitMessage, strlen($eBytes), $eBytes);

        if (!$this->_send_binary_packet($data)) {
            user_error('Connection closed by server');
            return false;
        }

        $response = $this->_get_binary_packet();
        if ($response === false) {
            user_error('Connection closed by server');
            return false;
        }
        if (!strlen($response)) {
            return false;
        }
        extract(unpack('Ctype', $this->_string_shift($response, 1)));

        if ($type != $serverKexReplyMessage) {
            user_error('Expected SSH_MSG_KEXDH_REPLY');
            return false;
        }

        if (strlen($response) < 4) {
            return false;
        }
        $temp = unpack('Nlength', $this->_string_shift($response, 4));
        $this->server_public_host_key = $server_public_host_key = $this->_string_shift($response, $temp['length']);

        if (strlen($server_public_host_key) < 4) {
            return false;
        }
        $temp = unpack('Nlength', $this->_string_shift($server_public_host_key, 4));
        $public_key_format = $this->_string_shift($server_public_host_key, $temp['length']);

        if (strlen($response) < 4) {
            return false;
        }
        $temp = unpack('Nlength', $this->_string_shift($response, 4));
        $fBytes = $this->_string_shift($response, $temp['length']);

        if (strlen($response) < 4) {
            return false;
        }
        $temp = unpack('Nlength', $this->_string_shift($response, 4));
        $this->signature = $this->_string_shift($response, $temp['length']);

        if (strlen($this->signature) < 4) {
            return false;
        }
        $temp = unpack('Nlength', $this->_string_shift($this->signature, 4));
        $this->signature_format = $this->_string_shift($this->signature, $temp['length']);

        if ($kex_algorithm === 'curve25519-sha256@libssh.org') {
            if (strlen($fBytes) !== 32) {
                user_error('Received curve25519 public key of invalid length.');
                return false;
            }
            $key = new BigInteger(\Sodium\crypto_scalarmult($x, $fBytes), 256);
            \Sodium\memzero($x);
        } else {
            $f = new BigInteger($fBytes, -256);
            $key = $f->modPow($x, $prime);
        }
        $keyBytes = $key->toBytes(true);

        $this->exchange_hash = pack(
            'Na*Na*Na*Na*Na*a*Na*Na*Na*',
            strlen($this->identifier),
            $this->identifier,
            strlen($this->server_identifier),
            $this->server_identifier,
            strlen($kexinit_payload_client),
            $kexinit_payload_client,
            strlen($kexinit_payload_server),
            $kexinit_payload_server,
            strlen($this->server_public_host_key),
            $this->server_public_host_key,
            $exchange_hash_rfc4419,
            strlen($eBytes),
            $eBytes,
            strlen($fBytes),
            $fBytes,
            strlen($keyBytes),
            $keyBytes
        );

        $this->exchange_hash = $kexHash->hash($this->exchange_hash);

        if ($this->session_id === false) {
            $this->session_id = $this->exchange_hash;
        }

        $server_host_key_algorithm = $this->_array_intersect_first($server_host_key_algorithms, $this->server_host_key_algorithms);
        if ($server_host_key_algorithm === false) {
            user_error('No compatible server host key algorithms found');
            return $this->_disconnect(NET_SSH2_DISCONNECT_KEY_EXCHANGE_FAILED);
        }

        switch ($server_host_key_algorithm) {
            case 'ssh-dss':
                $expected_key_format = 'ssh-dss';
                break;
            //case 'rsa-sha2-256':
            //case 'rsa-sha2-512':
            //case 'ssh-rsa':
            default:
                $expected_key_format = 'ssh-rsa';
        }

        if ($public_key_format != $expected_key_format || $this->signature_format != $server_host_key_algorithm) {
            user_error('Server Host Key Algorithm Mismatch');
            return $this->_disconnect(NET_SSH2_DISCONNECT_KEY_EXCHANGE_FAILED);
        }

        $packet = pack(
            'C',
            NET_SSH2_MSG_NEWKEYS
        );

        if (!$this->_send_binary_packet($packet)) {
            return false;
        }

        $response = $this->_get_binary_packet();

        if ($response === false) {
            user_error('Connection closed by server');
            return false;
        }

        if (!strlen($response)) {
            return false;
        }
        extract(unpack('Ctype', $this->_string_shift($response, 1)));

        if ($type != NET_SSH2_MSG_NEWKEYS) {
            user_error('Expected SSH_MSG_NEWKEYS');
            return false;
        }

        $this->decrypt_algorithm = $decrypt;

        $keyBytes = pack('Na*', strlen($keyBytes), $keyBytes);

        $this->encrypt = $this->_encryption_algorithm_to_crypt_instance($encrypt);
        if ($this->encrypt) {
            if ($this->crypto_engine) {
                $this->encrypt->setEngine($this->crypto_engine);
            }
            if ($this->encrypt->block_size) {
                $this->encrypt_block_size = $this->encrypt->block_size;
            }
            $this->encrypt->enableContinuousBuffer();
            $this->encrypt->disablePadding();

            $iv = $kexHash->hash($keyBytes . $this->exchange_hash . 'A' . $this->session_id);
            while ($this->encrypt_block_size > strlen($iv)) {
                $iv.= $kexHash->hash($keyBytes . $this->exchange_hash . $iv);
            }
            $this->encrypt->setIV(substr($iv, 0, $this->encrypt_block_size));

            $key = $kexHash->hash($keyBytes . $this->exchange_hash . 'C' . $this->session_id);
            while ($encryptKeyLength > strlen($key)) {
                $key.= $kexHash->hash($keyBytes . $this->exchange_hash . $key);
            }
            $this->encrypt->setKey(substr($key, 0, $encryptKeyLength));
        }

        $this->decrypt = $this->_encryption_algorithm_to_crypt_instance($decrypt);
        if ($this->decrypt) {
            if ($this->crypto_engine) {
                $this->decrypt->setEngine($this->crypto_engine);
            }
            if ($this->decrypt->block_size) {
                $this->decrypt_block_size = $this->decrypt->block_size;
            }
            $this->decrypt->enableContinuousBuffer();
            $this->decrypt->disablePadding();

            $iv = $kexHash->hash($keyBytes . $this->exchange_hash . 'B' . $this->session_id);
            while ($this->decrypt_block_size > strlen($iv)) {
                $iv.= $kexHash->hash($keyBytes . $this->exchange_hash . $iv);
            }
            $this->decrypt->setIV(substr($iv, 0, $this->decrypt_block_size));

            $key = $kexHash->hash($keyBytes . $this->exchange_hash . 'D' . $this->session_id);
            while ($decryptKeyLength > strlen($key)) {
                $key.= $kexHash->hash($keyBytes . $this->exchange_hash . $key);
            }
            $this->decrypt->setKey(substr($key, 0, $decryptKeyLength));
        }

        /* The "arcfour128" algorithm is the RC4 cipher, as described in
           [SCHNEIER], using a 128-bit key.  The first 1536 bytes of keystream
           generated by the cipher MUST be discarded, and the first byte of the
           first encrypted packet MUST be encrypted using the 1537th byte of
           keystream.

           -- http://tools.ietf.org/html/rfc4345#section-4 */
        if ($encrypt == 'arcfour128' || $encrypt == 'arcfour256') {
            $this->encrypt->encrypt(str_repeat("\0", 1536));
        }
        if ($decrypt == 'arcfour128' || $decrypt == 'arcfour256') {
            $this->decrypt->decrypt(str_repeat("\0", 1536));
        }

        $mac_algorithm = $this->_array_intersect_first($mac_algorithms, $this->mac_algorithms_client_to_server);
        if ($mac_algorithm === false) {
            user_error('No compatible client to server message authentication algorithms found');
            return $this->_disconnect(NET_SSH2_DISCONNECT_KEY_EXCHANGE_FAILED);
        }

        $createKeyLength = 0; // ie. $mac_algorithm == 'none'
        switch ($mac_algorithm) {
            case 'hmac-sha2-256':
                $this->hmac_create = new Hash('sha256');
                $createKeyLength = 32;
                break;
            case 'hmac-sha1':
                $this->hmac_create = new Hash('sha1');
                $createKeyLength = 20;
                break;
            case 'hmac-sha1-96':
                $this->hmac_create = new Hash('sha1-96');
                $createKeyLength = 20;
                break;
            case 'hmac-md5':
                $this->hmac_create = new Hash('md5');
                $createKeyLength = 16;
                break;
            case 'hmac-md5-96':
                $this->hmac_create = new Hash('md5-96');
                $createKeyLength = 16;
        }

        $mac_algorithm = $this->_array_intersect_first($mac_algorithms, $this->mac_algorithms_server_to_client);
        if ($mac_algorithm === false) {
            user_error('No compatible server to client message authentication algorithms found');
            return $this->_disconnect(NET_SSH2_DISCONNECT_KEY_EXCHANGE_FAILED);
        }

        $checkKeyLength = 0;
        $this->hmac_size = 0;
        switch ($mac_algorithm) {
            case 'hmac-sha2-256':
                $this->hmac_check = new Hash('sha256');
                $checkKeyLength = 32;
                $this->hmac_size = 32;
                break;
            case 'hmac-sha1':
                $this->hmac_check = new Hash('sha1');
                $checkKeyLength = 20;
                $this->hmac_size = 20;
                break;
            case 'hmac-sha1-96':
                $this->hmac_check = new Hash('sha1-96');
                $checkKeyLength = 20;
                $this->hmac_size = 12;
                break;
            case 'hmac-md5':
                $this->hmac_check = new Hash('md5');
                $checkKeyLength = 16;
                $this->hmac_size = 16;
                break;
            case 'hmac-md5-96':
                $this->hmac_check = new Hash('md5-96');
                $checkKeyLength = 16;
                $this->hmac_size = 12;
        }

        $key = $kexHash->hash($keyBytes . $this->exchange_hash . 'E' . $this->session_id);
        while ($createKeyLength > strlen($key)) {
            $key.= $kexHash->hash($keyBytes . $this->exchange_hash . $key);
        }
        $this->hmac_create->setKey(substr($key, 0, $createKeyLength));

        $key = $kexHash->hash($keyBytes . $this->exchange_hash . 'F' . $this->session_id);
        while ($checkKeyLength > strlen($key)) {
            $key.= $kexHash->hash($keyBytes . $this->exchange_hash . $key);
        }
        $this->hmac_check->setKey(substr($key, 0, $checkKeyLength));

        $compression_algorithm = $this->_array_intersect_first($compression_algorithms, $this->compression_algorithms_server_to_client);
        if ($compression_algorithm === false) {
            user_error('No compatible server to client compression algorithms found');
            return $this->_disconnect(NET_SSH2_DISCONNECT_KEY_EXCHANGE_FAILED);
        }
        $this->decompress = $compression_algorithm == 'zlib';

        $compression_algorithm = $this->_array_intersect_first($compression_algorithms, $this->compression_algorithms_client_to_server);
        if ($compression_algorithm === false) {
            user_error('No compatible client to server compression algorithms found');
            return $this->_disconnect(NET_SSH2_DISCONNECT_KEY_EXCHANGE_FAILED);
        }
        $this->compress = $compression_algorithm == 'zlib';

        return true;
    }

    /**
     * Maps an encryption algorithm name to the number of key bytes.
     *
     * @param string $algorithm Name of the encryption algorithm
     * @return int|null Number of bytes as an integer or null for unknown
     * @access private
     */
    function _encryption_algorithm_to_key_size($algorithm)
    {
        if ($this->bad_key_size_fix && $this->_bad_algorithm_candidate($algorithm)) {
            return 16;
        }

        switch ($algorithm) {
            case 'none':
                return 0;
            case 'aes128-cbc':
            case 'aes128-ctr':
            case 'arcfour':
            case 'arcfour128':
            case 'blowfish-cbc':
            case 'blowfish-ctr':
            case 'twofish128-cbc':
            case 'twofish128-ctr':
                return 16;
            case '3des-cbc':
            case '3des-ctr':
            case 'aes192-cbc':
            case 'aes192-ctr':
            case 'twofish192-cbc':
            case 'twofish192-ctr':
                return 24;
            case 'aes256-cbc':
            case 'aes256-ctr':
            case 'arcfour256':
            case 'twofish-cbc':
            case 'twofish256-cbc':
            case 'twofish256-ctr':
                return 32;
        }
        return null;
    }

    /**
     * Maps an encryption algorithm name to an instance of a subclass of
     * \phpseclib\Crypt\Base.
     *
     * @param string $algorithm Name of the encryption algorithm
     * @return mixed Instance of \phpseclib\Crypt\Base or null for unknown
     * @access private
     */
    function _encryption_algorithm_to_crypt_instance($algorithm)
    {
        switch ($algorithm) {
            case '3des-cbc':
                return new TripleDES();
            case '3des-ctr':
                return new TripleDES(Base::MODE_CTR);
            case 'aes256-cbc':
            case 'aes192-cbc':
            case 'aes128-cbc':
                return new Rijndael();
            case 'aes256-ctr':
            case 'aes192-ctr':
            case 'aes128-ctr':
                return new Rijndael(Base::MODE_CTR);
            case 'blowfish-cbc':
                return new Blowfish();
            case 'blowfish-ctr':
                return new Blowfish(Base::MODE_CTR);
            case 'twofish128-cbc':
            case 'twofish192-cbc':
            case 'twofish256-cbc':
            case 'twofish-cbc':
                return new Twofish();
            case 'twofish128-ctr':
            case 'twofish192-ctr':
            case 'twofish256-ctr':
                return new Twofish(Base::MODE_CTR);
            case 'arcfour':
            case 'arcfour128':
            case 'arcfour256':
                return new RC4();
        }
        return null;
    }

    /*
     * Tests whether or not proposed algorithm has a potential for issues
     *
     * @link https://www.chiark.greenend.org.uk/~sgtatham/putty/wishlist/ssh2-aesctr-openssh.html
     * @link https://bugzilla.mindrot.org/show_bug.cgi?id=1291
     * @param string $algorithm Name of the encryption algorithm
     * @return bool
     * @access private
     */
    function _bad_algorithm_candidate($algorithm)
    {
        switch ($algorithm) {
            case 'arcfour256':
            case 'aes192-ctr':
            case 'aes256-ctr':
                return true;
        }

        return false;
    }

    /**
     * Login
     *
     * The $password parameter can be a plaintext password, a \phpseclib\Crypt\RSA object or an array
     *
     * @param string $username
     * @param mixed $password
     * @param mixed $...
     * @return bool
     * @see self::_login()
     * @access public
     */
    function login($username)
    {
        $args = func_get_args();
        return call_user_func_array(array(&$this, '_login'), $args);
    }

    /**
     * Login Helper
     *
     * @param string $username
     * @param mixed $password
     * @param mixed $...
     * @return bool
     * @see self::_login_helper()
     * @access private
     */
    function _login($username)
    {
        if (!($this->bitmap & self::MASK_CONSTRUCTOR)) {
            if (!$this->_connect()) {
                return false;
            }
        }

        $args = array_slice(func_get_args(), 1);
        if (empty($args)) {
            return $this->_login_helper($username);
        }

        foreach ($args as $arg) {
            if ($this->_login_helper($username, $arg)) {
                return true;
            }
        }
        return false;
    }

    /**
     * Login Helper
     *
     * @param string $username
     * @param string $password
     * @return bool
     * @access private
     * @internal It might be worthwhile, at some point, to protect against {@link http://tools.ietf.org/html/rfc4251#section-9.3.9 traffic analysis}
     *           by sending dummy SSH_MSG_IGNORE messages.
     */
    function _login_helper($username, $password = null)
    {
        if (!($this->bitmap & self::MASK_CONNECTED)) {
            return false;
        }

        if (!($this->bitmap & self::MASK_LOGIN_REQ)) {
            $packet = pack(
                'CNa*',
                NET_SSH2_MSG_SERVICE_REQUEST,
                strlen('ssh-userauth'),
                'ssh-userauth'
            );

            if (!$this->_send_binary_packet($packet)) {
                return false;
            }

            $response = $this->_get_binary_packet();
            if ($response === false) {
                if ($this->retry_connect) {
                    $this->retry_connect = false;
                    if (!$this->_connect()) {
                        return false;
                    }
                    return $this->_login_helper($username, $password);
                }
                user_error('Connection closed by server');
                return false;
            }

            if (strlen($response) < 4) {
                return false;
            }
            extract(unpack('Ctype', $this->_string_shift($response, 1)));

            if ($type != NET_SSH2_MSG_SERVICE_ACCEPT) {
                user_error('Expected SSH_MSG_SERVICE_ACCEPT');
                return false;
            }
            $this->bitmap |= self::MASK_LOGIN_REQ;
        }

        if (strlen($this->last_interactive_response)) {
            return !is_string($password) && !is_array($password) ? false : $this->_keyboard_interactive_process($password);
        }

        if ($password instanceof RSA) {
            return $this->_privatekey_login($username, $password);
        } elseif ($password instanceof Agent) {
            return $this->_ssh_agent_login($username, $password);
        }

        if (is_array($password)) {
            if ($this->_keyboard_interactive_login($username, $password)) {
                $this->bitmap |= self::MASK_LOGIN;
                return true;
            }
            return false;
        }

        if (!isset($password)) {
            $packet = pack(
                'CNa*Na*Na*',
                NET_SSH2_MSG_USERAUTH_REQUEST,
                strlen($username),
                $username,
                strlen('ssh-connection'),
                'ssh-connection',
                strlen('none'),
                'none'
            );

            if (!$this->_send_binary_packet($packet)) {
                return false;
            }

            $response = $this->_get_binary_packet();
            if ($response === false) {
                user_error('Connection closed by server');
                return false;
            }

            if (!strlen($response)) {
                return false;
            }
            extract(unpack('Ctype', $this->_string_shift($response, 1)));

            switch ($type) {
                case NET_SSH2_MSG_USERAUTH_SUCCESS:
                    $this->bitmap |= self::MASK_LOGIN;
                    return true;
                //case NET_SSH2_MSG_USERAUTH_FAILURE:
                default:
                    return false;
            }
        }

        $packet = pack(
            'CNa*Na*Na*CNa*',
            NET_SSH2_MSG_USERAUTH_REQUEST,
            strlen($username),
            $username,
            strlen('ssh-connection'),
            'ssh-connection',
            strlen('password'),
            'password',
            0,
            strlen($password),
            $password
        );

        // remove the username and password from the logged packet
        if (!defined('NET_SSH2_LOGGING')) {
            $logged = null;
        } else {
            $logged = pack(
                'CNa*Na*Na*CNa*',
                NET_SSH2_MSG_USERAUTH_REQUEST,
                strlen('username'),
                'username',
                strlen('ssh-connection'),
                'ssh-connection',
                strlen('password'),
                'password',
                0,
                strlen('password'),
                'password'
            );
        }

        if (!$this->_send_binary_packet($packet, $logged)) {
            return false;
        }

        $response = $this->_get_binary_packet();
        if ($response === false) {
            user_error('Connection closed by server');
            return false;
        }

        if (!strlen($response)) {
            return false;
        }
        extract(unpack('Ctype', $this->_string_shift($response, 1)));

        switch ($type) {
            case NET_SSH2_MSG_USERAUTH_PASSWD_CHANGEREQ: // in theory, the password can be changed
                if (defined('NET_SSH2_LOGGING')) {
                    $this->message_number_log[count($this->message_number_log) - 1] = 'NET_SSH2_MSG_USERAUTH_PASSWD_CHANGEREQ';
                }
                if (strlen($response) < 4) {
                    return false;
                }
                extract(unpack('Nlength', $this->_string_shift($response, 4)));
                $this->errors[] = 'SSH_MSG_USERAUTH_PASSWD_CHANGEREQ: ' . $this->_string_shift($response, $length);
                return $this->_disconnect(NET_SSH2_DISCONNECT_AUTH_CANCELLED_BY_USER);
            case NET_SSH2_MSG_USERAUTH_FAILURE:
                // can we use keyboard-interactive authentication?  if not then either the login is bad or the server employees
                // multi-factor authentication
                if (strlen($response) < 4) {
                    return false;
                }
                extract(unpack('Nlength', $this->_string_shift($response, 4)));
                $auth_methods = explode(',', $this->_string_shift($response, $length));
                if (!strlen($response)) {
                    return false;
                }
                extract(unpack('Cpartial_success', $this->_string_shift($response, 1)));
                $partial_success = $partial_success != 0;

                if (!$partial_success && in_array('keyboard-interactive', $auth_methods)) {
                    if ($this->_keyboard_interactive_login($username, $password)) {
                        $this->bitmap |= self::MASK_LOGIN;
                        return true;
                    }
                    return false;
                }
                return false;
            case NET_SSH2_MSG_USERAUTH_SUCCESS:
                $this->bitmap |= self::MASK_LOGIN;
                return true;
        }

        return false;
    }

    /**
     * Login via keyboard-interactive authentication
     *
     * See {@link http://tools.ietf.org/html/rfc4256 RFC4256} for details.  This is not a full-featured keyboard-interactive authenticator.
     *
     * @param string $username
     * @param string $password
     * @return bool
     * @access private
     */
    function _keyboard_interactive_login($username, $password)
    {
        $packet = pack(
            'CNa*Na*Na*Na*Na*',
            NET_SSH2_MSG_USERAUTH_REQUEST,
            strlen($username),
            $username,
            strlen('ssh-connection'),
            'ssh-connection',
            strlen('keyboard-interactive'),
            'keyboard-interactive',
            0,
            '',
            0,
            ''
        );

        if (!$this->_send_binary_packet($packet)) {
            return false;
        }

        return $this->_keyboard_interactive_process($password);
    }

    /**
     * Handle the keyboard-interactive requests / responses.
     *
     * @param string $responses...
     * @return bool
     * @access private
     */
    function _keyboard_interactive_process()
    {
        $responses = func_get_args();

        if (strlen($this->last_interactive_response)) {
            $response = $this->last_interactive_response;
        } else {
            $orig = $response = $this->_get_binary_packet();
            if ($response === false) {
                user_error('Connection closed by server');
                return false;
            }
        }

        if (!strlen($response)) {
            return false;
        }
        extract(unpack('Ctype', $this->_string_shift($response, 1)));

        switch ($type) {
            case NET_SSH2_MSG_USERAUTH_INFO_REQUEST:
                if (strlen($response) < 4) {
                    return false;
                }
                extract(unpack('Nlength', $this->_string_shift($response, 4)));
                $this->_string_shift($response, $length); // name; may be empty
                if (strlen($response) < 4) {
                    return false;
                }
                extract(unpack('Nlength', $this->_string_shift($response, 4)));
                $this->_string_shift($response, $length); // instruction; may be empty
                if (strlen($response) < 4) {
                    return false;
                }
                extract(unpack('Nlength', $this->_string_shift($response, 4)));
                $this->_string_shift($response, $length); // language tag; may be empty
                if (strlen($response) < 4) {
                    return false;
                }
                extract(unpack('Nnum_prompts', $this->_string_shift($response, 4)));

                for ($i = 0; $i < count($responses); $i++) {
                    if (is_array($responses[$i])) {
                        foreach ($responses[$i] as $key => $value) {
                            $this->keyboard_requests_responses[$key] = $value;
                        }
                        unset($responses[$i]);
                    }
                }
                $responses = array_values($responses);

                if (isset($this->keyboard_requests_responses)) {
                    for ($i = 0; $i < $num_prompts; $i++) {
                        if (strlen($response) < 4) {
                            return false;
                        }
                        extract(unpack('Nlength', $this->_string_shift($response, 4)));
                        // prompt - ie. "Password: "; must not be empty
                        $prompt = $this->_string_shift($response, $length);
                        //$echo = $this->_string_shift($response) != chr(0);
                        foreach ($this->keyboard_requests_responses as $key => $value) {
                            if (substr($prompt, 0, strlen($key)) == $key) {
                                $responses[] = $value;
                                break;
                            }
                        }
                    }
                }

                // see http://tools.ietf.org/html/rfc4256#section-3.2
                if (strlen($this->last_interactive_response)) {
                    $this->last_interactive_response = '';
                } elseif (defined('NET_SSH2_LOGGING')) {
                    $this->message_number_log[count($this->message_number_log) - 1] = str_replace(
                        'UNKNOWN',
                        'NET_SSH2_MSG_USERAUTH_INFO_REQUEST',
                        $this->message_number_log[count($this->message_number_log) - 1]
                    );
                }

                if (!count($responses) && $num_prompts) {
                    $this->last_interactive_response = $orig;
                    return false;
                }

                /*
                   After obtaining the requested information from the user, the client
                   MUST respond with an SSH_MSG_USERAUTH_INFO_RESPONSE message.
                */
                // see http://tools.ietf.org/html/rfc4256#section-3.4
                $packet = $logged = pack('CN', NET_SSH2_MSG_USERAUTH_INFO_RESPONSE, count($responses));
                for ($i = 0; $i < count($responses); $i++) {
                    $packet.= pack('Na*', strlen($responses[$i]), $responses[$i]);
                    $logged.= pack('Na*', strlen('dummy-answer'), 'dummy-answer');
                }

                if (!$this->_send_binary_packet($packet, $logged)) {
                    return false;
                }

                if (defined('NET_SSH2_LOGGING') && NET_SSH2_LOGGING == self::LOG_COMPLEX) {
                    $this->message_number_log[count($this->message_number_log) - 1] = str_replace(
                        'UNKNOWN',
                        'NET_SSH2_MSG_USERAUTH_INFO_RESPONSE',
                        $this->message_number_log[count($this->message_number_log) - 1]
                    );
                }

                /*
                   After receiving the response, the server MUST send either an
                   SSH_MSG_USERAUTH_SUCCESS, SSH_MSG_USERAUTH_FAILURE, or another
                   SSH_MSG_USERAUTH_INFO_REQUEST message.
                */
                // maybe phpseclib should force close the connection after x request / responses?  unless something like that is done
                // there could be an infinite loop of request / responses.
                return $this->_keyboard_interactive_process();
            case NET_SSH2_MSG_USERAUTH_SUCCESS:
                return true;
            case NET_SSH2_MSG_USERAUTH_FAILURE:
                return false;
        }

        return false;
    }

    /**
     * Login with an ssh-agent provided key
     *
     * @param string $username
     * @param \phpseclib\System\SSH\Agent $agent
     * @return bool
     * @access private
     */
    function _ssh_agent_login($username, $agent)
    {
        $this->agent = $agent;
        $keys = $agent->requestIdentities();
        foreach ($keys as $key) {
            if ($this->_privatekey_login($username, $key)) {
                return true;
            }
        }

        return false;
    }

    /**
     * Login with an RSA private key
     *
     * @param string $username
     * @param \phpseclib\Crypt\RSA $password
     * @return bool
     * @access private
     * @internal It might be worthwhile, at some point, to protect against {@link http://tools.ietf.org/html/rfc4251#section-9.3.9 traffic analysis}
     *           by sending dummy SSH_MSG_IGNORE messages.
     */
    function _privatekey_login($username, $privatekey)
    {
        // see http://tools.ietf.org/html/rfc4253#page-15
        $publickey = $privatekey->getPublicKey(RSA::PUBLIC_FORMAT_RAW);
        if ($publickey === false) {
            return false;
        }

        $publickey = array(
            'e' => $publickey['e']->toBytes(true),
            'n' => $publickey['n']->toBytes(true)
        );
        $publickey = pack(
            'Na*Na*Na*',
            strlen('ssh-rsa'),
            'ssh-rsa',
            strlen($publickey['e']),
            $publickey['e'],
            strlen($publickey['n']),
            $publickey['n']
        );

        $part1 = pack(
            'CNa*Na*Na*',
            NET_SSH2_MSG_USERAUTH_REQUEST,
            strlen($username),
            $username,
            strlen('ssh-connection'),
            'ssh-connection',
            strlen('publickey'),
            'publickey'
        );
        $part2 = pack('Na*Na*', strlen('ssh-rsa'), 'ssh-rsa', strlen($publickey), $publickey);

        $packet = $part1 . chr(0) . $part2;
        if (!$this->_send_binary_packet($packet)) {
            return false;
        }

        $response = $this->_get_binary_packet();
        if ($response === false) {
            user_error('Connection closed by server');
            return false;
        }

        if (!strlen($response)) {
            return false;
        }
        extract(unpack('Ctype', $this->_string_shift($response, 1)));

        switch ($type) {
            case NET_SSH2_MSG_USERAUTH_FAILURE:
                if (strlen($response) < 4) {
                    return false;
                }
                extract(unpack('Nlength', $this->_string_shift($response, 4)));
                $this->errors[] = 'SSH_MSG_USERAUTH_FAILURE: ' . $this->_string_shift($response, $length);
                return false;
            case NET_SSH2_MSG_USERAUTH_PK_OK:
                // we'll just take it on faith that the public key blob and the public key algorithm name are as
                // they should be
                if (defined('NET_SSH2_LOGGING') && NET_SSH2_LOGGING == self::LOG_COMPLEX) {
                    $this->message_number_log[count($this->message_number_log) - 1] = str_replace(
                        'UNKNOWN',
                        'NET_SSH2_MSG_USERAUTH_PK_OK',
                        $this->message_number_log[count($this->message_number_log) - 1]
                    );
                }
        }

        $packet = $part1 . chr(1) . $part2;
        $privatekey->setSignatureMode(RSA::SIGNATURE_PKCS1);
        switch ($this->signature_format) {
            case 'rsa-sha2-512':
                $hash = 'sha512';
                $type = 'rsa-sha2-512';
                break;
            case 'rsa-sha2-256':
                $hash = 'sha256';
                $type = 'rsa-sha2-256';
                break;
            //case 'ssh-rsa':
            default:
                $hash = 'sha1';
                $type = 'ssh-rsa';
        }
        $privatekey->setHash($hash);
        $signature = $privatekey->sign(pack('Na*a*', strlen($this->session_id), $this->session_id, $packet));
        $signature = pack('Na*Na*', strlen($type), $type, strlen($signature), $signature);
        $packet.= pack('Na*', strlen($signature), $signature);

        if (!$this->_send_binary_packet($packet)) {
            return false;
        }

        $response = $this->_get_binary_packet();
        if ($response === false) {
            user_error('Connection closed by server');
            return false;
        }

        if (!strlen($response)) {
            return false;
        }
        extract(unpack('Ctype', $this->_string_shift($response, 1)));

        switch ($type) {
            case NET_SSH2_MSG_USERAUTH_FAILURE:
                // either the login is bad or the server employs multi-factor authentication
                return false;
            case NET_SSH2_MSG_USERAUTH_SUCCESS:
                $this->bitmap |= self::MASK_LOGIN;
                return true;
        }

        return false;
    }

    /**
     * Set Timeout
     *
     * $ssh->exec('ping 127.0.0.1'); on a Linux host will never return and will run indefinitely.  setTimeout() makes it so it'll timeout.
     * Setting $timeout to false or 0 will mean there is no timeout.
     *
     * @param mixed $timeout
     * @access public
     */
    function setTimeout($timeout)
    {
        $this->timeout = $this->curTimeout = $timeout;
    }

    /**
     * Get the output from stdError
     *
     * @access public
     */
    function getStdError()
    {
        return $this->stdErrorLog;
    }

    /**
     * Execute Command
     *
     * If $callback is set to false then \phpseclib\Net\SSH2::_get_channel_packet(self::CHANNEL_EXEC) will need to be called manually.
     * In all likelihood, this is not a feature you want to be taking advantage of.
     *
     * @param string $command
     * @param Callback $callback
     * @return string
     * @access public
     */
    function exec($command, $callback = null)
    {
        $this->curTimeout = $this->timeout;
        $this->is_timeout = false;
        $this->stdErrorLog = '';

        if (!$this->isAuthenticated()) {
            return false;
        }

        if ($this->in_request_pty_exec) {
            user_error('If you want to run multiple exec()\'s you will need to disable (and re-enable if appropriate) a PTY for each one.');
            return false;
        }

        // RFC4254 defines the (client) window size as "bytes the other party can send before it must wait for the window to
        // be adjusted".  0x7FFFFFFF is, at 2GB, the max size.  technically, it should probably be decremented, but,
        // honestly, if you're transferring more than 2GB, you probably shouldn't be using phpseclib, anyway.
        // see http://tools.ietf.org/html/rfc4254#section-5.2 for more info
        $this->window_size_server_to_client[self::CHANNEL_EXEC] = $this->window_size;
        // 0x8000 is the maximum max packet size, per http://tools.ietf.org/html/rfc4253#section-6.1, although since PuTTy
        // uses 0x4000, that's what will be used here, as well.
        $packet_size = 0x4000;

        $packet = pack(
            'CNa*N3',
            NET_SSH2_MSG_CHANNEL_OPEN,
            strlen('session'),
            'session',
            self::CHANNEL_EXEC,
            $this->window_size_server_to_client[self::CHANNEL_EXEC],
            $packet_size
        );

        if (!$this->_send_binary_packet($packet)) {
            return false;
        }

        $this->channel_status[self::CHANNEL_EXEC] = NET_SSH2_MSG_CHANNEL_OPEN;

        $response = $this->_get_channel_packet(self::CHANNEL_EXEC);
        if ($response === false) {
            return false;
        }

        if ($this->request_pty === true) {
            $terminal_modes = pack('C', NET_SSH2_TTY_OP_END);
            $packet = pack(
                'CNNa*CNa*N5a*',
                NET_SSH2_MSG_CHANNEL_REQUEST,
                $this->server_channels[self::CHANNEL_EXEC],
                strlen('pty-req'),
                'pty-req',
                1,
                strlen('vt100'),
                'vt100',
                $this->windowColumns,
                $this->windowRows,
                0,
                0,
                strlen($terminal_modes),
                $terminal_modes
            );

            if (!$this->_send_binary_packet($packet)) {
                return false;
            }

            $response = $this->_get_binary_packet();
            if ($response === false) {
                user_error('Connection closed by server');
                return false;
            }

            if (!strlen($response)) {
                return false;
            }
            list(, $type) = unpack('C', $this->_string_shift($response, 1));

            switch ($type) {
                case NET_SSH2_MSG_CHANNEL_SUCCESS:
                    break;
                case NET_SSH2_MSG_CHANNEL_FAILURE:
                default:
                    user_error('Unable to request pseudo-terminal');
                    return $this->_disconnect(NET_SSH2_DISCONNECT_BY_APPLICATION);
            }
            $this->in_request_pty_exec = true;
        }

        // sending a pty-req SSH_MSG_CHANNEL_REQUEST message is unnecessary and, in fact, in most cases, slows things
        // down.  the one place where it might be desirable is if you're doing something like \phpseclib\Net\SSH2::exec('ping localhost &').
        // with a pty-req SSH_MSG_CHANNEL_REQUEST, exec() will return immediately and the ping process will then
        // then immediately terminate.  without such a request exec() will loop indefinitely.  the ping process won't end but
        // neither will your script.

        // although, in theory, the size of SSH_MSG_CHANNEL_REQUEST could exceed the maximum packet size established by
        // SSH_MSG_CHANNEL_OPEN_CONFIRMATION, RFC4254#section-5.1 states that the "maximum packet size" refers to the
        // "maximum size of an individual data packet". ie. SSH_MSG_CHANNEL_DATA.  RFC4254#section-5.2 corroborates.
        $packet = pack(
            'CNNa*CNa*',
            NET_SSH2_MSG_CHANNEL_REQUEST,
            $this->server_channels[self::CHANNEL_EXEC],
            strlen('exec'),
            'exec',
            1,
            strlen($command),
            $command
        );
        if (!$this->_send_binary_packet($packet)) {
            return false;
        }

        $this->channel_status[self::CHANNEL_EXEC] = NET_SSH2_MSG_CHANNEL_REQUEST;

        $response = $this->_get_channel_packet(self::CHANNEL_EXEC);
        if ($response === false) {
            return false;
        }

        $this->channel_status[self::CHANNEL_EXEC] = NET_SSH2_MSG_CHANNEL_DATA;

        if ($callback === false || $this->in_request_pty_exec) {
            return true;
        }

        $output = '';
        while (true) {
            $temp = $this->_get_channel_packet(self::CHANNEL_EXEC);
            switch (true) {
                case $temp === true:
                    return is_callable($callback) ? true : $output;
                case $temp === false:
                    return false;
                default:
                    if (is_callable($callback)) {
                        if (call_user_func($callback, $temp) === true) {
                            $this->_close_channel(self::CHANNEL_EXEC);
                            return true;
                        }
                    } else {
                        $output.= $temp;
                    }
            }
        }
    }

    /**
     * Creates an interactive shell
     *
     * @see self::read()
     * @see self::write()
     * @return bool
     * @access private
     */
    function _initShell()
    {
        if ($this->in_request_pty_exec === true) {
            return true;
        }

        $this->window_size_server_to_client[self::CHANNEL_SHELL] = $this->window_size;
        $packet_size = 0x4000;

        $packet = pack(
            'CNa*N3',
            NET_SSH2_MSG_CHANNEL_OPEN,
            strlen('session'),
            'session',
            self::CHANNEL_SHELL,
            $this->window_size_server_to_client[self::CHANNEL_SHELL],
            $packet_size
        );

        if (!$this->_send_binary_packet($packet)) {
            return false;
        }

        $this->channel_status[self::CHANNEL_SHELL] = NET_SSH2_MSG_CHANNEL_OPEN;

        $response = $this->_get_channel_packet(self::CHANNEL_SHELL);
        if ($response === false) {
            return false;
        }

        $terminal_modes = pack('C', NET_SSH2_TTY_OP_END);
        $packet = pack(
            'CNNa*CNa*N5a*',
            NET_SSH2_MSG_CHANNEL_REQUEST,
            $this->server_channels[self::CHANNEL_SHELL],
            strlen('pty-req'),
            'pty-req',
            1,
            strlen('vt100'),
            'vt100',
            $this->windowColumns,
            $this->windowRows,
            0,
            0,
            strlen($terminal_modes),
            $terminal_modes
        );

        if (!$this->_send_binary_packet($packet)) {
            return false;
        }

        $response = $this->_get_binary_packet();
        if ($response === false) {
            user_error('Connection closed by server');
            return false;
        }

        if (!strlen($response)) {
            return false;
        }
        list(, $type) = unpack('C', $this->_string_shift($response, 1));

        switch ($type) {
            case NET_SSH2_MSG_CHANNEL_SUCCESS:
            // if a pty can't be opened maybe commands can still be executed
            case NET_SSH2_MSG_CHANNEL_FAILURE:
                break;
            default:
                user_error('Unable to request pseudo-terminal');
                return $this->_disconnect(NET_SSH2_DISCONNECT_BY_APPLICATION);
        }

        $packet = pack(
            'CNNa*C',
            NET_SSH2_MSG_CHANNEL_REQUEST,
            $this->server_channels[self::CHANNEL_SHELL],
            strlen('shell'),
            'shell',
            1
        );
        if (!$this->_send_binary_packet($packet)) {
            return false;
        }

        $this->channel_status[self::CHANNEL_SHELL] = NET_SSH2_MSG_CHANNEL_REQUEST;

        $response = $this->_get_channel_packet(self::CHANNEL_SHELL);
        if ($response === false) {
            return false;
        }

        $this->channel_status[self::CHANNEL_SHELL] = NET_SSH2_MSG_CHANNEL_DATA;

        $this->bitmap |= self::MASK_SHELL;

        return true;
    }

    /**
     * Return the channel to be used with read() / write()
     *
     * @see self::read()
     * @see self::write()
     * @return int
     * @access public
     */
    function _get_interactive_channel()
    {
        switch (true) {
            case $this->in_subsystem:
                return self::CHANNEL_SUBSYSTEM;
            case $this->in_request_pty_exec:
                return self::CHANNEL_EXEC;
            default:
                return self::CHANNEL_SHELL;
        }
    }

    /**
     * Return an available open channel
     *
     * @return int
     * @access public
     */
    function _get_open_channel()
    {
        $channel = self::CHANNEL_EXEC;
        do {
            if (isset($this->channel_status[$channel]) && $this->channel_status[$channel] == NET_SSH2_MSG_CHANNEL_OPEN) {
                return $channel;
            }
        } while ($channel++ < self::CHANNEL_SUBSYSTEM);

        return false;
    }

    /**
     * Returns the output of an interactive shell
     *
     * Returns when there's a match for $expect, which can take the form of a string literal or,
     * if $mode == self::READ_REGEX, a regular expression.
     *
     * @see self::write()
     * @param string $expect
     * @param int $mode
     * @return string
     * @access public
     */
    function read($expect = '', $mode = self::READ_SIMPLE)
    {
        $this->curTimeout = $this->timeout;
        $this->is_timeout = false;

        if (!$this->isAuthenticated()) {
            user_error('Operation disallowed prior to login()');
            return false;
        }

        if (!($this->bitmap & self::MASK_SHELL) && !$this->_initShell()) {
            user_error('Unable to initiate an interactive shell session');
            return false;
        }

        $channel = $this->_get_interactive_channel();

        if ($mode == self::READ_NEXT) {
            return $this->_get_channel_packet($channel);
        }

        $match = $expect;
        while (true) {
            if ($mode == self::READ_REGEX) {
                preg_match($expect, substr($this->interactiveBuffer, -1024), $matches);
                $match = isset($matches[0]) ? $matches[0] : '';
            }
            $pos = strlen($match) ? strpos($this->interactiveBuffer, $match) : false;
            if ($pos !== false) {
                return $this->_string_shift($this->interactiveBuffer, $pos + strlen($match));
            }
            $response = $this->_get_channel_packet($channel);
            if (is_bool($response)) {
                $this->in_request_pty_exec = false;
                return $response ? $this->_string_shift($this->interactiveBuffer, strlen($this->interactiveBuffer)) : false;
            }

            $this->interactiveBuffer.= $response;
        }
    }

    /**
     * Inputs a command into an interactive shell.
     *
     * @see self::read()
     * @param string $cmd
     * @return bool
     * @access public
     */
    function write($cmd)
    {
        if (!$this->isAuthenticated()) {
            user_error('Operation disallowed prior to login()');
            return false;
        }

        if (!($this->bitmap & self::MASK_SHELL) && !$this->_initShell()) {
            user_error('Unable to initiate an interactive shell session');
            return false;
        }

        return $this->_send_channel_packet($this->_get_interactive_channel(), $cmd);
    }

    /**
     * Start a subsystem.
     *
     * Right now only one subsystem at a time is supported. To support multiple subsystem's stopSubsystem() could accept
     * a string that contained the name of the subsystem, but at that point, only one subsystem of each type could be opened.
     * To support multiple subsystem's of the same name maybe it'd be best if startSubsystem() generated a new channel id and
     * returns that and then that that was passed into stopSubsystem() but that'll be saved for a future date and implemented
     * if there's sufficient demand for such a feature.
     *
     * @see self::stopSubsystem()
     * @param string $subsystem
     * @return bool
     * @access public
     */
    function startSubsystem($subsystem)
    {
        $this->window_size_server_to_client[self::CHANNEL_SUBSYSTEM] = $this->window_size;

        $packet = pack(
            'CNa*N3',
            NET_SSH2_MSG_CHANNEL_OPEN,
            strlen('session'),
            'session',
            self::CHANNEL_SUBSYSTEM,
            $this->window_size,
            0x4000
        );

        if (!$this->_send_binary_packet($packet)) {
            return false;
        }

        $this->channel_status[self::CHANNEL_SUBSYSTEM] = NET_SSH2_MSG_CHANNEL_OPEN;

        $response = $this->_get_channel_packet(self::CHANNEL_SUBSYSTEM);
        if ($response === false) {
            return false;
        }

        $packet = pack(
            'CNNa*CNa*',
            NET_SSH2_MSG_CHANNEL_REQUEST,
            $this->server_channels[self::CHANNEL_SUBSYSTEM],
            strlen('subsystem'),
            'subsystem',
            1,
            strlen($subsystem),
            $subsystem
        );
        if (!$this->_send_binary_packet($packet)) {
            return false;
        }

        $this->channel_status[self::CHANNEL_SUBSYSTEM] = NET_SSH2_MSG_CHANNEL_REQUEST;

        $response = $this->_get_channel_packet(self::CHANNEL_SUBSYSTEM);

        if ($response === false) {
            return false;
        }

        $this->channel_status[self::CHANNEL_SUBSYSTEM] = NET_SSH2_MSG_CHANNEL_DATA;

        $this->bitmap |= self::MASK_SHELL;
        $this->in_subsystem = true;

        return true;
    }

    /**
     * Stops a subsystem.
     *
     * @see self::startSubsystem()
     * @return bool
     * @access public
     */
    function stopSubsystem()
    {
        $this->in_subsystem = false;
        $this->_close_channel(self::CHANNEL_SUBSYSTEM);
        return true;
    }

    /**
     * Closes a channel
     *
     * If read() timed out you might want to just close the channel and have it auto-restart on the next read() call
     *
     * @access public
     */
    function reset()
    {
        $this->_close_channel($this->_get_interactive_channel());
    }

    /**
     * Is timeout?
     *
     * Did exec() or read() return because they timed out or because they encountered the end?
     *
     * @access public
     */
    function isTimeout()
    {
        return $this->is_timeout;
    }

    /**
     * Disconnect
     *
     * @access public
     */
    function disconnect()
    {
        $this->_disconnect(NET_SSH2_DISCONNECT_BY_APPLICATION);
        if (isset($this->realtime_log_file) && is_resource($this->realtime_log_file)) {
            fclose($this->realtime_log_file);
        }
    }

    /**
     * Destructor.
     *
     * Will be called, automatically, if you're supporting just PHP5.  If you're supporting PHP4, you'll need to call
     * disconnect().
     *
     * @access public
     */
    function __destruct()
    {
        $this->disconnect();
    }

    /**
     * Is the connection still active?
     *
     * @return bool
     * @access public
     */
    function isConnected()
    {
        return (bool) ($this->bitmap & self::MASK_CONNECTED);
    }

    /**
     * Have you successfully been logged in?
     *
     * @return bool
     * @access public
     */
    function isAuthenticated()
    {
        return (bool) ($this->bitmap & self::MASK_LOGIN);
    }

    /**
     * Resets a connection for re-use
     *
     * @param int $reason
     * @access private
     */
    function _reset_connection($reason)
    {
        $this->_disconnect($reason);
        $this->decrypt = $this->encrypt = false;
        $this->decrypt_block_size = $this->encrypt_block_size = 8;
        $this->hmac_check = $this->hmac_create = false;
        $this->hmac_size = false;
        $this->session_id = false;
        $this->retry_connect = true;
        $this->get_seq_no = $this->send_seq_no = 0;
    }

    /**
     * Gets Binary Packets
     *
     * See '6. Binary Packet Protocol' of rfc4253 for more info.
     *
     * @see self::_send_binary_packet()
     * @return string
     * @access private
     */
    function _get_binary_packet($skip_channel_filter = false)
    {
        if (!is_resource($this->fsock) || feof($this->fsock)) {
            user_error('Connection closed prematurely');
            $this->bitmap = 0;
            return false;
        }

        $start = microtime(true);
        $raw = stream_get_contents($this->fsock, $this->decrypt_block_size);

        if (!strlen($raw)) {
            return '';
        }

        if ($this->decrypt !== false) {
            $raw = $this->decrypt->decrypt($raw);
        }
        if ($raw === false) {
            user_error('Unable to decrypt content');
            return false;
        }

        if (strlen($raw) < 5) {
            return false;
        }
        extract(unpack('Npacket_length/Cpadding_length', $this->_string_shift($raw, 5)));

        $remaining_length = $packet_length + 4 - $this->decrypt_block_size;

        // quoting <http://tools.ietf.org/html/rfc4253#section-6.1>,
        // "implementations SHOULD check that the packet length is reasonable"
        // PuTTY uses 0x9000 as the actual max packet size and so to shall we
        if ($remaining_length < -$this->decrypt_block_size || $remaining_length > 0x9000 || $remaining_length % $this->decrypt_block_size != 0) {
            if (!$this->bad_key_size_fix && $this->_bad_algorithm_candidate($this->decrypt_algorithm) && !($this->bitmap & SSH2::MASK_LOGIN)) {
                $this->bad_key_size_fix = true;
                $this->_reset_connection(NET_SSH2_DISCONNECT_KEY_EXCHANGE_FAILED);
                return false;
            }
            user_error('Invalid size');
            return false;
        }

        $buffer = '';
        while ($remaining_length > 0) {
            $temp = stream_get_contents($this->fsock, $remaining_length);
            if ($temp === false || feof($this->fsock)) {
                user_error('Error reading from socket');
                $this->bitmap = 0;
                return false;
            }
            $buffer.= $temp;
            $remaining_length-= strlen($temp);
        }

        $stop = microtime(true);
        if (strlen($buffer)) {
            $raw.= $this->decrypt !== false ? $this->decrypt->decrypt($buffer) : $buffer;
        }

        $payload = $this->_string_shift($raw, $packet_length - $padding_length - 1);
        $padding = $this->_string_shift($raw, $padding_length); // should leave $raw empty

        if ($this->hmac_check !== false) {
            $hmac = stream_get_contents($this->fsock, $this->hmac_size);
            if ($hmac === false || strlen($hmac) != $this->hmac_size) {
                user_error('Error reading socket');
                $this->bitmap = 0;
                return false;
            } elseif ($hmac != $this->hmac_check->hash(pack('NNCa*', $this->get_seq_no, $packet_length, $padding_length, $payload . $padding))) {
                user_error('Invalid HMAC');
                return false;
            }
        }

        //if ($this->decompress) {
        //    $payload = gzinflate(substr($payload, 2));
        //}

        $this->get_seq_no++;

        if (defined('NET_SSH2_LOGGING')) {
            $current = microtime(true);
            $message_number = isset($this->message_numbers[ord($payload[0])]) ? $this->message_numbers[ord($payload[0])] : 'UNKNOWN (' . ord($payload[0]) . ')';
            $message_number = '<- ' . $message_number .
                              ' (since last: ' . round($current - $this->last_packet, 4) . ', network: ' . round($stop - $start, 4) . 's)';
            $this->_append_log($message_number, $payload);
            $this->last_packet = $current;
        }

        return $this->_filter($payload, $skip_channel_filter);
    }

    /**
     * Filter Binary Packets
     *
     * Because some binary packets need to be ignored...
     *
     * @see self::_get_binary_packet()
     * @return string
     * @access private
     */
    function _filter($payload, $skip_channel_filter)
    {
        switch (ord($payload[0])) {
            case NET_SSH2_MSG_DISCONNECT:
                $this->_string_shift($payload, 1);
                if (strlen($payload) < 8) {
                    return false;
                }
                extract(unpack('Nreason_code/Nlength', $this->_string_shift($payload, 8)));
                $this->errors[] = 'SSH_MSG_DISCONNECT: ' . $this->disconnect_reasons[$reason_code] . "\r\n" . $this->_string_shift($payload, $length);
                $this->bitmap = 0;
                return false;
            case NET_SSH2_MSG_IGNORE:
                $payload = $this->_get_binary_packet($skip_channel_filter);
                break;
            case NET_SSH2_MSG_DEBUG:
                $this->_string_shift($payload, 2);
                if (strlen($payload) < 4) {
                    return false;
                }
                extract(unpack('Nlength', $this->_string_shift($payload, 4)));
                $this->errors[] = 'SSH_MSG_DEBUG: ' . $this->_string_shift($payload, $length);
                $payload = $this->_get_binary_packet($skip_channel_filter);
                break;
            case NET_SSH2_MSG_UNIMPLEMENTED:
                return false;
            case NET_SSH2_MSG_KEXINIT:
                if ($this->session_id !== false) {
                    $this->send_kex_first = false;
                    if (!$this->_key_exchange($payload)) {
                        $this->bitmap = 0;
                        return false;
                    }
                    $payload = $this->_get_binary_packet($skip_channel_filter);
                }
        }

        // see http://tools.ietf.org/html/rfc4252#section-5.4; only called when the encryption has been activated and when we haven't already logged in
        if (($this->bitmap & self::MASK_CONNECTED) && !$this->isAuthenticated() && ord($payload[0]) == NET_SSH2_MSG_USERAUTH_BANNER) {
            $this->_string_shift($payload, 1);
            if (strlen($payload) < 4) {
                return false;
            }
            extract(unpack('Nlength', $this->_string_shift($payload, 4)));
            $this->banner_message = $this->_string_shift($payload, $length);
            $payload = $this->_get_binary_packet();
        }

        // only called when we've already logged in
        if (($this->bitmap & self::MASK_CONNECTED) && $this->isAuthenticated()) {
            switch (ord($payload[0])) {
                case NET_SSH2_MSG_CHANNEL_DATA:
                case NET_SSH2_MSG_CHANNEL_EXTENDED_DATA:
                case NET_SSH2_MSG_CHANNEL_REQUEST:
                case NET_SSH2_MSG_CHANNEL_CLOSE:
                case NET_SSH2_MSG_CHANNEL_EOF:
                    if (!$skip_channel_filter && !empty($this->server_channels)) {
                        $this->binary_packet_buffer = $payload;
                        $this->_get_channel_packet(true);
                        $payload = $this->_get_binary_packet();
                    }
                    break;
                case NET_SSH2_MSG_GLOBAL_REQUEST: // see http://tools.ietf.org/html/rfc4254#section-4
                    if (strlen($payload) < 4) {
                        return false;
                    }
                    extract(unpack('Nlength', $this->_string_shift($payload, 4)));
                    $this->errors[] = 'SSH_MSG_GLOBAL_REQUEST: ' . $this->_string_shift($payload, $length);

                    if (!$this->_send_binary_packet(pack('C', NET_SSH2_MSG_REQUEST_FAILURE))) {
                        return $this->_disconnect(NET_SSH2_DISCONNECT_BY_APPLICATION);
                    }

                    $payload = $this->_get_binary_packet($skip_channel_filter);
                    break;
                case NET_SSH2_MSG_CHANNEL_OPEN: // see http://tools.ietf.org/html/rfc4254#section-5.1
                    $this->_string_shift($payload, 1);
                    if (strlen($payload) < 4) {
                        return false;
                    }
                    extract(unpack('Nlength', $this->_string_shift($payload, 4)));
                    $data = $this->_string_shift($payload, $length);
                    if (strlen($payload) < 4) {
                        return false;
                    }
                    extract(unpack('Nserver_channel', $this->_string_shift($payload, 4)));
                    switch ($data) {
                        case 'auth-agent':
                        case 'auth-agent@openssh.com':
                            if (isset($this->agent)) {
                                $new_channel = self::CHANNEL_AGENT_FORWARD;

                                if (strlen($payload) < 8) {
                                    return false;
                                }
                                extract(unpack('Nremote_window_size', $this->_string_shift($payload, 4)));
                                extract(unpack('Nremote_maximum_packet_size', $this->_string_shift($payload, 4)));

                                $this->packet_size_client_to_server[$new_channel] = $remote_window_size;
                                $this->window_size_server_to_client[$new_channel] = $remote_maximum_packet_size;
                                $this->window_size_client_to_server[$new_channel] = $this->window_size;

                                $packet_size = 0x4000;

                                $packet = pack(
                                    'CN4',
                                    NET_SSH2_MSG_CHANNEL_OPEN_CONFIRMATION,
                                    $server_channel,
                                    $new_channel,
                                    $packet_size,
                                    $packet_size
                                );

                                $this->server_channels[$new_channel] = $server_channel;
                                $this->channel_status[$new_channel] = NET_SSH2_MSG_CHANNEL_OPEN_CONFIRMATION;
                                if (!$this->_send_binary_packet($packet)) {
                                    return false;
                                }
                            }
                            break;
                        default:
                            $packet = pack(
                                'CN3a*Na*',
                                NET_SSH2_MSG_REQUEST_FAILURE,
                                $server_channel,
                                NET_SSH2_OPEN_ADMINISTRATIVELY_PROHIBITED,
                                0,
                                '',
                                0,
                                ''
                            );

                            if (!$this->_send_binary_packet($packet)) {
                                return $this->_disconnect(NET_SSH2_DISCONNECT_BY_APPLICATION);
                            }
                    }
                    $payload = $this->_get_binary_packet($skip_channel_filter);
                    break;
                case NET_SSH2_MSG_CHANNEL_WINDOW_ADJUST:
                    $this->_string_shift($payload, 1);
                    if (strlen($payload) < 8) {
                        return false;
                    }
                    extract(unpack('Nchannel', $this->_string_shift($payload, 4)));
                    extract(unpack('Nwindow_size', $this->_string_shift($payload, 4)));
                    $this->window_size_client_to_server[$channel]+= $window_size;

                    $payload = ($this->bitmap & self::MASK_WINDOW_ADJUST) ? true : $this->_get_binary_packet($skip_channel_filter);
            }
        }

        return $payload;
    }

    /**
     * Enable Quiet Mode
     *
     * Suppress stderr from output
     *
     * @access public
     */
    function enableQuietMode()
    {
        $this->quiet_mode = true;
    }

    /**
     * Disable Quiet Mode
     *
     * Show stderr in output
     *
     * @access public
     */
    function disableQuietMode()
    {
        $this->quiet_mode = false;
    }

    /**
     * Returns whether Quiet Mode is enabled or not
     *
     * @see self::enableQuietMode()
     * @see self::disableQuietMode()
     * @access public
     * @return bool
     */
    function isQuietModeEnabled()
    {
        return $this->quiet_mode;
    }

    /**
     * Enable request-pty when using exec()
     *
     * @access public
     */
    function enablePTY()
    {
        $this->request_pty = true;
    }

    /**
     * Disable request-pty when using exec()
     *
     * @access public
     */
    function disablePTY()
    {
        if ($this->in_request_pty_exec) {
            $this->_close_channel(self::CHANNEL_EXEC);
            $this->in_request_pty_exec = false;
        }
        $this->request_pty = false;
    }

    /**
     * Returns whether request-pty is enabled or not
     *
     * @see self::enablePTY()
     * @see self::disablePTY()
     * @access public
     * @return bool
     */
    function isPTYEnabled()
    {
        return $this->request_pty;
    }

    /**
     * Gets channel data
     *
     * Returns the data as a string if it's available and false if not.
     *
     * @param $client_channel
     * @return mixed
     * @access private
     */
    function _get_channel_packet($client_channel, $skip_extended = false)
    {
        if (!empty($this->channel_buffers[$client_channel])) {
            return array_shift($this->channel_buffers[$client_channel]);
        }

        while (true) {
            if ($this->binary_packet_buffer !== false) {
                $response = $this->binary_packet_buffer;
                $this->binary_packet_buffer = false;
            } else {
                if ($this->curTimeout) {
                    if ($this->curTimeout < 0) {
                        $this->is_timeout = true;
                        return true;
                    }

                    $read = array($this->fsock);
                    $write = $except = null;

                    $start = microtime(true);
                    $sec = floor($this->curTimeout);
                    $usec = 1000000 * ($this->curTimeout - $sec);
                    // on windows this returns a "Warning: Invalid CRT parameters detected" error
                    if (!@stream_select($read, $write, $except, $sec, $usec) && !count($read)) {
                        $this->is_timeout = true;
                        return true;
                    }
                    $elapsed = microtime(true) - $start;
                    $this->curTimeout-= $elapsed;
                }

                $response = $this->_get_binary_packet(true);
                if ($response === false) {
                    user_error('Connection closed by server');
                    return false;
                }
            }

            if ($client_channel == -1 && $response === true) {
                return true;
            }
            if (!strlen($response)) {
                return false;
            }
            extract(unpack('Ctype', $this->_string_shift($response, 1)));

            if (strlen($response) < 4) {
                return false;
            }
            if ($type == NET_SSH2_MSG_CHANNEL_OPEN) {
                extract(unpack('Nlength', $this->_string_shift($response, 4)));
            } else {
                extract(unpack('Nchannel', $this->_string_shift($response, 4)));
            }

            // will not be setup yet on incoming channel open request
            if (isset($channel) && isset($this->channel_status[$channel]) && isset($this->window_size_server_to_client[$channel])) {
                $this->window_size_server_to_client[$channel]-= strlen($response);

                // resize the window, if appropriate
                if ($this->window_size_server_to_client[$channel] < 0) {
                    $packet = pack('CNN', NET_SSH2_MSG_CHANNEL_WINDOW_ADJUST, $this->server_channels[$channel], $this->window_size);
                    if (!$this->_send_binary_packet($packet)) {
                        return false;
                    }
                    $this->window_size_server_to_client[$channel]+= $this->window_size;
                }

                switch ($type) {
                    case NET_SSH2_MSG_CHANNEL_EXTENDED_DATA:
                        /*
                        if ($client_channel == NET_SSH2_CHANNEL_EXEC) {
                            $this->_send_channel_packet($client_channel, chr(0));
                        }
                        */
                        // currently, there's only one possible value for $data_type_code: NET_SSH2_EXTENDED_DATA_STDERR
                        if (strlen($response) < 8) {
                            return false;
                        }
                        extract(unpack('Ndata_type_code/Nlength', $this->_string_shift($response, 8)));
                        $data = $this->_string_shift($response, $length);
                        $this->stdErrorLog.= $data;
                        if ($skip_extended || $this->quiet_mode) {
                            continue 2;
                        }
                        if ($client_channel == $channel && $this->channel_status[$channel] == NET_SSH2_MSG_CHANNEL_DATA) {
                            return $data;
                        }
                        if (!isset($this->channel_buffers[$channel])) {
                            $this->channel_buffers[$channel] = array();
                        }
                        $this->channel_buffers[$channel][] = $data;

                        continue 2;
                    case NET_SSH2_MSG_CHANNEL_REQUEST:
                        if ($this->channel_status[$channel] == NET_SSH2_MSG_CHANNEL_CLOSE) {
                            continue 2;
                        }
                        if (strlen($response) < 4) {
                            return false;
                        }
                        extract(unpack('Nlength', $this->_string_shift($response, 4)));
                        $value = $this->_string_shift($response, $length);
                        switch ($value) {
                            case 'exit-signal':
                                $this->_string_shift($response, 1);
                                if (strlen($response) < 4) {
                                    return false;
                                }
                                extract(unpack('Nlength', $this->_string_shift($response, 4)));
                                $this->errors[] = 'SSH_MSG_CHANNEL_REQUEST (exit-signal): ' . $this->_string_shift($response, $length);
                                $this->_string_shift($response, 1);
                                if (strlen($response) < 4) {
                                    return false;
                                }
                                extract(unpack('Nlength', $this->_string_shift($response, 4)));
                                if ($length) {
                                    $this->errors[count($this->errors)].= "\r\n" . $this->_string_shift($response, $length);
                                }

                                $this->_send_binary_packet(pack('CN', NET_SSH2_MSG_CHANNEL_EOF, $this->server_channels[$client_channel]));
                                $this->_send_binary_packet(pack('CN', NET_SSH2_MSG_CHANNEL_CLOSE, $this->server_channels[$channel]));

                                $this->channel_status[$channel] = NET_SSH2_MSG_CHANNEL_EOF;

                                continue 3;
                            case 'exit-status':
                                if (strlen($response) < 5) {
                                    return false;
                                }
                                extract(unpack('Cfalse/Nexit_status', $this->_string_shift($response, 5)));
                                $this->exit_status = $exit_status;

                                // "The client MAY ignore these messages."
                                // -- http://tools.ietf.org/html/rfc4254#section-6.10

                                continue 3;
                            default:
                                // "Some systems may not implement signals, in which case they SHOULD ignore this message."
                                //  -- http://tools.ietf.org/html/rfc4254#section-6.9
                                continue 3;
                        }
                }

                switch ($this->channel_status[$channel]) {
                    case NET_SSH2_MSG_CHANNEL_OPEN:
                        switch ($type) {
                            case NET_SSH2_MSG_CHANNEL_OPEN_CONFIRMATION:
                                if (strlen($response) < 4) {
                                    return false;
                                }
                                extract(unpack('Nserver_channel', $this->_string_shift($response, 4)));
                                $this->server_channels[$channel] = $server_channel;
                                if (strlen($response) < 4) {
                                    return false;
                                }
                                extract(unpack('Nwindow_size', $this->_string_shift($response, 4)));
                                if ($window_size < 0) {
                                    $window_size&= 0x7FFFFFFF;
                                    $window_size+= 0x80000000;
                                }
                                $this->window_size_client_to_server[$channel] = $window_size;
                                if (strlen($response) < 4) {
                                     return false;
                                }
                                $temp = unpack('Npacket_size_client_to_server', $this->_string_shift($response, 4));
                                $this->packet_size_client_to_server[$channel] = $temp['packet_size_client_to_server'];
                                $result = $client_channel == $channel ? true : $this->_get_channel_packet($client_channel, $skip_extended);
                                $this->_on_channel_open();
                                return $result;
                            //case NET_SSH2_MSG_CHANNEL_OPEN_FAILURE:
                            default:
                                user_error('Unable to open channel');
                                return $this->_disconnect(NET_SSH2_DISCONNECT_BY_APPLICATION);
                        }
                        break;
                    case NET_SSH2_MSG_CHANNEL_REQUEST:
                        switch ($type) {
                            case NET_SSH2_MSG_CHANNEL_SUCCESS:
                                return true;
                            case NET_SSH2_MSG_CHANNEL_FAILURE:
                                return false;
                            default:
                                user_error('Unable to fulfill channel request');
                                return $this->_disconnect(NET_SSH2_DISCONNECT_BY_APPLICATION);
                        }
                    case NET_SSH2_MSG_CHANNEL_CLOSE:
                        return $type == NET_SSH2_MSG_CHANNEL_CLOSE ? true : $this->_get_channel_packet($client_channel, $skip_extended);
                }
            }

            // ie. $this->channel_status[$channel] == NET_SSH2_MSG_CHANNEL_DATA

            switch ($type) {
                case NET_SSH2_MSG_CHANNEL_DATA:
                    /*
                    if ($channel == self::CHANNEL_EXEC) {
                        // SCP requires null packets, such as this, be sent.  further, in the case of the ssh.com SSH server
                        // this actually seems to make things twice as fast.  more to the point, the message right after
                        // SSH_MSG_CHANNEL_DATA (usually SSH_MSG_IGNORE) won't block for as long as it would have otherwise.
                        // in OpenSSH it slows things down but only by a couple thousandths of a second.
                        $this->_send_channel_packet($channel, chr(0));
                    }
                    */
                    if (strlen($response) < 4) {
                        return false;
                    }
                    extract(unpack('Nlength', $this->_string_shift($response, 4)));
                    $data = $this->_string_shift($response, $length);

                    if ($channel == self::CHANNEL_AGENT_FORWARD) {
                        $agent_response = $this->agent->_forward_data($data);
                        if (!is_bool($agent_response)) {
                            $this->_send_channel_packet($channel, $agent_response);
                        }
                        break;
                    }

                    if ($client_channel == $channel) {
                        return $data;
                    }
                    if (!isset($this->channel_buffers[$channel])) {
                        $this->channel_buffers[$channel] = array();
                    }
                    $this->channel_buffers[$channel][] = $data;
                    break;
                case NET_SSH2_MSG_CHANNEL_CLOSE:
                    $this->curTimeout = 0;

                    if ($this->bitmap & self::MASK_SHELL) {
                        $this->bitmap&= ~self::MASK_SHELL;
                    }
                    if ($this->channel_status[$channel] != NET_SSH2_MSG_CHANNEL_EOF) {
                        $this->_send_binary_packet(pack('CN', NET_SSH2_MSG_CHANNEL_CLOSE, $this->server_channels[$channel]));
                    }

                    $this->channel_status[$channel] = NET_SSH2_MSG_CHANNEL_CLOSE;
                    if ($client_channel == $channel) {
                        return true;
                    }
                case NET_SSH2_MSG_CHANNEL_EOF:
                    break;
                default:
                    user_error('Error reading channel data');
                    return $this->_disconnect(NET_SSH2_DISCONNECT_BY_APPLICATION);
            }
        }
    }

    /**
     * Sends Binary Packets
     *
     * See '6. Binary Packet Protocol' of rfc4253 for more info.
     *
     * @param string $data
     * @param string $logged
     * @see self::_get_binary_packet()
     * @return bool
     * @access private
     */
    function _send_binary_packet($data, $logged = null)
    {
        if (!is_resource($this->fsock) || feof($this->fsock)) {
            user_error('Connection closed prematurely');
            $this->bitmap = 0;
            return false;
        }

        //if ($this->compress) {
        //    // the -4 removes the checksum:
        //    // http://php.net/function.gzcompress#57710
        //    $data = substr(gzcompress($data), 0, -4);
        //}

        // 4 (packet length) + 1 (padding length) + 4 (minimal padding amount) == 9
        $packet_length = strlen($data) + 9;
        // round up to the nearest $this->encrypt_block_size
        $packet_length+= (($this->encrypt_block_size - 1) * $packet_length) % $this->encrypt_block_size;
        // subtracting strlen($data) is obvious - subtracting 5 is necessary because of packet_length and padding_length
        $padding_length = $packet_length - strlen($data) - 5;
        $padding = Random::string($padding_length);

        // we subtract 4 from packet_length because the packet_length field isn't supposed to include itself
        $packet = pack('NCa*', $packet_length - 4, $padding_length, $data . $padding);

        $hmac = $this->hmac_create !== false ? $this->hmac_create->hash(pack('Na*', $this->send_seq_no, $packet)) : '';
        $this->send_seq_no++;

        if ($this->encrypt !== false) {
            $packet = $this->encrypt->encrypt($packet);
        }

        $packet.= $hmac;

        $start = microtime(true);
        $result = strlen($packet) == fputs($this->fsock, $packet);
        $stop = microtime(true);

        if (defined('NET_SSH2_LOGGING')) {
            $current = microtime(true);
            $message_number = isset($this->message_numbers[ord($data[0])]) ? $this->message_numbers[ord($data[0])] : 'UNKNOWN (' . ord($data[0]) . ')';
            $message_number = '-> ' . $message_number .
                              ' (since last: ' . round($current - $this->last_packet, 4) . ', network: ' . round($stop - $start, 4) . 's)';
            $this->_append_log($message_number, isset($logged) ? $logged : $data);
            $this->last_packet = $current;
        }

        return $result;
    }

    /**
     * Logs data packets
     *
     * Makes sure that only the last 1MB worth of packets will be logged
     *
     * @param string $data
     * @access private
     */
    function _append_log($message_number, $message)
    {
        // remove the byte identifying the message type from all but the first two messages (ie. the identification strings)
        if (strlen($message_number) > 2) {
            $this->_string_shift($message);
        }

        switch (NET_SSH2_LOGGING) {
            // useful for benchmarks
            case self::LOG_SIMPLE:
                $this->message_number_log[] = $message_number;
                break;
            // the most useful log for SSH2
            case self::LOG_COMPLEX:
                $this->message_number_log[] = $message_number;
                $this->log_size+= strlen($message);
                $this->message_log[] = $message;
                while ($this->log_size > self::LOG_MAX_SIZE) {
                    $this->log_size-= strlen(array_shift($this->message_log));
                    array_shift($this->message_number_log);
                }
                break;
            // dump the output out realtime; packets may be interspersed with non packets,
            // passwords won't be filtered out and select other packets may not be correctly
            // identified
            case self::LOG_REALTIME:
                switch (PHP_SAPI) {
                    case 'cli':
                        $start = $stop = "\r\n";
                        break;
                    default:
                        $start = '<pre>';
                        $stop = '</pre>';
                }
                echo $start . $this->_format_log(array($message), array($message_number)) . $stop;
                @flush();
                @ob_flush();
                break;
            // basically the same thing as self::LOG_REALTIME with the caveat that self::LOG_REALTIME_FILE
            // needs to be defined and that the resultant log file will be capped out at self::LOG_MAX_SIZE.
            // the earliest part of the log file is denoted by the first <<< START >>> and is not going to necessarily
            // at the beginning of the file
            case self::LOG_REALTIME_FILE:
                if (!isset($this->realtime_log_file)) {
                    // PHP doesn't seem to like using constants in fopen()
                    $filename = self::LOG_REALTIME_FILENAME;
                    $fp = fopen($filename, 'w');
                    $this->realtime_log_file = $fp;
                }
                if (!is_resource($this->realtime_log_file)) {
                    break;
                }
                $entry = $this->_format_log(array($message), array($message_number));
                if ($this->realtime_log_wrap) {
                    $temp = "<<< START >>>\r\n";
                    $entry.= $temp;
                    fseek($this->realtime_log_file, ftell($this->realtime_log_file) - strlen($temp));
                }
                $this->realtime_log_size+= strlen($entry);
                if ($this->realtime_log_size > self::LOG_MAX_SIZE) {
                    fseek($this->realtime_log_file, 0);
                    $this->realtime_log_size = strlen($entry);
                    $this->realtime_log_wrap = true;
                }
                fputs($this->realtime_log_file, $entry);
        }
    }

    /**
     * Sends channel data
     *
     * Spans multiple SSH_MSG_CHANNEL_DATAs if appropriate
     *
     * @param int $client_channel
     * @param string $data
     * @return bool
     * @access private
     */
    function _send_channel_packet($client_channel, $data)
    {
        while (strlen($data)) {
            if (!$this->window_size_client_to_server[$client_channel]) {
                $this->bitmap^= self::MASK_WINDOW_ADJUST;
                // using an invalid channel will let the buffers be built up for the valid channels
                $this->_get_channel_packet(-1);
                $this->bitmap^= self::MASK_WINDOW_ADJUST;
            }

            /* The maximum amount of data allowed is determined by the maximum
               packet size for the channel, and the current window size, whichever
               is smaller.
                 -- http://tools.ietf.org/html/rfc4254#section-5.2 */
            $max_size = min(
                $this->packet_size_client_to_server[$client_channel],
                $this->window_size_client_to_server[$client_channel]
            );

            $temp = $this->_string_shift($data, $max_size);
            $packet = pack(
                'CN2a*',
                NET_SSH2_MSG_CHANNEL_DATA,
                $this->server_channels[$client_channel],
                strlen($temp),
                $temp
            );
            $this->window_size_client_to_server[$client_channel]-= strlen($temp);
            if (!$this->_send_binary_packet($packet)) {
                return false;
            }
        }

        return true;
    }

    /**
     * Closes and flushes a channel
     *
     * \phpseclib\Net\SSH2 doesn't properly close most channels.  For exec() channels are normally closed by the server
     * and for SFTP channels are presumably closed when the client disconnects.  This functions is intended
     * for SCP more than anything.
     *
     * @param int $client_channel
     * @param bool $want_reply
     * @return bool
     * @access private
     */
    function _close_channel($client_channel, $want_reply = false)
    {
        // see http://tools.ietf.org/html/rfc4254#section-5.3

        $this->_send_binary_packet(pack('CN', NET_SSH2_MSG_CHANNEL_EOF, $this->server_channels[$client_channel]));

        if (!$want_reply) {
            $this->_send_binary_packet(pack('CN', NET_SSH2_MSG_CHANNEL_CLOSE, $this->server_channels[$client_channel]));
        }

        $this->channel_status[$client_channel] = NET_SSH2_MSG_CHANNEL_CLOSE;

        $this->curTimeout = 0;

        while (!is_bool($this->_get_channel_packet($client_channel))) {
        }

        if ($want_reply) {
            $this->_send_binary_packet(pack('CN', NET_SSH2_MSG_CHANNEL_CLOSE, $this->server_channels[$client_channel]));
        }

        if ($this->bitmap & self::MASK_SHELL) {
            $this->bitmap&= ~self::MASK_SHELL;
        }
    }

    /**
     * Disconnect
     *
     * @param int $reason
     * @return bool
     * @access private
     */
    function _disconnect($reason)
    {
        if ($this->bitmap & self::MASK_CONNECTED) {
            $data = pack('CNNa*Na*', NET_SSH2_MSG_DISCONNECT, $reason, 0, '', 0, '');
            $this->_send_binary_packet($data);
            $this->bitmap = 0;
            fclose($this->fsock);
            return false;
        }
    }

    /**
     * String Shift
     *
     * Inspired by array_shift
     *
     * @param string $string
     * @param int $index
     * @return string
     * @access private
     */
    function _string_shift(&$string, $index = 1)
    {
        $substr = substr($string, 0, $index);
        $string = substr($string, $index);
        return $substr;
    }

    /**
     * Define Array
     *
     * Takes any number of arrays whose indices are integers and whose values are strings and defines a bunch of
     * named constants from it, using the value as the name of the constant and the index as the value of the constant.
     * If any of the constants that would be defined already exists, none of the constants will be defined.
     *
     * @param array $array
     * @access private
     */
    function _define_array()
    {
        $args = func_get_args();
        foreach ($args as $arg) {
            foreach ($arg as $key => $value) {
                if (!defined($value)) {
                    define($value, $key);
                } else {
                    break 2;
                }
            }
        }
    }

    /**
     * Returns a log of the packets that have been sent and received.
     *
     * Returns a string if NET_SSH2_LOGGING == self::LOG_COMPLEX, an array if NET_SSH2_LOGGING == self::LOG_SIMPLE and false if !defined('NET_SSH2_LOGGING')
     *
     * @access public
     * @return array|false|string
     */
    function getLog()
    {
        if (!defined('NET_SSH2_LOGGING')) {
            return false;
        }

        switch (NET_SSH2_LOGGING) {
            case self::LOG_SIMPLE:
                return $this->message_number_log;
            case self::LOG_COMPLEX:
                $log = $this->_format_log($this->message_log, $this->message_number_log);
                return PHP_SAPI == 'cli' ? $log : '<pre>' . $log . '</pre>';
            default:
                return false;
        }
    }

    /**
     * Formats a log for printing
     *
     * @param array $message_log
     * @param array $message_number_log
     * @access private
     * @return string
     */
    function _format_log($message_log, $message_number_log)
    {
        $output = '';
        for ($i = 0; $i < count($message_log); $i++) {
            $output.= $message_number_log[$i] . "\r\n";
            $current_log = $message_log[$i];
            $j = 0;
            do {
                if (strlen($current_log)) {
                    $output.= str_pad(dechex($j), 7, '0', STR_PAD_LEFT) . '0  ';
                }
                $fragment = $this->_string_shift($current_log, $this->log_short_width);
                $hex = substr(preg_replace_callback('#.#s', array($this, '_format_log_helper'), $fragment), strlen($this->log_boundary));
                // replace non ASCII printable characters with dots
                // http://en.wikipedia.org/wiki/ASCII#ASCII_printable_characters
                // also replace < with a . since < messes up the output on web browsers
                $raw = preg_replace('#[^\x20-\x7E]|<#', '.', $fragment);
                $output.= str_pad($hex, $this->log_long_width - $this->log_short_width, ' ') . $raw . "\r\n";
                $j++;
            } while (strlen($current_log));
            $output.= "\r\n";
        }

        return $output;
    }

    /**
     * Helper function for _format_log
     *
     * For use with preg_replace_callback()
     *
     * @param array $matches
     * @access private
     * @return string
     */
    function _format_log_helper($matches)
    {
        return $this->log_boundary . str_pad(dechex(ord($matches[0])), 2, '0', STR_PAD_LEFT);
    }

    /**
     * Helper function for agent->_on_channel_open()
     *
     * Used when channels are created to inform agent
     * of said channel opening. Must be called after
     * channel open confirmation received
     *
     * @access private
     */
    function _on_channel_open()
    {
        if (isset($this->agent)) {
            $this->agent->_on_channel_open($this);
        }
    }

    /**
     * Returns the first value of the intersection of two arrays or false if
     * the intersection is empty. The order is defined by the first parameter.
     *
     * @param array $array1
     * @param array $array2
     * @return mixed False if intersection is empty, else intersected value.
     * @access private
     */
    function _array_intersect_first($array1, $array2)
    {
        foreach ($array1 as $value) {
            if (in_array($value, $array2)) {
                return $value;
            }
        }
        return false;
    }

    /**
     * Returns all errors
     *
     * @return string[]
     * @access public
     */
    function getErrors()
    {
        return $this->errors;
    }

    /**
     * Returns the last error
     *
     * @return string
     * @access public
     */
    function getLastError()
    {
        $count = count($this->errors);

        if ($count > 0) {
            return $this->errors[$count - 1];
        }
    }

    /**
     * Return the server identification.
     *
     * @return string
     * @access public
     */
    function getServerIdentification()
    {
        $this->_connect();

        return $this->server_identifier;
    }

    /**
     * Return a list of the key exchange algorithms the server supports.
     *
     * @return array
     * @access public
     */
    function getKexAlgorithms()
    {
        $this->_connect();

        return $this->kex_algorithms;
    }

    /**
     * Return a list of the host key (public key) algorithms the server supports.
     *
     * @return array
     * @access public
     */
    function getServerHostKeyAlgorithms()
    {
        $this->_connect();

        return $this->server_host_key_algorithms;
    }

    /**
     * Return a list of the (symmetric key) encryption algorithms the server supports, when receiving stuff from the client.
     *
     * @return array
     * @access public
     */
    function getEncryptionAlgorithmsClient2Server()
    {
        $this->_connect();

        return $this->encryption_algorithms_client_to_server;
    }

    /**
     * Return a list of the (symmetric key) encryption algorithms the server supports, when sending stuff to the client.
     *
     * @return array
     * @access public
     */
    function getEncryptionAlgorithmsServer2Client()
    {
        $this->_connect();

        return $this->encryption_algorithms_server_to_client;
    }

    /**
     * Return a list of the MAC algorithms the server supports, when receiving stuff from the client.
     *
     * @return array
     * @access public
     */
    function getMACAlgorithmsClient2Server()
    {
        $this->_connect();

        return $this->mac_algorithms_client_to_server;
    }

    /**
     * Return a list of the MAC algorithms the server supports, when sending stuff to the client.
     *
     * @return array
     * @access public
     */
    function getMACAlgorithmsServer2Client()
    {
        $this->_connect();

        return $this->mac_algorithms_server_to_client;
    }

    /**
     * Return a list of the compression algorithms the server supports, when receiving stuff from the client.
     *
     * @return array
     * @access public
     */
    function getCompressionAlgorithmsClient2Server()
    {
        $this->_connect();

        return $this->compression_algorithms_client_to_server;
    }

    /**
     * Return a list of the compression algorithms the server supports, when sending stuff to the client.
     *
     * @return array
     * @access public
     */
    function getCompressionAlgorithmsServer2Client()
    {
        $this->_connect();

        return $this->compression_algorithms_server_to_client;
    }

    /**
     * Return a list of the languages the server supports, when sending stuff to the client.
     *
     * @return array
     * @access public
     */
    function getLanguagesServer2Client()
    {
        $this->_connect();

        return $this->languages_server_to_client;
    }

    /**
     * Return a list of the languages the server supports, when receiving stuff from the client.
     *
     * @return array
     * @access public
     */
    function getLanguagesClient2Server()
    {
        $this->_connect();

        return $this->languages_client_to_server;
    }

    /**
     * Returns the banner message.
     *
     * Quoting from the RFC, "in some jurisdictions, sending a warning message before
     * authentication may be relevant for getting legal protection."
     *
     * @return string
     * @access public
     */
    function getBannerMessage()
    {
        return $this->banner_message;
    }

    /**
     * Returns the server public host key.
     *
     * Caching this the first time you connect to a server and checking the result on subsequent connections
     * is recommended.  Returns false if the server signature is not signed correctly with the public host key.
     *
     * @return mixed
     * @access public
     */
    function getServerPublicHostKey()
    {
        if (!($this->bitmap & self::MASK_CONSTRUCTOR)) {
            if (!$this->_connect()) {
                return false;
            }
        }

        $signature = $this->signature;
        $server_public_host_key = $this->server_public_host_key;

        if (strlen($server_public_host_key) < 4) {
            return false;
        }
        extract(unpack('Nlength', $this->_string_shift($server_public_host_key, 4)));
        $this->_string_shift($server_public_host_key, $length);

        if ($this->signature_validated) {
            return $this->bitmap ?
                $this->signature_format . ' ' . base64_encode($this->server_public_host_key) :
                false;
        }

        $this->signature_validated = true;

        switch ($this->signature_format) {
            case 'ssh-dss':
                $zero = new BigInteger();

                if (strlen($server_public_host_key) < 4) {
                    return false;
                }
                $temp = unpack('Nlength', $this->_string_shift($server_public_host_key, 4));
                $p = new BigInteger($this->_string_shift($server_public_host_key, $temp['length']), -256);

                if (strlen($server_public_host_key) < 4) {
                    return false;
                }
                $temp = unpack('Nlength', $this->_string_shift($server_public_host_key, 4));
                $q = new BigInteger($this->_string_shift($server_public_host_key, $temp['length']), -256);

                if (strlen($server_public_host_key) < 4) {
                    return false;
                }
                $temp = unpack('Nlength', $this->_string_shift($server_public_host_key, 4));
                $g = new BigInteger($this->_string_shift($server_public_host_key, $temp['length']), -256);

                if (strlen($server_public_host_key) < 4) {
                    return false;
                }
                $temp = unpack('Nlength', $this->_string_shift($server_public_host_key, 4));
                $y = new BigInteger($this->_string_shift($server_public_host_key, $temp['length']), -256);

                /* The value for 'dss_signature_blob' is encoded as a string containing
                   r, followed by s (which are 160-bit integers, without lengths or
                   padding, unsigned, and in network byte order). */
                $temp = unpack('Nlength', $this->_string_shift($signature, 4));
                if ($temp['length'] != 40) {
                    user_error('Invalid signature');
                    return $this->_disconnect(NET_SSH2_DISCONNECT_KEY_EXCHANGE_FAILED);
                }

                $r = new BigInteger($this->_string_shift($signature, 20), 256);
                $s = new BigInteger($this->_string_shift($signature, 20), 256);

                switch (true) {
                    case $r->equals($zero):
                    case $r->compare($q) >= 0:
                    case $s->equals($zero):
                    case $s->compare($q) >= 0:
                        user_error('Invalid signature');
                        return $this->_disconnect(NET_SSH2_DISCONNECT_KEY_EXCHANGE_FAILED);
                }

                $w = $s->modInverse($q);

                $u1 = $w->multiply(new BigInteger(sha1($this->exchange_hash), 16));
                list(, $u1) = $u1->divide($q);

                $u2 = $w->multiply($r);
                list(, $u2) = $u2->divide($q);

                $g = $g->modPow($u1, $p);
                $y = $y->modPow($u2, $p);

                $v = $g->multiply($y);
                list(, $v) = $v->divide($p);
                list(, $v) = $v->divide($q);

                if (!$v->equals($r)) {
                    user_error('Bad server signature');
                    return $this->_disconnect(NET_SSH2_DISCONNECT_HOST_KEY_NOT_VERIFIABLE);
                }

                break;
            case 'ssh-rsa':
            case 'rsa-sha2-256':
            case 'rsa-sha2-512':
                if (strlen($server_public_host_key) < 4) {
                    return false;
                }
                $temp = unpack('Nlength', $this->_string_shift($server_public_host_key, 4));
                $e = new BigInteger($this->_string_shift($server_public_host_key, $temp['length']), -256);

                if (strlen($server_public_host_key) < 4) {
                    return false;
                }
                $temp = unpack('Nlength', $this->_string_shift($server_public_host_key, 4));
                $rawN = $this->_string_shift($server_public_host_key, $temp['length']);
                $n = new BigInteger($rawN, -256);
                $nLength = strlen(ltrim($rawN, "\0"));

                /*
                if (strlen($signature) < 4) {
                    return false;
                }
                $temp = unpack('Nlength', $this->_string_shift($signature, 4));
                $signature = $this->_string_shift($signature, $temp['length']);

                $rsa = new RSA();
                switch ($this->signature_format) {
                    case 'rsa-sha2-512':
                        $hash = 'sha512';
                        break;
                    case 'rsa-sha2-256':
                        $hash = 'sha256';
                        break;
                    //case 'ssh-rsa':
                    default:
                        $hash = 'sha1';
                }
                $rsa->setHash($hash);
                $rsa->setSignatureMode(RSA::SIGNATURE_PKCS1);
                $rsa->loadKey(array('e' => $e, 'n' => $n), RSA::PUBLIC_FORMAT_RAW);

                if (!$rsa->verify($this->exchange_hash, $signature)) {
                    user_error('Bad server signature');
                    return $this->_disconnect(NET_SSH2_DISCONNECT_HOST_KEY_NOT_VERIFIABLE);
                }
                */

                if (strlen($signature) < 4) {
                    return false;
                }
                $temp = unpack('Nlength', $this->_string_shift($signature, 4));
                $s = new BigInteger($this->_string_shift($signature, $temp['length']), 256);

                // validate an RSA signature per "8.2 RSASSA-PKCS1-v1_5", "5.2.2 RSAVP1", and "9.1 EMSA-PSS" in the
                // following URL:
                // ftp://ftp.rsasecurity.com/pub/pkcs/pkcs-1/pkcs-1v2-1.pdf

                // also, see SSHRSA.c (rsa2_verifysig) in PuTTy's source.

                if ($s->compare(new BigInteger()) < 0 || $s->compare($n->subtract(new BigInteger(1))) > 0) {
                    user_error('Invalid signature');
                    return $this->_disconnect(NET_SSH2_DISCONNECT_KEY_EXCHANGE_FAILED);
                }

                $s = $s->modPow($e, $n);
                $s = $s->toBytes();

                switch ($this->signature_format) {
                    case 'rsa-sha2-512':
                        $hash = 'sha512';
                        break;
                    case 'rsa-sha2-256':
                        $hash = 'sha256';
                        break;
                    //case 'ssh-rsa':
                    default:
                        $hash = 'sha1';
                }
                $hashObj = new Hash($hash);
                switch ($this->signature_format) {
                    case 'rsa-sha2-512':
                        $h = pack('N5a*', 0x00305130, 0x0D060960, 0x86480165, 0x03040203, 0x05000440, $hashObj->hash($this->exchange_hash));
                        break;
                    case 'rsa-sha2-256':
                        $h = pack('N5a*', 0x00303130, 0x0D060960, 0x86480165, 0x03040201, 0x05000420, $hashObj->hash($this->exchange_hash));
                        break;
                    //case 'ssh-rsa':
                    default:
                        $hash = 'sha1';
                        $h = pack('N4a*', 0x00302130, 0x0906052B, 0x0E03021A, 0x05000414, $hashObj->hash($this->exchange_hash));
                }
                $h = chr(0x01) . str_repeat(chr(0xFF), $nLength - 2 - strlen($h)) . $h;

                if ($s != $h) {
                    user_error('Bad server signature');
                    return $this->_disconnect(NET_SSH2_DISCONNECT_HOST_KEY_NOT_VERIFIABLE);
                }
                break;
            default:
                user_error('Unsupported signature format');
                return $this->_disconnect(NET_SSH2_DISCONNECT_HOST_KEY_NOT_VERIFIABLE);
        }

        return $this->signature_format . ' ' . base64_encode($this->server_public_host_key);
    }

    /**
     * Returns the exit status of an SSH command or false.
     *
     * @return false|int
     * @access public
     */
    function getExitStatus()
    {
        if (is_null($this->exit_status)) {
            return false;
        }
        return $this->exit_status;
    }

    /**
     * Returns the number of columns for the terminal window size.
     *
     * @return int
     * @access public
     */
    function getWindowColumns()
    {
        return $this->windowColumns;
    }

    /**
     * Returns the number of rows for the terminal window size.
     *
     * @return int
     * @access public
     */
    function getWindowRows()
    {
        return $this->windowRows;
    }

    /**
     * Sets the number of columns for the terminal window size.
     *
     * @param int $value
     * @access public
     */
    function setWindowColumns($value)
    {
        $this->windowColumns = $value;
    }

    /**
     * Sets the number of rows for the terminal window size.
     *
     * @param int $value
     * @access public
     */
    function setWindowRows($value)
    {
        $this->windowRows = $value;
    }

    /**
     * Sets the number of columns and rows for the terminal window size.
     *
     * @param int $columns
     * @param int $rows
     * @access public
     */
    function setWindowSize($columns = 80, $rows = 24)
    {
        $this->windowColumns = $columns;
        $this->windowRows = $rows;
    }
}<|MERGE_RESOLUTION|>--- conflicted
+++ resolved
@@ -1215,11 +1215,7 @@
 
         $this->server_identifier = trim($temp, "\r\n");
         if (strlen($extra)) {
-<<<<<<< HEAD
-            $this->errors[] = utf8_decode($data);
-=======
-            $this->errors[] = $extra;
->>>>>>> bee6183b
+            $this->errors[] = $data;
         }
 
         if (version_compare($matches[3], '1.99', '<')) {
