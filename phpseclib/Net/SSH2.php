--- conflicted
+++ resolved
@@ -2526,11 +2526,7 @@
      * @psalm-return ($callback is callable ? bool : string|bool)
      * @throws RuntimeException on connection error
      */
-<<<<<<< HEAD
-    public function exec(string $command, callable $callback = null)
-=======
     public function exec(string $command, ?callable $callback = null)
->>>>>>> d2c96631
     {
         $this->curTimeout = $this->timeout;
         $this->is_timeout = false;
@@ -2837,11 +2833,7 @@
      * @throws InsufficientSetupException on unexpected channel status, possibly due to closure
      * @see self::write()
      */
-<<<<<<< HEAD
-    public function read(string $expect = '', int $mode = self::READ_SIMPLE, int $channel = null)
-=======
     public function read(string $expect = '', int $mode = self::READ_SIMPLE, ?int $channel = null)
->>>>>>> d2c96631
     {
         if (!$this->isAuthenticated()) {
             throw new InsufficientSetupException('Operation disallowed prior to login()');
@@ -2900,11 +2892,7 @@
      * @throws InsufficientSetupException on unexpected channel status, possibly due to closure
      * @see SSH2::read()
      */
-<<<<<<< HEAD
-    public function write(string $cmd, int $channel = null): void
-=======
     public function write(string $cmd, ?int $channel = null): void
->>>>>>> d2c96631
     {
         if (!$this->isAuthenticated()) {
             throw new InsufficientSetupException('Operation disallowed prior to login()');
@@ -2989,11 +2977,7 @@
      *
      * @param int|null $channel Channel id returned by self::getInteractiveChannelId()
      */
-<<<<<<< HEAD
-    public function reset(int $channel = null): void
-=======
     public function reset(?int $channel = null): void
->>>>>>> d2c96631
     {
         if ($channel === null) {
             $channel = $this->get_interactive_channel();
@@ -3947,11 +3931,7 @@
      *
      * @see self::_get_binary_packet()
      */
-<<<<<<< HEAD
-    protected function send_binary_packet(string $data, string $logged = null): void
-=======
     protected function send_binary_packet(string $data, ?string $logged = null): void
->>>>>>> d2c96631
     {
         if (!is_resource($this->fsock) || feof($this->fsock)) {
             $this->bitmap = 0;
