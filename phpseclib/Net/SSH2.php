<?php

/**
 * Pure-PHP implementation of SSHv2.
 *
 * PHP version 5
 *
 * Here are some examples of how to use this library:
 * <code>
 * <?php
 *    include 'vendor/autoload.php';
 *
 *    $ssh = new \phpseclib4\Net\SSH2('www.domain.tld');
 *    if (!$ssh->login('username', 'password')) {
 *        exit('Login Failed');
 *    }
 *
 *    echo $ssh->exec('pwd');
 *    echo $ssh->exec('ls -la');
 * ?>
 * </code>
 *
 * <code>
 * <?php
 *    include 'vendor/autoload.php';
 *
 *    $key = \phpseclib4\Crypt\PublicKeyLoader::load('...', '(optional) password');
 *
 *    $ssh = new \phpseclib4\Net\SSH2('www.domain.tld');
 *    if (!$ssh->login('username', $key)) {
 *        exit('Login Failed');
 *    }
 *
 *    echo $ssh->read('username@username:~$');
 *    $ssh->write("ls -la\n");
 *    echo $ssh->read('username@username:~$');
 * ?>
 * </code>
 *
 * @author    Jim Wigginton <terrafrost@php.net>
 * @copyright 2007 Jim Wigginton
 * @license   http://www.opensource.org/licenses/mit-license.html  MIT License
 * @link      http://phpseclib.sourceforge.net
 */

declare(strict_types=1);

namespace phpseclib4\Net;

use phpseclib4\Common\Functions\Strings;
use phpseclib4\Crypt\Blowfish;
use phpseclib4\Crypt\ChaCha20;
use phpseclib4\Crypt\Common\PrivateKey;
use phpseclib4\Crypt\Common\PublicKey;
use phpseclib4\Crypt\Common\SymmetricKey;
use phpseclib4\Crypt\DH;
use phpseclib4\Crypt\DSA;
use phpseclib4\Crypt\EC;
use phpseclib4\Crypt\Hash;
use phpseclib4\Crypt\Random;
use phpseclib4\Crypt\RC4;
use phpseclib4\Crypt\Rijndael;
use phpseclib4\Crypt\RSA;
use phpseclib4\Crypt\TripleDES;
use phpseclib4\Crypt\Twofish;
use phpseclib4\Exception\ConnectionClosedException;
use phpseclib4\Exception\InsufficientSetupException;
use phpseclib4\Exception\InvalidArgumentException;
use phpseclib4\Exception\InvalidPacketLengthException;
use phpseclib4\Exception\LengthException;
use phpseclib4\Exception\LogicException;
use phpseclib4\Exception\NoSupportedAlgorithmsException;
use phpseclib4\Exception\RuntimeException;
use phpseclib4\Exception\TimeoutException;
use phpseclib4\Exception\UnableToConnectException;
use phpseclib4\Exception\UnexpectedValueException;
use phpseclib4\Exception\UnsupportedAlgorithmException;
use phpseclib4\Exception\UnsupportedCurveException;
use phpseclib4\Math\BigInteger;
use phpseclib4\Net\SSH2\ChannelConnectionFailureReason;
use phpseclib4\Net\SSH2\DisconnectReason;
use phpseclib4\Net\SSH2\MessageType;
use phpseclib4\Net\SSH2\MessageTypeExtra;
use phpseclib4\Net\SSH2\TerminalMode;
use phpseclib4\System\SSH\Agent;

/**
 * Pure-PHP implementation of SSHv2.
 *
 * @author  Jim Wigginton <terrafrost@php.net>
 */
class SSH2
{
    /**#@+
     * Compression Types
     *
     */
    /**
     * No compression
     */
    public const NET_SSH2_COMPRESSION_NONE = 1;
    /**
     * zlib compression
     */
    public const NET_SSH2_COMPRESSION_ZLIB = 2;
    /**
     * zlib@openssh.com
     */
    public const NET_SSH2_COMPRESSION_ZLIB_AT_OPENSSH = 3;
    /**#@-*/

    // Execution Bitmap Masks
    public const MASK_CONSTRUCTOR   = 0x00000001;
    public const MASK_CONNECTED     = 0x00000002;
    public const MASK_LOGIN_REQ     = 0x00000004;
    public const MASK_LOGIN         = 0x00000008;
    public const MASK_SHELL         = 0x00000010;
    public const MASK_DISCONNECT    = 0x00000020;

    /*
     * Channel constants
     *
     * RFC4254 refers not to client and server channels but rather to sender and recipient channels.  we don't refer
     * to them in that way because RFC4254 toggles the meaning. the client sends a SSH_MSG_CHANNEL_OPEN message with
     * a sender channel and the server sends a SSH_MSG_CHANNEL_OPEN_CONFIRMATION in response, with a sender and a
     * recipient channel.  at first glance, you might conclude that SSH_MSG_CHANNEL_OPEN_CONFIRMATION's sender channel
     * would be the same thing as SSH_MSG_CHANNEL_OPEN's sender channel, but it's not, per this snippet:
     *     The 'recipient channel' is the channel number given in the original
     *     open request, and 'sender channel' is the channel number allocated by
     *     the other side.
     *
     * @see \phpseclib4\Net\SSH2::send_channel_packet()
     * @see \phpseclib4\Net\SSH2::get_channel_packet()
     */
    public const CHANNEL_EXEC          = 1; // PuTTy uses 0x100
    public const CHANNEL_SHELL         = 2;
    public const CHANNEL_SUBSYSTEM     = 3;
    public const CHANNEL_AGENT_FORWARD = 4;
    public const CHANNEL_KEEP_ALIVE    = 5;

    /**
     * Returns the message numbers
     *
     * @see \phpseclib4\Net\SSH2::getLog()
     */
    public const LOG_SIMPLE = 1;
    /**
     * Returns the message content
     *
     * @see \phpseclib4\Net\SSH2::getLog()
     */
    public const LOG_COMPLEX = 2;
    /**
     * Outputs the content real-time
     */
    public const LOG_REALTIME = 3;
    /**
     * Dumps the content real-time to a file
     */
    public const LOG_REALTIME_FILE = 4;
    /**
     * Outputs the message numbers real-time
     */
    public const LOG_SIMPLE_REALTIME = 5;
    /*
     * Dumps the message numbers real-time
     */
    public const LOG_REALTIME_SIMPLE = 5;
    /**
     * Make sure that the log never gets larger than this
     *
     * @see \phpseclib4\Net\SSH2::getLog()
     */
    public const LOG_MAX_SIZE = 1048576; // 1024 * 1024

    /**
     * Returns when a string matching $expect exactly is found
     *
     * @see \phpseclib4\Net\SSH2::read()
     */
    public const READ_SIMPLE = 1;
    /**
     * Returns when a string matching the regular expression $expect is found
     *
     * @see \phpseclib4\Net\SSH2::read()
     */
    public const READ_REGEX = 2;
    /**
     * Returns whenever a data packet is received.
     *
     * Some data packets may only contain a single character so it may be necessary
     * to call read() multiple times when using this option
     *
     * @see \phpseclib4\Net\SSH2::read()
     */
    public const READ_NEXT = 3;

    /**
     * The SSH identifier
     */
    private string $identifier;

    /**
     * The Socket Object
     *
     * @var resource|closed-resource|null
     */
    public $fsock;

    /**
     * Execution Bitmap
     *
     * The bits that are set represent functions that have been called already.  This is used to determine
     * if a requisite function has been successfully executed.  If not, an error should be thrown.
     */
    protected int $bitmap = 0;

    /**
     * Error information
     *
     * @see self::getErrors()
     * @see self::getLastError()
     */
    private array $errors = [];

    /**
     * Server Identifier
     *
     * @see self::getServerIdentification()
     */
    protected string|false $server_identifier = false;

    /**
     * Key Exchange Algorithms
     *
     * @see self::getKexAlgorithims()
     */
    private array|false $kex_algorithms = false;

    /**
     * Key Exchange Algorithm
     *
     * @see self::getMethodsNegotiated()
     */
    private string|false $kex_algorithm = false;

    /**
     * Minimum Diffie-Hellman Group Bit Size in RFC 4419 Key Exchange Methods
     *
     * @see self::_key_exchange()
     */
    private int $kex_dh_group_size_min = 1536;

    /**
     * Preferred Diffie-Hellman Group Bit Size in RFC 4419 Key Exchange Methods
     *
     * @see self::_key_exchange()
     */
    private int $kex_dh_group_size_preferred = 2048;

    /**
     * Maximum Diffie-Hellman Group Bit Size in RFC 4419 Key Exchange Methods
     *
     * @see self::_key_exchange()
     */
    private int $kex_dh_group_size_max = 4096;

    /**
     * Server Host Key Algorithms
     *
     * @see self::getServerHostKeyAlgorithms()
     */
    private array|false $server_host_key_algorithms = false;

    /**
     * Supported Private Key Algorithms
     *
     * In theory this should be the same as the Server Host Key Algorithms but, in practice,
     * some servers (eg. Azure) will support rsa-sha2-512 as a server host key algorithm but
     * not a private key algorithm
     *
     * @see self::privatekey_login()
     * @var array|false
     */
    private $supported_private_key_algorithms = false;

    /**
     * Encryption Algorithms: Client to Server
     *
     * @see self::getEncryptionAlgorithmsClient2Server()
     */
    private array|false $encryption_algorithms_client_to_server = false;

    /**
     * Encryption Algorithms: Server to Client
     *
     * @see self::getEncryptionAlgorithmsServer2Client()
     */
    private array|false $encryption_algorithms_server_to_client = false;

    /**
     * MAC Algorithms: Client to Server
     *
     * @see self::getMACAlgorithmsClient2Server()
     */
    private array|false $mac_algorithms_client_to_server = false;

    /**
     * MAC Algorithms: Server to Client
     *
     * @see self::getMACAlgorithmsServer2Client()
     */
    private array|false $mac_algorithms_server_to_client = false;

    /**
     * Compression Algorithms: Client to Server
     *
     * @see self::getCompressionAlgorithmsClient2Server()
     */
    private array|false $compression_algorithms_client_to_server = false;

    /**
     * Compression Algorithms: Server to Client
     *
     * @see self::getCompressionAlgorithmsServer2Client()
     */
    private array|false $compression_algorithms_server_to_client = false;

    /**
     * Languages: Server to Client
     */
    private array|false $languages_server_to_client = false;

    /**
     * Languages: Client to Server
     */
    private array|false $languages_client_to_server = false;

    /**
     * Preferred Algorithms
     *
     * @see self::setPreferredAlgorithms()
     */
    private array $preferred = [];

    /**
     * Block Size for Server to Client Encryption
     *
     * "Note that the length of the concatenation of 'packet_length',
     *  'padding_length', 'payload', and 'random padding' MUST be a multiple
     *  of the cipher block size or 8, whichever is larger.  This constraint
     *  MUST be enforced, even when using stream ciphers."
     *
     *  -- http://tools.ietf.org/html/rfc4253#section-6
     *
     * @see self::__construct()
     * @see self::send_binary_packet()
     */
    private int $encrypt_block_size = 8;

    /**
     * Block Size for Client to Server Encryption
     *
     * @see self::__construct()
     * @see self::get_binary_packet()
     */
    private int $decrypt_block_size = 8;

    /**
     * Server to Client Encryption Object
     *
     * @see self::get_binary_packet()
     */
    private SymmetricKey|false $decrypt = false;

    /**
     * Decryption Algorithm Name
     */
    private string|null $decryptName;

    /**
     * Decryption Invocation Counter
     *
     * Used by GCM
     */
    private string|null $decryptInvocationCounter;

    /**
     * Fixed Part of Nonce
     *
     * Used by GCM
     */
    private string|null $decryptFixedPart;

    /**
     * Server to Client Length Encryption Object
     *
     * @see self::get_binary_packet()
     */
    private SymmetricKey|false $lengthDecrypt = false;

    /**
     * Client to Server Encryption Object
     *
     * @see self::send_binary_packet()
     */
    private SymmetricKey|false $encrypt = false;

    /**
     * Encryption Algorithm Name
     */
    private string|null $encryptName;

    /**
     * Encryption Invocation Counter
     *
     * Used by GCM
     */
    private string|null $encryptInvocationCounter;

    /**
     * Fixed Part of Nonce
     *
     * Used by GCM
     */
    private string|null $encryptFixedPart;

    /**
     * Client to Server Length Encryption Object
     *
     * @see self::send_binary_packet()
     */
    private SymmetricKey|false $lengthEncrypt = false;

    /**
     * Client to Server HMAC Object
     *
     * @see self::send_binary_packet()
     */
    private Hash|\stdClass|false $hmac_create = false;

    /**
     * Client to Server HMAC Name
     */
    private string|false $hmac_create_name;

    /**
     * Client to Server ETM
     */
    private int|false $hmac_create_etm;

    /**
     * Server to Client HMAC Object
     *
     * @see self::get_binary_packet()
     */
    private Hash|\stdClass|false $hmac_check = false;

    /**
     * Server to Client HMAC Name
     */
    private string|false $hmac_check_name;

    /**
     * Server to Client ETM
     */
    private int|false $hmac_check_etm;

    /**
     * Size of server to client HMAC
     *
     * We need to know how big the HMAC will be for the server to client direction so that we know how many bytes to read.
     * For the client to server side, the HMAC object will make the HMAC as long as it needs to be.  All we need to do is
     * append it.
     *
     * @see self::get_binary_packet()
     */
    private int|false $hmac_size = false;

    /**
     * Server Public Host Key
     *
     * @see self::getServerPublicHostKey()
     */
    private string $server_public_host_key;

    /**
     * Session identifier
     *
     * "The exchange hash H from the first key exchange is additionally
     *  used as the session identifier, which is a unique identifier for
     *  this connection."
     *
     *  -- http://tools.ietf.org/html/rfc4253#section-7.2
     *
     * @see self::key_exchange()
     */
    private string|false $session_id = false;

    /**
     * Exchange hash
     *
     * The current exchange hash
     *
     * @see self::key_exchange()
     */
    private string|false $exchange_hash = false;

    /**
     * Send Sequence Number
     *
     * See 'Section 6.4.  Data Integrity' of rfc4253 for more info.
     *
     * @see self::send_binary_packet()
     */
    private int $send_seq_no = 0;

    /**
     * Get Sequence Number
     *
     * See 'Section 6.4.  Data Integrity' of rfc4253 for more info.
     *
     * @see self::get_binary_packet()
     */
    private int $get_seq_no = 0;

    /**
     * Server Channels
     *
     * Maps client channels to server channels
     *
     * @see self::get_channel_packet()
     * @see self::exec()
     */
    protected array $server_channels = [];

    /**
     * Channel Read Buffers
     *
     * If a client requests a packet from one channel but receives two packets from another those packets should
     * be placed in a buffer
     *
     * @see self::get_channel_packet()
     * @see self::exec()
     */
    private array $channel_buffers = [];

    /**
     * Channel Write Buffers
     *
     * If a client sends a packet and receives a timeout error mid-transmission, buffer the data written so it
     * can be de-duplicated upon resuming write
     *
     * @see self::send_channel_packet()
     * @var array
     */
    private $channel_buffers_write = [];

    /**
     * Channel Status
     *
     * Contains the type of the last sent message
     *
     * @see self::get_channel_packet()
     */
    protected array $channel_status = [];

    /**
     * The identifier of the interactive channel which was opened most recently
     *
     * @see self::getInteractiveChannelId()
     */
    private int $channel_id_last_interactive = 0;

    /**
     * Packet Size
     *
     * Maximum packet size indexed by channel
     *
     * @see self::send_channel_packet()
     */
    protected array $packet_size_client_to_server = [];

    /**
     * Message Number Log
     *
     * @see self::getLog()
     */
    private array $message_number_log = [];

    /**
     * Message Log
     *
     * @see self::getLog()
     */
    private array $message_log = [];

    /**
     * The Window Size
     *
     * Bytes the other party can send before it must wait for the window to be adjusted (0x7FFFFFFF = 2GB)
     *
     * @see self::send_channel_packet()
     * @see self::exec()
     */
    protected int $window_size = 0x7FFFFFFF;

    /**
     * What we resize the window to
     *
     * When PuTTY resizes the window it doesn't add an additional 0x7FFFFFFF bytes - it adds 0x40000000 bytes.
     * Some SFTP clients (GoAnywhere) don't support adding 0x7FFFFFFF to the window size after the fact so
     * we'll just do what PuTTY does
     *
     * @see self::_send_channel_packet()
     * @see self::exec()
     */
    private int $window_resize = 0x40000000;

    /**
     * Window size, server to client
     *
     * Window size indexed by channel
     *
     * @see self::send_channel_packet()
     */
    protected array $window_size_server_to_client = [];

    /**
     * Window size, client to server
     *
     * Window size indexed by channel
     *
     * @see self::get_channel_packet()
     */
    private array $window_size_client_to_server = [];

    /**
     * Server signature
     *
     * Verified against $this->session_id
     *
     * @see self::getServerPublicHostKey()
     */
    private string $signature = '';

    /**
     * Server signature format
     *
     * ssh-rsa or ssh-dss.
     *
     * @see self::getServerPublicHostKey()
     */
    private string $signature_format = '';

    /**
     * Interactive Buffer
     *
     * @see self::read()
     */
    private string $interactiveBuffer = '';

    /**
     * Current log size
     *
     * Should never exceed self::LOG_MAX_SIZE
     *
     * @see self::_send_binary_packet()
     * @see self::_get_binary_packet()
     */
    private int $log_size;

    /**
     * Timeout
     *
     * @see SSH2::setTimeout()
     */
    protected int|null $timeout = null;

    /**
     * Current Timeout
     *
     * @see SSH2::get_channel_packet()
     */
    protected int|float|null $curTimeout = null;

    /**
     * Keep Alive Interval
     *
     * @see self::setKeepAlive()
     */
    private int|null $keepAlive = null;

    /**
     * Real-time log file pointer
     *
     * @see self::_append_log()
     * @var resource|closed-resource
     */
    private $realtime_log_file;

    /**
     * Real-time log file size
     *
     * @see self::_append_log()
     */
    private int $realtime_log_size;

    /**
     * Has the signature been validated?
     *
     * @see self::getServerPublicHostKey()
     */
    private bool $signature_validated = false;

    /**
     * Real-time log file wrap boolean
     *
     * @see self::_append_log()
     */
    private bool $realtime_log_wrap;

    /**
     * Flag to suppress stderr from output
     *
     * @see self::enableQuietMode()
     */
    private bool $quiet_mode = false;

    /**
     * Time of last read/write network activity
     */
    private float|null $last_packet = null;

    /**
     * Exit status returned from ssh if any
     */
    private int|null $exit_status = null;

    /**
     * Flag to request a PTY when using exec()
     *
     * @see self::enablePTY()
     */
    private bool $request_pty = false;

    /**
     * Contents of stdError
     */
    private string $stdErrorLog;

    /**
     * The Last Interactive Response
     *
     * @see self::_keyboard_interactive_process()
     */
    private string $last_interactive_response = '';

    /**
     * Keyboard Interactive Request / Responses
     *
     * @see self::_keyboard_interactive_process()
     */
    private array $keyboard_requests_responses = [];

    /**
     * Banner Message
     *
     * Quoting from the RFC, "in some jurisdictions, sending a warning message before
     * authentication may be relevant for getting legal protection."
     *
     * @see self::_filter()
     * @see self::getBannerMessage()
     */
    private string $banner_message = '';

    /**
     * Did read() timeout or return normally?
     *
     * @see self::isTimeout()
     */
    protected bool $is_timeout = false;

    /**
     * Log Boundary
     *
     * @see self::_format_log()
     */
    private string $log_boundary = ':';

    /**
     * Log Long Width
     *
     * @see self::_format_log()
     */
    private int $log_long_width = 65;

    /**
     * Log Short Width
     *
     * @see self::_format_log()
     */
    private int $log_short_width = 16;

    /**
     * Hostname
     *
     * @see self::__construct()
     * @see self::_connect()
     */
    private string $host;

    /**
     * Port Number
     *
     * @see self::__construct()
     * @see self::connect()
     */
    private int $port;

    /**
     * Number of columns for terminal window size
     *
     * @see self::getWindowColumns()
     * @see self::setWindowColumns()
     * @see self::setWindowSize()
     */
    private int $windowColumns = 80;

    /**
     * Number of columns for terminal window size
     *
     * @see self::getWindowRows()
     * @see self::setWindowRows()
     * @see self::setWindowSize()
     */
    private int $windowRows = 24;

    /**
     * Crypto Engine
     *
     * @see self::setCryptoEngine()
     * @see self::_key_exchange()
     */
    private static int|false $crypto_engine = false;

    /**
     * A System_SSH_Agent for use in the SSH2 Agent Forwarding scenario
     */
    private Agent $agent;

    /**
     * Connection storage to replicates ssh2 extension functionality:
     * {@link http://php.net/manual/en/wrappers.ssh2.php#refsect1-wrappers.ssh2-examples}
     *
     * @var array<string, \WeakReference<SSH2>>
     */
    private static array $connections;

    /**
     * Send the identification string first?
     */
    private bool $send_id_string_first = true;

    /**
     * Send the key exchange initiation packet first?
     */
    private bool $send_kex_first = true;

    /**
     * Some versions of OpenSSH incorrectly calculate the key size
     */
    private bool $bad_key_size_fix = false;

    /**
     * Should we try to re-connect to re-establish keys?
     */
    private bool $login_credentials_finalized = false;

    /**
     * Binary Packet Buffer
     */
    private object|null $binary_packet_buffer = null;

    /**
     * Authentication Credentials
     */
    protected array $auth = [];

    /**
     * Terminal
     */
    private string $term = 'vt100';

    /**
     * The authentication methods that may productively continue authentication.
     *
     * @see https://tools.ietf.org/html/rfc4252#section-5.1
     */
    private array|null $auth_methods_to_continue = null;

    /**
     * Compression method
     */
    private int $compress = self::NET_SSH2_COMPRESSION_NONE;

    /**
     * Decompression method
     */
    private int $decompress = self::NET_SSH2_COMPRESSION_NONE;

    /**
     * Compression context
     *
     * @var resource|false|null
     */
    private $compress_context;

    /**
     * Decompression context
     *
     * @var resource|object
     */
    private $decompress_context;

    /**
     * Regenerate Compression Context
     */
    private bool $regenerate_compression_context = false;

    /**
     * Regenerate Decompression Context
     */
    private bool $regenerate_decompression_context = false;

    /**
     * Smart multi-factor authentication flag
     */
    private bool $smartMFA = true;

    /**
     * How many channels are currently opened
     *
     * @var int
     */
    private $channelCount = 0;

    /**
     * Does the server support multiple channels? If not then error out
     * when multiple channels are attempted to be opened
     *
     * @var bool
     */
    private $errorOnMultipleChannels;

    /**
     * Bytes Transferred Since Last Key Exchange
     *
     * Includes outbound and inbound totals
     *
     * @var int
     */
    private $bytesTransferredSinceLastKEX = 0;

    /**
     * After how many transferred byte should phpseclib initiate a key re-exchange?
     *
     * @var int
     */
    private $doKeyReexchangeAfterXBytes = 1024 * 1024 * 1024;

    /**
     * Has a key re-exchange been initialized?
     *
     * @var bool
     * @access private
     */
    private $keyExchangeInProgress = false;

    /**
     * KEX Buffer
     *
     * If we're in the middle of a key exchange we want to buffer any additional packets we get until
     * the key exchange is over
     *
     * @see self::_get_binary_packet()
     * @see self::_key_exchange()
     * @see self::exec()
     * @var array
     * @access private
     */
    private $kex_buffer = [];

    /**
     * Strict KEX Flag
     *
     * If kex-strict-s-v00@openssh.com is present in the first KEX packet it need not
     * be present in subsequent packet
     *
     * @see self::_key_exchange()
     * @see self::exec()
     * @var array
     * @access private
     */
    private $strict_kex_flag = false;

    /**
     * Default Constructor.
     *
     * $host can either be a string, representing the host, or a stream resource.
     * If $host is a stream resource then $port doesn't do anything, altho $timeout
     * still will be used
     *
     * @see self::login()
     */
    public function __construct($host, int $port = 22, int $timeout = 10)
    {
        self::$connections[$this->getResourceId()] = \WeakReference::create($this);

        $this->timeout = $timeout;

        if (is_resource($host)) {
            $this->fsock = $host;
            return;
        }

        if (Strings::is_stringable($host)) {
            $this->host = $host;
            $this->port = $port;
        }
    }

    /**
     * Set Crypto Engine Mode
     *
     * Possible $engine values:
     * OpenSSL, Eval, PHP
     */
    public static function setCryptoEngine(int $engine): void
    {
        self::$crypto_engine = $engine;
    }

    /**
     * Send Identification String First
     *
     * https://tools.ietf.org/html/rfc4253#section-4.2 says "when the connection has been established,
     * both sides MUST send an identification string". It does not say which side sends it first. In
     * theory it shouldn't matter but it is a fact of life that some SSH servers are simply buggy
     */
    public function sendIdentificationStringFirst(): void
    {
        $this->send_id_string_first = true;
    }

    /**
     * Send Identification String Last
     *
     * https://tools.ietf.org/html/rfc4253#section-4.2 says "when the connection has been established,
     * both sides MUST send an identification string". It does not say which side sends it first. In
     * theory it shouldn't matter but it is a fact of life that some SSH servers are simply buggy
     */
    public function sendIdentificationStringLast(): void
    {
        $this->send_id_string_first = false;
    }

    /**
     * Send SSH_MSG_KEXINIT First
     *
     * https://tools.ietf.org/html/rfc4253#section-7.1 says "key exchange begins by each sending
     * sending the [SSH_MSG_KEXINIT] packet". It does not say which side sends it first. In theory
     * it shouldn't matter but it is a fact of life that some SSH servers are simply buggy
     */
    public function sendKEXINITFirst(): void
    {
        $this->send_kex_first = true;
    }

    /**
     * Send SSH_MSG_KEXINIT Last
     *
     * https://tools.ietf.org/html/rfc4253#section-7.1 says "key exchange begins by each sending
     * sending the [SSH_MSG_KEXINIT] packet". It does not say which side sends it first. In theory
     * it shouldn't matter but it is a fact of life that some SSH servers are simply buggy
     */
    public function sendKEXINITLast(): void
    {
        $this->send_kex_first = false;
    }

    /**
     * stream_select wrapper
     *
     * Quoting https://stackoverflow.com/a/14262151/569976,
     * "The general approach to `EINTR` is to simply handle the error and retry the operation again"
     *
     * This wrapper does that loop
     */
    private static function stream_select(&$read, &$write, &$except, $seconds, $microseconds = null)
    {
        $remaining = $seconds + $microseconds / 1000000;
        $start = microtime(true);
        while (true) {
            $result = @stream_select($read, $write, $except, $seconds, $microseconds);
            if ($result !== false) {
                return $result;
            }
            $elapsed = microtime(true) - $start;
            $seconds = (int) ($remaining - floor($elapsed));
            $microseconds = (int) (1000000 * ($remaining - $seconds));
            if ($elapsed >= $remaining) {
                return false;
            }
        }
    }

    /**
     * Connect to an SSHv2 server
     *
     * @throws UnexpectedValueException on receipt of unexpected packets
     * @throws RuntimeException on other errors
     */
    private function connect()
    {
        if ($this->bitmap & self::MASK_CONSTRUCTOR) {
            return;
        }

        $this->bitmap |= self::MASK_CONSTRUCTOR;

        $this->curTimeout = $this->timeout;

        if (!is_resource($this->fsock)) {
            $start = microtime(true);
            // with stream_select a timeout of 0 means that no timeout takes place;
            // with fsockopen a timeout of 0 means that you instantly timeout
            // to resolve this incompatibility a timeout of 100,000 will be used for fsockopen if timeout is 0
            $this->fsock = @fsockopen($this->host, $this->port, $errno, $errstr, $this->curTimeout == 0 ? 100000 : $this->curTimeout);
            if (!$this->fsock) {
                $host = $this->host . ':' . $this->port;
                throw new UnableToConnectException(rtrim("Cannot connect to $host. Error $errno. $errstr"));
            }
            $elapsed = microtime(true) - $start;

            if ($this->curTimeout) {
                $this->curTimeout -= $elapsed;
                if ($this->curTimeout < 0) {
                    throw new RuntimeException('Connection timed out whilst attempting to open socket connection');
                }
            }

            if (defined('NET_SSH2_LOGGING')) {
                $this->append_log('(fsockopen took ' . round($elapsed, 4) . 's)', '');
            }
        }

        $this->identifier = $this->generate_identifier();

        if ($this->send_id_string_first) {
            $start = microtime(true);
            fwrite($this->fsock, $this->identifier . "\r\n");
            $elapsed = round(microtime(true) - $start, 4);
            if (defined('NET_SSH2_LOGGING')) {
                $this->append_log("-> (network: $elapsed)", $this->identifier . "\r\n");
            }
        }

        /* According to the SSH2 specs,

          "The server MAY send other lines of data before sending the version
           string.  Each line SHOULD be terminated by a Carriage Return and Line
           Feed.  Such lines MUST NOT begin with "SSH-", and SHOULD be encoded
           in ISO-10646 UTF-8 [RFC3629] (language is not specified).  Clients
           MUST be able to process such lines." */
        $data = '';
        $totalElapsed = 0;
        while (!feof($this->fsock) && !preg_match('#(.*)^(SSH-(\d\.\d+).*)#ms', $data, $matches)) {
            $line = '';
            while (true) {
                if ($this->curTimeout) {
                    if ($this->curTimeout < 0) {
                        throw new RuntimeException('Connection timed out whilst receiving server identification string');
                    }
                    $read = [$this->fsock];
                    $write = $except = null;
                    $start = microtime(true);
                    $sec = (int) floor($this->curTimeout);
                    $usec = (int) (1000000 * ($this->curTimeout - $sec));
                    if (static::stream_select($read, $write, $except, $sec, $usec) === false) {
                        throw new RuntimeException('Connection timed out whilst receiving server identification string');
                    }
                    $elapsed = microtime(true) - $start;
                    $totalElapsed += $elapsed;
                    $this->curTimeout -= $elapsed;
                }

                $temp = stream_get_line($this->fsock, 255, "\n");
                if ($temp === false) {
                    throw new RuntimeException('Error reading SSH identification string; are you sure you\'re connecting to an SSH server?');
                }

                $line .= $temp;
                if (strlen($temp) == 255) {
                    continue;
                }

                $line .= "\n";

                break;
            }

            $data .= $line;
        }

        if (defined('NET_SSH2_LOGGING')) {
            $this->append_log('<- (network: ' . round($totalElapsed, 4) . ')', $data);
        }

        if (feof($this->fsock)) {
            $this->bitmap = 0;
            throw new ConnectionClosedException('Connection closed by server; are you sure you\'re connected to an SSH server?');
        }

        $extra = $matches[1];

        // earlier the SSH specs were quoted.
        // "The server MAY send other lines of data before sending the version string." they said.
        // the implication of this is that the lines of data before the server string are *not* a part of it
        // getting this right is important because the correct server identifier needs to be fed into the
        // exchange hash for the shared keys to be calculated correctly
        $data = explode("\r\n", trim($data, "\r\n"));
        $this->server_identifier = $data[count($data) - 1];
        if (strlen($extra)) {
            $this->errors[] = $data;
        }

        if (version_compare($matches[3], '1.99', '<')) {
            $this->bitmap = 0;
            throw new UnableToConnectException("Cannot connect to SSH $matches[3] servers");
        }

        // Ubuntu's OpenSSH from 5.8 to 6.9 didn't work with multiple channels. see
        // https://bugs.launchpad.net/ubuntu/+source/openssh/+bug/1334916 for more info.
        // https://lists.ubuntu.com/archives/oneiric-changes/2011-July/005772.html discusses
        // when consolekit was incorporated.
        // https://marc.info/?l=openssh-unix-dev&m=163409903417589&w=2 discusses some of the
        // issues with how Ubuntu incorporated consolekit
        $pattern = '#^SSH-2\.0-OpenSSH_([\d.]+)[^ ]* Ubuntu-.*$#';
        $match = preg_match($pattern, $this->server_identifier, $matches);
        $match = $match && version_compare('5.8', $matches[1], '<=');
        $match = $match && version_compare('6.9', $matches[1], '>=');
        $this->errorOnMultipleChannels = $match;

        if (!$this->send_id_string_first) {
            $start = microtime(true);
            fwrite($this->fsock, $this->identifier . "\r\n");
            $elapsed = round(microtime(true) - $start, 4);
            if (defined('NET_SSH2_LOGGING')) {
                $this->append_log("-> (network: $elapsed)", $this->identifier . "\r\n");
            }
        }

        $this->last_packet = microtime(true);

        if (!$this->send_kex_first) {
            $response = $this->get_binary_packet_or_close(MessageType::KEXINIT);
            $this->key_exchange($response);
        }

        if ($this->send_kex_first) {
            $this->key_exchange();
        }

        $this->bitmap |= self::MASK_CONNECTED;

        return true;
    }

    /**
     * Generates the SSH identifier
     *
     * You should overwrite this method in your own class if you want to use another identifier
     */
    private function generate_identifier(): string
    {
        $identifier = 'SSH-2.0-phpseclib_3.0';

        $ext = [];
        if (extension_loaded('sodium')) {
            $ext[] = 'libsodium';
        }

        if (extension_loaded('openssl')) {
            $ext[] = 'openssl';
        }

        if (extension_loaded('gmp')) {
            $ext[] = 'gmp';
        } elseif (extension_loaded('bcmath')) {
            $ext[] = 'bcmath';
        }

        if (!empty($ext)) {
            $identifier .= ' (' . implode(', ', $ext) . ')';
        }

        return $identifier;
    }

    /**
     * Key Exchange
     *
     * @param string|bool $kexinit_payload_server optional
     * @throws UnexpectedValueException on receipt of unexpected packets
     * @throws RuntimeException on other errors
     * @throws NoSupportedAlgorithmsException when none of the algorithms phpseclib has loaded are compatible
     */
    private function key_exchange($kexinit_payload_server = false): bool
    {
        $this->bytesTransferredSinceLastKEX = 0;

        $preferred = $this->preferred;
        // for the initial key exchange $send_kex is true (no key re-exchange has been started)
        // for phpseclib initiated key exchanges $send_kex is false
        $send_kex = !$this->keyExchangeInProgress;
        $this->keyExchangeInProgress = true;

        $kex_algorithms = $preferred['kex'] ??
            SSH2::getSupportedKEXAlgorithms();
        $server_host_key_algorithms = $preferred['hostkey'] ??
            SSH2::getSupportedHostKeyAlgorithms();
        $s2c_encryption_algorithms = $preferred['server_to_client']['crypt'] ??
            SSH2::getSupportedEncryptionAlgorithms();
        $c2s_encryption_algorithms = $preferred['client_to_server']['crypt'] ??
            SSH2::getSupportedEncryptionAlgorithms();
        $s2c_mac_algorithms = $preferred['server_to_client']['mac'] ??
            SSH2::getSupportedMACAlgorithms();
        $c2s_mac_algorithms = $preferred['client_to_server']['mac'] ??
            SSH2::getSupportedMACAlgorithms();
        $s2c_compression_algorithms = $preferred['server_to_client']['comp'] ??
            SSH2::getSupportedCompressionAlgorithms();
        $c2s_compression_algorithms = $preferred['client_to_server']['comp'] ??
            SSH2::getSupportedCompressionAlgorithms();

        $kex_algorithms = array_merge($kex_algorithms, ['ext-info-c', 'kex-strict-c-v00@openssh.com']);

        // some SSH servers have buggy implementations of some of the above algorithms
        switch (true) {
            case $this->server_identifier == 'SSH-2.0-SSHD':
            case substr($this->server_identifier, 0, 13) == 'SSH-2.0-DLINK':
                if (!isset($preferred['server_to_client']['mac'])) {
                    $s2c_mac_algorithms = array_values(array_diff(
                        $s2c_mac_algorithms,
                        ['hmac-sha1-96', 'hmac-md5-96']
                    ));
                }
                if (!isset($preferred['client_to_server']['mac'])) {
                    $c2s_mac_algorithms = array_values(array_diff(
                        $c2s_mac_algorithms,
                        ['hmac-sha1-96', 'hmac-md5-96']
                    ));
                }
                break;
            case substr($this->server_identifier, 0, 24) == 'SSH-2.0-TurboFTP_SERVER_':
                if (!isset($preferred['server_to_client']['crypt'])) {
                    $s2c_encryption_algorithms = array_values(array_diff(
                        $s2c_encryption_algorithms,
                        ['aes128-gcm@openssh.com', 'aes256-gcm@openssh.com']
                    ));
                }
                if (!isset($preferred['client_to_server']['crypt'])) {
                    $c2s_encryption_algorithms = array_values(array_diff(
                        $c2s_encryption_algorithms,
                        ['aes128-gcm@openssh.com', 'aes256-gcm@openssh.com']
                    ));
                }
        }

        $client_cookie = Random::string(16);

        $kexinit_payload_client = pack('Ca*', MessageType::KEXINIT, $client_cookie);
        $kexinit_payload_client .= Strings::packSSH2(
            'L10bN',
            $kex_algorithms,
            $server_host_key_algorithms,
            $c2s_encryption_algorithms,
            $s2c_encryption_algorithms,
            $c2s_mac_algorithms,
            $s2c_mac_algorithms,
            $c2s_compression_algorithms,
            $s2c_compression_algorithms,
            [], // language, client to server
            [], // language, server to client
            false, // first_kex_packet_follows
            0 // reserved for future extension
        );

        if ($kexinit_payload_server === false && $send_kex) {
            $this->send_binary_packet($kexinit_payload_client);

            while (true) {
                $kexinit_payload_server = $this->get_binary_packet();
                switch (ord($kexinit_payload_server[0])) {
                    case MessageType::KEXINIT:
                        break 2;
                    case MessageType::DISCONNECT:
                        return $this->handleDisconnect($kexinit_payload_server);
                }
                $this->kex_buffer[] = $kexinit_payload_server;
            }

            $send_kex = false;
        }

        $response = $kexinit_payload_server;
        Strings::shift($response, 1); // skip past the message number (it should be SSH_MSG_KEXINIT)
        $server_cookie = Strings::shift($response, 16);

        [
            $this->kex_algorithms,
            $this->server_host_key_algorithms,
            $this->encryption_algorithms_client_to_server,
            $this->encryption_algorithms_server_to_client,
            $this->mac_algorithms_client_to_server,
            $this->mac_algorithms_server_to_client,
            $this->compression_algorithms_client_to_server,
            $this->compression_algorithms_server_to_client,
            $this->languages_client_to_server,
            $this->languages_server_to_client,
            $first_kex_packet_follows
        ] = Strings::unpackSSH2('L10C', $response);
        if (in_array('kex-strict-s-v00@openssh.com', $this->kex_algorithms)) {
            if ($this->session_id === false) {
                // [kex-strict-s-v00@openssh.com is] only valid in the initial SSH2_MSG_KEXINIT and MUST be ignored
                // if [it is] present in subsequent SSH2_MSG_KEXINIT packets
                $this->strict_kex_flag = true;
                if (count($this->kex_buffer)) {
                    throw new \UnexpectedValueException('Possible Terrapin Attack detected');
                }
            }
        }

        $this->supported_private_key_algorithms = $this->server_host_key_algorithms;

        if ($send_kex) {
            $this->send_binary_packet($kexinit_payload_client);
        }

        // we need to decide upon the symmetric encryption algorithms before we do the diffie-hellman key exchange

        // we don't initialize any crypto-objects, yet - we do that, later. for now, we need the lengths to make the
        // diffie-hellman key exchange as fast as possible
        $decrypt = self::array_intersect_first($s2c_encryption_algorithms, $this->encryption_algorithms_server_to_client);
        if (!$decrypt || ($decryptKeyLength = $this->encryption_algorithm_to_key_size($decrypt)) === null) {
            $this->disconnect_helper(DisconnectReason::KEY_EXCHANGE_FAILED);
            throw new NoSupportedAlgorithmsException('No compatible server to client encryption algorithms found');
        }

        $encrypt = self::array_intersect_first($c2s_encryption_algorithms, $this->encryption_algorithms_client_to_server);
        if (!$encrypt || ($encryptKeyLength = $this->encryption_algorithm_to_key_size($encrypt)) === null) {
            $this->disconnect_helper(DisconnectReason::KEY_EXCHANGE_FAILED);
            throw new NoSupportedAlgorithmsException('No compatible client to server encryption algorithms found');
        }

        // through diffie-hellman key exchange a symmetric key is obtained
        $this->kex_algorithm = self::array_intersect_first($kex_algorithms, $this->kex_algorithms);
        if ($this->kex_algorithm === false) {
            $this->disconnect_helper(DisconnectReason::KEY_EXCHANGE_FAILED);
            throw new NoSupportedAlgorithmsException('No compatible key exchange algorithms found');
        }

        $server_host_key_algorithm = self::array_intersect_first($server_host_key_algorithms, $this->server_host_key_algorithms);
        if ($server_host_key_algorithm === false) {
            $this->disconnect_helper(DisconnectReason::KEY_EXCHANGE_FAILED);
            throw new NoSupportedAlgorithmsException('No compatible server host key algorithms found');
        }

        $mac_algorithm_out = self::array_intersect_first($c2s_mac_algorithms, $this->mac_algorithms_client_to_server);
        if ($mac_algorithm_out === false) {
            $this->disconnect_helper(DisconnectReason::KEY_EXCHANGE_FAILED);
            throw new NoSupportedAlgorithmsException('No compatible client to server message authentication algorithms found');
        }

        $mac_algorithm_in = self::array_intersect_first($s2c_mac_algorithms, $this->mac_algorithms_server_to_client);
        if ($mac_algorithm_in === false) {
            $this->disconnect_helper(DisconnectReason::KEY_EXCHANGE_FAILED);
            throw new NoSupportedAlgorithmsException('No compatible server to client message authentication algorithms found');
        }

        $compression_map = [
            'none' => self::NET_SSH2_COMPRESSION_NONE,
            'zlib' => self::NET_SSH2_COMPRESSION_ZLIB,
            'zlib@openssh.com' => self::NET_SSH2_COMPRESSION_ZLIB_AT_OPENSSH,
        ];

        $compression_algorithm_in = self::array_intersect_first($s2c_compression_algorithms, $this->compression_algorithms_server_to_client);
        if ($compression_algorithm_in === false) {
            $this->disconnect_helper(DisconnectReason::KEY_EXCHANGE_FAILED);
            throw new NoSupportedAlgorithmsException('No compatible server to client compression algorithms found');
        }
        $this->decompress = $compression_map[$compression_algorithm_in];

        $compression_algorithm_out = self::array_intersect_first($c2s_compression_algorithms, $this->compression_algorithms_client_to_server);
        if ($compression_algorithm_out === false) {
            $this->disconnect_helper(DisconnectReason::KEY_EXCHANGE_FAILED);
            throw new NoSupportedAlgorithmsException('No compatible client to server compression algorithms found');
        }
        $this->compress = $compression_map[$compression_algorithm_out];

        switch ($this->kex_algorithm) {
            case 'diffie-hellman-group15-sha512':
            case 'diffie-hellman-group16-sha512':
            case 'diffie-hellman-group17-sha512':
            case 'diffie-hellman-group18-sha512':
            case 'ecdh-sha2-nistp521':
                $kexHash = new Hash('sha512');
                break;
            case 'ecdh-sha2-nistp384':
                $kexHash = new Hash('sha384');
                break;
            case 'diffie-hellman-group-exchange-sha256':
            case 'diffie-hellman-group14-sha256':
            case 'ecdh-sha2-nistp256':
            case 'curve25519-sha256@libssh.org':
            case 'curve25519-sha256':
                $kexHash = new Hash('sha256');
                break;
            default:
                $kexHash = new Hash('sha1');
        }

        // Only relevant in diffie-hellman-group-exchange-sha{1,256}, otherwise empty.

        $exchange_hash_rfc4419 = '';

        if (str_starts_with($this->kex_algorithm, 'curve25519-sha256') || str_starts_with($this->kex_algorithm, 'ecdh-sha2-nistp')) {
            $curve = str_starts_with($this->kex_algorithm, 'curve25519-sha256') ?
                'Curve25519' :
                substr($this->kex_algorithm, 10);
            $ourPrivate = EC::createKey($curve);
            $ourPublicBytes = $ourPrivate->getPublicKey()->getEncodedCoordinates();
            $clientKexInitMessage = MessageTypeExtra::KEX_ECDH_INIT;
            $serverKexReplyMessage = MessageTypeExtra::KEX_ECDH_REPLY;
        } else {
            if (str_starts_with($this->kex_algorithm, 'diffie-hellman-group-exchange')) {
                $dh_group_sizes_packed = pack(
                    'NNN',
                    $this->kex_dh_group_size_min,
                    $this->kex_dh_group_size_preferred,
                    $this->kex_dh_group_size_max
                );
                $packet = pack(
                    'Ca*',
                    MessageTypeExtra::KEXDH_GEX_REQUEST,
                    $dh_group_sizes_packed
                );
                $this->send_binary_packet($packet);
                $this->updateLogHistory('UNKNOWN (34)', 'SSH_MSG_KEXDH_GEX_REQUEST');

                $response = $this->get_binary_packet_or_close(MessageTypeExtra::KEXDH_GEX_GROUP);
                [$type, $primeBytes, $gBytes] = Strings::unpackSSH2('Css', $response);
                $this->updateLogHistory('UNKNOWN (31)', 'SSH_MSG_KEXDH_GEX_GROUP');

                $prime = new BigInteger($primeBytes, -256);
                $g = new BigInteger($gBytes, -256);

                $exchange_hash_rfc4419 = $dh_group_sizes_packed . Strings::packSSH2(
                    'ss',
                    $primeBytes,
                    $gBytes
                );

                $params = DH::createParameters($prime, $g);
                $clientKexInitMessage = MessageTypeExtra::KEXDH_GEX_INIT;
                $serverKexReplyMessage = MessageTypeExtra::KEXDH_GEX_REPLY;
            } else {
                $params = DH::createParameters($this->kex_algorithm);
                $clientKexInitMessage = MessageType::KEXDH_INIT;
                $serverKexReplyMessage = MessageType::KEXDH_REPLY;
            }

            $keyLength = min($kexHash->getLengthInBytes(), max($encryptKeyLength, $decryptKeyLength));

            $ourPrivate = DH::createKey($params, 16 * $keyLength); // 2 * 8 * $keyLength
            $ourPublic = $ourPrivate->getPublicKey()->toBigInteger();
            $ourPublicBytes = $ourPublic->toBytes(true);
        }

        $data = pack('CNa*', $clientKexInitMessage, strlen($ourPublicBytes), $ourPublicBytes);

        $this->send_binary_packet($data);

        switch ($clientKexInitMessage) {
            case MessageTypeExtra::KEX_ECDH_INIT:
                $this->updateLogHistory('SSH_MSG_KEXDH_INIT', 'SSH_MSG_KEX_ECDH_INIT');
                break;
            case MessageTypeExtra::KEXDH_GEX_INIT:
                $this->updateLogHistory('UNKNOWN (32)', 'SSH_MSG_KEXDH_GEX_INIT');
        }

        $response = $this->get_binary_packet_or_close($serverKexReplyMessage);

        [
            $type,
            $server_public_host_key,
            $theirPublicBytes,
            $this->signature
        ] = Strings::unpackSSH2('Csss', $response);

        switch ($serverKexReplyMessage) {
            case MessageTypeExtra::KEX_ECDH_REPLY:
                $this->updateLogHistory('SSH_MSG_KEXDH_REPLY', 'SSH_MSG_KEX_ECDH_REPLY');
                break;
            case MessageTypeExtra::KEXDH_GEX_REPLY:
                $this->updateLogHistory('UNKNOWN (33)', 'SSH_MSG_KEXDH_GEX_REPLY');
        }

        $this->server_public_host_key = $server_public_host_key;
        [$public_key_format] = Strings::unpackSSH2('s', $server_public_host_key);
        if (strlen($this->signature) < 4) {
            throw new LengthException('The signature needs at least four bytes');
        }
        $temp = unpack('Nlength', substr($this->signature, 0, 4));
        $this->signature_format = substr($this->signature, 4, $temp['length']);

        $keyBytes = DH::computeSecret($ourPrivate, $theirPublicBytes);
        if (($keyBytes & "\xFF\x80") === "\x00\x00") {
            $keyBytes = substr($keyBytes, 1);
        } elseif (($keyBytes[0] & "\x80") === "\x80") {
            $keyBytes = "\0$keyBytes";
        }

        $this->exchange_hash = Strings::packSSH2(
            's5',
            $this->identifier,
            $this->server_identifier,
            $kexinit_payload_client,
            $kexinit_payload_server,
            $this->server_public_host_key
        );
        $this->exchange_hash .= $exchange_hash_rfc4419;
        $this->exchange_hash .= Strings::packSSH2(
            's3',
            $ourPublicBytes,
            $theirPublicBytes,
            $keyBytes
        );

        $this->exchange_hash = $kexHash->hash($this->exchange_hash);

        if ($this->session_id === false) {
            $this->session_id = $this->exchange_hash;
        }

        switch ($server_host_key_algorithm) {
            case 'rsa-sha2-256':
            case 'rsa-sha2-512':
            //case 'ssh-rsa':
                $expected_key_format = 'ssh-rsa';
                break;
            default:
                $expected_key_format = $server_host_key_algorithm;
        }
        if ($public_key_format != $expected_key_format || $this->signature_format != $server_host_key_algorithm) {
            switch (true) {
                case $this->signature_format == $server_host_key_algorithm:
                case $server_host_key_algorithm != 'rsa-sha2-256' && $server_host_key_algorithm != 'rsa-sha2-512':
                case $this->signature_format != 'ssh-rsa':
                    $this->disconnect_helper(DisconnectReason::HOST_KEY_NOT_VERIFIABLE);
                    throw new RuntimeException('Server Host Key Algorithm Mismatch (' . $this->signature_format . ' vs ' . $server_host_key_algorithm . ')');
            }
        }

        $packet = pack('C', MessageType::NEWKEYS);
        $this->send_binary_packet($packet);
        $this->get_binary_packet_or_close(MessageType::NEWKEYS);

        $this->keyExchangeInProgress = false;

        if ($this->strict_kex_flag) {
            $this->get_seq_no = $this->send_seq_no = 0;
        }

        $keyBytes = pack('Na*', strlen($keyBytes), $keyBytes);

        $this->encrypt = self::encryption_algorithm_to_crypt_instance($encrypt);
        if ($this->encrypt) {
            if (self::$crypto_engine) {
                $this->encrypt->setPreferredEngine(self::$crypto_engine);
            }
            if ($this->encrypt->getBlockLengthInBytes()) {
                $this->encrypt_block_size = $this->encrypt->getBlockLengthInBytes();
            }
            $this->encrypt->disablePadding();

            if ($this->encrypt->usesIV()) {
                $iv = $kexHash->hash($keyBytes . $this->exchange_hash . 'A' . $this->session_id);
                while ($this->encrypt_block_size > strlen($iv)) {
                    $iv .= $kexHash->hash($keyBytes . $this->exchange_hash . $iv);
                }
                $this->encrypt->setIV(substr($iv, 0, $this->encrypt_block_size));
            }

            switch ($encrypt) {
                case 'aes128-gcm@openssh.com':
                case 'aes256-gcm@openssh.com':
                    $nonce = $kexHash->hash($keyBytes . $this->exchange_hash . 'A' . $this->session_id);
                    $this->encryptFixedPart = substr($nonce, 0, 4);
                    $this->encryptInvocationCounter = substr($nonce, 4, 8);
                    // fall-through
                case 'chacha20-poly1305@openssh.com':
                    break;
                default:
                    $this->encrypt->enableContinuousBuffer();
            }

            $key = $kexHash->hash($keyBytes . $this->exchange_hash . 'C' . $this->session_id);
            while ($encryptKeyLength > strlen($key)) {
                $key .= $kexHash->hash($keyBytes . $this->exchange_hash . $key);
            }
            switch ($encrypt) {
                case 'chacha20-poly1305@openssh.com':
                    $encryptKeyLength = 32;
                    $this->lengthEncrypt = self::encryption_algorithm_to_crypt_instance($encrypt);
                    $this->lengthEncrypt->setKey(substr($key, 32, 32));
            }
            $this->encrypt->setKey(substr($key, 0, $encryptKeyLength));
            $this->encryptName = $encrypt;
        }

        $this->decrypt = self::encryption_algorithm_to_crypt_instance($decrypt);
        if ($this->decrypt) {
            if (self::$crypto_engine) {
                $this->decrypt->setPreferredEngine(self::$crypto_engine);
            }
            if ($this->decrypt->getBlockLengthInBytes()) {
                $this->decrypt_block_size = $this->decrypt->getBlockLengthInBytes();
            }
            $this->decrypt->disablePadding();

            if ($this->decrypt->usesIV()) {
                $iv = $kexHash->hash($keyBytes . $this->exchange_hash . 'B' . $this->session_id);
                while ($this->decrypt_block_size > strlen($iv)) {
                    $iv .= $kexHash->hash($keyBytes . $this->exchange_hash . $iv);
                }
                $this->decrypt->setIV(substr($iv, 0, $this->decrypt_block_size));
            }

            switch ($decrypt) {
                case 'aes128-gcm@openssh.com':
                case 'aes256-gcm@openssh.com':
                    // see https://tools.ietf.org/html/rfc5647#section-7.1
                    $nonce = $kexHash->hash($keyBytes . $this->exchange_hash . 'B' . $this->session_id);
                    $this->decryptFixedPart = substr($nonce, 0, 4);
                    $this->decryptInvocationCounter = substr($nonce, 4, 8);
                    // fall-through
                case 'chacha20-poly1305@openssh.com':
                    break;
                default:
                    $this->decrypt->enableContinuousBuffer();
            }

            $key = $kexHash->hash($keyBytes . $this->exchange_hash . 'D' . $this->session_id);
            while ($decryptKeyLength > strlen($key)) {
                $key .= $kexHash->hash($keyBytes . $this->exchange_hash . $key);
            }
            switch ($decrypt) {
                case 'chacha20-poly1305@openssh.com':
                    $decryptKeyLength = 32;
                    $this->lengthDecrypt = self::encryption_algorithm_to_crypt_instance($decrypt);
                    $this->lengthDecrypt->setKey(substr($key, 32, 32));
            }
            $this->decrypt->setKey(substr($key, 0, $decryptKeyLength));
            $this->decryptName = $decrypt;
        }

        /* The "arcfour128" algorithm is the RC4 cipher, as described in
           [SCHNEIER], using a 128-bit key.  The first 1536 bytes of keystream
           generated by the cipher MUST be discarded, and the first byte of the
           first encrypted packet MUST be encrypted using the 1537th byte of
           keystream.

           -- http://tools.ietf.org/html/rfc4345#section-4 */
        if ($encrypt == 'arcfour128' || $encrypt == 'arcfour256') {
            $this->encrypt->encrypt(str_repeat("\0", 1536));
        }
        if ($decrypt == 'arcfour128' || $decrypt == 'arcfour256') {
            $this->decrypt->decrypt(str_repeat("\0", 1536));
        }

        if (!$this->encrypt->usesNonce()) {
            [$this->hmac_create, $createKeyLength] = self::mac_algorithm_to_hash_instance($mac_algorithm_out);
        } else {
            $this->hmac_create = new \stdClass();
            $this->hmac_create_name = $mac_algorithm_out;
            //$mac_algorithm_out = 'none';
            $createKeyLength = 0;
        }

        if ($this->hmac_create instanceof Hash) {
            $key = $kexHash->hash($keyBytes . $this->exchange_hash . 'E' . $this->session_id);
            while ($createKeyLength > strlen($key)) {
                $key .= $kexHash->hash($keyBytes . $this->exchange_hash . $key);
            }
            $this->hmac_create->setKey(substr($key, 0, $createKeyLength));
            $this->hmac_create_name = $mac_algorithm_out;
            $this->hmac_create_etm = preg_match('#-etm@openssh\.com$#', $mac_algorithm_out);
        }

        if (!$this->decrypt->usesNonce()) {
            [$this->hmac_check, $checkKeyLength] = self::mac_algorithm_to_hash_instance($mac_algorithm_in);
            $this->hmac_size = $this->hmac_check->getLengthInBytes();
        } else {
            $this->hmac_check = new \stdClass();
            $this->hmac_check_name = $mac_algorithm_in;
            //$mac_algorithm_in = 'none';
            $checkKeyLength = 0;
            $this->hmac_size = 0;
        }

        if ($this->hmac_check instanceof Hash) {
            $key = $kexHash->hash($keyBytes . $this->exchange_hash . 'F' . $this->session_id);
            while ($checkKeyLength > strlen($key)) {
                $key .= $kexHash->hash($keyBytes . $this->exchange_hash . $key);
            }
            $this->hmac_check->setKey(substr($key, 0, $checkKeyLength));
            $this->hmac_check_name = $mac_algorithm_in;
            $this->hmac_check_etm = preg_match('#-etm@openssh\.com$#', $mac_algorithm_in);
        }

        $this->regenerate_compression_context = $this->regenerate_decompression_context = true;

        return true;
    }

    /**
     * Maps an encryption algorithm name to the number of key bytes.
     *
     * @param string $algorithm Name of the encryption algorithm
     * @return int|null Number of bytes as an integer or null for unknown
     */
    private function encryption_algorithm_to_key_size(string $algorithm): ?int
    {
        if ($this->bad_key_size_fix && self::bad_algorithm_candidate($algorithm)) {
            return 16;
        }

        switch ($algorithm) {
            case 'none':
                return 0;
            case 'aes128-gcm@openssh.com':
            case 'aes128-cbc':
            case 'aes128-ctr':
            case 'arcfour':
            case 'arcfour128':
            case 'blowfish-cbc':
            case 'blowfish-ctr':
            case 'twofish128-cbc':
            case 'twofish128-ctr':
                return 16;
            case '3des-cbc':
            case '3des-ctr':
            case 'aes192-cbc':
            case 'aes192-ctr':
            case 'twofish192-cbc':
            case 'twofish192-ctr':
                return 24;
            case 'aes256-gcm@openssh.com':
            case 'aes256-cbc':
            case 'aes256-ctr':
            case 'arcfour256':
            case 'twofish-cbc':
            case 'twofish256-cbc':
            case 'twofish256-ctr':
                return 32;
            case 'chacha20-poly1305@openssh.com':
                return 64;
        }
        return null;
    }

    /**
     * Maps an encryption algorithm name to an instance of a subclass of
     * \phpseclib4\Crypt\Common\SymmetricKey.
     *
     * @param string $algorithm Name of the encryption algorithm
     * @return SymmetricKey|null
     */
    private static function encryption_algorithm_to_crypt_instance(string $algorithm)
    {
        switch ($algorithm) {
            case '3des-cbc':
                return new TripleDES('cbc');
            case '3des-ctr':
                return new TripleDES('ctr');
            case 'aes256-cbc':
            case 'aes192-cbc':
            case 'aes128-cbc':
                return new Rijndael('cbc');
            case 'aes256-ctr':
            case 'aes192-ctr':
            case 'aes128-ctr':
                return new Rijndael('ctr');
            case 'blowfish-cbc':
                return new Blowfish('cbc');
            case 'blowfish-ctr':
                return new Blowfish('ctr');
            case 'twofish128-cbc':
            case 'twofish192-cbc':
            case 'twofish256-cbc':
            case 'twofish-cbc':
                return new Twofish('cbc');
            case 'twofish128-ctr':
            case 'twofish192-ctr':
            case 'twofish256-ctr':
                return new Twofish('ctr');
            case 'arcfour':
            case 'arcfour128':
            case 'arcfour256':
                return new RC4();
            case 'aes128-gcm@openssh.com':
            case 'aes256-gcm@openssh.com':
                return new Rijndael('gcm');
            case 'chacha20-poly1305@openssh.com':
                return new ChaCha20();
        }
        return null;
    }

    /**
     * Maps an encryption algorithm name to an instance of a subclass of
     * \phpseclib4\Crypt\Hash.
     *
     * @param string $algorithm Name of the encryption algorithm
     * @return array{Hash, int}|null
     */
    private static function mac_algorithm_to_hash_instance(string $algorithm): ?array
    {
        switch ($algorithm) {
            case 'umac-64@openssh.com':
            case 'umac-64-etm@openssh.com':
                return [new Hash('umac-64'), 16];
            case 'umac-128@openssh.com':
            case 'umac-128-etm@openssh.com':
                return [new Hash('umac-128'), 16];
            case 'hmac-sha2-512':
            case 'hmac-sha2-512-etm@openssh.com':
                return [new Hash('sha512'), 64];
            case 'hmac-sha2-256':
            case 'hmac-sha2-256-etm@openssh.com':
                return [new Hash('sha256'), 32];
            case 'hmac-sha1':
            case 'hmac-sha1-etm@openssh.com':
                return [new Hash('sha1'), 20];
            case 'hmac-sha1-96':
                return [new Hash('sha1-96'), 20];
            case 'hmac-md5':
                return [new Hash('md5'), 16];
            case 'hmac-md5-96':
                return [new Hash('md5-96'), 16];
        }
    }

    /**
     * Tests whether or not proposed algorithm has a potential for issues
     *
     * @link https://www.chiark.greenend.org.uk/~sgtatham/putty/wishlist/ssh2-aesctr-openssh.html
     * @link https://bugzilla.mindrot.org/show_bug.cgi?id=1291
     * @param string $algorithm Name of the encryption algorithm
     */
    private static function bad_algorithm_candidate($algorithm): bool
    {
        switch ($algorithm) {
            case 'arcfour256':
            case 'aes192-ctr':
            case 'aes256-ctr':
                return true;
        }

        return false;
    }

    /**
     * Login
     *
     * The $password parameter can be a plaintext password, a \phpseclib4\Crypt\RSA|EC|DSA object, a \phpseclib4\System\SSH\Agent object or an array
     *
     * @param string|PrivateKey|array[]|Agent|null ...$args
     * @see self::_login()
     */
    public function login(string $username, #[SensitiveParameter] ...$args): bool
    {
        if (!$this->login_credentials_finalized) {
            $this->auth[] = func_get_args();
        }

        // try logging with 'none' as an authentication method first since that's what
        // PuTTY does
        if (
            substr($this->server_identifier ?: '', 0, 15) !== 'SSH-2.0-CoreFTP' &&
            $this->auth_methods_to_continue === null
        ) {
            if ($this->sublogin($username)) {
                return true;
            }
            if (!count($args)) {
                return false;
            }
        }
        return $this->sublogin($username, ...$args);
    }

    /**
     * Login Helper
     *
     * @param string|PrivateKey|array[]|Agent|null ...$args
     * @see self::_login_helper()
     */
    protected function sublogin(string $username, #[SensitiveParameter] ...$args): bool
    {
        if (!($this->bitmap & self::MASK_CONSTRUCTOR)) {
            $this->connect();
        }

        if (empty($args)) {
            return $this->login_helper($username);
        }

        foreach ($args as $arg) {
            switch (true) {
                case $arg instanceof PublicKey:
                    throw new UnexpectedValueException('A PublicKey object was passed to the login method instead of a PrivateKey object');
                case $arg instanceof PrivateKey:
                case $arg instanceof Agent:
                case is_array($arg):
                case Strings::is_stringable($arg):
                    break;
                default:
                    throw new UnexpectedValueException('$password needs to either be an instance of \phpseclib4\Crypt\Common\PrivateKey, \System\SSH\Agent, an array or a string');
            }
        }

        while (count($args)) {
            if (!$this->auth_methods_to_continue || !$this->smartMFA) {
                $newargs = $args;
                $args = [];
            } else {
                $newargs = [];
                foreach ($this->auth_methods_to_continue as $method) {
                    switch ($method) {
                        case 'publickey':
                            foreach ($args as $key => $arg) {
                                if ($arg instanceof PrivateKey || $arg instanceof Agent) {
                                    $newargs[] = $arg;
                                    unset($args[$key]);
                                    break;
                                }
                            }
                            break;
                        case 'keyboard-interactive':
                            $hasArray = $hasString = false;
                            foreach ($args as $arg) {
                                if ($hasArray || is_array($arg)) {
                                    $hasArray = true;
                                    break;
                                }
                                if ($hasString || Strings::is_stringable($arg)) {
                                    $hasString = true;
                                    break;
                                }
                            }
                            if ($hasArray && $hasString) {
                                foreach ($args as $key => $arg) {
                                    if (is_array($arg)) {
                                        $newargs[] = $arg;
                                        break 2;
                                    }
                                }
                            }
                            // fall-through
                        case 'password':
                            foreach ($args as $key => $arg) {
                                $newargs[] = $arg;
                                unset($args[$key]);
                                break;
                            }
                    }
                }
            }

            if (!count($newargs)) {
                return false;
            }

            foreach ($newargs as $arg) {
                if ($this->login_helper($username, $arg)) {
                    $this->login_credentials_finalized = true;
                    return true;
                }
            }
        }
        return false;
    }

    /**
     * Login Helper
     *
     * {@internal It might be worthwhile, at some point, to protect against {@link http://tools.ietf.org/html/rfc4251#section-9.3.9 traffic analysis}
     *           by sending dummy SSH_MSG_IGNORE messages.}
     *
     * @throws UnexpectedValueException on receipt of unexpected packets
     * @throws RuntimeException on other errors
     */
    private function login_helper(string $username, $password = null): bool
    {
        if (!($this->bitmap & self::MASK_CONNECTED)) {
            return false;
        }

        if (!($this->bitmap & self::MASK_LOGIN_REQ)) {
            $packet = Strings::packSSH2('Cs', MessageType::SERVICE_REQUEST, 'ssh-userauth');
            $this->send_binary_packet($packet);

            try {
                $response = $this->get_binary_packet_or_close(MessageType::SERVICE_ACCEPT);
            } catch (InvalidPacketLengthException $e) {
                // the first opportunity to encounter the "bad key size" error
                if (!$this->bad_key_size_fix && $this->decryptName != null && self::bad_algorithm_candidate($this->decryptName)) {
                    // bad_key_size_fix is only ever re-assigned to true here
                    // retry the connection with that new setting but we'll
                    // only try it once.
                    $this->bad_key_size_fix = true;
                    return $this->reconnect();
                }
                throw $e;
            }

            [$type] = Strings::unpackSSH2('C', $response);
            [$service] = Strings::unpackSSH2('s', $response);

            if ($service != 'ssh-userauth') {
                $this->disconnect_helper(DisconnectReason::PROTOCOL_ERROR);
                throw new \UnexpectedValueException('Expected SSH_MSG_SERVICE_ACCEPT');
            }
            $this->bitmap |= self::MASK_LOGIN_REQ;
        }

        if (strlen($this->last_interactive_response)) {
            return !Strings::is_stringable($password) && !is_array($password) ? false : $this->keyboard_interactive_process($password);
        }

        if ($password instanceof PrivateKey) {
            return $this->privatekey_login($username, $password);
        }

        if ($password instanceof Agent) {
            return $this->ssh_agent_login($username, $password);
        }

        if (is_array($password)) {
            if ($this->keyboard_interactive_login($username, $password)) {
                $this->bitmap |= self::MASK_LOGIN;
                return true;
            }
            return false;
        }

        if (!isset($password)) {
            $packet = Strings::packSSH2(
                'Cs3',
                MessageType::USERAUTH_REQUEST,
                $username,
                'ssh-connection',
                'none'
            );

            $this->send_binary_packet($packet);

            $response = $this->get_binary_packet_or_close();

            [$type] = Strings::unpackSSH2('C', $response);
            switch ($type) {
                case MessageType::USERAUTH_SUCCESS:
                    $this->bitmap |= self::MASK_LOGIN;
                    return true;
                case MessageType::USERAUTH_FAILURE:
                    [$auth_methods] = Strings::unpackSSH2('L', $response);
                    $this->auth_methods_to_continue = $auth_methods;
                    // fall-through
                default:
                    return false;
            }
        }

        $packet = Strings::packSSH2(
            'Cs3bs',
            MessageType::USERAUTH_REQUEST,
            $username,
            'ssh-connection',
            'password',
            false,
            $password
        );

        // remove the username and password from the logged packet
        if (!defined('NET_SSH2_LOGGING')) {
            $logged = null;
        } else {
            $logged = Strings::packSSH2(
                'Cs3bs',
                MessageType::USERAUTH_REQUEST,
                $username,
                'ssh-connection',
                'password',
                false,
                'password'
            );
        }

        $this->send_binary_packet($packet, $logged);

        $response = $this->get_binary_packet_or_close();
        [$type] = Strings::unpackSSH2('C', $response);

        switch ($type) {
            case MessageTypeExtra::USERAUTH_PASSWD_CHANGEREQ: // in theory, the password can be changed
                $this->updateLogHistory('SSH_MSG_USERAUTH_INFO_REQUEST', 'SSH_MSG_USERAUTH_PASSWD_CHANGEREQ');

                [$message] = Strings::unpackSSH2('s', $response);
                $this->errors[] = 'SSH_MSG_USERAUTH_PASSWD_CHANGEREQ: ' . $message;

                return $this->disconnect_helper(DisconnectReason::AUTH_CANCELLED_BY_USER);
            case MessageType::USERAUTH_FAILURE:
                // can we use keyboard-interactive authentication?  if not then either the login is bad or the server employees
                // multi-factor authentication
                [$auth_methods, $partial_success] = Strings::unpackSSH2('Lb', $response);
                $this->auth_methods_to_continue = $auth_methods;
                if (!$partial_success && in_array('keyboard-interactive', $auth_methods)) {
                    if ($this->keyboard_interactive_login($username, $password)) {
                        $this->bitmap |= self::MASK_LOGIN;
                        return true;
                    }
                    return false;
                }
                return false;
            case MessageType::USERAUTH_SUCCESS:
                $this->bitmap |= self::MASK_LOGIN;
                return true;
        }

        return false;
    }

    /**
     * Login via keyboard-interactive authentication
     *
     * See {@link http://tools.ietf.org/html/rfc4256 RFC4256} for details.  This is not a full-featured keyboard-interactive authenticator.
     *
     * @param string|array $password
     */
    private function keyboard_interactive_login(string $username, #[SensitiveParameter] $password): bool
    {
        $packet = Strings::packSSH2(
            'Cs5',
            MessageType::USERAUTH_REQUEST,
            $username,
            'ssh-connection',
            'keyboard-interactive',
            '', // language tag
            '' // submethods
        );
        $this->send_binary_packet($packet);

        return $this->keyboard_interactive_process($password);
    }

    /**
     * Handle the keyboard-interactive requests / responses.
     *
     * @throws RuntimeException on connection error
     */
    private function keyboard_interactive_process(...$responses)
    {
        if (strlen($this->last_interactive_response)) {
            $response = $this->last_interactive_response;
        } else {
            $orig = $response = $this->get_binary_packet_or_close();
        }

        [$type] = Strings::unpackSSH2('C', $response);
        switch ($type) {
            case MessageType::USERAUTH_INFO_REQUEST:
                [
                    , // name; may be empty
                    , // instruction; may be empty
                    , // language tag; may be empty
                    $num_prompts
                ] = Strings::unpackSSH2('s3N', $response);

                for ($i = 0; $i < count($responses); $i++) {
                    if (is_array($responses[$i])) {
                        foreach ($responses[$i] as $key => $value) {
                            $this->keyboard_requests_responses[$key] = $value;
                        }
                        unset($responses[$i]);
                    }
                }
                $responses = array_values($responses);

                if (isset($this->keyboard_requests_responses)) {
                    for ($i = 0; $i < $num_prompts; $i++) {
                        [
                            $prompt, // prompt - ie. "Password: "; must not be empty
                            // echo
                        ] = Strings::unpackSSH2('sC', $response);
                        foreach ($this->keyboard_requests_responses as $key => $value) {
                            if (substr($prompt, 0, strlen($key)) == $key) {
                                $responses[] = $value;
                                break;
                            }
                        }
                    }
                }

                // see http://tools.ietf.org/html/rfc4256#section-3.2
                if (strlen($this->last_interactive_response)) {
                    $this->last_interactive_response = '';
                } else {
                    $this->updateLogHistory('UNKNOWN (60)', 'SSH_MSG_USERAUTH_INFO_REQUEST');
                }

                if (!count($responses) && $num_prompts) {
                    $this->last_interactive_response = $orig;
                    return false;
                }

                /*
                   After obtaining the requested information from the user, the client
                   MUST respond with an SSH_MSG_USERAUTH_INFO_RESPONSE message.
                */
                // see http://tools.ietf.org/html/rfc4256#section-3.4
                $packet = $logged = pack('CN', MessageType::USERAUTH_INFO_RESPONSE, count($responses));
                for ($i = 0; $i < count($responses); $i++) {
                    $packet .= Strings::packSSH2('s', $responses[$i]);
                    $logged .= Strings::packSSH2('s', 'dummy-answer');
                }

                $this->send_binary_packet($packet, $logged);

                $this->updateLogHistory('UNKNOWN (61)', 'SSH_MSG_USERAUTH_INFO_RESPONSE');

                /*
                   After receiving the response, the server MUST send either an
                   SSH_MSG_USERAUTH_SUCCESS, SSH_MSG_USERAUTH_FAILURE, or another
                   SSH_MSG_USERAUTH_INFO_REQUEST message.
                */
                // maybe phpseclib should force close the connection after x request / responses?  unless something like that is done
                // there could be an infinite loop of request / responses.
                return $this->keyboard_interactive_process();
            case MessageType::USERAUTH_SUCCESS:
                return true;
            case MessageType::USERAUTH_FAILURE:
                [$auth_methods] = Strings::unpackSSH2('L', $response);
                $this->auth_methods_to_continue = $auth_methods;
                return false;
        }

        return false;
    }

    /**
     * Login with an ssh-agent provided key
     */
    private function ssh_agent_login(string $username, Agent $agent): bool
    {
        $this->agent = $agent;
        $keys = $agent->requestIdentities();
        $orig_algorithms = $this->supported_private_key_algorithms;
        foreach ($keys as $key) {
            if ($this->privatekey_login($username, $key)) {
                return true;
            }
            $this->supported_private_key_algorithms = $orig_algorithms;
        }

        return false;
    }

    /**
     * Login with an RSA private key
     *
     * {@internal It might be worthwhile, at some point, to protect against {@link http://tools.ietf.org/html/rfc4251#section-9.3.9 traffic analysis}
     *           by sending dummy SSH_MSG_IGNORE messages.}
     *
     * @throws RuntimeException on connection error
     */
    private function privatekey_login(string $username, PrivateKey $privatekey): bool
    {
        $publickey = $privatekey->getPublicKey();

        if ($publickey instanceof RSA) {
            $privatekey = $privatekey->withPadding(RSA::SIGNATURE_PKCS1);
            $algos = ['rsa-sha2-256', 'rsa-sha2-512', 'ssh-rsa'];
            if (isset($this->preferred['hostkey'])) {
                $algos = array_intersect($algos, $this->preferred['hostkey']);
            }
            $algo = self::array_intersect_first($algos, $this->supported_private_key_algorithms);
            switch ($algo) {
                case 'rsa-sha2-512':
                    $hash = 'sha512';
                    $signatureType = 'rsa-sha2-512';
                    break;
                case 'rsa-sha2-256':
                    $hash = 'sha256';
                    $signatureType = 'rsa-sha2-256';
                    break;
                //case 'ssh-rsa':
                default:
                    $hash = 'sha1';
                    $signatureType = 'ssh-rsa';
            }
        } elseif ($publickey instanceof EC) {
            $privatekey = $privatekey->withSignatureFormat('SSH2');
            $curveName = $privatekey->getCurve();
            switch ($curveName) {
                case 'Ed25519':
                    $hash = 'sha512';
                    $signatureType = 'ssh-ed25519';
                    break;
                case 'secp256r1': // nistp256
                    $hash = 'sha256';
                    $signatureType = 'ecdsa-sha2-nistp256';
                    break;
                case 'secp384r1': // nistp384
                    $hash = 'sha384';
                    $signatureType = 'ecdsa-sha2-nistp384';
                    break;
                case 'secp521r1': // nistp521
                    $hash = 'sha512';
                    $signatureType = 'ecdsa-sha2-nistp521';
                    break;
                default:
                    if (is_array($curveName)) {
                        throw new UnsupportedCurveException('Specified Curves are not supported by SSH2');
                    }
                    throw new UnsupportedCurveException('Named Curve of ' . $curveName . ' is not supported by phpseclib4\'s SSH2 implementation');
            }
        } elseif ($publickey instanceof DSA) {
            $privatekey = $privatekey->withSignatureFormat('SSH2');
            $hash = 'sha1';
            $signatureType = 'ssh-dss';
        } else {
            throw new UnsupportedAlgorithmException('Please use either an RSA key, an EC one or a DSA key');
        }

        $publickeyStr = $publickey->toString('OpenSSH', ['binary' => true]);

        $part1 = Strings::packSSH2(
            'Csss',
            MessageType::USERAUTH_REQUEST,
            $username,
            'ssh-connection',
            'publickey'
        );
        $part2 = Strings::packSSH2('ss', $signatureType, $publickeyStr);

        $packet = $part1 . chr(0) . $part2;
        $this->send_binary_packet($packet);

        $response = $this->get_binary_packet_or_close(
            MessageType::USERAUTH_SUCCESS,
            MessageType::USERAUTH_FAILURE,
            MessageTypeExtra::USERAUTH_PK_OK
        );

        [$type] = Strings::unpackSSH2('C', $response);
        switch ($type) {
            case MessageType::USERAUTH_FAILURE:
                [$auth_methods] = Strings::unpackSSH2('L', $response);
                if (in_array('publickey', $auth_methods) && substr($signatureType, 0, 9) == 'rsa-sha2-') {
                    $this->supported_private_key_algorithms = array_diff($this->supported_private_key_algorithms, ['rsa-sha2-256', 'rsa-sha2-512']);
                    return $this->privatekey_login($username, $privatekey);
                }
                $this->auth_methods_to_continue = $auth_methods;
                $this->errors[] = 'SSH_MSG_USERAUTH_FAILURE';
                return false;
            case MessageTypeExtra::USERAUTH_PK_OK:
                // we'll just take it on faith that the public key blob and the public key algorithm name are as
                // they should be
                $this->updateLogHistory('SSH_MSG_USERAUTH_INFO_REQUEST', 'SSH_MSG_USERAUTH_PK_OK');
                break;
            case MessageType::USERAUTH_SUCCESS:
                $this->bitmap |= self::MASK_LOGIN;
                return true;
        }

        $packet = $part1 . chr(1) . $part2;
        $privatekey = $privatekey->withHash($hash);
        $signature = $privatekey->sign(Strings::packSSH2('s', $this->session_id) . $packet);
        if ($publickey instanceof RSA) {
            $signature = Strings::packSSH2('ss', $signatureType, $signature);
        }
        $packet .= Strings::packSSH2('s', $signature);

        $this->send_binary_packet($packet);

        $response = $this->get_binary_packet_or_close(
            MessageType::USERAUTH_SUCCESS,
            MessageType::USERAUTH_FAILURE
        );

        [$type] = Strings::unpackSSH2('C', $response);
        switch ($type) {
            case MessageType::USERAUTH_FAILURE:
                // either the login is bad or the server employs multi-factor authentication
                [$auth_methods] = Strings::unpackSSH2('L', $response);
                $this->auth_methods_to_continue = $auth_methods;
                return false;
            case MessageType::USERAUTH_SUCCESS:
                $this->bitmap |= self::MASK_LOGIN;
                return true;
        }
    }

    /**
     * Return the currently configured timeout
     */
    public function getTimeout(): int
    {
        return $this->timeout;
    }

    /**
     * Set Timeout
     *
     * $ssh->exec('ping 127.0.0.1'); on a Linux host will never return and will run indefinitely.  setTimeout() makes it so it'll timeout.
     * Setting $timeout to false or 0 will revert to the default socket timeout.
     */
    public function setTimeout(int $timeout): void
    {
        $this->timeout = $this->curTimeout = $timeout;
    }

    /**
     * Set Keep Alive
     *
     * Sends an SSH2_MSG_IGNORE message every x seconds, if x is a positive non-zero number.
     */
    public function setKeepAlive(int $interval): void
    {
        $this->keepAlive = $interval;
    }

    /**
     * Get the output from stdError
     */
    public function getStdError(): string
    {
        return $this->stdErrorLog;
    }

    /**
     * Execute Command
     *
     * If $callback is set to false then \phpseclib4\Net\SSH2::get_channel_packet(self::CHANNEL_EXEC) will need to be called manually.
     * In all likelihood, this is not a feature you want to be taking advantage of.
     *
     * @psalm-return ($callback is callable ? bool : string|bool)
     * @throws RuntimeException on connection error
     */
    public function exec(string $command, false|null|callable $callback = null): string|bool
    {
        $this->curTimeout = $this->timeout;
        $this->is_timeout = false;
        $this->stdErrorLog = '';

        if (!$this->isAuthenticated()) {
            return false;
        }

        //if ($this->isPTYOpen()) {
        //    throw new RuntimeException('If you want to run multiple exec()\'s you will need to disable (and re-enable if appropriate) a PTY for each one.');
        //}

        $this->open_channel(self::CHANNEL_EXEC);

        if ($this->request_pty === true) {
            $terminal_modes = pack('C', TerminalMode::TTY_OP_END);
            $packet = Strings::packSSH2(
                'CNsCsN4s',
                MessageType::CHANNEL_REQUEST,
                $this->server_channels[self::CHANNEL_EXEC],
                'pty-req',
                1,
                $this->term,
                $this->windowColumns,
                $this->windowRows,
                0,
                0,
                $terminal_modes
            );

            $this->send_binary_packet($packet);

            $this->channel_status[self::CHANNEL_EXEC] = MessageType::CHANNEL_REQUEST;
            if (!$this->get_channel_packet(self::CHANNEL_EXEC)) {
                $this->disconnect_helper(DisconnectReason::BY_APPLICATION);
                throw new RuntimeException('Unable to request pseudo-terminal');
            }
        }

        // sending a pty-req SSH_MSG_CHANNEL_REQUEST message is unnecessary and, in fact, in most cases, slows things
        // down.  the one place where it might be desirable is if you're doing something like \phpseclib4\Net\SSH2::exec('ping localhost &').
        // with a pty-req SSH_MSG_CHANNEL_REQUEST, exec() will return immediately and the ping process will then
        // then immediately terminate.  without such a request exec() will loop indefinitely.  the ping process won't end but
        // neither will your script.

        // although, in theory, the size of SSH_MSG_CHANNEL_REQUEST could exceed the maximum packet size established by
        // SSH_MSG_CHANNEL_OPEN_CONFIRMATION, RFC4254#section-5.1 states that the "maximum packet size" refers to the
        // "maximum size of an individual data packet". ie. SSH_MSG_CHANNEL_DATA.  RFC4254#section-5.2 corroborates.
        $packet = Strings::packSSH2(
            'CNsCs',
            MessageType::CHANNEL_REQUEST,
            $this->server_channels[self::CHANNEL_EXEC],
            'exec',
            1,
            $command
        );
        $this->send_binary_packet($packet);

        $this->channel_status[self::CHANNEL_EXEC] = MessageType::CHANNEL_REQUEST;

        if (!$this->get_channel_packet(self::CHANNEL_EXEC)) {
            return false;
        }

        $this->channel_status[self::CHANNEL_EXEC] = MessageType::CHANNEL_DATA;

        if ($this->request_pty === true) {
            $this->channel_id_last_interactive = self::CHANNEL_EXEC;
            return true;
        }
        if ($callback === false) {
            return true;
        }

        $output = '';
        while (true) {
            $temp = $this->get_channel_packet(self::CHANNEL_EXEC);
            switch (true) {
                case $temp === true:
                    return is_callable($callback) ? true : $output;
                case $temp === false:
                    return false;
                default:
                    if (is_callable($callback)) {
                        if ($callback($temp) === true) {
                            $this->close_channel(self::CHANNEL_EXEC);
                            return true;
                        }
                    } else {
                        $output .= $temp;
                    }
            }
        }
    }

    /**
     * How many channels are currently open?
     *
     * @return int
     */
    public function getOpenChannelCount()
    {
        return $this->channelCount;
    }

    /**
     * Opens a channel
     */
    protected function open_channel(int $channel, bool $skip_extended = false): bool
    {
        if (isset($this->channel_status[$channel])) {
            throw new \RuntimeException('Please close the channel (' . $channel . ') before trying to open it again');
        }

        $this->channelCount++;

        if ($this->channelCount > 1 && $this->errorOnMultipleChannels) {
            throw new RuntimeException("Ubuntu's OpenSSH from 5.8 to 6.9 doesn't work with multiple channels");
        }

        // RFC4254 defines the (client) window size as "bytes the other party can send before it must wait for the window to
        // be adjusted".  0x7FFFFFFF is, at 2GB, the max size.  technically, it should probably be decremented, but,
        // honestly, if you're transferring more than 2GB, you probably shouldn't be using phpseclib, anyway.
        // see http://tools.ietf.org/html/rfc4254#section-5.2 for more info
        $this->window_size_server_to_client[$channel] = $this->window_size;
        // 0x8000 is the maximum max packet size, per http://tools.ietf.org/html/rfc4253#section-6.1, although since PuTTy
        // uses 0x4000, that's what will be used here, as well.
        $packet_size = 0x4000;

        $packet = Strings::packSSH2(
            'CsN3',
            MessageType::CHANNEL_OPEN,
            'session',
            $channel,
            $this->window_size_server_to_client[$channel],
            $packet_size
        );

        $this->send_binary_packet($packet);

        $this->channel_status[$channel] = MessageType::CHANNEL_OPEN;

        return $this->get_channel_packet($channel, $skip_extended);
    }

    /**
     * Creates an interactive shell
     *
     * Returns bool(true) if the shell was opened.
     * Returns bool(false) if the shell was already open.
     *
     * @throws InsufficientSetupException if not authenticated
     * @throws UnexpectedValueException on receipt of unexpected packets
     * @throws RuntimeException on other errors
     * @see self::isShellOpen()
     * @see self::read()
     * @see self::write()
     */
    public function openShell(): bool
    {
        if (!$this->isAuthenticated()) {
            throw new InsufficientSetupException('Operation disallowed prior to login()');
        }

        $this->open_channel(self::CHANNEL_SHELL);

        $terminal_modes = pack('C', TerminalMode::TTY_OP_END);
        $packet = Strings::packSSH2(
            'CNsbsN4s',
            MessageType::CHANNEL_REQUEST,
            $this->server_channels[self::CHANNEL_SHELL],
            'pty-req',
            true, // want reply
            $this->term,
            $this->windowColumns,
            $this->windowRows,
            0,
            0,
            $terminal_modes
        );

        $this->send_binary_packet($packet);

        $this->channel_status[self::CHANNEL_SHELL] = MessageType::CHANNEL_REQUEST;

        if (!$this->get_channel_packet(self::CHANNEL_SHELL)) {
            throw new RuntimeException('Unable to request pty');
        }

        $packet = Strings::packSSH2(
            'CNsb',
            MessageType::CHANNEL_REQUEST,
            $this->server_channels[self::CHANNEL_SHELL],
            'shell',
            true // want reply
        );
        $this->send_binary_packet($packet);

        $response = $this->get_channel_packet(self::CHANNEL_SHELL);
        if ($response === false) {
            throw new RuntimeException('Unable to request shell');
        }

        $this->channel_status[self::CHANNEL_SHELL] = MessageType::CHANNEL_DATA;

        $this->channel_id_last_interactive = self::CHANNEL_SHELL;

        $this->bitmap |= self::MASK_SHELL;

        return true;
    }

    /**
     * Return the channel to be used with read(), write(), and reset(), if none were specified
     * @deprecated for lack of transparency in intended channel target, to be potentially replaced
     *             with method which guarantees open-ness of all yielded channels and throws
     *             error for multiple open channels
     * @see self::read()
     * @see self::write()
     */
    private function get_interactive_channel(): int
    {
        switch (true) {
            case $this->is_channel_status_data(self::CHANNEL_SUBSYSTEM):
                return self::CHANNEL_SUBSYSTEM;
            case $this->is_channel_status_data(self::CHANNEL_EXEC):
                return self::CHANNEL_EXEC;
            default:
                return self::CHANNEL_SHELL;
        }
    }

    /**
     * Indicates the DATA status on the given channel
     */
    private function is_channel_status_data(int $channel): bool
    {
        return isset($this->channel_status[$channel]) && $this->channel_status[$channel] == MessageType::CHANNEL_DATA;
    }

    /**
     * Return an available open channel
     *
     * @return int
     */
    private function get_open_channel()
    {
        $channel = self::CHANNEL_EXEC;
        do {
            if (isset($this->channel_status[$channel]) && $this->channel_status[$channel] == MessageType::CHANNEL_OPEN) {
                return $channel;
            }
        } while ($channel++ < self::CHANNEL_SUBSYSTEM);

        return false;
    }

    /**
     * Request agent forwarding of remote server
     */
    public function requestAgentForwarding(): bool
    {
        $request_channel = $this->get_open_channel();
        if ($request_channel === false) {
            return false;
        }

        $packet = Strings::packSSH2(
            'CNsC',
            MessageType::CHANNEL_REQUEST,
            $this->server_channels[$request_channel],
            'auth-agent-req@openssh.com',
            1
        );

        $this->channel_status[$request_channel] = MessageType::CHANNEL_REQUEST;

        $this->send_binary_packet($packet);

        if (!$this->get_channel_packet($request_channel)) {
            return false;
        }

        $this->channel_status[$request_channel] = MessageType::CHANNEL_OPEN;

        return true;
    }

    /**
     * Returns the output of an interactive shell
     *
     * Returns when there's a match for $expect, which can take the form of a string literal or,
     * if $mode == self::READ_REGEX, a regular expression.
     *
     * If not specifying a channel, an open interactive channel will be selected, or, if there are
     * no open channels, an interactive shell will be created. If there are multiple open
     * interactive channels, a legacy behavior will apply in which channel selection prioritizes
     * an active subsystem, the exec pty, and, lastly, the shell. If using multiple interactive
     * channels, callers are discouraged from relying on this legacy behavior and should specify
     * the intended channel.
     *
     * @param int $mode One of the self::READ_* constants
     * @param int|null $channel Channel id returned by self::getInteractiveChannelId()
     * @return string|bool|null
     * @throws RuntimeException on connection error
     * @throws InsufficientSetupException on unexpected channel status, possibly due to closure
     * @see self::write()
     */
    public function read(string $expect = '', int $mode = self::READ_SIMPLE, ?int $channel = null)
    {
        if (!$this->isAuthenticated()) {
            throw new InsufficientSetupException('Operation disallowed prior to login()');
        }

        $this->curTimeout = $this->timeout;
        $this->is_timeout = false;

        if ($channel === null) {
            $channel = $this->get_interactive_channel();
        }

        if (!$this->is_channel_status_data($channel) && empty($this->channel_buffers[$channel])) {
            if ($channel != self::CHANNEL_SHELL) {
                throw new InsufficientSetupException('Data is not available on channel');
            } elseif (!$this->openShell()) {
                throw new RuntimeException('Unable to initiate an interactive shell session');
            }
        }

        if ($mode == self::READ_NEXT) {
            return $this->get_channel_packet($channel);
        }

        $match = $expect;
        while (true) {
            if ($mode == self::READ_REGEX) {
                preg_match($expect, substr($this->interactiveBuffer, -1024), $matches);
                $match = $matches[0] ?? '';
            }
            $pos = strlen($match) ? strpos($this->interactiveBuffer, $match) : false;
            if ($pos !== false) {
                return Strings::shift($this->interactiveBuffer, $pos + strlen($match));
            }
            $response = $this->get_channel_packet($channel);
            if ($response === true) {
                return Strings::shift($this->interactiveBuffer, strlen($this->interactiveBuffer));
            }

            $this->interactiveBuffer .= $response;
        }
    }

    /**
     * Inputs a command into an interactive shell.
     *
     * If not specifying a channel, an open interactive channel will be selected, or, if there are
     * no open channels, an interactive shell will be created. If there are multiple open
     * interactive channels, a legacy behavior will apply in which channel selection prioritizes
     * an active subsystem, the exec pty, and, lastly, the shell. If using multiple interactive
     * channels, callers are discouraged from relying on this legacy behavior and should specify
     * the intended channel.
     *
     * @param int|null $channel Channel id returned by self::getInteractiveChannelId()
     * @throws RuntimeException on connection error
     * @throws InsufficientSetupException on unexpected channel status, possibly due to closure
     * @throws TimeoutException if the write could not be completed within the requested self::setTimeout()
     * @see SSH2::read()
     */
    public function write(string $cmd, ?int $channel = null): void
    {
        if (!$this->isAuthenticated()) {
            throw new InsufficientSetupException('Operation disallowed prior to login()');
        }

        if ($channel === null) {
            $channel = $this->get_interactive_channel();
        }

        if (!$this->is_channel_status_data($channel)) {
            if ($channel != self::CHANNEL_SHELL) {
                throw new InsufficientSetupException('Data is not available on channel');
            } elseif (!$this->openShell()) {
                throw new RuntimeException('Unable to initiate an interactive shell session');
            }
        }

        $this->curTimeout = $this->timeout;
        $this->is_timeout = false;
        $this->send_channel_packet($channel, $cmd);
    }

    /**
     * Start a subsystem.
     *
     * Right now only one subsystem at a time is supported. To support multiple subsystem's stopSubsystem() could accept
     * a string that contained the name of the subsystem, but at that point, only one subsystem of each type could be opened.
     * To support multiple subsystem's of the same name maybe it'd be best if startSubsystem() generated a new channel id and
     * returns that and then that that was passed into stopSubsystem() but that'll be saved for a future date and implemented
     * if there's sufficient demand for such a feature.
     *
          * @see self::stopSubsystem()
     */
    public function startSubsystem(string $subsystem): bool
    {
        $this->open_channel(self::CHANNEL_SUBSYSTEM);

        $packet = Strings::packSSH2(
            'CNsCs',
            MessageType::CHANNEL_REQUEST,
            $this->server_channels[self::CHANNEL_SUBSYSTEM],
            'subsystem',
            1,
            $subsystem
        );
        $this->send_binary_packet($packet);

        $this->channel_status[self::CHANNEL_SUBSYSTEM] = MessageType::CHANNEL_REQUEST;

        if (!$this->get_channel_packet(self::CHANNEL_SUBSYSTEM)) {
            return false;
        }

        $this->channel_status[self::CHANNEL_SUBSYSTEM] = MessageType::CHANNEL_DATA;

        $this->channel_id_last_interactive = self::CHANNEL_SUBSYSTEM;

        return true;
    }

    /**
     * Stops a subsystem.
     *
     * @see self::startSubsystem()
     */
    public function stopSubsystem(): bool
    {
        if ($this->isInteractiveChannelOpen(self::CHANNEL_SUBSYSTEM)) {
            $this->close_channel(self::CHANNEL_SUBSYSTEM);
        }
        return true;
    }

    /**
     * Closes a channel
     *
     * If read() timed out you might want to just close the channel and have it auto-restart on the next read() call
     *
     * If not specifying a channel, an open interactive channel will be selected. If there are
     * multiple open interactive channels, a legacy behavior will apply in which channel selection
     * prioritizes an active subsystem, the exec pty, and, lastly, the shell. If using multiple
     * interactive channels, callers are discouraged from relying on this legacy behavior and
     * should specify the intended channel.
     *
     * @param int|null $channel Channel id returned by self::getInteractiveChannelId()
     */
    public function reset(?int $channel = null): void
    {
        if ($channel === null) {
            $channel = $this->get_interactive_channel();
        }
        if ($this->isInteractiveChannelOpen($channel)) {
            $this->close_channel($channel);
        }
    }

    /**
     * Send EOF on a channel
     *
     * Sends an EOF to the stream; this is typically used to close standard
     * input, while keeping output and error alive.
     *
     * @param int|null $channel Channel id returned by self::getInteractiveChannelId()
     * @return void
     */
    public function sendEOF(?int $channel = null): void
    {
        if ($channel === null) {
            $channel = $this->get_interactive_channel();
        }

        $excludeStatuses = [MessageType::CHANNEL_EOF, MessageType::CHANNEL_CLOSE];
        if (isset($this->channel_status[$channel]) && !in_array($this->channel_status[$channel], $excludeStatuses)) {
            $this->send_binary_packet(pack('CN', MessageType::CHANNEL_EOF, $this->server_channels[$channel]));
        }
    }

    /**
     * Is timeout?
     *
     * Did exec() or read() return because they timed out or because they encountered the end?
     */
    public function isTimeout(): bool
    {
        return $this->is_timeout;
    }

    /**
     * Disconnect
     */
    public function disconnect(): void
    {
        $this->disconnect_helper(DisconnectReason::BY_APPLICATION);
        if (isset($this->realtime_log_file) && is_resource($this->realtime_log_file)) {
            fclose($this->realtime_log_file);
        }
        unset(self::$connections[$this->getResourceId()]);
    }

    /**
     * Destructor.
     *
     * Will be called, automatically, if you're supporting just PHP5.  If you're supporting PHP4, you'll need to call
     * disconnect().
     */
    public function __destruct()
    {
        $this->disconnect();
    }

    /**
     * Is the connection still active?
     *
     * $level has 3x possible values:
     * 0 (default): phpseclib takes a passive approach to see if the connection is still active by calling feof()
     *    on the socket
     * 1: phpseclib takes an active approach to see if the connection is still active by sending an SSH_MSG_IGNORE
     *    packet that doesn't require a response
     * 2: phpseclib takes an active approach to see if the connection is still active by sending an SSH_MSG_CHANNEL_OPEN
     *    packet and imediately trying to close that channel. some routers, in particular, however, will only let you
     *    open one channel, so this approach could yield false positives
     */
    public function isConnected(int $level = 0): bool
    {
        if ($level < 0 || $level > 2) {
            throw new InvalidArgumentException('$level must be 0, 1 or 2');
        }

        if ($level == 0) {
            return ($this->bitmap & self::MASK_CONNECTED) && is_resource($this->fsock) && !feof($this->fsock);
        }
        try {
            if ($level == 1) {
                $this->send_binary_packet(pack('CN', MessageType::IGNORE, 0));
            } else {
                $this->open_channel(self::CHANNEL_KEEP_ALIVE);
                $this->close_channel(self::CHANNEL_KEEP_ALIVE);
            }
            return true;
        } catch (\Exception $e) {
            return false;
        }
    }

    /**
     * Have you successfully been logged in?
     */
    public function isAuthenticated(): bool
    {
        return (bool) ($this->bitmap & self::MASK_LOGIN);
    }

    /**
     * Is the interactive shell active?
     */
    public function isShellOpen(): bool
    {
        return $this->isInteractiveChannelOpen(self::CHANNEL_SHELL);
    }

    /**
     * Is the exec pty active?
     */
    public function isPTYOpen(): bool
    {
        return $this->isInteractiveChannelOpen(self::CHANNEL_EXEC);
    }

    /**
     * Is the given interactive channel active?
     *
     * @param int $channel Channel id returned by self::getInteractiveChannelId()
     */
    public function isInteractiveChannelOpen(int $channel): bool
    {
        return $this->isAuthenticated() && $this->is_channel_status_data($channel);
    }

    /**
     * Returns a channel identifier, presently of the last interactive channel opened, regardless of current status.
     * Returns 0 if no interactive channel has been opened.
     *
     * @see self::isInteractiveChannelOpen()
     */
    public function getInteractiveChannelId(): int
    {
        return $this->channel_id_last_interactive;
    }

    /**
     * Pings a server connection, or tries to reconnect if the connection has gone down
     *
     * Inspired by http://php.net/manual/en/mysqli.ping.php
     */
    public function ping(): bool
    {
        if (!$this->isAuthenticated()) {
            if (!empty($this->auth)) {
                return $this->reconnect();
            }
            return false;
        }

        try {
            $this->open_channel(self::CHANNEL_KEEP_ALIVE);
        } catch (\RuntimeException $e) {
            return $this->reconnect();
        }

        $this->close_channel(self::CHANNEL_KEEP_ALIVE);
        return true;
    }

    /**
     * In situ reconnect method
     *
     * @return boolean
     */
    private function reconnect(): bool
    {
        $this->disconnect_helper(DisconnectReason::BY_APPLICATION);
        $this->connect();
        foreach ($this->auth as $auth) {
            $result = $this->login(...$auth);
        }
        return $result;
    }

    /**
     * Resets a connection for re-use
     */
    protected function reset_connection(): void
    {
        if (is_resource($this->fsock) && get_resource_type($this->fsock) === 'stream') {
            fclose($this->fsock);
        }
        $this->fsock = null;
        $this->bitmap = 0;
        $this->binary_packet_buffer = null;
        $this->decrypt = $this->encrypt = false;
        $this->decrypt_block_size = $this->encrypt_block_size = 8;
        $this->hmac_check = $this->hmac_create = false;
        $this->hmac_size = false;
        $this->session_id = false;
        $this->get_seq_no = $this->send_seq_no = 0;
        $this->channel_status = [];
        $this->channel_id_last_interactive = 0;
        $this->channel_buffers = [];
        $this->channel_buffers_write = [];
    }

    /**
     * @return int[] second and microsecond stream timeout options based on user-requested timeout and keep-alive, or the default socket timeout by default, which mirrors PHP socket streams.
     */
    private function get_stream_timeout()
    {
        $sec = (int) ini_get('default_socket_timeout');
        $usec = 0;
        if ($this->curTimeout > 0) {
            $sec = (int) floor($this->curTimeout);
            $usec = (int) (1000000 * ($this->curTimeout - $sec));
        }
        if ($this->keepAlive > 0) {
            $elapsed = microtime(true) - $this->last_packet;
            $timeout = max($this->keepAlive - $elapsed, 0);
            if (!$this->curTimeout || $timeout < $this->curTimeout) {
                $sec = (int) floor($timeout);
                $usec = (int) (1000000 * ($timeout - $sec));
            }
        }
        return [$sec, $usec];
    }

    /**
     * Retrieves the next packet with added timeout and type handling
     *
     * @param string $message_types Message types to enforce in response, closing if not met
     * @return string
     * @throws ConnectionClosedException If an error has occurred preventing read of the next packet
     */
    private function get_binary_packet_or_close(...$message_types)
    {
        try {
            $packet = $this->get_binary_packet();
            if (count($message_types) > 0 && !in_array(ord($packet[0]), $message_types)) {
                $this->disconnect_helper(DisconnectReason::PROTOCOL_ERROR);
                throw new ConnectionClosedException('Bad message type. Expected: #'
                    . implode(', #', $message_types) . '. Got: #' . ord($packet[0]));
            }
            return $packet;
        } catch (TimeoutException $e) {
            $this->disconnect_helper(DisconnectReason::BY_APPLICATION);
            throw new ConnectionClosedException('Connection closed due to timeout');
        }
    }

    /**
     * Gets Binary Packets
     *
     * See '6. Binary Packet Protocol' of rfc4253 for more info.
     *
     * @see self::_send_binary_packet()
     * @throws TimeoutException If user requested timeout was reached while waiting for next packet
     * @throws ConnectionClosedException If an error has occurred preventing read of the next packet
     */
    private function get_binary_packet(): string
    {
        if (!is_resource($this->fsock)) {
            throw new InvalidArgumentException('fsock is not a resource.');
        }
        if (!$this->keyExchangeInProgress && count($this->kex_buffer)) {
            return $this->filter(array_shift($this->kex_buffer));
        }
        if ($this->binary_packet_buffer == null) {
            // buffer the packet to permit continued reads across timeouts
            $this->binary_packet_buffer = (object) [
                'read_time' => 0, // the time to read the packet from the socket
                'raw' => '', // the raw payload read from the socket
                'plain' => '', // the packet in plain text, excluding packet_length header
                'packet_length' => null, // the packet_length value pulled from the payload
                'size' => $this->decrypt_block_size, // the total size of this packet to be read from the socket
                                                     // initialize to read single block until packet_length is available
            ];
        }
        $packet = $this->binary_packet_buffer;
        while (strlen($packet->raw) < $packet->size) {
            if (feof($this->fsock)) {
                $this->disconnect_helper(DisconnectReason::CONNECTION_LOST);
                throw new ConnectionClosedException('Connection closed by server');
            }
            if ($this->curTimeout < 0) {
                $this->is_timeout = true;
                throw new TimeoutException('Timed out waiting for server');
            }
            $this->send_keep_alive();

            [$sec, $usec] = $this->get_stream_timeout();
            stream_set_timeout($this->fsock, $sec, $usec);
            $start = microtime(true);
            $raw = stream_get_contents($this->fsock, $packet->size - strlen($packet->raw));
            $elapsed = microtime(true) - $start;
            $packet->read_time += $elapsed;
            if ($this->curTimeout > 0) {
                $this->curTimeout -= $elapsed;
            }
            if ($raw === false) {
                $this->disconnect_helper(DisconnectReason::CONNECTION_LOST);
                throw new ConnectionClosedException('Connection closed by server');
            } elseif (!strlen($raw)) {
                continue;
            }
            $packet->raw .= $raw;
            if (!$packet->packet_length) {
                $this->get_binary_packet_size($packet);
            }
        }

        if (strlen($packet->raw) != $packet->size) {
            throw new \RuntimeException('Size of packet was not expected length');
        }
        // destroy buffer as packet represents the entire payload and should be processed in full
        $this->binary_packet_buffer = null;
        // copy the raw payload, so as not to destroy original
        $raw = $packet->raw;
        if ($this->hmac_check instanceof Hash) {
            $hmac = Strings::pop($raw, $this->hmac_size);
        }
        $packet_length_header_size = 4;
        if ($this->decrypt) {
            switch ($this->decryptName) {
                case 'aes128-gcm@openssh.com':
                case 'aes256-gcm@openssh.com':
                    $this->decrypt->setNonce(
                        $this->decryptFixedPart .
                        $this->decryptInvocationCounter
                    );
                    Strings::increment_str($this->decryptInvocationCounter);
                    $this->decrypt->setAAD(Strings::shift($raw, $packet_length_header_size));
                    $this->decrypt->setTag(Strings::pop($raw, $this->decrypt_block_size));
                    $packet->plain = $this->decrypt->decrypt($raw);
                    break;
                case 'chacha20-poly1305@openssh.com':
                    // This should be impossible, but we are checking anyway to narrow the type for Psalm.
                    if (!($this->decrypt instanceof ChaCha20)) {
                        throw new LogicException('$this->decrypt is not a ' . ChaCha20::class);
                    }
                    $this->decrypt->setNonce(pack('N2', 0, $this->get_seq_no));
                    $this->decrypt->setCounter(0);
                    // this is the same approach that's implemented in Salsa20::createPoly1305Key()
                    // but we don't want to use the same AEAD construction that RFC8439 describes
                    // for ChaCha20-Poly1305 so we won't rely on it (see Salsa20::poly1305())
                    $this->decrypt->setPoly1305Key(
                        $this->decrypt->encrypt(str_repeat("\0", 32))
                    );
                    $this->decrypt->setAAD(Strings::shift($raw, $packet_length_header_size));
                    $this->decrypt->setCounter(1);
                    $this->decrypt->setTag(Strings::pop($raw, 16));
                    $packet->plain = $this->decrypt->decrypt($raw);
                    break;
                default:
                    if (!$this->hmac_check instanceof Hash || !$this->hmac_check_etm) {
                        // first block was already decrypted for contained packet_length header
                        Strings::shift($raw, $this->decrypt_block_size);
                        if (strlen($raw) > 0) {
                            $packet->plain .= $this->decrypt->decrypt($raw);
                        }
                    } else {
                        Strings::shift($raw, $packet_length_header_size);
                        $packet->plain = $this->decrypt->decrypt($raw);
                    }
                    break;
            }
        } else {
            Strings::shift($raw, $packet_length_header_size);
            $packet->plain = $raw;
        }
        if ($this->hmac_check instanceof Hash) {
            $reconstructed = !$this->hmac_check_etm ?
                pack('Na*', $packet->packet_length, $packet->plain) :
                substr($packet->raw, 0, -$this->hmac_size);
            if (($this->hmac_check->getHash() & "\xFF\xFF\xFF\xFF") == 'umac') {
                $this->hmac_check->setNonce("\0\0\0\0" . pack('N', $this->get_seq_no));
                if ($hmac != $this->hmac_check->hash($reconstructed)) {
                    $this->disconnect_helper(DisconnectReason::MAC_ERROR);
                    throw new ConnectionClosedException('Invalid UMAC');
                }
            } else {
                if ($hmac != $this->hmac_check->hash(pack('Na*', $this->get_seq_no, $reconstructed))) {
                    $this->disconnect_helper(DisconnectReason::MAC_ERROR);
                    throw new ConnectionClosedException('Invalid HMAC');
                }
            }
        }
        $padding_length = 0;
        $payload = $packet->plain;
        ['padding_length' => $padding_length] = unpack('Cpadding_length', Strings::shift($payload, 1));
        if ($padding_length > 0) {
            Strings::pop($payload, $padding_length);
        }

        if (!$this->keyExchangeInProgress) {
            $this->bytesTransferredSinceLastKEX += $packet->packet_length + $padding_length + 5;
        }

        if (empty($payload)) {
            $this->disconnect_helper(DisconnectReason::PROTOCOL_ERROR);
            throw new ConnectionClosedException('Plaintext is too short');
        }

        switch ($this->decompress) {
            case self::NET_SSH2_COMPRESSION_ZLIB_AT_OPENSSH:
                if (!$this->isAuthenticated()) {
                    break;
                }
                // fall-through
            case self::NET_SSH2_COMPRESSION_ZLIB:
                if ($this->regenerate_decompression_context) {
                    $this->regenerate_decompression_context = false;

                    $cmf = ord($payload[0]);
                    $cm = $cmf & 0x0F;
                    if ($cm != 8) { // deflate
                        throw new UnsupportedAlgorithmException("Only CM = 8 ('deflate') is supported ($cm)");
                    }
                    $cinfo = ($cmf & 0xF0) >> 4;
                    if ($cinfo > 7) {
                        throw new RuntimeException("CINFO above 7 is not allowed ($cinfo)");
                    }
                    $windowSize = 1 << ($cinfo + 8);

                    $flg = ord($payload[1]);
                    //$fcheck = $flg && 0x0F;
                    if ((($cmf << 8) | $flg) % 31) {
                        throw new RuntimeException('fcheck failed');
                    }
                    $fdict = boolval($flg & 0x20);
                    $flevel = ($flg & 0xC0) >> 6;

                    $this->decompress_context = inflate_init(ZLIB_ENCODING_RAW, ['window' => $cinfo + 8]);
                    $payload = substr($payload, 2);
                }
                if ($this->decompress_context) {
                    $payload = inflate_add($this->decompress_context, $payload, ZLIB_PARTIAL_FLUSH);
                }
        }

        $this->get_seq_no++;

        if (defined('NET_SSH2_LOGGING')) {
            $current = microtime(true);
            $message_number = sprintf(
                '<- %s (since last: %s, network: %ss)',
                ($constantName = MessageType::findConstantNameByValue($value = ord($payload[0])))
                    ? "SSH_MSG_$constantName"
                    : "UNKNOWN ($value)",
                round($current - $this->last_packet, 4),
                round($packet->read_time, 4)
            );
            $this->append_log($message_number, $payload);
        }
        $this->last_packet = microtime(true);

        if ($this->bytesTransferredSinceLastKEX > $this->doKeyReexchangeAfterXBytes) {
            $this->key_exchange();
        }

        return $this->filter($payload);
    }

    /**
     * @param object $packet The packet object being constructed, passed by reference
     *        The size, packet_length, and plain properties of this object may be modified in processing
     * @throws InvalidPacketLengthException if the packet length header is invalid
     */
    private function get_binary_packet_size(object &$packet): void
    {
        $packet_length_header_size = 4;
        if (strlen($packet->raw) < $packet_length_header_size) {
            return;
        }
        $packet_length = 0;
        $added_validation_length = 0; // indicates when the packet length header is included when validating packet length against block size
        if ($this->decrypt) {
            switch ($this->decryptName) {
                case 'aes128-gcm@openssh.com':
                case 'aes256-gcm@openssh.com':
                    ['packet_length' => $packet_length] = unpack('Npacket_length', substr($packet->raw, 0, $packet_length_header_size));
                    $packet->size = $packet_length_header_size + $packet_length + $this->decrypt_block_size; // expect tag
                    break;
                case 'chacha20-poly1305@openssh.com':
                    $this->lengthDecrypt->setNonce(pack('N2', 0, $this->get_seq_no));
                    $packet_length_header = $this->lengthDecrypt->decrypt(substr($packet->raw, 0, $packet_length_header_size));
                    ['packet_length' => $packet_length] = unpack('Npacket_length', $packet_length_header);
                    $packet->size = $packet_length_header_size + $packet_length + 16; // expect tag
                    break;
                default:
                    if (!$this->hmac_check instanceof Hash || !$this->hmac_check_etm) {
                        if (strlen($packet->raw) < $this->decrypt_block_size) {
                            return;
                        }
                        $packet->plain = $this->decrypt->decrypt(substr($packet->raw, 0, $this->decrypt_block_size));
                        ['packet_length' => $packet_length] = unpack('Npacket_length', Strings::shift($packet->plain, $packet_length_header_size));
                        $packet->size = $packet_length_header_size + $packet_length;
                        $added_validation_length = $packet_length_header_size;
                    } else {
                        ['packet_length' => $packet_length] = unpack('Npacket_length', substr($packet->raw, 0, $packet_length_header_size));
                        $packet->size = $packet_length_header_size + $packet_length;
                    }
                    break;
            }
        } else {
            ['packet_length' => $packet_length] = unpack('Npacket_length', substr($packet->raw, 0, $packet_length_header_size));
            $packet->size = $packet_length_header_size + $packet_length;
            $added_validation_length = $packet_length_header_size;
        }
        // quoting <http://tools.ietf.org/html/rfc4253#section-6.1>,
        // "implementations SHOULD check that the packet length is reasonable"
        // PuTTY uses 0x9000 as the actual max packet size and so to shall we
        if (
            $packet_length <= 0 || $packet_length > 0x9000
            || ($packet_length + $added_validation_length) % $this->decrypt_block_size != 0
        ) {
            $this->disconnect_helper(DisconnectReason::PROTOCOL_ERROR);
            throw new InvalidPacketLengthException('Invalid packet length');
        }
        if ($this->hmac_check instanceof Hash) {
            $packet->size += $this->hmac_size;
        }
        $packet->packet_length = $packet_length;
    }

    /**
     * Handle Disconnect
     *
     * Because some binary packets need to be ignored...
     *
     * @see self::filter()
     * @see self::key_exchange()
     * @return boolean
     * @access private
     */
    private function handleDisconnect($payload)
    {
        Strings::shift($payload, 1);
        [$reason_code, $message] = Strings::unpackSSH2('Ns', $payload);
        $this->errors[] = 'SSH_MSG_DISCONNECT: ' . self::$disconnect_reasons[$reason_code] . "\r\n$message";
        $this->disconnect_helper(DisconnectReason::CONNECTION_LOST);
        throw new ConnectionClosedException('Connection closed by server');
    }

    /**
     * Filter Binary Packets
     *
     * Because some binary packets need to be ignored...
     *
     * @see self::_get_binary_packet()
     */
    private function filter(string $payload): string
    {
        if (ord($payload[0]) == MessageType::DISCONNECT) {
            return $this->handleDisconnect($payload);
        }

        if ($this->session_id === false && $this->keyExchangeInProgress) {
            return $payload;
        }

        switch (ord($payload[0])) {
            case MessageType::IGNORE:
                $payload = $this->get_binary_packet();
                break;
            case MessageType::DEBUG:
                Strings::shift($payload, 2); // second byte is "always_display"
                [$message] = Strings::unpackSSH2('s', $payload);
                $this->errors[] = "SSH_MSG_DEBUG: $message";
                $payload = $this->get_binary_packet();
                break;
            case MessageType::UNIMPLEMENTED:
                break;
            case MessageType::KEXINIT:
                // this is here for server key re-exchanges after the initial key exchange
                if (!$this->keyExchangeInProgress && $this->session_id !== false) {
                    if (!$this->key_exchange($payload)) {
                        $this->disconnect_helper(DisconnectReason::KEY_EXCHANGE_FAILED);
                        throw new ConnectionClosedException('Key exchange failed');
                    }
                    $payload = $this->get_binary_packet();
                }
                break;
            case MessageType::EXT_INFO:
                Strings::shift($payload, 1);
                [$nr_extensions] = Strings::unpackSSH2('N', $payload);
                for ($i = 0; $i < $nr_extensions; $i++) {
                    [$extension_name, $extension_value] = Strings::unpackSSH2('ss', $payload);
                    if ($extension_name == 'server-sig-algs') {
                        $this->supported_private_key_algorithms = explode(',', $extension_value);
                    }
                }
                $payload = $this->get_binary_packet();
        }

        /*
           Once a party has sent a SSH_MSG_KEXINIT message for key exchange or
           re-exchange, until it has sent a SSH_MSG_NEWKEYS message (Section
           7.3), it MUST NOT send any messages other than:

           o  Transport layer generic messages (1 to 19) (but
              SSH_MSG_SERVICE_REQUEST and SSH_MSG_SERVICE_ACCEPT MUST NOT be
              sent);

           o  Algorithm negotiation messages (20 to 29) (but further
              SSH_MSG_KEXINIT messages MUST NOT be sent);

           o  Specific key exchange method messages (30 to 49).

           -- https://www.rfc-editor.org/rfc/rfc4253#section-7.1
        */
        if ($this->keyExchangeInProgress) {
            return $payload;
        }

        // see http://tools.ietf.org/html/rfc4252#section-5.4; only called when the encryption has been activated and when we haven't already logged in
        if (($this->bitmap & self::MASK_CONNECTED) && !$this->isAuthenticated() && ord($payload[0]) == MessageType::USERAUTH_BANNER) {
            Strings::shift($payload, 1);
            [$this->banner_message] = Strings::unpackSSH2('s', $payload);
            $payload = $this->get_binary_packet();
        }

        // only called when we've already logged in
        if (($this->bitmap & self::MASK_CONNECTED) && $this->isAuthenticated()) {
            switch (ord($payload[0])) {
                case MessageType::CHANNEL_REQUEST:
                    if (strlen($payload) == 31) {
                        [
                            'packet_type' => $packet_type,
                            'channel' => $channel,
                            'length' => $length
                        ] = unpack('cpacket_type/Nchannel/Nlength', $payload);
                        if (substr($payload, 9, $length) == 'keepalive@openssh.com' && isset($this->server_channels[$channel])) {
                            if (ord(substr($payload, 9 + $length))) { // want reply
                                $this->send_binary_packet(pack('CN', MessageType::CHANNEL_SUCCESS, $this->server_channels[$channel]));
                            }
                            $payload = $this->get_binary_packet();
                        }
                    }
                    break;
                case MessageType::GLOBAL_REQUEST: // see http://tools.ietf.org/html/rfc4254#section-4
                    Strings::shift($payload, 1);
<<<<<<< HEAD
                    [$request_name] = Strings::unpackSSH2('s', $payload);
                    $this->errors[] = "SSH_MSG_GLOBAL_REQUEST: $request_name";
                    $this->send_binary_packet(pack('C', MessageType::REQUEST_FAILURE));
=======
                    list($request_name, $want_reply) = Strings::unpackSSH2('sb', $payload);
                    $this->errors[] = "SSH_MSG_GLOBAL_REQUEST: $request_name";
                    if ($want_reply) {
                        $this->send_binary_packet(pack('C', NET_SSH2_MSG_REQUEST_FAILURE));
                    }
>>>>>>> 6a497155
                    $payload = $this->get_binary_packet();
                    break;
                case MessageType::CHANNEL_OPEN: // see http://tools.ietf.org/html/rfc4254#section-5.1
                    Strings::shift($payload, 1);
                    [$data, $server_channel] = Strings::unpackSSH2('sN', $payload);
                    switch ($data) {
                        case 'auth-agent':
                        case 'auth-agent@openssh.com':
                            if (isset($this->agent)) {
                                $new_channel = self::CHANNEL_AGENT_FORWARD;

                                [
                                    $remote_window_size,
                                    $remote_maximum_packet_size
                                ] = Strings::unpackSSH2('NN', $payload);

                                $this->packet_size_client_to_server[$new_channel] = $remote_window_size;
                                $this->window_size_server_to_client[$new_channel] = $remote_maximum_packet_size;
                                $this->window_size_client_to_server[$new_channel] = $this->window_size;

                                $packet_size = 0x4000;

                                $packet = pack(
                                    'CN4',
                                    MessageType::CHANNEL_OPEN_CONFIRMATION,
                                    $server_channel,
                                    $new_channel,
                                    $packet_size,
                                    $packet_size
                                );

                                $this->server_channels[$new_channel] = $server_channel;
                                $this->channel_status[$new_channel] = MessageType::CHANNEL_OPEN_CONFIRMATION;
                                $this->send_binary_packet($packet);
                            }
                            break;
                        default:
                            $packet = Strings::packSSH2(
                                'CN2ss',
                                MessageType::CHANNEL_OPEN_FAILURE,
                                $server_channel,
                                ChannelConnectionFailureReason::ADMINISTRATIVELY_PROHIBITED,
                                '', // description
                                '' // language tag
                            );

                            $this->send_binary_packet($packet);
                    }

                    $payload = $this->get_binary_packet();
            }
        }

        return $payload;
    }

    /**
     * Enable Quiet Mode
     *
     * Suppress stderr from output
     */
    public function enableQuietMode(): void
    {
        $this->quiet_mode = true;
    }

    /**
     * Disable Quiet Mode
     *
     * Show stderr in output
     */
    public function disableQuietMode(): void
    {
        $this->quiet_mode = false;
    }

    /**
     * Returns whether Quiet Mode is enabled or not
     *
     * @see self::enableQuietMode()
     * @see self::disableQuietMode()
     */
    public function isQuietModeEnabled(): bool
    {
        return $this->quiet_mode;
    }

    /**
     * Enable request-pty when using exec()
     */
    public function enablePTY(): void
    {
        $this->request_pty = true;
    }

    /**
     * Disable request-pty when using exec()
     */
    public function disablePTY(): void
    {
        if ($this->isPTYOpen()) {
            $this->close_channel(self::CHANNEL_EXEC);
        }
        $this->request_pty = false;
    }

    /**
     * Returns whether request-pty is enabled or not
     *
     * @see self::enablePTY()
     * @see self::disablePTY()
     */
    public function isPTYEnabled(): bool
    {
        return $this->request_pty;
    }

    /**
     * Gets channel data
     *
     * Returns the data as a string. bool(true) is returned if:
     *
     * - the server closes the channel
     * - if the connection times out
     * - if a window adjust packet is received on the given negated client channel
     * - if the channel status is CHANNEL_OPEN and the response was CHANNEL_OPEN_CONFIRMATION
     * - if the channel status is CHANNEL_REQUEST and the response was CHANNEL_SUCCESS
     * - if the channel status is CHANNEL_CLOSE and the response was CHANNEL_CLOSE
     *
     * bool(false) is returned if:
     *
     * - if the channel status is CHANNEL_REQUEST and the response was CHANNEL_FAILURE
     *
     * @param int $client_channel Specifies the channel to return data for, and data received
     *        on other channels is buffered. The respective negative value of a channel is
     *        also supported for the case that the caller is awaiting adjustment of the data
     *        window, and where data received on that respective channel is also buffered.
     * @throws RuntimeException on connection error
     */
    protected function get_channel_packet(int $client_channel, bool $skip_extended = false)
    {
        if (!empty($this->channel_buffers[$client_channel])) {
            switch ($this->channel_status[$client_channel] ?? null) {
                case MessageType::CHANNEL_REQUEST:
                    foreach ($this->channel_buffers[$client_channel] as $i => $packet) {
                        switch (ord($packet[0])) {
                            case MessageType::CHANNEL_SUCCESS:
                            case MessageType::CHANNEL_FAILURE:
                                unset($this->channel_buffers[$client_channel][$i]);
                                return substr($packet, 1);
                        }
                    }
                    break;
                default:
                    return substr(array_shift($this->channel_buffers[$client_channel]), 1);
            }
        }

        while (true) {
            try {
                $response = $this->get_binary_packet();
            } catch (TimeoutException $e) {
                return true;
            }
            [$type] = Strings::unpackSSH2('C', $response);
            if (strlen($response) >= 4) {
                [$channel] = Strings::unpackSSH2('N', $response);
            }

            // will not be setup yet on incoming channel open request
            if (isset($channel) && isset($this->channel_status[$channel]) && isset($this->window_size_server_to_client[$channel])) {
                $this->window_size_server_to_client[$channel] -= strlen($response);

                // resize the window, if appropriate
                if ($this->window_size_server_to_client[$channel] < 0) {
                // PuTTY does something more analogous to the following:
                //if ($this->window_size_server_to_client[$channel] < 0x3FFFFFFF) {
                    $packet = pack('CNN', MessageType::CHANNEL_WINDOW_ADJUST, $this->server_channels[$channel], $this->window_resize);
                    $this->send_binary_packet($packet);
                    $this->window_size_server_to_client[$channel] += $this->window_resize;
                }

                switch ($type) {
                    case MessageType::CHANNEL_WINDOW_ADJUST:
                        [$window_size] = Strings::unpackSSH2('N', $response);
                        $this->window_size_client_to_server[$channel] += $window_size;
                        if ($channel == -$client_channel) {
                            return true;
                        }

                        continue 2;
                    case MessageType::CHANNEL_EXTENDED_DATA:
                        /*
                        if ($client_channel == self::CHANNEL_EXEC) {
                            $this->send_channel_packet($client_channel, chr(0));
                        }
                        */
                        // currently, there's only one possible value for $data_type_code: NET_SSH2_EXTENDED_DATA_STDERR
                        [$data_type_code, $data] = Strings::unpackSSH2('Ns', $response);
                        $this->stdErrorLog .= $data;
                        if ($skip_extended || $this->quiet_mode) {
                            continue 2;
                        }
                        if ($client_channel == $channel && $this->channel_status[$channel] == MessageType::CHANNEL_DATA) {
                            return $data;
                        }
                        $this->channel_buffers[$channel][] = chr($type) . $data;

                        continue 2;
                    case MessageType::CHANNEL_REQUEST:
                        if (!isset($this->channel_status[$channel])) {
                            continue 2;
                        }
                        [$value] = Strings::unpackSSH2('s', $response);
                        switch ($value) {
                            case 'exit-signal':
                                [
                                    , // FALSE
                                    $signal_name,
                                    , // core dumped
                                    $error_message
                                ] = Strings::unpackSSH2('bsbs', $response);

                                $this->errors[] = "SSH_MSG_CHANNEL_REQUEST (exit-signal): $signal_name";
                                if (strlen($error_message)) {
                                    $this->errors[count($this->errors) - 1] .= "\r\n$error_message";
                                }
<<<<<<< HEAD

                                if (isset($this->channel_status[$channel]) && $this->channel_status[$channel] != MessageType::CHANNEL_CLOSE) {
                                    if ($this->channel_status[$channel] != MessageType::CHANNEL_EOF) {
                                        $this->send_binary_packet(pack('CN', MessageType::CHANNEL_EOF, $this->server_channels[$channel]));
=======
                                if (isset($this->channel_status[$channel]) && $this->channel_status[$channel] != NET_SSH2_MSG_CHANNEL_CLOSE) {
                                    if ($this->channel_status[$channel] != NET_SSH2_MSG_CHANNEL_EOF) {
                                        $this->send_binary_packet(pack('CN', NET_SSH2_MSG_CHANNEL_EOF, $this->server_channels[$channel]));
>>>>>>> 6a497155
                                    }
                                    $this->send_binary_packet(pack('CN', MessageType::CHANNEL_CLOSE, $this->server_channels[$channel]));

                                    $this->channel_status[$channel] = MessageType::CHANNEL_CLOSE;
                                }
                                continue 3;
                            case 'exit-status':
                                [, $this->exit_status] = Strings::unpackSSH2('CN', $response);

                                // "The client MAY ignore these messages."
                                // -- http://tools.ietf.org/html/rfc4254#section-6.10

                                continue 3;
                            default:
                                list($want_reply) = Strings::unpackSSH2('b', $response);
                                if ($want_reply) {
                                    // "If the request is not recognized or is not supported for the channel,
                                    //  SSH_MSG_CHANNEL_FAILURE is returned."
                                    // -- https://datatracker.ietf.org/doc/html/rfc4254#page-10
                                    $this->send_binary_packet(pack('CN', NET_SSH2_MSG_CHANNEL_FAILURE, $this->server_channels[$channel]));
                                }
                                continue 3;
                        }
                }

                switch ($this->channel_status[$channel]) {
                    case MessageType::CHANNEL_OPEN:
                        switch ($type) {
                            case MessageType::CHANNEL_OPEN_CONFIRMATION:
                                [
                                    $this->server_channels[$channel],
                                    $window_size,
                                    $this->packet_size_client_to_server[$channel]
                                ] = Strings::unpackSSH2('NNN', $response);

                                if ($window_size < 0) {
                                    $window_size &= 0x7FFFFFFF;
                                    $window_size += 0x80000000;
                                }
                                $this->window_size_client_to_server[$channel] = $window_size;
                                $result = $client_channel == $channel ? true : $this->get_channel_packet($client_channel, $skip_extended);
                                $this->on_channel_open();
                                return $result;
                            case MessageType::CHANNEL_OPEN_FAILURE:
                                $this->disconnect_helper(DisconnectReason::BY_APPLICATION);
                                throw new RuntimeException('Unable to open channel');
                            default:
                                if ($client_channel == $channel) {
                                    $this->disconnect_helper(DisconnectReason::BY_APPLICATION);
                                    throw new RuntimeException('Unexpected response to open request');
                                }
                                return $this->get_channel_packet($client_channel, $skip_extended);
                        }
                        break;
                    case MessageType::CHANNEL_REQUEST:
                        switch ($type) {
                            case MessageType::CHANNEL_SUCCESS:
                                return true;
                            case MessageType::CHANNEL_FAILURE:
                                return false;
                            case MessageType::CHANNEL_DATA:
                                [$data] = Strings::unpackSSH2('s', $response);
                                $this->channel_buffers[$channel][] = chr($type) . $data;
                                return $this->get_channel_packet($client_channel, $skip_extended);
                            default:
                                $this->disconnect_helper(DisconnectReason::BY_APPLICATION);
                                throw new RuntimeException('Unable to fulfill channel request');
                        }
                    case MessageType::CHANNEL_CLOSE:
                        if ($client_channel == $channel && $type == MessageType::CHANNEL_CLOSE) {
                            return true;
                        }
                        return $this->get_channel_packet($client_channel, $skip_extended);
                }
            }

            // ie. $this->channel_status[$channel] == MessageType::CHANNEL_DATA

            switch ($type) {
                case MessageType::CHANNEL_DATA:
                    /*
                    if ($channel == self::CHANNEL_EXEC) {
                        // SCP requires null packets, such as this, be sent.  further, in the case of the ssh.com SSH server
                        // this actually seems to make things twice as fast.  more to the point, the message right after
                        // SSH_MSG_CHANNEL_DATA (usually SSH_MSG_IGNORE) won't block for as long as it would have otherwise.
                        // in OpenSSH it slows things down but only by a couple thousandths of a second.
                        $this->send_channel_packet($channel, chr(0));
                    }
                    */
                    [$data] = Strings::unpackSSH2('s', $response);

                    if ($channel == self::CHANNEL_AGENT_FORWARD) {
                        $agent_response = $this->agent->forwardData($data);
                        if (!is_bool($agent_response)) {
                            $this->send_channel_packet($channel, $agent_response);
                        }
                        break;
                    }

                    if ($client_channel == $channel) {
                        return $data;
                    }
                    $this->channel_buffers[$channel][] = chr($type) . $data;
                    break;
                case MessageType::CHANNEL_CLOSE:
                    $this->curTimeout = 5;

                    $this->close_channel_bitmap($channel);

                    if ($this->channel_status[$channel] != MessageType::CHANNEL_CLOSE) {
                        $this->send_binary_packet(pack('CN', MessageType::CHANNEL_CLOSE, $this->server_channels[$channel]));
                    }

                    unset($this->channel_status[$channel]);
                    $this->channelCount--;

                    if ($client_channel == $channel) {
                        return true;
                    }
                    // fall-through
                case MessageType::CHANNEL_EOF:
                    break;
                default:
                    $this->disconnect_helper(DisconnectReason::BY_APPLICATION);
                    throw new RuntimeException("Error reading channel data ($type)");
            }
        }
    }

    /**
     * Sends Binary Packets
     *
     * See '6. Binary Packet Protocol' of rfc4253 for more info.
     *
     * @see self::_get_binary_packet()
     */
    protected function send_binary_packet(string $data, ?string $logged = null): void
    {
        if (!is_resource($this->fsock) || feof($this->fsock)) {
            $this->disconnect_helper(DisconnectReason::CONNECTION_LOST);
            throw new ConnectionClosedException('Connection closed prematurely');
        }

        if (!isset($logged)) {
            $logged = $data;
        }

        switch ($this->compress) {
            case self::NET_SSH2_COMPRESSION_ZLIB_AT_OPENSSH:
                if (!$this->isAuthenticated()) {
                    break;
                }
                // fall-through
            case self::NET_SSH2_COMPRESSION_ZLIB:
                if (!$this->regenerate_compression_context) {
                    $header = '';
                } else {
                    $this->regenerate_compression_context = false;
                    $this->compress_context = deflate_init(ZLIB_ENCODING_RAW, ['window' => 15]);
                    $header = "\x78\x9C";
                }
                if ($this->compress_context) {
                    $data = $header . deflate_add($this->compress_context, $data, ZLIB_PARTIAL_FLUSH);
                }
        }

        // 4 (packet length) + 1 (padding length) + 4 (minimal padding amount) == 9
        $packet_length = strlen($data) + 9;
        if ($this->encrypt && $this->encrypt->usesNonce()) {
            $packet_length -= 4;
        }
        // round up to the nearest $this->encrypt_block_size
        $packet_length += (($this->encrypt_block_size - 1) * $packet_length) % $this->encrypt_block_size;
        // subtracting strlen($data) is obvious - subtracting 5 is necessary because of packet_length and padding_length
        $padding_length = $packet_length - strlen($data) - 5;
        switch (true) {
            case $this->encrypt && $this->encrypt->usesNonce():
            case $this->hmac_create instanceof Hash && $this->hmac_create_etm:
                $padding_length += 4;
                $packet_length += 4;
        }

        $padding = Random::string($padding_length);

        // we subtract 4 from packet_length because the packet_length field isn't supposed to include itself
        $packet = pack('NCa*', $packet_length - 4, $padding_length, $data . $padding);

        $hmac = '';
        if ($this->hmac_create instanceof Hash && !$this->hmac_create_etm) {
            if (($this->hmac_create->getHash() & "\xFF\xFF\xFF\xFF") == 'umac') {
                $this->hmac_create->setNonce("\0\0\0\0" . pack('N', $this->send_seq_no));
                $hmac = $this->hmac_create->hash($packet);
            } else {
                $hmac = $this->hmac_create->hash(pack('Na*', $this->send_seq_no, $packet));
            }
        }

        if ($this->encrypt) {
            switch ($this->encryptName) {
                case 'aes128-gcm@openssh.com':
                case 'aes256-gcm@openssh.com':
                    $this->encrypt->setNonce(
                        $this->encryptFixedPart .
                        $this->encryptInvocationCounter
                    );
                    Strings::increment_str($this->encryptInvocationCounter);
                    $this->encrypt->setAAD($temp = ($packet & "\xFF\xFF\xFF\xFF"));
                    $packet = $temp . $this->encrypt->encrypt(substr($packet, 4));
                    break;
                case 'chacha20-poly1305@openssh.com':
                    // This should be impossible, but we are checking anyway to narrow the type for Psalm.
                    if (!($this->encrypt instanceof ChaCha20)) {
                        throw new LogicException('$this->encrypt is not a ' . ChaCha20::class);
                    }

                    $nonce = pack('N2', 0, $this->send_seq_no);

                    $this->encrypt->setNonce($nonce);
                    $this->lengthEncrypt->setNonce($nonce);

                    $length = $this->lengthEncrypt->encrypt($packet & "\xFF\xFF\xFF\xFF");

                    $this->encrypt->setCounter(0);
                    // this is the same approach that's implemented in Salsa20::createPoly1305Key()
                    // but we don't want to use the same AEAD construction that RFC8439 describes
                    // for ChaCha20-Poly1305 so we won't rely on it (see Salsa20::poly1305())
                    $this->encrypt->setPoly1305Key(
                        $this->encrypt->encrypt(str_repeat("\0", 32))
                    );
                    $this->encrypt->setAAD($length);
                    $this->encrypt->setCounter(1);
                    $packet = $length . $this->encrypt->encrypt(substr($packet, 4));
                    break;
                default:
                    $packet = $this->hmac_create instanceof Hash && $this->hmac_create_etm ?
                        ($packet & "\xFF\xFF\xFF\xFF") . $this->encrypt->encrypt(substr($packet, 4)) :
                        $this->encrypt->encrypt($packet);
            }
        }

        if ($this->hmac_create instanceof Hash && $this->hmac_create_etm) {
            if (($this->hmac_create->getHash() & "\xFF\xFF\xFF\xFF") == 'umac') {
                $this->hmac_create->setNonce("\0\0\0\0" . pack('N', $this->send_seq_no));
                $hmac = $this->hmac_create->hash($packet);
            } else {
                $hmac = $this->hmac_create->hash(pack('Na*', $this->send_seq_no, $packet));
            }
        }

        $this->send_seq_no++;

        $packet .= $this->encrypt && $this->encrypt->usesNonce() ? $this->encrypt->getTag() : $hmac;

        if (!$this->keyExchangeInProgress) {
            $this->bytesTransferredSinceLastKEX += strlen($packet);
        }

        $start = microtime(true);
        $sent = @fwrite($this->fsock, $packet);
        $stop = microtime(true);

        if (defined('NET_SSH2_LOGGING')) {
            $current = microtime(true);
            $message_number = sprintf(
                '-> %s (since last: %s, network: %ss)',
                ($constantName = MessageType::findConstantNameByValue($value = ord($logged[0]), false))
                    ? "SSH_MSG_$constantName"
                    : "UNKNOWN ($value)",
                round($current - $this->last_packet, 4),
                round($stop - $start, 4)
            );
            $this->append_log($message_number, $logged);
        }
        $this->last_packet = microtime(true);

        if (strlen($packet) != $sent) {
            $this->disconnect_helper(DisconnectReason::BY_APPLICATION);
            $message = $sent === false ?
                'Unable to write ' . strlen($packet) . ' bytes' :
                "Only $sent of " . strlen($packet) . " bytes were sent";
            throw new RuntimeException($message);
        }

        if ($this->bytesTransferredSinceLastKEX > $this->doKeyReexchangeAfterXBytes) {
            $this->key_exchange();
        }
    }

    /**
     * Sends a keep-alive message, if keep-alive is enabled and interval is met
     */
    private function send_keep_alive(): void
    {
        if ($this->bitmap & self::MASK_CONNECTED) {
            $elapsed = microtime(true) - $this->last_packet;
            if ($this->keepAlive > 0 && $elapsed >= $this->keepAlive) {
                $this->send_binary_packet(pack('CN', MessageType::IGNORE, 0));
            }
        }
    }

    /**
     * Logs data packets
     *
     * Makes sure that only the last 1MB worth of packets will be logged
     */
    private function append_log(string $message_number, string $message): void
    {
        $this->append_log_helper(
            NET_SSH2_LOGGING,
            $message_number,
            $message,
            $this->message_number_log,
            $this->message_log,
            $this->log_size,
            $this->realtime_log_file,
            $this->realtime_log_wrap,
            $this->realtime_log_size
        );
    }

    /**
     * Logs data packet helper
     *
     * @param resource &$realtime_log_file
     */
    protected function append_log_helper(int $constant, string $message_number, string $message, array &$message_number_log, array &$message_log, int &$log_size, &$realtime_log_file, bool &$realtime_log_wrap, int &$realtime_log_size): void
    {
        // remove the byte identifying the message type from all but the first two messages (ie. the identification strings)
        if (!in_array(substr($message_number, 0, 4), ['<- (', '-> (']) && strlen($message_number) > 2) {
            Strings::shift($message);
        }

        switch ($constant) {
            // useful for benchmarks
            case self::LOG_SIMPLE:
                $message_number_log[] = $message_number;
                break;
            case self::LOG_SIMPLE_REALTIME:
                echo $message_number;
                echo PHP_SAPI == 'cli' ? "\r\n" : '<br>';
                @flush();
                @ob_flush();
                break;
            // the most useful log for SSH2
            case self::LOG_COMPLEX:
                $message_number_log[] = $message_number;
                $log_size += strlen($message);
                $message_log[] = $message;
                while ($log_size > self::LOG_MAX_SIZE) {
                    $log_size -= strlen(array_shift($message_log));
                    array_shift($message_number_log);
                }
                break;
            // dump the output out realtime; packets may be interspersed with non packets,
            // passwords won't be filtered out and select other packets may not be correctly
            // identified
            case self::LOG_REALTIME:
                switch (PHP_SAPI) {
                    case 'cli':
                        $start = $stop = "\r\n";
                        break;
                    default:
                        $start = '<pre>';
                        $stop = '</pre>';
                }
                echo $start . $this->format_log([$message], [$message_number]) . $stop;
                @flush();
                @ob_flush();
                break;
            // basically the same thing as self::LOG_REALTIME with the caveat that NET_SSH2_LOG_REALTIME_FILENAME
            // needs to be defined and that the resultant log file will be capped out at self::LOG_MAX_SIZE.
            // the earliest part of the log file is denoted by the first <<< START >>> and is not going to necessarily
            // at the beginning of the file
            case self::LOG_REALTIME_FILE:
                if (!isset($realtime_log_file)) {
                    // PHP doesn't seem to like using constants in fopen()
                    $filename = NET_SSH2_LOG_REALTIME_FILENAME;
                    $fp = fopen($filename, 'w');
                    $realtime_log_file = $fp;
                }
                if (!is_resource($realtime_log_file)) {
                    break;
                }
                $entry = $this->format_log([$message], [$message_number]);
                if ($realtime_log_wrap) {
                    $temp = "<<< START >>>\r\n";
                    $entry .= $temp;
                    fseek($realtime_log_file, ftell($realtime_log_file) - strlen($temp));
                }
                $realtime_log_size += strlen($entry);
                if ($realtime_log_size > self::LOG_MAX_SIZE) {
                    fseek($realtime_log_file, 0);
                    $realtime_log_size = strlen($entry);
                    $realtime_log_wrap = true;
                }
                fwrite($realtime_log_file, $entry);
                break;
            case self::LOG_REALTIME_SIMPLE:
                echo $message_number;
                echo PHP_SAPI == 'cli' ? "\r\n" : '<br>';
        }
    }

    /**
     * Sends channel data
     *
     * Spans multiple SSH_MSG_CHANNEL_DATAs if appropriate
     */
    protected function send_channel_packet(int $client_channel, string $data): void
    {
        if (
            isset($this->channel_buffers_write[$client_channel])
            && str_starts_with($data, $this->channel_buffers_write[$client_channel])
        ) {
            // if buffer holds identical initial data content, resume send from the unmatched data portion
            $data = substr($data, strlen($this->channel_buffers_write[$client_channel]));
        } else {
            $this->channel_buffers_write[$client_channel] = '';
        }
        while (strlen($data)) {
            if (!$this->window_size_client_to_server[$client_channel]) {
                // using an invalid channel will let the buffers be built up for the valid channels
                $this->get_channel_packet(-$client_channel);
                if ($this->isTimeout()) {
                    throw new TimeoutException('Timed out waiting for server');
                } elseif (!$this->window_size_client_to_server[$client_channel]) {
                    throw new \RuntimeException('Data window was not adjusted');
                }
            }

            /* The maximum amount of data allowed is determined by the maximum
               packet size for the channel, and the current window size, whichever
               is smaller.
                 -- http://tools.ietf.org/html/rfc4254#section-5.2 */
            $max_size = min(
                $this->packet_size_client_to_server[$client_channel],
                $this->window_size_client_to_server[$client_channel]
            );

            $temp = Strings::shift($data, $max_size);
            $packet = Strings::packSSH2(
                'CNs',
                MessageType::CHANNEL_DATA,
                $this->server_channels[$client_channel],
                $temp
            );
            $this->window_size_client_to_server[$client_channel] -= strlen($temp);
            $this->send_binary_packet($packet);
            $this->channel_buffers_write[$client_channel] .= $temp;
        }
        unset($this->channel_buffers_write[$client_channel]);
    }

    /**
     * Closes and flushes a channel
     *
     * \phpseclib4\Net\SSH2 doesn't properly close most channels.  For exec() channels are normally closed by the server
     * and for SFTP channels are presumably closed when the client disconnects.  This functions is intended
     * for SCP more than anything.
     */
    protected function close_channel($client_channel): void
    {
        // see http://tools.ietf.org/html/rfc4254#section-5.3

        if ($this->channel_status[$client_channel] != MessageType::CHANNEL_EOF) {
            $this->send_binary_packet(pack('CN', MessageType::CHANNEL_EOF, $this->server_channels[$client_channel]));
        }
        $this->send_binary_packet(pack('CN', MessageType::CHANNEL_CLOSE, $this->server_channels[$client_channel]));

        $this->channel_status[$client_channel] = MessageType::CHANNEL_CLOSE;

        $this->channelCount--;

        $this->curTimeout = 5;
        while (!is_bool($this->get_channel_packet($client_channel))) {
        }

        unset($this->channel_status[$client_channel]);

        $this->close_channel_bitmap($client_channel);
    }

    /**
     * Maintains execution state bitmap in response to channel closure
     */
    private function close_channel_bitmap(int $client_channel): void
    {
        switch ($client_channel) {
            case self::CHANNEL_SHELL:
                // Shell status has been maintained in the bitmap for backwards
                //  compatibility sake, but can be removed going forward
                if ($this->bitmap & self::MASK_SHELL) {
                    $this->bitmap &= ~self::MASK_SHELL;
                }
                break;
        }
    }

    /**
     * Disconnect
     *
     * @return false
     */
    protected function disconnect_helper(int $reason): bool
    {
        if ($this->bitmap & self::MASK_DISCONNECT) {
            // Disregard subsequent disconnect requests
            return false;
        }
        $this->bitmap |= self::MASK_DISCONNECT;
        if ($this->isConnected()) {
            $data = Strings::packSSH2('CNss', MessageType::DISCONNECT, $reason, '', '');
            try {
                $this->send_binary_packet($data);
            } catch (\Exception $e) {
            }
        }

        $this->reset_connection();

        return false;
    }

    /**
     * Returns a log of the packets that have been sent and received.
     *
     * Returns a string if NET_SSH2_LOGGING == self::LOG_COMPLEX, an array if NET_SSH2_LOGGING == self::LOG_SIMPLE and false if !defined('NET_SSH2_LOGGING')
     *
     * @return array|false|string
     */
    public function getLog()
    {
        if (!defined('NET_SSH2_LOGGING')) {
            return false;
        }

        switch (NET_SSH2_LOGGING) {
            case self::LOG_SIMPLE:
                return $this->message_number_log;
            case self::LOG_COMPLEX:
                $log = $this->format_log($this->message_log, $this->message_number_log);
                return PHP_SAPI == 'cli' ? $log : '<pre>' . $log . '</pre>';
            default:
                return false;
        }
    }

    /**
     * Formats a log for printing
     */
    protected function format_log(array $message_log, array $message_number_log): string
    {
        $output = '';
        for ($i = 0; $i < count($message_log); $i++) {
            $output .= $message_number_log[$i];
            $current_log = $message_log[$i];
            $j = 0;
            if (strlen($current_log)) {
                $output .= "\r\n";
            }
            do {
                if (strlen($current_log)) {
                    $output .= str_pad(dechex($j), 7, '0', STR_PAD_LEFT) . '0  ';
                }
                $fragment = Strings::shift($current_log, $this->log_short_width);
                $hex = substr(preg_replace_callback('#.#s', fn ($matches) => $this->log_boundary . str_pad(dechex(ord($matches[0])), 2, '0', STR_PAD_LEFT), $fragment), strlen($this->log_boundary));
                // replace non ASCII printable characters with dots
                // http://en.wikipedia.org/wiki/ASCII#ASCII_printable_characters
                // also replace < with a . since < messes up the output on web browsers
                $raw = preg_replace('#[^\x20-\x7E]|<#', '.', $fragment);
                $output .= str_pad($hex, $this->log_long_width - $this->log_short_width, ' ') . $raw . "\r\n";
                $j++;
            } while (strlen($current_log));
            $output .= "\r\n";
        }

        return $output;
    }

    /**
     * Helper function for agent->on_channel_open()
     *
     * Used when channels are created to inform agent
     * of said channel opening. Must be called after
     * channel open confirmation received
     */
    private function on_channel_open(): void
    {
        if (isset($this->agent)) {
            $this->agent->registerChannelOpen($this);
        }
    }

    /**
     * Returns the first value of the intersection of two arrays or false if
     * the intersection is empty. The order is defined by the first parameter.
     *
     * @return mixed False if intersection is empty, else intersected value.
     */
    private static function array_intersect_first(array $array1, array $array2)
    {
        foreach ($array1 as $value) {
            if (in_array($value, $array2)) {
                return $value;
            }
        }
        return false;
    }

    /**
     * Returns all errors / debug messages on the SSH layer
     *
     * If you are looking for messages from the SFTP layer, please see SFTP::getSFTPErrors()
     *
     * @return string[]
     */
    public function getErrors(): array
    {
        return $this->errors;
    }

    /**
     * Returns the last error received on the SSH layer
     *
     * If you are looking for messages from the SFTP layer, please see SFTP::getLastSFTPError()
     */
    public function getLastError(): string
    {
        $count = count($this->errors);

        if ($count > 0) {
            return $this->errors[$count - 1];
        }
    }

    /**
     * Return the server identification.
     *
     * @return string|false
     */
    public function getServerIdentification()
    {
        $this->connect();

        return $this->server_identifier;
    }

    /**
     * Returns a list of algorithms the server supports
     */
    public function getServerAlgorithms(): array
    {
        $this->connect();

        return [
            'kex' => $this->kex_algorithms,
            'hostkey' => $this->server_host_key_algorithms,
            'client_to_server' => [
                'crypt' => $this->encryption_algorithms_client_to_server,
                'mac' => $this->mac_algorithms_client_to_server,
                'comp' => $this->compression_algorithms_client_to_server,
                'lang' => $this->languages_client_to_server,
            ],
            'server_to_client' => [
                'crypt' => $this->encryption_algorithms_server_to_client,
                'mac' => $this->mac_algorithms_server_to_client,
                'comp' => $this->compression_algorithms_server_to_client,
                'lang' => $this->languages_server_to_client,
            ],
        ];
    }

    /**
     * Returns a list of KEX algorithms that phpseclib supports
     */
    public static function getSupportedKEXAlgorithms(): array
    {
        $kex_algorithms = [
            // Elliptic Curve Diffie-Hellman Key Agreement (ECDH) using
            // Curve25519. See doc/curve25519-sha256@libssh.org.txt in the
            // libssh repository for more information.
            'curve25519-sha256',
            'curve25519-sha256@libssh.org',

            'ecdh-sha2-nistp256', // RFC 5656
            'ecdh-sha2-nistp384', // RFC 5656
            'ecdh-sha2-nistp521', // RFC 5656

            'diffie-hellman-group-exchange-sha256',// RFC 4419
            'diffie-hellman-group-exchange-sha1',  // RFC 4419

            // Diffie-Hellman Key Agreement (DH) using integer modulo prime
            // groups.
            'diffie-hellman-group14-sha256',
            'diffie-hellman-group14-sha1', // REQUIRED
            'diffie-hellman-group15-sha512',
            'diffie-hellman-group16-sha512',
            'diffie-hellman-group17-sha512',
            'diffie-hellman-group18-sha512',

            'diffie-hellman-group1-sha1', // REQUIRED
        ];

        return $kex_algorithms;
    }

    /**
     * Returns a list of host key algorithms that phpseclib supports
     */
    public static function getSupportedHostKeyAlgorithms(): array
    {
        return [
            'ssh-ed25519', // https://tools.ietf.org/html/draft-ietf-curdle-ssh-ed25519-02
            'ecdsa-sha2-nistp256', // RFC 5656
            'ecdsa-sha2-nistp384', // RFC 5656
            'ecdsa-sha2-nistp521', // RFC 5656
            'rsa-sha2-256', // RFC 8332
            'rsa-sha2-512', // RFC 8332
            'ssh-rsa', // RECOMMENDED  sign   Raw RSA Key
            'ssh-dss',  // REQUIRED     sign   Raw DSS Key
        ];
    }

    /**
     * Returns a list of symmetric key algorithms that phpseclib supports
     */
    public static function getSupportedEncryptionAlgorithms(): array
    {
        $algos = [
            // from <https://tools.ietf.org/html/rfc5647>:
            'aes128-gcm@openssh.com',
            'aes256-gcm@openssh.com',

            // from <http://tools.ietf.org/html/rfc4345#section-4>:
            'arcfour256',
            'arcfour128',

            //'arcfour',      // OPTIONAL          the ARCFOUR stream cipher with a 128-bit key

            // CTR modes from <http://tools.ietf.org/html/rfc4344#section-4>:
            'aes128-ctr',     // RECOMMENDED       AES (Rijndael) in SDCTR mode, with 128-bit key
            'aes192-ctr',     // RECOMMENDED       AES with 192-bit key
            'aes256-ctr',     // RECOMMENDED       AES with 256-bit key

            // from <https://github.com/openssh/openssh-portable/blob/001aa55/PROTOCOL.chacha20poly1305>:
            // one of the big benefits of chacha20-poly1305 is speed. the problem is...
            // libsodium doesn't generate the poly1305 keys in the way ssh does and openssl's PHP bindings don't even
            // seem to support poly1305 currently. so even if libsodium or openssl are being used for the chacha20
            // part, pure-PHP has to be used for the poly1305 part and that's gonna cause a big slow down.
            // speed-wise it winds up being faster to use AES (when openssl is available) and some HMAC
            // (which is always gonna be super fast to compute thanks to the hash extension, which
            // "is bundled and compiled into PHP by default")
            'chacha20-poly1305@openssh.com',

            'twofish128-ctr', // OPTIONAL          Twofish in SDCTR mode, with 128-bit key
            'twofish192-ctr', // OPTIONAL          Twofish with 192-bit key
            'twofish256-ctr', // OPTIONAL          Twofish with 256-bit key

            'aes128-cbc',     // RECOMMENDED       AES with a 128-bit key
            'aes192-cbc',     // OPTIONAL          AES with a 192-bit key
            'aes256-cbc',     // OPTIONAL          AES in CBC mode, with a 256-bit key

            'twofish128-cbc', // OPTIONAL          Twofish with a 128-bit key
            'twofish192-cbc', // OPTIONAL          Twofish with a 192-bit key
            'twofish256-cbc',
            'twofish-cbc',    // OPTIONAL          alias for "twofish256-cbc"
                              //                   (this is being retained for historical reasons)

            'blowfish-ctr',   // OPTIONAL          Blowfish in SDCTR mode

            'blowfish-cbc',   // OPTIONAL          Blowfish in CBC mode

            '3des-ctr',       // RECOMMENDED       Three-key 3DES in SDCTR mode

            '3des-cbc',       // REQUIRED          three-key 3DES in CBC mode

             //'none'           // OPTIONAL          no encryption; NOT RECOMMENDED
        ];

        if (self::$crypto_engine) {
            $engines = [self::$crypto_engine];
        } else {
            $engines = [
                'libsodium',
                'OpenSSL (GCM)',
                'OpenSSL',
                'Eval',
                'PHP',
            ];
        }

        $ciphers = [];

        foreach ($engines as $engine) {
            foreach ($algos as $algo) {
                $obj = self::encryption_algorithm_to_crypt_instance($algo);
                if ($obj instanceof Rijndael) {
                    $obj->setKeyLength((int) preg_replace('#[^\d]#', '', $algo));
                }
                switch ($algo) {
                    // Eval engines do not exist for ChaCha20 or RC4 because they would not benefit from one.
                    // to benefit from an Eval engine they'd need to loop a variable amount of times, they'd
                    // need to do table lookups (eg. sbox subsitutions). ChaCha20 doesn't do either because
                    // it's a so-called ARX cipher, meaning that the only operations it does are add (A), rotate (R)
                    // and XOR (X). RC4 does do table lookups but being a stream cipher it works differently than
                    // block ciphers. with RC4 you XOR the plaintext against a keystream and the keystream changes
                    // as you encrypt stuff. the only table lookups are made against this keystream and thus table
                    // lookups are kinda unavoidable. with AES and DES, however, the table lookups that are done
                    // are done against substitution boxes (sboxes), which are invariant.

                    // OpenSSL can't be used as an engine, either, because OpenSSL doesn't support continuous buffers
                    // as SSH2 uses and altho you can emulate a continuous buffer with block ciphers you can't do so
                    // with stream ciphers. As for ChaCha20...  for the ChaCha20 part OpenSSL could prob be used but
                    // the big slow down isn't with ChaCha20 - it's with Poly1305. SSH constructs the key for that
                    // differently than how OpenSSL does it (OpenSSL does it as the RFC describes, SSH doesn't).

                    // libsodium can't be used because it doesn't support RC4 and it doesn't construct the Poly1305
                    // keys in the same way that SSH does

                    // mcrypt could prob be used for RC4 but mcrypt hasn't been included in PHP core for yearss
                    case 'chacha20-poly1305@openssh.com':
                    case 'arcfour128':
                    case 'arcfour256':
                        if ($engine != 'PHP') {
                            continue 2;
                        }
                        break;
                    case 'aes128-gcm@openssh.com':
                    case 'aes256-gcm@openssh.com':
                        if ($engine == 'OpenSSL') {
                            continue 2;
                        }
                        $obj->setNonce('dummydummydu');
                }
                if ($obj->isValidEngine($engine)) {
                    $algos = array_diff($algos, [$algo]);
                    $ciphers[] = $algo;
                }
            }
        }

        return $ciphers;
    }

    /**
     * Returns a list of MAC algorithms that phpseclib supports
     */
    public static function getSupportedMACAlgorithms(): array
    {
        return [
            'hmac-sha2-256-etm@openssh.com',
            'hmac-sha2-512-etm@openssh.com',
            'hmac-sha1-etm@openssh.com',

            // from <http://www.ietf.org/rfc/rfc6668.txt>:
            'hmac-sha2-256',// RECOMMENDED     HMAC-SHA256 (digest length = key length = 32)
            'hmac-sha2-512',// OPTIONAL        HMAC-SHA512 (digest length = key length = 64)

            'hmac-sha1-96', // RECOMMENDED     first 96 bits of HMAC-SHA1 (digest length = 12, key length = 20)
            'hmac-sha1',    // REQUIRED        HMAC-SHA1 (digest length = key length = 20)
            'hmac-md5-96',  // OPTIONAL        first 96 bits of HMAC-MD5 (digest length = 12, key length = 16)
            'hmac-md5',     // OPTIONAL        HMAC-MD5 (digest length = key length = 16)

            'umac-64-etm@openssh.com',
            'umac-128-etm@openssh.com',

            // from <https://tools.ietf.org/html/draft-miller-secsh-umac-01>:
            'umac-64@openssh.com',
            'umac-128@openssh.com',

            //'none'          // OPTIONAL        no MAC; NOT RECOMMENDED
        ];
    }

    /**
     * Returns a list of compression algorithms that phpseclib supports
     */
    public static function getSupportedCompressionAlgorithms(): array
    {
        $algos = ['none']; // REQUIRED        no compression
        if (function_exists('deflate_init')) {
            $algos[] = 'zlib@openssh.com'; // https://datatracker.ietf.org/doc/html/draft-miller-secsh-compression-delayed
            $algos[] = 'zlib';
        }
        return $algos;
    }

    /**
     * Return list of negotiated algorithms
     *
     * Uses the same format as https://www.php.net/ssh2-methods-negotiated
     */
    public function getAlgorithmsNegotiated(): array
    {
        $this->connect();

        $compression_map = [
            self::NET_SSH2_COMPRESSION_NONE => 'none',
            self::NET_SSH2_COMPRESSION_ZLIB => 'zlib',
            self::NET_SSH2_COMPRESSION_ZLIB_AT_OPENSSH => 'zlib@openssh.com',
        ];

        return [
            'kex' => $this->kex_algorithm,
            'hostkey' => $this->signature_format,
            'client_to_server' => [
                'crypt' => $this->encryptName,
                'mac' => $this->hmac_create_name,
                'comp' => $compression_map[$this->compress],
            ],
            'server_to_client' => [
                'crypt' => $this->decryptName,
                'mac' => $this->hmac_check_name,
                'comp' => $compression_map[$this->decompress],
            ],
        ];
    }

    /**
     * Force multiple channels (even if phpseclib has decided to disable them)
     */
    public function forceMultipleChannels(): void
    {
        $this->errorOnMultipleChannels = false;
    }

    /**
     * Allows you to set the terminal
     */
    public function setTerminal(string $term): void
    {
        $this->term = $term;
    }

    /**
     * Accepts an associative array with up to four parameters as described at
     * <https://www.php.net/manual/en/function.ssh2-connect.php>
     */
    public function setPreferredAlgorithms(array $methods): void
    {
        $keys = ['client_to_server', 'server_to_client'];

        if (isset($methods['kex']) && is_string($methods['kex'])) {
            $methods['kex'] = explode(',', $methods['kex']);
        }

        if (isset($methods['hostkey']) && is_string($methods['hostkey'])) {
            $methods['hostkey'] = explode(',', $methods['hostkey']);
        }

        foreach ($keys as $key) {
            if (isset($methods[$key])) {
                $a = &$methods[$key];
                if (isset($a['crypt']) && is_string($a['crypt'])) {
                    $a['crypt'] = explode(',', $a['crypt']);
                }
                if (isset($a['comp']) && is_string($a['comp'])) {
                    $a['comp'] = explode(',', $a['comp']);
                }
                if (isset($a['mac']) && is_string($a['mac'])) {
                    $a['mac'] = explode(',', $a['mac']);
                }
            }
        }

        $preferred = $methods;

        if (isset($preferred['kex'])) {
            $preferred['kex'] = array_intersect(
                $preferred['kex'],
                static::getSupportedKEXAlgorithms()
            );
        }

        if (isset($preferred['hostkey'])) {
            $preferred['hostkey'] = array_intersect(
                $preferred['hostkey'],
                static::getSupportedHostKeyAlgorithms()
            );
        }

        foreach ($keys as $key) {
            if (isset($preferred[$key])) {
                $a = &$preferred[$key];
                if (isset($a['crypt'])) {
                    $a['crypt'] = array_intersect(
                        $a['crypt'],
                        static::getSupportedEncryptionAlgorithms()
                    );
                }
                if (isset($a['comp'])) {
                    $a['comp'] = array_intersect(
                        $a['comp'],
                        static::getSupportedCompressionAlgorithms()
                    );
                }
                if (isset($a['mac'])) {
                    $a['mac'] = array_intersect(
                        $a['mac'],
                        static::getSupportedMACAlgorithms()
                    );
                }
            }
        }

        $keys = [
            'kex',
            'hostkey',
            'client_to_server/crypt',
            'client_to_server/comp',
            'client_to_server/mac',
            'server_to_client/crypt',
            'server_to_client/comp',
            'server_to_client/mac',
        ];
        foreach ($keys as $key) {
            $p = $preferred;
            $m = $methods;

            $subkeys = explode('/', $key);
            foreach ($subkeys as $subkey) {
                if (!isset($p[$subkey])) {
                    continue 2;
                }
                $p = $p[$subkey];
                $m = $m[$subkey];
            }

            if (count($p) != count($m)) {
                $diff = array_diff($m, $p);
                $msg = count($diff) == 1 ?
                    ' is not a supported algorithm' :
                    ' are not supported algorithms';
                throw new UnsupportedAlgorithmException(implode(', ', $diff) . $msg);
            }
        }

        $this->preferred = $preferred;
    }

    /**
     * Returns the banner message.
     *
     * Quoting from the RFC, "in some jurisdictions, sending a warning message before
     * authentication may be relevant for getting legal protection."
     */
    public function getBannerMessage(): string
    {
        return $this->banner_message;
    }

    /**
     * Returns the server public host key.
     *
     * Caching this the first time you connect to a server and checking the result on subsequent connections
     * is recommended.  Returns false if the server signature is not signed correctly with the public host key.
     *
     * @return string|false
     * @throws RuntimeException on badly formatted keys
     * @throws NoSupportedAlgorithmsException when the key isn't in a supported format
     */
    public function getServerPublicHostKey()
    {
        if (!($this->bitmap & self::MASK_CONSTRUCTOR)) {
            $this->connect();
        }

        $signature = $this->signature;
        $server_public_host_key = base64_encode($this->server_public_host_key);

        if ($this->signature_validated) {
            return $this->bitmap ?
                $this->signature_format . ' ' . $server_public_host_key :
                false;
        }

        $this->signature_validated = true;

        switch ($this->signature_format) {
            case 'ssh-ed25519':
            case 'ecdsa-sha2-nistp256':
            case 'ecdsa-sha2-nistp384':
            case 'ecdsa-sha2-nistp521':
                $key = EC::loadFormat('OpenSSH', $server_public_host_key)
                    ->withSignatureFormat('SSH2');
                switch ($this->signature_format) {
                    case 'ssh-ed25519':
                        $hash = 'sha512';
                        break;
                    case 'ecdsa-sha2-nistp256':
                        $hash = 'sha256';
                        break;
                    case 'ecdsa-sha2-nistp384':
                        $hash = 'sha384';
                        break;
                    case 'ecdsa-sha2-nistp521':
                        $hash = 'sha512';
                }
                $key = $key->withHash($hash);
                break;
            case 'ssh-dss':
                $key = DSA::loadFormat('OpenSSH', $server_public_host_key)
                    ->withSignatureFormat('SSH2')
                    ->withHash('sha1');
                break;
            case 'ssh-rsa':
            case 'rsa-sha2-256':
            case 'rsa-sha2-512':
                // could be ssh-rsa, rsa-sha2-256, rsa-sha2-512
                // we don't check here because we already checked in key_exchange
                // some signatures have the type embedded within the message and some don't
                [, $signature] = Strings::unpackSSH2('ss', $signature);

                $key = RSA::loadFormat('OpenSSH', $server_public_host_key)
                    ->withPadding(RSA::SIGNATURE_PKCS1);
                switch ($this->signature_format) {
                    case 'rsa-sha2-512':
                        $hash = 'sha512';
                        break;
                    case 'rsa-sha2-256':
                        $hash = 'sha256';
                        break;
                    //case 'ssh-rsa':
                    default:
                        $hash = 'sha1';
                }
                $key = $key->withHash($hash);
                break;
            default:
                $this->disconnect_helper(DisconnectReason::HOST_KEY_NOT_VERIFIABLE);
                throw new NoSupportedAlgorithmsException('Unsupported signature format');
        }

        if (!$key->verify($this->exchange_hash, $signature)) {
            return $this->disconnect_helper(DisconnectReason::HOST_KEY_NOT_VERIFIABLE);
        };

        return $this->signature_format . ' ' . $server_public_host_key;
    }

    /**
     * Returns the exit status of an SSH command or false.
     *
     * @return false|int
     */
    public function getExitStatus()
    {
        if (is_null($this->exit_status)) {
            return false;
        }
        return $this->exit_status;
    }

    /**
     * Returns the number of columns for the terminal window size.
     */
    public function getWindowColumns(): int
    {
        return $this->windowColumns;
    }

    /**
     * Returns the number of rows for the terminal window size.
     */
    public function getWindowRows(): int
    {
        return $this->windowRows;
    }

    /**
     * Sets the number of columns for the terminal window size.
     */
    public function setWindowColumns(int $value): void
    {
        $this->windowColumns = $value;
    }

    /**
     * Sets the number of rows for the terminal window size.
     */
    public function setWindowRows(int $value): void
    {
        $this->windowRows = $value;
    }

    /**
     * Sets the number of columns and rows for the terminal window size.
     */
    public function setWindowSize(int $columns = 80, int $rows = 24): void
    {
        $this->windowColumns = $columns;
        $this->windowRows = $rows;
    }

    /**
     * To String Magic Method
     *
     * @return string
     */
    #[\ReturnTypeWillChange]
    public function __toString()
    {
        return $this->getResourceId();
    }

    /**
     * Get Resource ID
     *
     * We use {} because that symbols should not be in URL according to
     * {@link http://tools.ietf.org/html/rfc3986#section-2 RFC}.
     * It will safe us from any conflicts, because otherwise regexp will
     * match all alphanumeric domains.
     */
    public function getResourceId(): string
    {
        return '{' . spl_object_hash($this) . '}';
    }

    public static function getConnectionByResourceId(string $id): SSH2|null
    {
        if (array_key_exists($id, self::$connections)) {
            /**
             * @psalm-ignore-var
             * @var SSH2|null $ssh2
             */
            $ssh2 =  self::$connections[$id]->get();
            return $ssh2;
        }
        return null;
    }

    /**
     * Return all excising connections
     *
     * @return array<string, SSH2>
     */
    public static function getConnections(): array
    {
        if (!class_exists('WeakReference')) {
            /** @var array<string, SSH2> */
            return self::$connections;
        }
        $temp = [];
        foreach (self::$connections as $key => $ref) {
            $temp[$key] = $ref->get();
        }
        return $temp;
    }

    /**
     * Update packet types in log history
     */
    private function updateLogHistory(string $old, string $new): void
    {
        if (defined('NET_SSH2_LOGGING') && NET_SSH2_LOGGING == self::LOG_COMPLEX) {
            $this->message_number_log[count($this->message_number_log) - 1] = str_replace(
                $old,
                $new,
                $this->message_number_log[count($this->message_number_log) - 1]
            );
        }
    }

    /**
     * Return the list of authentication methods that may productively continue authentication.
     *
     * @see https://tools.ietf.org/html/rfc4252#section-5.1
     */
    public function getAuthMethodsToContinue(): ?array
    {
        return $this->auth_methods_to_continue;
    }

    /**
     * Enables "smart" multi-factor authentication (MFA)
     */
    public function enableSmartMFA(): void
    {
        $this->smartMFA = true;
    }

    /**
     * Disables "smart" multi-factor authentication (MFA)
     */
    public function disableSmartMFA(): void
    {
        $this->smartMFA = false;
    }

    /**
     * How many bytes until the next key re-exchange?
     */
    public function bytesUntilKeyReexchange(int $bytes)
    {
        $this->doKeyReexchangeAfterXBytes = $bytes;
    }
}<|MERGE_RESOLUTION|>--- conflicted
+++ resolved
@@ -3668,17 +3668,11 @@
                     break;
                 case MessageType::GLOBAL_REQUEST: // see http://tools.ietf.org/html/rfc4254#section-4
                     Strings::shift($payload, 1);
-<<<<<<< HEAD
-                    [$request_name] = Strings::unpackSSH2('s', $payload);
-                    $this->errors[] = "SSH_MSG_GLOBAL_REQUEST: $request_name";
-                    $this->send_binary_packet(pack('C', MessageType::REQUEST_FAILURE));
-=======
-                    list($request_name, $want_reply) = Strings::unpackSSH2('sb', $payload);
+                    [$request_name, $want_reply] = Strings::unpackSSH2('s', $payload);
                     $this->errors[] = "SSH_MSG_GLOBAL_REQUEST: $request_name";
                     if ($want_reply) {
-                        $this->send_binary_packet(pack('C', NET_SSH2_MSG_REQUEST_FAILURE));
+                        $this->send_binary_packet(pack('C', MessageType::REQUEST_FAILURE));
                     }
->>>>>>> 6a497155
                     $payload = $this->get_binary_packet();
                     break;
                 case MessageType::CHANNEL_OPEN: // see http://tools.ietf.org/html/rfc4254#section-5.1
@@ -3906,16 +3900,9 @@
                                 if (strlen($error_message)) {
                                     $this->errors[count($this->errors) - 1] .= "\r\n$error_message";
                                 }
-<<<<<<< HEAD
-
                                 if (isset($this->channel_status[$channel]) && $this->channel_status[$channel] != MessageType::CHANNEL_CLOSE) {
                                     if ($this->channel_status[$channel] != MessageType::CHANNEL_EOF) {
                                         $this->send_binary_packet(pack('CN', MessageType::CHANNEL_EOF, $this->server_channels[$channel]));
-=======
-                                if (isset($this->channel_status[$channel]) && $this->channel_status[$channel] != NET_SSH2_MSG_CHANNEL_CLOSE) {
-                                    if ($this->channel_status[$channel] != NET_SSH2_MSG_CHANNEL_EOF) {
-                                        $this->send_binary_packet(pack('CN', NET_SSH2_MSG_CHANNEL_EOF, $this->server_channels[$channel]));
->>>>>>> 6a497155
                                     }
                                     $this->send_binary_packet(pack('CN', MessageType::CHANNEL_CLOSE, $this->server_channels[$channel]));
 
@@ -3935,7 +3922,7 @@
                                     // "If the request is not recognized or is not supported for the channel,
                                     //  SSH_MSG_CHANNEL_FAILURE is returned."
                                     // -- https://datatracker.ietf.org/doc/html/rfc4254#page-10
-                                    $this->send_binary_packet(pack('CN', NET_SSH2_MSG_CHANNEL_FAILURE, $this->server_channels[$channel]));
+                                    $this->send_binary_packet(pack('CN', MessageType::CHANNEL_FAILURE, $this->server_channels[$channel]));
                                 }
                                 continue 3;
                         }
