<?php

/**
 * Pure-PHP implementation of SSHv2.
 *
 * PHP version 5
 *
 * Here are some examples of how to use this library:
 * <code>
 * <?php
 *    include 'vendor/autoload.php';
 *
 *    $ssh = new \phpseclib\Net\SSH2('www.domain.tld');
 *    if (!$ssh->login('username', 'password')) {
 *        exit('Login Failed');
 *    }
 *
 *    echo $ssh->exec('pwd');
 *    echo $ssh->exec('ls -la');
 * ?>
 * </code>
 *
 * <code>
 * <?php
 *    include 'vendor/autoload.php';
 *
 *    $key = new \phpseclib\Crypt\RSA();
 *    //$key->setPassword('whatever');
 *    $key->loadKey(file_get_contents('privatekey'));
 *
 *    $ssh = new \phpseclib\Net\SSH2('www.domain.tld');
 *    if (!$ssh->login('username', $key)) {
 *        exit('Login Failed');
 *    }
 *
 *    echo $ssh->read('username@username:~$');
 *    $ssh->write("ls -la\n");
 *    echo $ssh->read('username@username:~$');
 * ?>
 * </code>
 *
 * @category  Net
 * @package   SSH2
 * @author    Jim Wigginton <terrafrost@php.net>
 * @copyright 2007 Jim Wigginton
 * @license   http://www.opensource.org/licenses/mit-license.html  MIT License
 * @link      http://phpseclib.sourceforge.net
 */

namespace phpseclib\Net;

use phpseclib\Crypt\Base;
use phpseclib\Crypt\Blowfish;
use phpseclib\Crypt\Hash;
use phpseclib\Crypt\Random;
use phpseclib\Crypt\RC4;
use phpseclib\Crypt\Rijndael;
use phpseclib\Crypt\RSA;
use phpseclib\Crypt\TripleDES;
use phpseclib\Crypt\Twofish;
use phpseclib\Math\BigInteger; // Used to do Diffie-Hellman key exchange and DSA/RSA signature verification.
use phpseclib\System\SSH\Agent;

/**
 * Pure-PHP implementation of SSHv2.
 *
 * @package SSH2
 * @author  Jim Wigginton <terrafrost@php.net>
 * @access  public
 */
class SSH2
{
    /**#@+
     * Execution Bitmap Masks
     *
     * @see \phpseclib\Net\SSH2::bitmap
     * @access private
     */
    const MASK_CONSTRUCTOR   = 0x00000001;
    const MASK_CONNECTED     = 0x00000002;
    const MASK_LOGIN_REQ     = 0x00000004;
    const MASK_LOGIN         = 0x00000008;
    const MASK_SHELL         = 0x00000010;
    const MASK_WINDOW_ADJUST = 0x00000020;
    /**#@-*/

    /**#@+
     * Channel constants
     *
     * RFC4254 refers not to client and server channels but rather to sender and recipient channels.  we don't refer
     * to them in that way because RFC4254 toggles the meaning. the client sends a SSH_MSG_CHANNEL_OPEN message with
     * a sender channel and the server sends a SSH_MSG_CHANNEL_OPEN_CONFIRMATION in response, with a sender and a
     * recepient channel.  at first glance, you might conclude that SSH_MSG_CHANNEL_OPEN_CONFIRMATION's sender channel
     * would be the same thing as SSH_MSG_CHANNEL_OPEN's sender channel, but it's not, per this snipet:
     *     The 'recipient channel' is the channel number given in the original
     *     open request, and 'sender channel' is the channel number allocated by
     *     the other side.
     *
     * @see \phpseclib\Net\SSH2::_send_channel_packet()
     * @see \phpseclib\Net\SSH2::_get_channel_packet()
     * @access private
    */
    const CHANNEL_EXEC          = 0; // PuTTy uses 0x100
    const CHANNEL_SHELL         = 1;
    const CHANNEL_SUBSYSTEM     = 2;
    const CHANNEL_AGENT_FORWARD = 3;
    /**#@-*/

    /**#@+
     * @access public
     * @see \phpseclib\Net\SSH2::getLog()
    */
    /**
     * Returns the message numbers
    */
    const LOG_SIMPLE = 1;
    /**
     * Returns the message content
    */
    const LOG_COMPLEX = 2;
    /**
     * Outputs the content real-time
    */
    const LOG_REALTIME = 3;
    /**
     * Dumps the content real-time to a file
    */
    const LOG_REALTIME_FILE = 4;
    /**#@-*/

    /**#@+
     * @access public
     * @see \phpseclib\Net\SSH2::read()
    */
    /**
     * Returns when a string matching $expect exactly is found
    */
    const READ_SIMPLE = 1;
    /**
     * Returns when a string matching the regular expression $expect is found
    */
    const READ_REGEX = 2;
    /**
     * Make sure that the log never gets larger than this
    */
    const LOG_MAX_SIZE = 1048576; // 1024 * 1024
    /**#@-*/

    /**
     * The SSH identifier
     *
     * @var string
     * @access private
     */
    var $identifier;

    /**
     * The Socket Object
     *
     * @var object
     * @access private
     */
    var $fsock;

    /**
     * Execution Bitmap
     *
     * The bits that are set represent functions that have been called already.  This is used to determine
     * if a requisite function has been successfully executed.  If not, an error should be thrown.
     *
     * @var int
     * @access private
     */
    var $bitmap = 0;

    /**
     * Error information
     *
     * @see \phpseclib\Net\SSH2::getErrors()
     * @see \phpseclib\Net\SSH2::getLastError()
     * @var string
     * @access private
     */
    var $errors = array();

    /**
     * Server Identifier
     *
<<<<<<< HEAD
     * @see \phpseclib\Net\SSH2::getServerIdentification()
     * @var mixed false or Array
=======
     * @see Net_SSH2::getServerIdentification()
     * @var array|false
>>>>>>> 71d7108d
     * @access private
     */
    var $server_identifier = false;

    /**
     * Key Exchange Algorithms
     *
<<<<<<< HEAD
     * @see \phpseclib\Net\SSH2::getKexAlgorithims()
     * @var mixed false or Array
=======
     * @see Net_SSH2::getKexAlgorithims()
     * @var array|false
>>>>>>> 71d7108d
     * @access private
     */
    var $kex_algorithms = false;

    /**
     * Minimum Diffie-Hellman Group Bit Size in RFC 4419 Key Exchange Methods
     *
     * @see Net_SSH2::_key_exchange()
     * @var int
     * @access private
     */
    var $kex_dh_group_size_min = 1536;

    /**
     * Preferred Diffie-Hellman Group Bit Size in RFC 4419 Key Exchange Methods
     *
     * @see Net_SSH2::_key_exchange()
     * @var int
     * @access private
     */
    var $kex_dh_group_size_preferred = 2048;

    /**
     * Maximum Diffie-Hellman Group Bit Size in RFC 4419 Key Exchange Methods
     *
     * @see Net_SSH2::_key_exchange()
     * @var int
     * @access private
     */
    var $kex_dh_group_size_max = 4096;

    /**
     * Server Host Key Algorithms
     *
<<<<<<< HEAD
     * @see \phpseclib\Net\SSH2::getServerHostKeyAlgorithms()
     * @var mixed false or Array
=======
     * @see Net_SSH2::getServerHostKeyAlgorithms()
     * @var array|false
>>>>>>> 71d7108d
     * @access private
     */
    var $server_host_key_algorithms = false;

    /**
     * Encryption Algorithms: Client to Server
     *
<<<<<<< HEAD
     * @see \phpseclib\Net\SSH2::getEncryptionAlgorithmsClient2Server()
     * @var mixed false or Array
=======
     * @see Net_SSH2::getEncryptionAlgorithmsClient2Server()
     * @var array|false
>>>>>>> 71d7108d
     * @access private
     */
    var $encryption_algorithms_client_to_server = false;

    /**
     * Encryption Algorithms: Server to Client
     *
<<<<<<< HEAD
     * @see \phpseclib\Net\SSH2::getEncryptionAlgorithmsServer2Client()
     * @var mixed false or Array
=======
     * @see Net_SSH2::getEncryptionAlgorithmsServer2Client()
     * @var array|false
>>>>>>> 71d7108d
     * @access private
     */
    var $encryption_algorithms_server_to_client = false;

    /**
     * MAC Algorithms: Client to Server
     *
<<<<<<< HEAD
     * @see \phpseclib\Net\SSH2::getMACAlgorithmsClient2Server()
     * @var mixed false or Array
=======
     * @see Net_SSH2::getMACAlgorithmsClient2Server()
     * @var array|false
>>>>>>> 71d7108d
     * @access private
     */
    var $mac_algorithms_client_to_server = false;

    /**
     * MAC Algorithms: Server to Client
     *
<<<<<<< HEAD
     * @see \phpseclib\Net\SSH2::getMACAlgorithmsServer2Client()
     * @var mixed false or Array
=======
     * @see Net_SSH2::getMACAlgorithmsServer2Client()
     * @var array|false
>>>>>>> 71d7108d
     * @access private
     */
    var $mac_algorithms_server_to_client = false;

    /**
     * Compression Algorithms: Client to Server
     *
<<<<<<< HEAD
     * @see \phpseclib\Net\SSH2::getCompressionAlgorithmsClient2Server()
     * @var mixed false or Array
=======
     * @see Net_SSH2::getCompressionAlgorithmsClient2Server()
     * @var array|false
>>>>>>> 71d7108d
     * @access private
     */
    var $compression_algorithms_client_to_server = false;

    /**
     * Compression Algorithms: Server to Client
     *
<<<<<<< HEAD
     * @see \phpseclib\Net\SSH2::getCompressionAlgorithmsServer2Client()
     * @var mixed false or Array
=======
     * @see Net_SSH2::getCompressionAlgorithmsServer2Client()
     * @var array|false
>>>>>>> 71d7108d
     * @access private
     */
    var $compression_algorithms_server_to_client = false;

    /**
     * Languages: Server to Client
     *
<<<<<<< HEAD
     * @see \phpseclib\Net\SSH2::getLanguagesServer2Client()
     * @var mixed false or Array
=======
     * @see Net_SSH2::getLanguagesServer2Client()
     * @var array|false
>>>>>>> 71d7108d
     * @access private
     */
    var $languages_server_to_client = false;

    /**
     * Languages: Client to Server
     *
<<<<<<< HEAD
     * @see \phpseclib\Net\SSH2::getLanguagesClient2Server()
     * @var mixed false or Array
=======
     * @see Net_SSH2::getLanguagesClient2Server()
     * @var array|false
>>>>>>> 71d7108d
     * @access private
     */
    var $languages_client_to_server = false;

    /**
     * Block Size for Server to Client Encryption
     *
     * "Note that the length of the concatenation of 'packet_length',
     *  'padding_length', 'payload', and 'random padding' MUST be a multiple
     *  of the cipher block size or 8, whichever is larger.  This constraint
     *  MUST be enforced, even when using stream ciphers."
     *
     *  -- http://tools.ietf.org/html/rfc4253#section-6
     *
     * @see \phpseclib\Net\SSH2::__construct()
     * @see \phpseclib\Net\SSH2::_send_binary_packet()
     * @var int
     * @access private
     */
    var $encrypt_block_size = 8;

    /**
     * Block Size for Client to Server Encryption
     *
     * @see \phpseclib\Net\SSH2::__construct()
     * @see \phpseclib\Net\SSH2::_get_binary_packet()
     * @var int
     * @access private
     */
    var $decrypt_block_size = 8;

    /**
     * Server to Client Encryption Object
     *
     * @see \phpseclib\Net\SSH2::_get_binary_packet()
     * @var object
     * @access private
     */
    var $decrypt = false;

    /**
     * Client to Server Encryption Object
     *
     * @see \phpseclib\Net\SSH2::_send_binary_packet()
     * @var object
     * @access private
     */
    var $encrypt = false;

    /**
     * Client to Server HMAC Object
     *
     * @see \phpseclib\Net\SSH2::_send_binary_packet()
     * @var object
     * @access private
     */
    var $hmac_create = false;

    /**
     * Server to Client HMAC Object
     *
     * @see \phpseclib\Net\SSH2::_get_binary_packet()
     * @var object
     * @access private
     */
    var $hmac_check = false;

    /**
     * Size of server to client HMAC
     *
     * We need to know how big the HMAC will be for the server to client direction so that we know how many bytes to read.
     * For the client to server side, the HMAC object will make the HMAC as long as it needs to be.  All we need to do is
     * append it.
     *
     * @see \phpseclib\Net\SSH2::_get_binary_packet()
     * @var int
     * @access private
     */
    var $hmac_size = false;

    /**
     * Server Public Host Key
     *
     * @see \phpseclib\Net\SSH2::getServerPublicHostKey()
     * @var string
     * @access private
     */
    var $server_public_host_key;

    /**
     * Session identifer
     *
     * "The exchange hash H from the first key exchange is additionally
     *  used as the session identifier, which is a unique identifier for
     *  this connection."
     *
     *  -- http://tools.ietf.org/html/rfc4253#section-7.2
     *
     * @see \phpseclib\Net\SSH2::_key_exchange()
     * @var string
     * @access private
     */
    var $session_id = false;

    /**
     * Exchange hash
     *
     * The current exchange hash
     *
     * @see \phpseclib\Net\SSH2::_key_exchange()
     * @var string
     * @access private
     */
    var $exchange_hash = false;

    /**
     * Message Numbers
     *
     * @see \phpseclib\Net\SSH2::__construct()
     * @var array
     * @access private
     */
    var $message_numbers = array();

    /**
     * Disconnection Message 'reason codes' defined in RFC4253
     *
     * @see \phpseclib\Net\SSH2::__construct()
     * @var array
     * @access private
     */
    var $disconnect_reasons = array();

    /**
     * SSH_MSG_CHANNEL_OPEN_FAILURE 'reason codes', defined in RFC4254
     *
     * @see \phpseclib\Net\SSH2::__construct()
     * @var array
     * @access private
     */
    var $channel_open_failure_reasons = array();

    /**
     * Terminal Modes
     *
     * @link http://tools.ietf.org/html/rfc4254#section-8
     * @see \phpseclib\Net\SSH2::__construct()
     * @var array
     * @access private
     */
    var $terminal_modes = array();

    /**
     * SSH_MSG_CHANNEL_EXTENDED_DATA's data_type_codes
     *
     * @link http://tools.ietf.org/html/rfc4254#section-5.2
     * @see \phpseclib\Net\SSH2::__construct()
     * @var array
     * @access private
     */
    var $channel_extended_data_type_codes = array();

    /**
     * Send Sequence Number
     *
     * See 'Section 6.4.  Data Integrity' of rfc4253 for more info.
     *
     * @see \phpseclib\Net\SSH2::_send_binary_packet()
     * @var int
     * @access private
     */
    var $send_seq_no = 0;

    /**
     * Get Sequence Number
     *
     * See 'Section 6.4.  Data Integrity' of rfc4253 for more info.
     *
     * @see \phpseclib\Net\SSH2::_get_binary_packet()
     * @var int
     * @access private
     */
    var $get_seq_no = 0;

    /**
     * Server Channels
     *
     * Maps client channels to server channels
     *
     * @see \phpseclib\Net\SSH2::_get_channel_packet()
     * @see \phpseclib\Net\SSH2::exec()
     * @var array
     * @access private
     */
    var $server_channels = array();

    /**
     * Channel Buffers
     *
     * If a client requests a packet from one channel but receives two packets from another those packets should
     * be placed in a buffer
     *
     * @see \phpseclib\Net\SSH2::_get_channel_packet()
     * @see \phpseclib\Net\SSH2::exec()
     * @var array
     * @access private
     */
    var $channel_buffers = array();

    /**
     * Channel Status
     *
     * Contains the type of the last sent message
     *
     * @see \phpseclib\Net\SSH2::_get_channel_packet()
     * @var array
     * @access private
     */
    var $channel_status = array();

    /**
     * Packet Size
     *
     * Maximum packet size indexed by channel
     *
     * @see \phpseclib\Net\SSH2::_send_channel_packet()
     * @var array
     * @access private
     */
    var $packet_size_client_to_server = array();

    /**
     * Message Number Log
     *
     * @see \phpseclib\Net\SSH2::getLog()
     * @var array
     * @access private
     */
    var $message_number_log = array();

    /**
     * Message Log
     *
     * @see \phpseclib\Net\SSH2::getLog()
     * @var array
     * @access private
     */
    var $message_log = array();

    /**
     * The Window Size
     *
     * Bytes the other party can send before it must wait for the window to be adjusted (0x7FFFFFFF = 2GB)
     *
     * @var int
     * @see \phpseclib\Net\SSH2::_send_channel_packet()
     * @see \phpseclib\Net\SSH2::exec()
     * @access private
     */
    var $window_size = 0x7FFFFFFF;

    /**
     * Window size, server to client
     *
     * Window size indexed by channel
     *
     * @see \phpseclib\Net\SSH2::_send_channel_packet()
     * @var array
     * @access private
     */
    var $window_size_server_to_client = array();

    /**
     * Window size, client to server
     *
     * Window size indexed by channel
     *
     * @see \phpseclib\Net\SSH2::_get_channel_packet()
     * @var array
     * @access private
     */
    var $window_size_client_to_server = array();

    /**
     * Server signature
     *
     * Verified against $this->session_id
     *
     * @see \phpseclib\Net\SSH2::getServerPublicHostKey()
     * @var string
     * @access private
     */
    var $signature = '';

    /**
     * Server signature format
     *
     * ssh-rsa or ssh-dss.
     *
     * @see \phpseclib\Net\SSH2::getServerPublicHostKey()
     * @var string
     * @access private
     */
    var $signature_format = '';

    /**
     * Interactive Buffer
     *
     * @see \phpseclib\Net\SSH2::read()
     * @var array
     * @access private
     */
    var $interactiveBuffer = '';

    /**
     * Current log size
     *
     * Should never exceed self::LOG_MAX_SIZE
     *
     * @see \phpseclib\Net\SSH2::_send_binary_packet()
     * @see \phpseclib\Net\SSH2::_get_binary_packet()
     * @var int
     * @access private
     */
    var $log_size;

    /**
     * Timeout
     *
     * @see \phpseclib\Net\SSH2::setTimeout()
     * @access private
     */
    var $timeout;

    /**
     * Current Timeout
     *
     * @see \phpseclib\Net\SSH2::_get_channel_packet()
     * @access private
     */
    var $curTimeout;

    /**
     * Real-time log file pointer
     *
     * @see \phpseclib\Net\SSH2::_append_log()
     * @var resource
     * @access private
     */
    var $realtime_log_file;

    /**
     * Real-time log file size
     *
     * @see \phpseclib\Net\SSH2::_append_log()
     * @var int
     * @access private
     */
    var $realtime_log_size;

    /**
     * Has the signature been validated?
     *
     * @see \phpseclib\Net\SSH2::getServerPublicHostKey()
     * @var bool
     * @access private
     */
    var $signature_validated = false;

    /**
     * Real-time log file wrap boolean
     *
     * @see \phpseclib\Net\SSH2::_append_log()
     * @access private
     */
    var $realtime_log_wrap;

    /**
     * Flag to suppress stderr from output
     *
     * @see \phpseclib\Net\SSH2::enableQuietMode()
     * @access private
     */
    var $quiet_mode = false;

    /**
     * Time of first network activity
     *
     * @var int
     * @access private
     */
    var $last_packet;

    /**
     * Exit status returned from ssh if any
     *
     * @var int
     * @access private
     */
    var $exit_status;

    /**
     * Flag to request a PTY when using exec()
     *
     * @var bool
     * @see \phpseclib\Net\SSH2::enablePTY()
     * @access private
     */
    var $request_pty = false;

    /**
     * Flag set while exec() is running when using enablePTY()
     *
     * @var bool
     * @access private
     */
    var $in_request_pty_exec = false;

    /**
     * Flag set after startSubsystem() is called
     *
     * @var bool
     * @access private
     */
    var $in_subsystem;

    /**
     * Contents of stdError
     *
     * @var string
     * @access private
     */
    var $stdErrorLog;

    /**
     * The Last Interactive Response
     *
     * @see \phpseclib\Net\SSH2::_keyboard_interactive_process()
     * @var string
     * @access private
     */
    var $last_interactive_response = '';

    /**
     * Keyboard Interactive Request / Responses
     *
     * @see \phpseclib\Net\SSH2::_keyboard_interactive_process()
     * @var array
     * @access private
     */
    var $keyboard_requests_responses = array();

    /**
     * Banner Message
     *
     * Quoting from the RFC, "in some jurisdictions, sending a warning message before
     * authentication may be relevant for getting legal protection."
     *
     * @see \phpseclib\Net\SSH2::_filter()
     * @see \phpseclib\Net\SSH2::getBannerMessage()
     * @var string
     * @access private
     */
    var $banner_message = '';

    /**
     * Did read() timeout or return normally?
     *
     * @see \phpseclib\Net\SSH2::isTimeout()
     * @var bool
     * @access private
     */
    var $is_timeout = false;

    /**
     * Log Boundary
     *
     * @see \phpseclib\Net\SSH2::_format_log()
     * @var string
     * @access private
     */
    var $log_boundary = ':';

    /**
     * Log Long Width
     *
     * @see \phpseclib\Net\SSH2::_format_log()
     * @var int
     * @access private
     */
    var $log_long_width = 65;

    /**
     * Log Short Width
     *
     * @see \phpseclib\Net\SSH2::_format_log()
     * @var int
     * @access private
     */
    var $log_short_width = 16;

    /**
     * Hostname
     *
     * @see \phpseclib\Net\SSH2::__construct()
     * @see \phpseclib\Net\SSH2::_connect()
     * @var string
     * @access private
     */
    var $host;

    /**
     * Port Number
     *
     * @see \phpseclib\Net\SSH2::__construct()
     * @see \phpseclib\Net\SSH2::_connect()
     * @var int
     * @access private
     */
    var $port;

    /**
     * Number of columns for terminal window size
     *
     * @see \phpseclib\Net\SSH2::getWindowColumns()
     * @see \phpseclib\Net\SSH2::setWindowColumns()
     * @see \phpseclib\Net\SSH2::setWindowSize()
     * @var int
     * @access private
     */
    var $windowColumns = 80;

    /**
     * Number of columns for terminal window size
     *
     * @see \phpseclib\Net\SSH2::getWindowRows()
     * @see \phpseclib\Net\SSH2::setWindowRows()
     * @see \phpseclib\Net\SSH2::setWindowSize()
     * @var int
     * @access private
     */
    var $windowRows = 24;

    /**
     * Crypto Engine
     *
     * @see Net_SSH2::setCryptoEngine()
     * @see Net_SSH2::_key_exchange()
     * @var int
     * @access private
     */
    var $crypto_engine = false;

    /**
     * A System_SSH_Agent for use in the SSH2 Agent Forwarding scenario
     *
     * @var System_SSH_Agent
     * @access private
     */
    var $agent;

    /**
     * Default Constructor.
     *
     * $host can either be a string, representing the host, or a stream resource.
     *
     * @param mixed $host
     * @param int $port
     * @param int $timeout
     * @see \phpseclib\Net\SSH2::login()
     * @return \phpseclib\Net\SSH2
     * @access public
     */
    function __construct($host, $port = 22, $timeout = 10)
    {
        $this->message_numbers = array(
            1 => 'NET_SSH2_MSG_DISCONNECT',
            2 => 'NET_SSH2_MSG_IGNORE',
            3 => 'NET_SSH2_MSG_UNIMPLEMENTED',
            4 => 'NET_SSH2_MSG_DEBUG',
            5 => 'NET_SSH2_MSG_SERVICE_REQUEST',
            6 => 'NET_SSH2_MSG_SERVICE_ACCEPT',
            20 => 'NET_SSH2_MSG_KEXINIT',
            21 => 'NET_SSH2_MSG_NEWKEYS',
            30 => 'NET_SSH2_MSG_KEXDH_INIT',
            31 => 'NET_SSH2_MSG_KEXDH_REPLY',
            50 => 'NET_SSH2_MSG_USERAUTH_REQUEST',
            51 => 'NET_SSH2_MSG_USERAUTH_FAILURE',
            52 => 'NET_SSH2_MSG_USERAUTH_SUCCESS',
            53 => 'NET_SSH2_MSG_USERAUTH_BANNER',

            80 => 'NET_SSH2_MSG_GLOBAL_REQUEST',
            81 => 'NET_SSH2_MSG_REQUEST_SUCCESS',
            82 => 'NET_SSH2_MSG_REQUEST_FAILURE',
            90 => 'NET_SSH2_MSG_CHANNEL_OPEN',
            91 => 'NET_SSH2_MSG_CHANNEL_OPEN_CONFIRMATION',
            92 => 'NET_SSH2_MSG_CHANNEL_OPEN_FAILURE',
            93 => 'NET_SSH2_MSG_CHANNEL_WINDOW_ADJUST',
            94 => 'NET_SSH2_MSG_CHANNEL_DATA',
            95 => 'NET_SSH2_MSG_CHANNEL_EXTENDED_DATA',
            96 => 'NET_SSH2_MSG_CHANNEL_EOF',
            97 => 'NET_SSH2_MSG_CHANNEL_CLOSE',
            98 => 'NET_SSH2_MSG_CHANNEL_REQUEST',
            99 => 'NET_SSH2_MSG_CHANNEL_SUCCESS',
            100 => 'NET_SSH2_MSG_CHANNEL_FAILURE'
        );
        $this->disconnect_reasons = array(
            1 => 'NET_SSH2_DISCONNECT_HOST_NOT_ALLOWED_TO_CONNECT',
            2 => 'NET_SSH2_DISCONNECT_PROTOCOL_ERROR',
            3 => 'NET_SSH2_DISCONNECT_KEY_EXCHANGE_FAILED',
            4 => 'NET_SSH2_DISCONNECT_RESERVED',
            5 => 'NET_SSH2_DISCONNECT_MAC_ERROR',
            6 => 'NET_SSH2_DISCONNECT_COMPRESSION_ERROR',
            7 => 'NET_SSH2_DISCONNECT_SERVICE_NOT_AVAILABLE',
            8 => 'NET_SSH2_DISCONNECT_PROTOCOL_VERSION_NOT_SUPPORTED',
            9 => 'NET_SSH2_DISCONNECT_HOST_KEY_NOT_VERIFIABLE',
            10 => 'NET_SSH2_DISCONNECT_CONNECTION_LOST',
            11 => 'NET_SSH2_DISCONNECT_BY_APPLICATION',
            12 => 'NET_SSH2_DISCONNECT_TOO_MANY_CONNECTIONS',
            13 => 'NET_SSH2_DISCONNECT_AUTH_CANCELLED_BY_USER',
            14 => 'NET_SSH2_DISCONNECT_NO_MORE_AUTH_METHODS_AVAILABLE',
            15 => 'NET_SSH2_DISCONNECT_ILLEGAL_USER_NAME'
        );
        $this->channel_open_failure_reasons = array(
            1 => 'NET_SSH2_OPEN_ADMINISTRATIVELY_PROHIBITED'
        );
        $this->terminal_modes = array(
            0 => 'NET_SSH2_TTY_OP_END'
        );
        $this->channel_extended_data_type_codes = array(
            1 => 'NET_SSH2_EXTENDED_DATA_STDERR'
        );

        $this->_define_array(
            $this->message_numbers,
            $this->disconnect_reasons,
            $this->channel_open_failure_reasons,
            $this->terminal_modes,
            $this->channel_extended_data_type_codes,
            array(60 => 'NET_SSH2_MSG_USERAUTH_PASSWD_CHANGEREQ'),
            array(60 => 'NET_SSH2_MSG_USERAUTH_PK_OK'),
            array(60 => 'NET_SSH2_MSG_USERAUTH_INFO_REQUEST',
                  61 => 'NET_SSH2_MSG_USERAUTH_INFO_RESPONSE'),
            // RFC 4419 - diffie-hellman-group-exchange-sha{1,256}
            array(30 => 'NET_SSH2_MSG_KEXDH_GEX_REQUEST_OLD',
                  31 => 'NET_SSH2_MSG_KEXDH_GEX_GROUP',
                  32 => 'NET_SSH2_MSG_KEXDH_GEX_INIT',
                  33 => 'NET_SSH2_MSG_KEXDH_GEX_REPLY',
                  34 => 'NET_SSH2_MSG_KEXDH_GEX_REQUEST'),
            // RFC 5656 - Elliptic Curves (for curve25519-sha256@libssh.org)
            array(30 => 'NET_SSH2_MSG_KEX_ECDH_INIT',
                  31 => 'NET_SSH2_MSG_KEX_ECDH_REPLY')
        );

        if (is_resource($host)) {
            $this->fsock = $host;
            return;
        }

        if (is_string($host)) {
            $this->host = $host;
            $this->port = $port;
            $this->timeout = $timeout;
        }
    }

    /**
     * Set Crypto Engine Mode
     *
     * Possible $engine values:
     * CRYPT_MODE_INTERNAL, CRYPT_MODE_MCRYPT
     *
     * @param int $engine
     * @access private
     */
    function setCryptoEngine($engine)
    {
        $this->crypto_engine = $engine;
    }

    /**
     * Connect to an SSHv2 server
     *
     * @return bool
     * @access private
     */
    function _connect()
    {
        if ($this->bitmap & self::MASK_CONSTRUCTOR) {
            return false;
        }

        $this->bitmap |= self::MASK_CONSTRUCTOR;

        $this->curTimeout = $this->timeout;

        $this->last_packet = microtime(true);

        if (!is_resource($this->fsock)) {
            $start = microtime(true);
            $this->fsock = @fsockopen($this->host, $this->port, $errno, $errstr, $this->curTimeout);
            if (!$this->fsock) {
                $host = $this->host . ':' . $this->port;
                user_error(rtrim("Cannot connect to $host. Error $errno. $errstr"));
                return false;
            }
            $elapsed = microtime(true) - $start;

            $this->curTimeout-= $elapsed;

            if ($this->curTimeout <= 0) {
                $this->is_timeout = true;
                return false;
            }
        }

        /* According to the SSH2 specs,

          "The server MAY send other lines of data before sending the version
           string.  Each line SHOULD be terminated by a Carriage Return and Line
           Feed.  Such lines MUST NOT begin with "SSH-", and SHOULD be encoded
           in ISO-10646 UTF-8 [RFC3629] (language is not specified).  Clients
           MUST be able to process such lines." */
        $temp = '';
        $extra = '';
        while (!feof($this->fsock) && !preg_match('#^SSH-(\d\.\d+)#', $temp, $matches)) {
            if (substr($temp, -2) == "\r\n") {
                $extra.= $temp;
                $temp = '';
            }

            if ($this->curTimeout) {
                if ($this->curTimeout < 0) {
                    $this->is_timeout = true;
                    return false;
                }
                $read = array($this->fsock);
                $write = $except = null;
                $start = microtime(true);
                $sec = floor($this->curTimeout);
                $usec = 1000000 * ($this->curTimeout - $sec);
                // on windows this returns a "Warning: Invalid CRT parameters detected" error
                // the !count() is done as a workaround for <https://bugs.php.net/42682>
                if (!@stream_select($read, $write, $except, $sec, $usec) && !count($read)) {
                    $this->is_timeout = true;
                    return false;
                }
                $elapsed = microtime(true) - $start;
                $this->curTimeout-= $elapsed;
            }

            $temp.= fgets($this->fsock, 255);
        }

        if (feof($this->fsock)) {
            user_error('Connection closed by server');
            return false;
        }

        $this->identifier = $this->_generate_identifier();

        if (defined('NET_SSH2_LOGGING')) {
            $this->_append_log('<-', $extra . $temp);
            $this->_append_log('->', $this->identifier . "\r\n");
        }

        $this->server_identifier = trim($temp, "\r\n");
        if (strlen($extra)) {
            $this->errors[] = utf8_decode($extra);
        }

        if ($matches[1] != '1.99' && $matches[1] != '2.0') {
            user_error("Cannot connect to SSH $matches[1] servers");
            return false;
        }

        fputs($this->fsock, $this->identifier . "\r\n");

        $response = $this->_get_binary_packet();
        if ($response === false) {
            user_error('Connection closed by server');
            return false;
        }

        if (ord($response[0]) != NET_SSH2_MSG_KEXINIT) {
            user_error('Expected SSH_MSG_KEXINIT');
            return false;
        }

        if (!$this->_key_exchange($response)) {
            return false;
        }

        $this->bitmap|= self::MASK_CONNECTED;

        return true;
    }

    /**
     * Generates the SSH identifier
     *
     * You should overwrite this method in your own class if you want to use another identifier
     *
     * @access protected
     * @return string
     */
    function _generate_identifier()
    {
        $identifier = 'SSH-2.0-phpseclib_2.0';

        $ext = array();
        if (extension_loaded('libsodium')) {
            $ext[] = 'libsodium';
        }

        if (extension_loaded('openssl')) {
            $ext[] = 'openssl';
        } elseif (extension_loaded('mcrypt')) {
            $ext[] = 'mcrypt';
        }

        if (extension_loaded('gmp')) {
            $ext[] = 'gmp';
        } elseif (extension_loaded('bcmath')) {
            $ext[] = 'bcmath';
        }

        if (!empty($ext)) {
            $identifier .= ' (' . implode(', ', $ext) . ')';
        }

        return $identifier;
    }

    /**
     * Key Exchange
     *
     * @param string $kexinit_payload_server
     * @access private
     */
    function _key_exchange($kexinit_payload_server)
    {
        $kex_algorithms = array(
            // Elliptic Curve Diffie-Hellman Key Agreement (ECDH) using
            // Curve25519. See doc/curve25519-sha256@libssh.org.txt in the
            // libssh repository for more information.
            'curve25519-sha256@libssh.org',

            // Diffie-Hellman Key Agreement (DH) using integer modulo prime
            // groups.
            'diffie-hellman-group1-sha1', // REQUIRED
            'diffie-hellman-group14-sha1', // REQUIRED
            'diffie-hellman-group-exchange-sha1', // RFC 4419
            'diffie-hellman-group-exchange-sha256', // RFC 4419
        );
        if (!class_exists('\Sodium')) {
            $kex_algorithms = array_diff(
                $kex_algorithms,
                array('curve25519-sha256@libssh.org')
            );
        }

        $server_host_key_algorithms = array(
            'ssh-rsa', // RECOMMENDED  sign   Raw RSA Key
            'ssh-dss'  // REQUIRED     sign   Raw DSS Key
        );

        $encryption_algorithms = array(
            // from <http://tools.ietf.org/html/rfc4345#section-4>:
            'arcfour256',
            'arcfour128',

            //'arcfour',      // OPTIONAL          the ARCFOUR stream cipher with a 128-bit key

            // CTR modes from <http://tools.ietf.org/html/rfc4344#section-4>:
            'aes128-ctr',     // RECOMMENDED       AES (Rijndael) in SDCTR mode, with 128-bit key
            'aes192-ctr',     // RECOMMENDED       AES with 192-bit key
            'aes256-ctr',     // RECOMMENDED       AES with 256-bit key

            'twofish128-ctr', // OPTIONAL          Twofish in SDCTR mode, with 128-bit key
            'twofish192-ctr', // OPTIONAL          Twofish with 192-bit key
            'twofish256-ctr', // OPTIONAL          Twofish with 256-bit key

            'aes128-cbc',     // RECOMMENDED       AES with a 128-bit key
            'aes192-cbc',     // OPTIONAL          AES with a 192-bit key
            'aes256-cbc',     // OPTIONAL          AES in CBC mode, with a 256-bit key

            'twofish128-cbc', // OPTIONAL          Twofish with a 128-bit key
            'twofish192-cbc', // OPTIONAL          Twofish with a 192-bit key
            'twofish256-cbc',
            'twofish-cbc',    // OPTIONAL          alias for "twofish256-cbc"
                              //                   (this is being retained for historical reasons)

            'blowfish-ctr',   // OPTIONAL          Blowfish in SDCTR mode

            'blowfish-cbc',   // OPTIONAL          Blowfish in CBC mode

            '3des-ctr',       // RECOMMENDED       Three-key 3DES in SDCTR mode

            '3des-cbc',       // REQUIRED          three-key 3DES in CBC mode
                //'none'         // OPTIONAL          no encryption; NOT RECOMMENDED
        );

        if (extension_loaded('openssl') && !extension_loaded('mcrypt')) {
            // OpenSSL does not support arcfour256 in any capacity and arcfour128 / arcfour support is limited to
            // instances that do not use continuous buffers
            $encryption_algorithms = array_diff(
                $encryption_algorithms,
                array('arcfour256', 'arcfour128', 'arcfour')
            );
        }

        if (class_exists('\phpseclib\Crypt\RC4') === false) {
            $encryption_algorithms = array_diff(
                $encryption_algorithms,
                array('arcfour256', 'arcfour128', 'arcfour')
            );
        }
        if (class_exists('\phpseclib\Crypt\Rijndael') === false) {
            $encryption_algorithms = array_diff(
                $encryption_algorithms,
                array('aes128-ctr', 'aes192-ctr', 'aes256-ctr', 'aes128-cbc', 'aes192-cbc', 'aes256-cbc')
            );
        }
        if (class_exists('\phpseclib\Crypt\Twofish') === false) {
            $encryption_algorithms = array_diff(
                $encryption_algorithms,
                array('twofish128-ctr', 'twofish192-ctr', 'twofish256-ctr', 'twofish128-cbc', 'twofish192-cbc', 'twofish256-cbc', 'twofish-cbc')
            );
        }
        if (class_exists('\phpseclib\Crypt\Blowfish') === false) {
            $encryption_algorithms = array_diff(
                $encryption_algorithms,
                array('blowfish-ctr', 'blowfish-cbc')
            );
        }
        if (class_exists('\phpseclib\Crypt\TripleDES') === false) {
            $encryption_algorithms = array_diff(
                $encryption_algorithms,
                array('3des-ctr', '3des-cbc')
            );
        }
        $encryption_algorithms = array_values($encryption_algorithms);

        $mac_algorithms = array(
            // from <http://www.ietf.org/rfc/rfc6668.txt>:
            'hmac-sha2-256',// RECOMMENDED     HMAC-SHA256 (digest length = key length = 32)

            'hmac-sha1-96', // RECOMMENDED     first 96 bits of HMAC-SHA1 (digest length = 12, key length = 20)
            'hmac-sha1',    // REQUIRED        HMAC-SHA1 (digest length = key length = 20)
            'hmac-md5-96',  // OPTIONAL        first 96 bits of HMAC-MD5 (digest length = 12, key length = 16)
            'hmac-md5',     // OPTIONAL        HMAC-MD5 (digest length = key length = 16)
            //'none'          // OPTIONAL        no MAC; NOT RECOMMENDED
        );

        $compression_algorithms = array(
            'none'   // REQUIRED        no compression
            //'zlib' // OPTIONAL        ZLIB (LZ77) compression
        );

        // some SSH servers have buggy implementations of some of the above algorithms
        switch ($this->server_identifier) {
            case 'SSH-2.0-SSHD':
                $mac_algorithms = array_values(array_diff(
                    $mac_algorithms,
                    array('hmac-sha1-96', 'hmac-md5-96')
                ));
        }

        $str_kex_algorithms = implode(',', $kex_algorithms);
        $str_server_host_key_algorithms = implode(',', $server_host_key_algorithms);
        $encryption_algorithms_server_to_client = $encryption_algorithms_client_to_server = implode(',', $encryption_algorithms);
        $mac_algorithms_server_to_client = $mac_algorithms_client_to_server = implode(',', $mac_algorithms);
        $compression_algorithms_server_to_client = $compression_algorithms_client_to_server = implode(',', $compression_algorithms);

        $client_cookie = Random::string(16);

        $response = $kexinit_payload_server;
        $this->_string_shift($response, 1); // skip past the message number (it should be SSH_MSG_KEXINIT)
        $server_cookie = $this->_string_shift($response, 16);

        $temp = unpack('Nlength', $this->_string_shift($response, 4));
        $this->kex_algorithms = explode(',', $this->_string_shift($response, $temp['length']));

        $temp = unpack('Nlength', $this->_string_shift($response, 4));
        $this->server_host_key_algorithms = explode(',', $this->_string_shift($response, $temp['length']));

        $temp = unpack('Nlength', $this->_string_shift($response, 4));
        $this->encryption_algorithms_client_to_server = explode(',', $this->_string_shift($response, $temp['length']));

        $temp = unpack('Nlength', $this->_string_shift($response, 4));
        $this->encryption_algorithms_server_to_client = explode(',', $this->_string_shift($response, $temp['length']));

        $temp = unpack('Nlength', $this->_string_shift($response, 4));
        $this->mac_algorithms_client_to_server = explode(',', $this->_string_shift($response, $temp['length']));

        $temp = unpack('Nlength', $this->_string_shift($response, 4));
        $this->mac_algorithms_server_to_client = explode(',', $this->_string_shift($response, $temp['length']));

        $temp = unpack('Nlength', $this->_string_shift($response, 4));
        $this->compression_algorithms_client_to_server = explode(',', $this->_string_shift($response, $temp['length']));

        $temp = unpack('Nlength', $this->_string_shift($response, 4));
        $this->compression_algorithms_server_to_client = explode(',', $this->_string_shift($response, $temp['length']));

        $temp = unpack('Nlength', $this->_string_shift($response, 4));
        $this->languages_client_to_server = explode(',', $this->_string_shift($response, $temp['length']));

        $temp = unpack('Nlength', $this->_string_shift($response, 4));
        $this->languages_server_to_client = explode(',', $this->_string_shift($response, $temp['length']));

        extract(unpack('Cfirst_kex_packet_follows', $this->_string_shift($response, 1)));
        $first_kex_packet_follows = $first_kex_packet_follows != 0;

        // the sending of SSH2_MSG_KEXINIT could go in one of two places.  this is the second place.
        $kexinit_payload_client = pack(
            'Ca*Na*Na*Na*Na*Na*Na*Na*Na*Na*Na*CN',
            NET_SSH2_MSG_KEXINIT,
            $client_cookie,
            strlen($str_kex_algorithms),
            $str_kex_algorithms,
            strlen($str_server_host_key_algorithms),
            $str_server_host_key_algorithms,
            strlen($encryption_algorithms_client_to_server),
            $encryption_algorithms_client_to_server,
            strlen($encryption_algorithms_server_to_client),
            $encryption_algorithms_server_to_client,
            strlen($mac_algorithms_client_to_server),
            $mac_algorithms_client_to_server,
            strlen($mac_algorithms_server_to_client),
            $mac_algorithms_server_to_client,
            strlen($compression_algorithms_client_to_server),
            $compression_algorithms_client_to_server,
            strlen($compression_algorithms_server_to_client),
            $compression_algorithms_server_to_client,
            0,
            '',
            0,
            '',
            0,
            0
        );

        if (!$this->_send_binary_packet($kexinit_payload_client)) {
            return false;
        }
        // here ends the second place.

        // we need to decide upon the symmetric encryption algorithms before we do the diffie-hellman key exchange
        // we don't initialize any crypto-objects, yet - we do that, later. for now, we need the lengths to make the
        // diffie-hellman key exchange as fast as possible
        $decrypt = $this->_array_intersect_first($encryption_algorithms, $this->encryption_algorithms_server_to_client);
        $decryptKeyLength = $this->_encryption_algorithm_to_key_size($decrypt);
        if ($decryptKeyLength === null) {
            user_error('No compatible server to client encryption algorithms found');
            return $this->_disconnect(NET_SSH2_DISCONNECT_KEY_EXCHANGE_FAILED);
        }

        $encrypt = $this->_array_intersect_first($encryption_algorithms, $this->encryption_algorithms_client_to_server);
        $encryptKeyLength = $this->_encryption_algorithm_to_key_size($encrypt);
        if ($encryptKeyLength === null) {
            user_error('No compatible client to server encryption algorithms found');
            return $this->_disconnect(NET_SSH2_DISCONNECT_KEY_EXCHANGE_FAILED);
        }

        // through diffie-hellman key exchange a symmetric key is obtained
        $kex_algorithm = $this->_array_intersect_first($kex_algorithms, $this->kex_algorithms);
        if ($kex_algorithm === false) {
            user_error('No compatible key exchange algorithms found');
            return $this->_disconnect(NET_SSH2_DISCONNECT_KEY_EXCHANGE_FAILED);
        }

        // Only relevant in diffie-hellman-group-exchange-sha{1,256}, otherwise empty.
        $exchange_hash_rfc4419 = '';

        if ($kex_algorithm === 'curve25519-sha256@libssh.org') {
            $x = Random::string(32);
            $eBytes = \Sodium::crypto_box_publickey_from_secretkey($x);
            $clientKexInitMessage = NET_SSH2_MSG_KEX_ECDH_INIT;
            $serverKexReplyMessage = NET_SSH2_MSG_KEX_ECDH_REPLY;
            $kexHash = new Hash('sha256');
        } else {
            if (strpos($kex_algorithm, 'diffie-hellman-group-exchange') === 0) {
                $dh_group_sizes_packed = pack(
                    'NNN',
                    $this->kex_dh_group_size_min,
                    $this->kex_dh_group_size_preferred,
                    $this->kex_dh_group_size_max
                );
                $packet = pack(
                    'Ca*',
                    NET_SSH2_MSG_KEXDH_GEX_REQUEST,
                    $dh_group_sizes_packed
                );
                if (!$this->_send_binary_packet($packet)) {
                    return false;
                }

                $response = $this->_get_binary_packet();
                if ($response === false) {
                    user_error('Connection closed by server');
                    return false;
                }
                extract(unpack('Ctype', $this->_string_shift($response, 1)));
                if ($type != NET_SSH2_MSG_KEXDH_GEX_GROUP) {
                    user_error('Expected SSH_MSG_KEX_DH_GEX_GROUP');
                    return false;
                }

                extract(unpack('NprimeLength', $this->_string_shift($response, 4)));
                $primeBytes = $this->_string_shift($response, $primeLength);
                $prime = new BigInteger($primeBytes, -256);

                extract(unpack('NgLength', $this->_string_shift($response, 4)));
                $gBytes = $this->_string_shift($response, $gLength);
                $g = new BigInteger($gBytes, -256);

                $exchange_hash_rfc4419 = pack(
                    'a*Na*Na*',
                    $dh_group_sizes_packed,
                    $primeLength,
                    $primeBytes,
                    $gLength,
                    $gBytes
                );

                $clientKexInitMessage = NET_SSH2_MSG_KEXDH_GEX_INIT;
                $serverKexReplyMessage = NET_SSH2_MSG_KEXDH_GEX_REPLY;
            } else {
                switch ($kex_algorithm) {
                    // see http://tools.ietf.org/html/rfc2409#section-6.2 and
                    // http://tools.ietf.org/html/rfc2412, appendex E
                    case 'diffie-hellman-group1-sha1':
                        $prime = 'FFFFFFFFFFFFFFFFC90FDAA22168C234C4C6628B80DC1CD129024E088A67CC74' .
                                '020BBEA63B139B22514A08798E3404DDEF9519B3CD3A431B302B0A6DF25F1437' .
                                '4FE1356D6D51C245E485B576625E7EC6F44C42E9A637ED6B0BFF5CB6F406B7ED' .
                                'EE386BFB5A899FA5AE9F24117C4B1FE649286651ECE65381FFFFFFFFFFFFFFFF';
                        break;
                    // see http://tools.ietf.org/html/rfc3526#section-3
                    case 'diffie-hellman-group14-sha1':
                        $prime = 'FFFFFFFFFFFFFFFFC90FDAA22168C234C4C6628B80DC1CD129024E088A67CC74' .
                                '020BBEA63B139B22514A08798E3404DDEF9519B3CD3A431B302B0A6DF25F1437' .
                                '4FE1356D6D51C245E485B576625E7EC6F44C42E9A637ED6B0BFF5CB6F406B7ED' .
                                'EE386BFB5A899FA5AE9F24117C4B1FE649286651ECE45B3DC2007CB8A163BF05' .
                                '98DA48361C55D39A69163FA8FD24CF5F83655D23DCA3AD961C62F356208552BB' .
                                '9ED529077096966D670C354E4ABC9804F1746C08CA18217C32905E462E36CE3B' .
                                'E39E772C180E86039B2783A2EC07A28FB5C55DF06F4C52C9DE2BCBF695581718' .
                                '3995497CEA956AE515D2261898FA051015728E5A8AACAA68FFFFFFFFFFFFFFFF';
                        break;
                }
                // For both diffie-hellman-group1-sha1 and diffie-hellman-group14-sha1
                // the generator field element is 2 (decimal) and the hash function is sha1.
                $g = new BigInteger(2);
                $prime = new BigInteger($prime, 16);
                $clientKexInitMessage = NET_SSH2_MSG_KEXDH_INIT;
                $serverKexReplyMessage = NET_SSH2_MSG_KEXDH_REPLY;
            }

            switch ($kex_algorithm) {
                case 'diffie-hellman-group-exchange-sha256':
                    $kexHash = new Hash('sha256');
                    break;
                default:
                    $kexHash = new Hash('sha1');
            }

            /* To increase the speed of the key exchange, both client and server may
            reduce the size of their private exponents.  It should be at least
            twice as long as the key material that is generated from the shared
            secret.  For more details, see the paper by van Oorschot and Wiener
            [VAN-OORSCHOT].

            -- http://tools.ietf.org/html/rfc4419#section-6.2 */
            $one = new BigInteger(1);
            $keyLength = min($kexHash->getLength(), max($encryptKeyLength, $decryptKeyLength));
            $max = $one->bitwise_leftShift(16 * $keyLength); // 2 * 8 * $keyLength
            $max = $max->subtract($one);

            $x = $one->random($one, $max);
            $e = $g->modPow($x, $prime);

            $eBytes = $e->toBytes(true);
        }
        $data = pack('CNa*', $clientKexInitMessage, strlen($eBytes), $eBytes);

        if (!$this->_send_binary_packet($data)) {
            user_error('Connection closed by server');
            return false;
        }

        $response = $this->_get_binary_packet();
        if ($response === false) {
            user_error('Connection closed by server');
            return false;
        }
        extract(unpack('Ctype', $this->_string_shift($response, 1)));

        if ($type != $serverKexReplyMessage) {
            user_error('Expected SSH_MSG_KEXDH_REPLY');
            return false;
        }

        $temp = unpack('Nlength', $this->_string_shift($response, 4));
        $this->server_public_host_key = $server_public_host_key = $this->_string_shift($response, $temp['length']);

        $temp = unpack('Nlength', $this->_string_shift($server_public_host_key, 4));
        $public_key_format = $this->_string_shift($server_public_host_key, $temp['length']);

        $temp = unpack('Nlength', $this->_string_shift($response, 4));
        $fBytes = $this->_string_shift($response, $temp['length']);

        $temp = unpack('Nlength', $this->_string_shift($response, 4));
        $this->signature = $this->_string_shift($response, $temp['length']);

        $temp = unpack('Nlength', $this->_string_shift($this->signature, 4));
        $this->signature_format = $this->_string_shift($this->signature, $temp['length']);

        if ($kex_algorithm === 'curve25519-sha256@libssh.org') {
            if (strlen($fBytes) !== 32) {
                user_error('Received curve25519 public key of invalid length.');
                return false;
            }
            $key = new BigInteger(\Sodium::crypto_scalarmult($x, $fBytes), 256);
            \Sodium::sodium_memzero($x);
        } else {
            $f = new BigInteger($fBytes, -256);
            $key = $f->modPow($x, $prime);
        }
        $keyBytes = $key->toBytes(true);

        $this->exchange_hash = pack(
            'Na*Na*Na*Na*Na*a*Na*Na*Na*',
            strlen($this->identifier),
            $this->identifier,
            strlen($this->server_identifier),
            $this->server_identifier,
            strlen($kexinit_payload_client),
            $kexinit_payload_client,
            strlen($kexinit_payload_server),
            $kexinit_payload_server,
            strlen($this->server_public_host_key),
            $this->server_public_host_key,
            $exchange_hash_rfc4419,
            strlen($eBytes),
            $eBytes,
            strlen($fBytes),
            $fBytes,
            strlen($keyBytes),
            $keyBytes
        );

        $this->exchange_hash = $kexHash->hash($this->exchange_hash);

        if ($this->session_id === false) {
            $this->session_id = $this->exchange_hash;
        }

        $server_host_key_algorithm = $this->_array_intersect_first($server_host_key_algorithms, $this->server_host_key_algorithms);
        if ($server_host_key_algorithm === false) {
            user_error('No compatible server host key algorithms found');
            return $this->_disconnect(NET_SSH2_DISCONNECT_KEY_EXCHANGE_FAILED);
        }

        if ($public_key_format != $server_host_key_algorithm || $this->signature_format != $server_host_key_algorithm) {
            user_error('Server Host Key Algorithm Mismatch');
            return $this->_disconnect(NET_SSH2_DISCONNECT_KEY_EXCHANGE_FAILED);
        }

        $packet = pack(
            'C',
            NET_SSH2_MSG_NEWKEYS
        );

        if (!$this->_send_binary_packet($packet)) {
            return false;
        }

        $response = $this->_get_binary_packet();

        if ($response === false) {
            user_error('Connection closed by server');
            return false;
        }

        extract(unpack('Ctype', $this->_string_shift($response, 1)));

        if ($type != NET_SSH2_MSG_NEWKEYS) {
            user_error('Expected SSH_MSG_NEWKEYS');
            return false;
        }

        $keyBytes = pack('Na*', strlen($keyBytes), $keyBytes);

        $this->encrypt = $this->_encryption_algorithm_to_crypt_instance($encrypt);
        if ($this->encrypt) {
            if ($this->crypto_engine) {
                $this->encrypt->setEngine($this->crypto_engine);
            }
            if ($this->encrypt->block_size) {
                $this->encrypt_block_size = $this->encrypt->block_size;
            }
            $this->encrypt->enableContinuousBuffer();
            $this->encrypt->disablePadding();

            $iv = $kexHash->hash($keyBytes . $this->exchange_hash . 'A' . $this->session_id);
            while ($this->encrypt_block_size > strlen($iv)) {
                $iv.= $kexHash->hash($keyBytes . $this->exchange_hash . $iv);
            }
            $this->encrypt->setIV(substr($iv, 0, $this->encrypt_block_size));

            $key = $kexHash->hash($keyBytes . $this->exchange_hash . 'C' . $this->session_id);
            while ($encryptKeyLength > strlen($key)) {
                $key.= $kexHash->hash($keyBytes . $this->exchange_hash . $key);
            }
            $this->encrypt->setKey(substr($key, 0, $encryptKeyLength));
        }

        $this->decrypt = $this->_encryption_algorithm_to_crypt_instance($decrypt);
        if ($this->decrypt) {
            if ($this->crypto_engine) {
                $this->decrypt->setEngine($this->crypto_engine);
            }
            if ($this->decrypt->block_size) {
                $this->decrypt_block_size = $this->decrypt->block_size;
            }
            $this->decrypt->enableContinuousBuffer();
            $this->decrypt->disablePadding();

            $iv = $kexHash->hash($keyBytes . $this->exchange_hash . 'B' . $this->session_id);
            while ($this->decrypt_block_size > strlen($iv)) {
                $iv.= $kexHash->hash($keyBytes . $this->exchange_hash . $iv);
            }
            $this->decrypt->setIV(substr($iv, 0, $this->decrypt_block_size));

            $key = $kexHash->hash($keyBytes . $this->exchange_hash . 'D' . $this->session_id);
            while ($decryptKeyLength > strlen($key)) {
                $key.= $kexHash->hash($keyBytes . $this->exchange_hash . $key);
            }
            $this->decrypt->setKey(substr($key, 0, $decryptKeyLength));
        }

        /* The "arcfour128" algorithm is the RC4 cipher, as described in
           [SCHNEIER], using a 128-bit key.  The first 1536 bytes of keystream
           generated by the cipher MUST be discarded, and the first byte of the
           first encrypted packet MUST be encrypted using the 1537th byte of
           keystream.

           -- http://tools.ietf.org/html/rfc4345#section-4 */
        if ($encrypt == 'arcfour128' || $encrypt == 'arcfour256') {
            $this->encrypt->encrypt(str_repeat("\0", 1536));
        }
        if ($decrypt == 'arcfour128' || $decrypt == 'arcfour256') {
            $this->decrypt->decrypt(str_repeat("\0", 1536));
        }

        $mac_algorithm = $this->_array_intersect_first($mac_algorithms, $this->mac_algorithms_client_to_server);
        if ($mac_algorithm === false) {
            user_error('No compatible client to server message authentication algorithms found');
            return $this->_disconnect(NET_SSH2_DISCONNECT_KEY_EXCHANGE_FAILED);
        }

        $createKeyLength = 0; // ie. $mac_algorithm == 'none'
        switch ($mac_algorithm) {
            case 'hmac-sha2-256':
                $this->hmac_create = new Hash('sha256');
                $createKeyLength = 32;
                break;
            case 'hmac-sha1':
                $this->hmac_create = new Hash('sha1');
                $createKeyLength = 20;
                break;
            case 'hmac-sha1-96':
                $this->hmac_create = new Hash('sha1-96');
                $createKeyLength = 20;
                break;
            case 'hmac-md5':
                $this->hmac_create = new Hash('md5');
                $createKeyLength = 16;
                break;
            case 'hmac-md5-96':
                $this->hmac_create = new Hash('md5-96');
                $createKeyLength = 16;
        }

        $mac_algorithm = $this->_array_intersect_first($mac_algorithms, $this->mac_algorithms_server_to_client);
        if ($mac_algorithm === false) {
            user_error('No compatible server to client message authentication algorithms found');
            return $this->_disconnect(NET_SSH2_DISCONNECT_KEY_EXCHANGE_FAILED);
        }

        $checkKeyLength = 0;
        $this->hmac_size = 0;
        switch ($mac_algorithm) {
            case 'hmac-sha2-256':
                $this->hmac_check = new Hash('sha256');
                $checkKeyLength = 32;
                $this->hmac_size = 32;
                break;
            case 'hmac-sha1':
                $this->hmac_check = new Hash('sha1');
                $checkKeyLength = 20;
                $this->hmac_size = 20;
                break;
            case 'hmac-sha1-96':
                $this->hmac_check = new Hash('sha1-96');
                $checkKeyLength = 20;
                $this->hmac_size = 12;
                break;
            case 'hmac-md5':
                $this->hmac_check = new Hash('md5');
                $checkKeyLength = 16;
                $this->hmac_size = 16;
                break;
            case 'hmac-md5-96':
                $this->hmac_check = new Hash('md5-96');
                $checkKeyLength = 16;
                $this->hmac_size = 12;
        }

        $key = $kexHash->hash($keyBytes . $this->exchange_hash . 'E' . $this->session_id);
        while ($createKeyLength > strlen($key)) {
            $key.= $kexHash->hash($keyBytes . $this->exchange_hash . $key);
        }
        $this->hmac_create->setKey(substr($key, 0, $createKeyLength));

        $key = $kexHash->hash($keyBytes . $this->exchange_hash . 'F' . $this->session_id);
        while ($checkKeyLength > strlen($key)) {
            $key.= $kexHash->hash($keyBytes . $this->exchange_hash . $key);
        }
        $this->hmac_check->setKey(substr($key, 0, $checkKeyLength));

        $compression_algorithm = $this->_array_intersect_first($compression_algorithms, $this->compression_algorithms_server_to_client);
        if ($compression_algorithm === false) {
            user_error('No compatible server to client compression algorithms found');
            return $this->_disconnect(NET_SSH2_DISCONNECT_KEY_EXCHANGE_FAILED);
        }
        $this->decompress = $compression_algorithm == 'zlib';

        $compression_algorithm = $this->_array_intersect_first($compression_algorithms, $this->compression_algorithms_client_to_server);
        if ($compression_algorithm === false) {
            user_error('No compatible client to server compression algorithms found');
            return $this->_disconnect(NET_SSH2_DISCONNECT_KEY_EXCHANGE_FAILED);
        }
        $this->compress = $compression_algorithm == 'zlib';

        return true;
    }

    /**
     * Maps an encryption algorithm name to the number of key bytes.
     *
     * @param string $algorithm Name of the encryption algorithm
     * @return int|null Number of bytes as an integer or null for unknown
     * @access private
     */
    function _encryption_algorithm_to_key_size($algorithm)
    {
        switch ($algorithm) {
            case 'none':
                return 0;
            case 'aes128-cbc':
            case 'aes128-ctr':
            case 'arcfour':
            case 'arcfour128':
            case 'blowfish-cbc':
            case 'blowfish-ctr':
            case 'twofish128-cbc':
            case 'twofish128-ctr':
                return 16;
            case '3des-cbc':
            case '3des-ctr':
            case 'aes192-cbc':
            case 'aes192-ctr':
            case 'twofish192-cbc':
            case 'twofish192-ctr':
                return 24;
            case 'aes256-cbc':
            case 'aes256-ctr':
            case 'arcfour256':
            case 'twofish-cbc':
            case 'twofish256-cbc':
            case 'twofish256-ctr':
                return 32;
        }
        return null;
    }

    /**
     * Maps an encryption algorithm name to an instance of a subclass of
     * \phpseclib\Crypt\Base.
     *
     * @param string $algorithm Name of the encryption algorithm
     * @return mixed Instance of \phpseclib\Crypt\Base or null for unknown
     * @access private
     */
    function _encryption_algorithm_to_crypt_instance($algorithm)
    {
        switch ($algorithm) {
            case '3des-cbc':
                return new TripleDES();
            case '3des-ctr':
                return new TripleDES(Base::MODE_CTR);
            case 'aes256-cbc':
            case 'aes192-cbc':
            case 'aes128-cbc':
                return new Rijndael();
            case 'aes256-ctr':
            case 'aes192-ctr':
            case 'aes128-ctr':
                return new Rijndael(Base::MODE_CTR);
            case 'blowfish-cbc':
                return new Blowfish();
            case 'blowfish-ctr':
                return new Blowfish(Base::MODE_CTR);
            case 'twofish128-cbc':
            case 'twofish192-cbc':
            case 'twofish256-cbc':
            case 'twofish-cbc':
                return new Twofish();
            case 'twofish128-ctr':
            case 'twofish192-ctr':
            case 'twofish256-ctr':
                return new Twofish(Base::MODE_CTR);
            case 'arcfour':
            case 'arcfour128':
            case 'arcfour256':
                return new RC4();
        }
        return null;
    }

    /**
     * Login
     *
     * The $password parameter can be a plaintext password, a \phpseclib\Crypt\RSA object or an array
     *
     * @param string $username
     * @param mixed $password
     * @param mixed $...
     * @return bool
     * @see _login
     * @access public
     */
    function login($username)
    {
        $args = func_get_args();
        return call_user_func_array(array(&$this, '_login'), $args);
    }

    /**
     * Login Helper
     *
     * @param string $username
     * @param mixed $password
     * @param mixed $...
     * @return bool
     * @see _login_helper
     * @access private
     */
    function _login($username)
    {
        if (!($this->bitmap & self::MASK_CONSTRUCTOR)) {
            if (!$this->_connect()) {
                return false;
            }
        }

        $args = array_slice(func_get_args(), 1);
        if (empty($args)) {
            return $this->_login_helper($username);
        }

        foreach ($args as $arg) {
            if ($this->_login_helper($username, $arg)) {
                return true;
            }
        }
        return false;
    }

    /**
     * Login Helper
     *
     * @param string $username
     * @param string $password
     * @return bool
     * @access private
     * @internal It might be worthwhile, at some point, to protect against {@link http://tools.ietf.org/html/rfc4251#section-9.3.9 traffic analysis}
     *           by sending dummy SSH_MSG_IGNORE messages.
     */
    function _login_helper($username, $password = null)
    {
        if (!($this->bitmap & self::MASK_CONNECTED)) {
            return false;
        }

        if (!($this->bitmap & self::MASK_LOGIN_REQ)) {
            $packet = pack(
                'CNa*',
                NET_SSH2_MSG_SERVICE_REQUEST,
                strlen('ssh-userauth'),
                'ssh-userauth'
            );

            if (!$this->_send_binary_packet($packet)) {
                return false;
            }

            $response = $this->_get_binary_packet();
            if ($response === false) {
                user_error('Connection closed by server');
                return false;
            }

            extract(unpack('Ctype', $this->_string_shift($response, 1)));

            if ($type != NET_SSH2_MSG_SERVICE_ACCEPT) {
                user_error('Expected SSH_MSG_SERVICE_ACCEPT');
                return false;
            }
            $this->bitmap |= self::MASK_LOGIN_REQ;
        }

        if (strlen($this->last_interactive_response)) {
            return !is_string($password) && !is_array($password) ? false : $this->_keyboard_interactive_process($password);
        }

        if ($password instanceof RSA) {
            return $this->_privatekey_login($username, $password);
        } elseif ($password instanceof Agent) {
            return $this->_ssh_agent_login($username, $password);
        }

        if (is_array($password)) {
            if ($this->_keyboard_interactive_login($username, $password)) {
                $this->bitmap |= self::MASK_LOGIN;
                return true;
            }
            return false;
        }

        if (!isset($password)) {
            $packet = pack(
                'CNa*Na*Na*',
                NET_SSH2_MSG_USERAUTH_REQUEST,
                strlen($username),
                $username,
                strlen('ssh-connection'),
                'ssh-connection',
                strlen('none'),
                'none'
            );

            if (!$this->_send_binary_packet($packet)) {
                return false;
            }

            $response = $this->_get_binary_packet();
            if ($response === false) {
                user_error('Connection closed by server');
                return false;
            }

            extract(unpack('Ctype', $this->_string_shift($response, 1)));

            switch ($type) {
                case NET_SSH2_MSG_USERAUTH_SUCCESS:
                    $this->bitmap |= self::MASK_LOGIN;
                    return true;
                //case NET_SSH2_MSG_USERAUTH_FAILURE:
                default:
                    return false;
            }
        }

        $packet = pack(
            'CNa*Na*Na*CNa*',
            NET_SSH2_MSG_USERAUTH_REQUEST,
            strlen($username),
            $username,
            strlen('ssh-connection'),
            'ssh-connection',
            strlen('password'),
            'password',
            0,
            strlen($password),
            $password
        );

        // remove the username and password from the logged packet
        if (!defined('NET_SSH2_LOGGING')) {
            $logged = null;
        } else {
            $logged = pack(
                'CNa*Na*Na*CNa*',
                NET_SSH2_MSG_USERAUTH_REQUEST,
                strlen('username'),
                'username',
                strlen('ssh-connection'),
                'ssh-connection',
                strlen('password'),
                'password',
                0,
                strlen('password'),
                'password'
            );
        }

        if (!$this->_send_binary_packet($packet, $logged)) {
            return false;
        }

        $response = $this->_get_binary_packet();
        if ($response === false) {
            user_error('Connection closed by server');
            return false;
        }

        extract(unpack('Ctype', $this->_string_shift($response, 1)));

        switch ($type) {
            case NET_SSH2_MSG_USERAUTH_PASSWD_CHANGEREQ: // in theory, the password can be changed
                if (defined('NET_SSH2_LOGGING')) {
                    $this->message_number_log[count($this->message_number_log) - 1] = 'NET_SSH2_MSG_USERAUTH_PASSWD_CHANGEREQ';
                }
                extract(unpack('Nlength', $this->_string_shift($response, 4)));
                $this->errors[] = 'SSH_MSG_USERAUTH_PASSWD_CHANGEREQ: ' . utf8_decode($this->_string_shift($response, $length));
                return $this->_disconnect(NET_SSH2_DISCONNECT_AUTH_CANCELLED_BY_USER);
            case NET_SSH2_MSG_USERAUTH_FAILURE:
                // can we use keyboard-interactive authentication?  if not then either the login is bad or the server employees
                // multi-factor authentication
                extract(unpack('Nlength', $this->_string_shift($response, 4)));
                $auth_methods = explode(',', $this->_string_shift($response, $length));
                extract(unpack('Cpartial_success', $this->_string_shift($response, 1)));
                $partial_success = $partial_success != 0;

                if (!$partial_success && in_array('keyboard-interactive', $auth_methods)) {
                    if ($this->_keyboard_interactive_login($username, $password)) {
                        $this->bitmap |= self::MASK_LOGIN;
                        return true;
                    }
                    return false;
                }
                return false;
            case NET_SSH2_MSG_USERAUTH_SUCCESS:
                $this->bitmap |= self::MASK_LOGIN;
                return true;
        }

        return false;
    }

    /**
     * Login via keyboard-interactive authentication
     *
     * See {@link http://tools.ietf.org/html/rfc4256 RFC4256} for details.  This is not a full-featured keyboard-interactive authenticator.
     *
     * @param string $username
     * @param string $password
     * @return bool
     * @access private
     */
    function _keyboard_interactive_login($username, $password)
    {
        $packet = pack(
            'CNa*Na*Na*Na*Na*',
            NET_SSH2_MSG_USERAUTH_REQUEST,
            strlen($username),
            $username,
            strlen('ssh-connection'),
            'ssh-connection',
            strlen('keyboard-interactive'),
            'keyboard-interactive',
            0,
            '',
            0,
            ''
        );

        if (!$this->_send_binary_packet($packet)) {
            return false;
        }

        return $this->_keyboard_interactive_process($password);
    }

    /**
     * Handle the keyboard-interactive requests / responses.
     *
     * @param string $responses...
     * @return bool
     * @access private
     */
    function _keyboard_interactive_process()
    {
        $responses = func_get_args();

        if (strlen($this->last_interactive_response)) {
            $response = $this->last_interactive_response;
        } else {
            $orig = $response = $this->_get_binary_packet();
            if ($response === false) {
                user_error('Connection closed by server');
                return false;
            }
        }

        extract(unpack('Ctype', $this->_string_shift($response, 1)));

        switch ($type) {
            case NET_SSH2_MSG_USERAUTH_INFO_REQUEST:
                extract(unpack('Nlength', $this->_string_shift($response, 4)));
                $this->_string_shift($response, $length); // name; may be empty
                extract(unpack('Nlength', $this->_string_shift($response, 4)));
                $this->_string_shift($response, $length); // instruction; may be empty
                extract(unpack('Nlength', $this->_string_shift($response, 4)));
                $this->_string_shift($response, $length); // language tag; may be empty
                extract(unpack('Nnum_prompts', $this->_string_shift($response, 4)));

                for ($i = 0; $i < count($responses); $i++) {
                    if (is_array($responses[$i])) {
                        foreach ($responses[$i] as $key => $value) {
                            $this->keyboard_requests_responses[$key] = $value;
                        }
                        unset($responses[$i]);
                    }
                }
                $responses = array_values($responses);

                if (isset($this->keyboard_requests_responses)) {
                    for ($i = 0; $i < $num_prompts; $i++) {
                        extract(unpack('Nlength', $this->_string_shift($response, 4)));
                        // prompt - ie. "Password: "; must not be empty
                        $prompt = $this->_string_shift($response, $length);
                        //$echo = $this->_string_shift($response) != chr(0);
                        foreach ($this->keyboard_requests_responses as $key => $value) {
                            if (substr($prompt, 0, strlen($key)) == $key) {
                                $responses[] = $value;
                                break;
                            }
                        }
                    }
                }

                // see http://tools.ietf.org/html/rfc4256#section-3.2
                if (strlen($this->last_interactive_response)) {
                    $this->last_interactive_response = '';
                } elseif (defined('NET_SSH2_LOGGING')) {
                    $this->message_number_log[count($this->message_number_log) - 1] = str_replace(
                        'UNKNOWN',
                        'NET_SSH2_MSG_USERAUTH_INFO_REQUEST',
                        $this->message_number_log[count($this->message_number_log) - 1]
                    );
                }

                if (!count($responses) && $num_prompts) {
                    $this->last_interactive_response = $orig;
                    return false;
                }

                /*
                   After obtaining the requested information from the user, the client
                   MUST respond with an SSH_MSG_USERAUTH_INFO_RESPONSE message.
                */
                // see http://tools.ietf.org/html/rfc4256#section-3.4
                $packet = $logged = pack('CN', NET_SSH2_MSG_USERAUTH_INFO_RESPONSE, count($responses));
                for ($i = 0; $i < count($responses); $i++) {
                    $packet.= pack('Na*', strlen($responses[$i]), $responses[$i]);
                    $logged.= pack('Na*', strlen('dummy-answer'), 'dummy-answer');
                }

                if (!$this->_send_binary_packet($packet, $logged)) {
                    return false;
                }

                if (defined('NET_SSH2_LOGGING') && NET_SSH2_LOGGING == self::LOG_COMPLEX) {
                    $this->message_number_log[count($this->message_number_log) - 1] = str_replace(
                        'UNKNOWN',
                        'NET_SSH2_MSG_USERAUTH_INFO_RESPONSE',
                        $this->message_number_log[count($this->message_number_log) - 1]
                    );
                }

                /*
                   After receiving the response, the server MUST send either an
                   SSH_MSG_USERAUTH_SUCCESS, SSH_MSG_USERAUTH_FAILURE, or another
                   SSH_MSG_USERAUTH_INFO_REQUEST message.
                */
                // maybe phpseclib should force close the connection after x request / responses?  unless something like that is done
                // there could be an infinite loop of request / responses.
                return $this->_keyboard_interactive_process();
            case NET_SSH2_MSG_USERAUTH_SUCCESS:
                return true;
            case NET_SSH2_MSG_USERAUTH_FAILURE:
                return false;
        }

        return false;
    }

    /**
     * Login with an ssh-agent provided key
     *
     * @param string $username
     * @param \phpseclib\System\SSH\Agent $agent
     * @return bool
     * @access private
     */
    function _ssh_agent_login($username, $agent)
    {
        $this->agent = $agent;
        $keys = $agent->requestIdentities();
        foreach ($keys as $key) {
            if ($this->_privatekey_login($username, $key)) {
                return true;
            }
        }

        return false;
    }

    /**
     * Login with an RSA private key
     *
     * @param string $username
     * @param \phpseclib\Crypt\RSA $password
     * @return bool
     * @access private
     * @internal It might be worthwhile, at some point, to protect against {@link http://tools.ietf.org/html/rfc4251#section-9.3.9 traffic analysis}
     *           by sending dummy SSH_MSG_IGNORE messages.
     */
    function _privatekey_login($username, $privatekey)
    {
        // see http://tools.ietf.org/html/rfc4253#page-15
        $publickey = $privatekey->getPublicKey(RSA::PUBLIC_FORMAT_RAW);
        if ($publickey === false) {
            return false;
        }

        $publickey = array(
            'e' => $publickey['e']->toBytes(true),
            'n' => $publickey['n']->toBytes(true)
        );
        $publickey = pack(
            'Na*Na*Na*',
            strlen('ssh-rsa'),
            'ssh-rsa',
            strlen($publickey['e']),
            $publickey['e'],
            strlen($publickey['n']),
            $publickey['n']
        );

        $part1 = pack(
            'CNa*Na*Na*',
            NET_SSH2_MSG_USERAUTH_REQUEST,
            strlen($username),
            $username,
            strlen('ssh-connection'),
            'ssh-connection',
            strlen('publickey'),
            'publickey'
        );
        $part2 = pack('Na*Na*', strlen('ssh-rsa'), 'ssh-rsa', strlen($publickey), $publickey);

        $packet = $part1 . chr(0) . $part2;
        if (!$this->_send_binary_packet($packet)) {
            return false;
        }

        $response = $this->_get_binary_packet();
        if ($response === false) {
            user_error('Connection closed by server');
            return false;
        }

        extract(unpack('Ctype', $this->_string_shift($response, 1)));

        switch ($type) {
            case NET_SSH2_MSG_USERAUTH_FAILURE:
                extract(unpack('Nlength', $this->_string_shift($response, 4)));
                $this->errors[] = 'SSH_MSG_USERAUTH_FAILURE: ' . $this->_string_shift($response, $length);
                return false;
            case NET_SSH2_MSG_USERAUTH_PK_OK:
                // we'll just take it on faith that the public key blob and the public key algorithm name are as
                // they should be
                if (defined('NET_SSH2_LOGGING') && NET_SSH2_LOGGING == self::LOG_COMPLEX) {
                    $this->message_number_log[count($this->message_number_log) - 1] = str_replace(
                        'UNKNOWN',
                        'NET_SSH2_MSG_USERAUTH_PK_OK',
                        $this->message_number_log[count($this->message_number_log) - 1]
                    );
                }
        }

        $packet = $part1 . chr(1) . $part2;
        $privatekey->setSignatureMode(RSA::SIGNATURE_PKCS1);
        $signature = $privatekey->sign(pack('Na*a*', strlen($this->session_id), $this->session_id, $packet));
        $signature = pack('Na*Na*', strlen('ssh-rsa'), 'ssh-rsa', strlen($signature), $signature);
        $packet.= pack('Na*', strlen($signature), $signature);

        if (!$this->_send_binary_packet($packet)) {
            return false;
        }

        $response = $this->_get_binary_packet();
        if ($response === false) {
            user_error('Connection closed by server');
            return false;
        }

        extract(unpack('Ctype', $this->_string_shift($response, 1)));

        switch ($type) {
            case NET_SSH2_MSG_USERAUTH_FAILURE:
                // either the login is bad or the server employs multi-factor authentication
                return false;
            case NET_SSH2_MSG_USERAUTH_SUCCESS:
                $this->bitmap |= self::MASK_LOGIN;
                return true;
        }

        return false;
    }

    /**
     * Set Timeout
     *
     * $ssh->exec('ping 127.0.0.1'); on a Linux host will never return and will run indefinitely.  setTimeout() makes it so it'll timeout.
     * Setting $timeout to false or 0 will mean there is no timeout.
     *
     * @param mixed $timeout
     * @access public
     */
    function setTimeout($timeout)
    {
        $this->timeout = $this->curTimeout = $timeout;
    }

    /**
     * Get the output from stdError
     *
     * @access public
     */
    function getStdError()
    {
        return $this->stdErrorLog;
    }

    /**
     * Execute Command
     *
     * If $callback is set to false then \phpseclib\Net\SSH2::_get_channel_packet(self::CHANNEL_EXEC) will need to be called manually.
     * In all likelihood, this is not a feature you want to be taking advantage of.
     *
     * @param string $command
     * @param Callback $callback
     * @return string
     * @access public
     */
    function exec($command, $callback = null)
    {
        $this->curTimeout = $this->timeout;
        $this->is_timeout = false;
        $this->stdErrorLog = '';

        if (!($this->bitmap & self::MASK_LOGIN)) {
            return false;
        }

        // RFC4254 defines the (client) window size as "bytes the other party can send before it must wait for the window to
        // be adjusted".  0x7FFFFFFF is, at 2GB, the max size.  technically, it should probably be decremented, but,
        // honestly, if you're transfering more than 2GB, you probably shouldn't be using phpseclib, anyway.
        // see http://tools.ietf.org/html/rfc4254#section-5.2 for more info
        $this->window_size_server_to_client[self::CHANNEL_EXEC] = $this->window_size;
        // 0x8000 is the maximum max packet size, per http://tools.ietf.org/html/rfc4253#section-6.1, although since PuTTy
        // uses 0x4000, that's what will be used here, as well.
        $packet_size = 0x4000;

        $packet = pack(
            'CNa*N3',
            NET_SSH2_MSG_CHANNEL_OPEN,
            strlen('session'),
            'session',
            self::CHANNEL_EXEC,
            $this->window_size_server_to_client[self::CHANNEL_EXEC],
            $packet_size
        );

        if (!$this->_send_binary_packet($packet)) {
            return false;
        }

        $this->channel_status[self::CHANNEL_EXEC] = NET_SSH2_MSG_CHANNEL_OPEN;

        $response = $this->_get_channel_packet(self::CHANNEL_EXEC);
        if ($response === false) {
            return false;
        }

        if ($this->request_pty === true) {
            $terminal_modes = pack('C', NET_SSH2_TTY_OP_END);
            $packet = pack(
                'CNNa*CNa*N5a*',
                NET_SSH2_MSG_CHANNEL_REQUEST,
                $this->server_channels[self::CHANNEL_EXEC],
                strlen('pty-req'),
                'pty-req',
                1,
                strlen('vt100'),
                'vt100',
                $this->windowColumns,
                $this->windowRows,
                0,
                0,
                strlen($terminal_modes),
                $terminal_modes
            );

            if (!$this->_send_binary_packet($packet)) {
                return false;
            }

            $response = $this->_get_binary_packet();
            if ($response === false) {
                user_error('Connection closed by server');
                return false;
            }

            list(, $type) = unpack('C', $this->_string_shift($response, 1));

            switch ($type) {
                case NET_SSH2_MSG_CHANNEL_SUCCESS:
                    break;
                case NET_SSH2_MSG_CHANNEL_FAILURE:
                default:
                    user_error('Unable to request pseudo-terminal');
                    return $this->_disconnect(NET_SSH2_DISCONNECT_BY_APPLICATION);
            }
            $this->in_request_pty_exec = true;
        }

        // sending a pty-req SSH_MSG_CHANNEL_REQUEST message is unnecessary and, in fact, in most cases, slows things
        // down.  the one place where it might be desirable is if you're doing something like \phpseclib\Net\SSH2::exec('ping localhost &').
        // with a pty-req SSH_MSG_CHANNEL_REQUEST, exec() will return immediately and the ping process will then
        // then immediately terminate.  without such a request exec() will loop indefinitely.  the ping process won't end but
        // neither will your script.

        // although, in theory, the size of SSH_MSG_CHANNEL_REQUEST could exceed the maximum packet size established by
        // SSH_MSG_CHANNEL_OPEN_CONFIRMATION, RFC4254#section-5.1 states that the "maximum packet size" refers to the
        // "maximum size of an individual data packet". ie. SSH_MSG_CHANNEL_DATA.  RFC4254#section-5.2 corroborates.
        $packet = pack(
            'CNNa*CNa*',
            NET_SSH2_MSG_CHANNEL_REQUEST,
            $this->server_channels[self::CHANNEL_EXEC],
            strlen('exec'),
            'exec',
            1,
            strlen($command),
            $command
        );
        if (!$this->_send_binary_packet($packet)) {
            return false;
        }

        $this->channel_status[self::CHANNEL_EXEC] = NET_SSH2_MSG_CHANNEL_REQUEST;

        $response = $this->_get_channel_packet(self::CHANNEL_EXEC);
        if ($response === false) {
            return false;
        }

        $this->channel_status[self::CHANNEL_EXEC] = NET_SSH2_MSG_CHANNEL_DATA;

        if ($callback === false || $this->in_request_pty_exec) {
            return true;
        }

        $output = '';
        while (true) {
            $temp = $this->_get_channel_packet(self::CHANNEL_EXEC);
            switch (true) {
                case $temp === true:
                    return is_callable($callback) ? true : $output;
                case $temp === false:
                    return false;
                default:
                    if (is_callable($callback)) {
                        if (call_user_func($callback, $temp) === true) {
                            $this->_close_channel(self::CHANNEL_EXEC);
                            return true;
                        }
                    } else {
                        $output.= $temp;
                    }
            }
        }
    }

    /**
     * Creates an interactive shell
     *
     * @see \phpseclib\Net\SSH2::read()
     * @see \phpseclib\Net\SSH2::write()
     * @return bool
     * @access private
     */
    function _initShell()
    {
        if ($this->in_request_pty_exec === true) {
            return true;
        }

        $this->window_size_server_to_client[self::CHANNEL_SHELL] = $this->window_size;
        $packet_size = 0x4000;

        $packet = pack(
            'CNa*N3',
            NET_SSH2_MSG_CHANNEL_OPEN,
            strlen('session'),
            'session',
            self::CHANNEL_SHELL,
            $this->window_size_server_to_client[self::CHANNEL_SHELL],
            $packet_size
        );

        if (!$this->_send_binary_packet($packet)) {
            return false;
        }

        $this->channel_status[self::CHANNEL_SHELL] = NET_SSH2_MSG_CHANNEL_OPEN;

        $response = $this->_get_channel_packet(self::CHANNEL_SHELL);
        if ($response === false) {
            return false;
        }

        $terminal_modes = pack('C', NET_SSH2_TTY_OP_END);
        $packet = pack(
            'CNNa*CNa*N5a*',
            NET_SSH2_MSG_CHANNEL_REQUEST,
            $this->server_channels[self::CHANNEL_SHELL],
            strlen('pty-req'),
            'pty-req',
            1,
            strlen('vt100'),
            'vt100',
            $this->windowColumns,
            $this->windowRows,
            0,
            0,
            strlen($terminal_modes),
            $terminal_modes
        );

        if (!$this->_send_binary_packet($packet)) {
            return false;
        }

        $response = $this->_get_binary_packet();
        if ($response === false) {
            user_error('Connection closed by server');
            return false;
        }

        list(, $type) = unpack('C', $this->_string_shift($response, 1));

        switch ($type) {
            case NET_SSH2_MSG_CHANNEL_SUCCESS:
            // if a pty can't be opened maybe commands can still be executed
            case NET_SSH2_MSG_CHANNEL_FAILURE:
                break;
            default:
                user_error('Unable to request pseudo-terminal');
                return $this->_disconnect(NET_SSH2_DISCONNECT_BY_APPLICATION);
        }

        $packet = pack(
            'CNNa*C',
            NET_SSH2_MSG_CHANNEL_REQUEST,
            $this->server_channels[self::CHANNEL_SHELL],
            strlen('shell'),
            'shell',
            1
        );
        if (!$this->_send_binary_packet($packet)) {
            return false;
        }

        $this->channel_status[self::CHANNEL_SHELL] = NET_SSH2_MSG_CHANNEL_REQUEST;

        $response = $this->_get_channel_packet(self::CHANNEL_SHELL);
        if ($response === false) {
            return false;
        }

        $this->channel_status[self::CHANNEL_SHELL] = NET_SSH2_MSG_CHANNEL_DATA;

        $this->bitmap |= self::MASK_SHELL;

        return true;
    }

    /**
     * Return the channel to be used with read() / write()
     *
     * @see \phpseclib\Net\SSH2::read()
     * @see \phpseclib\Net\SSH2::write()
     * @return int
     * @access public
     */
    function _get_interactive_channel()
    {
        switch (true) {
            case $this->in_subsystem:
                return self::CHANNEL_SUBSYSTEM;
            case $this->in_request_pty_exec:
                return self::CHANNEL_EXEC;
            default:
                return self::CHANNEL_SHELL;
        }
    }

    /**
     * Return an available open channel
     *
     * @return int
     * @access public
     */
    function _get_open_channel()
    {
        $channel = self::CHANNEL_EXEC;
        do {
            if (isset($this->channel_status[$channel]) && $this->channel_status[$channel] == NET_SSH2_MSG_CHANNEL_OPEN) {
                return $channel;
            }
        } while ($channel++ < self::CHANNEL_SUBSYSTEM);

        return false;
    }

    /**
     * Returns the output of an interactive shell
     *
     * Returns when there's a match for $expect, which can take the form of a string literal or,
     * if $mode == self::READ_REGEX, a regular expression.
     *
     * @see \phpseclib\Net\SSH2::write()
     * @param string $expect
     * @param int $mode
     * @return string
     * @access public
     */
    function read($expect = '', $mode = self::READ_SIMPLE)
    {
        $this->curTimeout = $this->timeout;
        $this->is_timeout = false;

        if (!($this->bitmap & self::MASK_LOGIN)) {
            user_error('Operation disallowed prior to login()');
            return false;
        }

        if (!($this->bitmap & self::MASK_SHELL) && !$this->_initShell()) {
            user_error('Unable to initiate an interactive shell session');
            return false;
        }

        $channel = $this->_get_interactive_channel();

        $match = $expect;
        while (true) {
            if ($mode == self::READ_REGEX) {
                preg_match($expect, substr($this->interactiveBuffer, -1024), $matches);
                $match = isset($matches[0]) ? $matches[0] : '';
            }
            $pos = strlen($match) ? strpos($this->interactiveBuffer, $match) : false;
            if ($pos !== false) {
                return $this->_string_shift($this->interactiveBuffer, $pos + strlen($match));
            }
            $response = $this->_get_channel_packet($channel);
            if (is_bool($response)) {
                $this->in_request_pty_exec = false;
                return $response ? $this->_string_shift($this->interactiveBuffer, strlen($this->interactiveBuffer)) : false;
            }

            $this->interactiveBuffer.= $response;
        }
    }

    /**
     * Inputs a command into an interactive shell.
     *
     * @see \phpseclib\Net\SSH2::read()
     * @param string $cmd
     * @return bool
     * @access public
     */
    function write($cmd)
    {
        if (!($this->bitmap & self::MASK_LOGIN)) {
            user_error('Operation disallowed prior to login()');
            return false;
        }

        if (!($this->bitmap & self::MASK_SHELL) && !$this->_initShell()) {
            user_error('Unable to initiate an interactive shell session');
            return false;
        }

        return $this->_send_channel_packet($this->_get_interactive_channel(), $cmd);
    }

    /**
     * Start a subsystem.
     *
     * Right now only one subsystem at a time is supported. To support multiple subsystem's stopSubsystem() could accept
     * a string that contained the name of the subsystem, but at that point, only one subsystem of each type could be opened.
     * To support multiple subsystem's of the same name maybe it'd be best if startSubsystem() generated a new channel id and
     * returns that and then that that was passed into stopSubsystem() but that'll be saved for a future date and implemented
     * if there's sufficient demand for such a feature.
     *
     * @see \phpseclib\Net\SSH2::stopSubsystem()
     * @param string $subsystem
     * @return bool
     * @access public
     */
    function startSubsystem($subsystem)
    {
        $this->window_size_server_to_client[self::CHANNEL_SUBSYSTEM] = $this->window_size;

        $packet = pack(
            'CNa*N3',
            NET_SSH2_MSG_CHANNEL_OPEN,
            strlen('session'),
            'session',
            self::CHANNEL_SUBSYSTEM,
            $this->window_size,
            0x4000
        );

        if (!$this->_send_binary_packet($packet)) {
            return false;
        }

        $this->channel_status[self::CHANNEL_SUBSYSTEM] = NET_SSH2_MSG_CHANNEL_OPEN;

        $response = $this->_get_channel_packet(self::CHANNEL_SUBSYSTEM);
        if ($response === false) {
            return false;
        }

        $packet = pack(
            'CNNa*CNa*',
            NET_SSH2_MSG_CHANNEL_REQUEST,
            $this->server_channels[self::CHANNEL_SUBSYSTEM],
            strlen('subsystem'),
            'subsystem',
            1,
            strlen($subsystem),
            $subsystem
        );
        if (!$this->_send_binary_packet($packet)) {
            return false;
        }

        $this->channel_status[self::CHANNEL_SUBSYSTEM] = NET_SSH2_MSG_CHANNEL_REQUEST;

        $response = $this->_get_channel_packet(self::CHANNEL_SUBSYSTEM);

        if ($response === false) {
            return false;
        }

        $this->channel_status[self::CHANNEL_SUBSYSTEM] = NET_SSH2_MSG_CHANNEL_DATA;

        $this->bitmap |= self::MASK_SHELL;
        $this->in_subsystem = true;

        return true;
    }

    /**
     * Stops a subsystem.
     *
     * @see \phpseclib\Net\SSH2::startSubsystem()
     * @return bool
     * @access public
     */
    function stopSubsystem()
    {
        $this->in_subsystem = false;
        $this->_close_channel(self::CHANNEL_SUBSYSTEM);
        return true;
    }

    /**
     * Closes a channel
     *
     * If read() timed out you might want to just close the channel and have it auto-restart on the next read() call
     *
     * @access public
     */
    function reset()
    {
        $this->_close_channel($this->_get_interactive_channel());
    }

    /**
     * Is timeout?
     *
     * Did exec() or read() return because they timed out or because they encountered the end?
     *
     * @access public
     */
    function isTimeout()
    {
        return $this->is_timeout;
    }

    /**
     * Disconnect
     *
     * @access public
     */
    function disconnect()
    {
        $this->_disconnect(NET_SSH2_DISCONNECT_BY_APPLICATION);
        if (isset($this->realtime_log_file) && is_resource($this->realtime_log_file)) {
            fclose($this->realtime_log_file);
        }
    }

    /**
     * Destructor.
     *
     * Will be called, automatically, if you're supporting just PHP5.  If you're supporting PHP4, you'll need to call
     * disconnect().
     *
     * @access public
     */
    function __destruct()
    {
        $this->disconnect();
    }

    /**
     * Is the connection still active?
     *
     * @return bool
     * @access public
     */
    function isConnected()
    {
        return (bool) ($this->bitmap & self::MASK_CONNECTED);
    }

    /**
     * Gets Binary Packets
     *
     * See '6. Binary Packet Protocol' of rfc4253 for more info.
     *
     * @see \phpseclib\Net\SSH2::_send_binary_packet()
     * @return string
     * @access private
     */
    function _get_binary_packet()
    {
        if (!is_resource($this->fsock) || feof($this->fsock)) {
            user_error('Connection closed prematurely');
            $this->bitmap = 0;
            return false;
        }

        $start = microtime(true);
        $raw = fread($this->fsock, $this->decrypt_block_size);

        if (!strlen($raw)) {
            return '';
        }

        if ($this->decrypt !== false) {
            $raw = $this->decrypt->decrypt($raw);
        }
        if ($raw === false) {
            user_error('Unable to decrypt content');
            return false;
        }

        extract(unpack('Npacket_length/Cpadding_length', $this->_string_shift($raw, 5)));

        $remaining_length = $packet_length + 4 - $this->decrypt_block_size;

        // quoting <http://tools.ietf.org/html/rfc4253#section-6.1>,
        // "implementations SHOULD check that the packet length is reasonable"
        // PuTTY uses 0x9000 as the actual max packet size and so to shall we
        if ($remaining_length < -$this->decrypt_block_size || $remaining_length > 0x9000 || $remaining_length % $this->decrypt_block_size != 0) {
            user_error('Invalid size');
            return false;
        }

        $buffer = '';
        while ($remaining_length > 0) {
            $temp = fread($this->fsock, $remaining_length);
            if ($temp === false || feof($this->fsock)) {
                user_error('Error reading from socket');
                $this->bitmap = 0;
                return false;
            }
            $buffer.= $temp;
            $remaining_length-= strlen($temp);
        }
        $stop = microtime(true);
        if (strlen($buffer)) {
            $raw.= $this->decrypt !== false ? $this->decrypt->decrypt($buffer) : $buffer;
        }

        $payload = $this->_string_shift($raw, $packet_length - $padding_length - 1);
        $padding = $this->_string_shift($raw, $padding_length); // should leave $raw empty

        if ($this->hmac_check !== false) {
            $hmac = fread($this->fsock, $this->hmac_size);
            if ($hmac === false || strlen($hmac) != $this->hmac_size) {
                user_error('Error reading socket');
                $this->bitmap = 0;
                return false;
            } elseif ($hmac != $this->hmac_check->hash(pack('NNCa*', $this->get_seq_no, $packet_length, $padding_length, $payload . $padding))) {
                user_error('Invalid HMAC');
                return false;
            }
        }

        //if ($this->decompress) {
        //    $payload = gzinflate(substr($payload, 2));
        //}

        $this->get_seq_no++;

        if (defined('NET_SSH2_LOGGING')) {
            $current = microtime(true);
            $message_number = isset($this->message_numbers[ord($payload[0])]) ? $this->message_numbers[ord($payload[0])] : 'UNKNOWN (' . ord($payload[0]) . ')';
            $message_number = '<- ' . $message_number .
                              ' (since last: ' . round($current - $this->last_packet, 4) . ', network: ' . round($stop - $start, 4) . 's)';
            $this->_append_log($message_number, $payload);
            $this->last_packet = $current;
        }

        return $this->_filter($payload);
    }

    /**
     * Filter Binary Packets
     *
     * Because some binary packets need to be ignored...
     *
     * @see \phpseclib\Net\SSH2::_get_binary_packet()
     * @return string
     * @access private
     */
    function _filter($payload)
    {
        switch (ord($payload[0])) {
            case NET_SSH2_MSG_DISCONNECT:
                $this->_string_shift($payload, 1);
                extract(unpack('Nreason_code/Nlength', $this->_string_shift($payload, 8)));
                $this->errors[] = 'SSH_MSG_DISCONNECT: ' . $this->disconnect_reasons[$reason_code] . "\r\n" . utf8_decode($this->_string_shift($payload, $length));
                $this->bitmap = 0;
                return false;
            case NET_SSH2_MSG_IGNORE:
                $payload = $this->_get_binary_packet();
                break;
            case NET_SSH2_MSG_DEBUG:
                $this->_string_shift($payload, 2);
                extract(unpack('Nlength', $this->_string_shift($payload, 4)));
                $this->errors[] = 'SSH_MSG_DEBUG: ' . utf8_decode($this->_string_shift($payload, $length));
                $payload = $this->_get_binary_packet();
                break;
            case NET_SSH2_MSG_UNIMPLEMENTED:
                return false;
            case NET_SSH2_MSG_KEXINIT:
                if ($this->session_id !== false) {
                    if (!$this->_key_exchange($payload)) {
                        $this->bitmap = 0;
                        return false;
                    }
                    $payload = $this->_get_binary_packet();
                }
        }

        // see http://tools.ietf.org/html/rfc4252#section-5.4; only called when the encryption has been activated and when we haven't already logged in
        if (($this->bitmap & self::MASK_CONNECTED) && !($this->bitmap & self::MASK_LOGIN) && ord($payload[0]) == NET_SSH2_MSG_USERAUTH_BANNER) {
            $this->_string_shift($payload, 1);
            extract(unpack('Nlength', $this->_string_shift($payload, 4)));
            $this->banner_message = utf8_decode($this->_string_shift($payload, $length));
            $payload = $this->_get_binary_packet();
        }

        // only called when we've already logged in
        if (($this->bitmap & self::MASK_CONNECTED) && ($this->bitmap & self::MASK_LOGIN)) {
            switch (ord($payload[0])) {
                case NET_SSH2_MSG_GLOBAL_REQUEST: // see http://tools.ietf.org/html/rfc4254#section-4
                    extract(unpack('Nlength', $this->_string_shift($payload, 4)));
                    $this->errors[] = 'SSH_MSG_GLOBAL_REQUEST: ' . $this->_string_shift($payload, $length);

                    if (!$this->_send_binary_packet(pack('C', NET_SSH2_MSG_REQUEST_FAILURE))) {
                        return $this->_disconnect(NET_SSH2_DISCONNECT_BY_APPLICATION);
                    }

                    $payload = $this->_get_binary_packet();
                    break;
                case NET_SSH2_MSG_CHANNEL_OPEN: // see http://tools.ietf.org/html/rfc4254#section-5.1
                    $this->_string_shift($payload, 1);
                    extract(unpack('Nlength', $this->_string_shift($payload, 4)));
                    $data = $this->_string_shift($payload, $length);
                    extract(unpack('Nserver_channel', $this->_string_shift($payload, 4)));
                    switch ($data) {
                        case 'auth-agent':
                        case 'auth-agent@openssh.com':
                            if (isset($this->agent)) {
                                $new_channel = self::CHANNEL_AGENT_FORWARD;

                                extract(unpack('Nremote_window_size', $this->_string_shift($payload, 4)));
                                extract(unpack('Nremote_maximum_packet_size', $this->_string_shift($payload, 4)));

                                $this->packet_size_client_to_server[$new_channel] = $remote_window_size;
                                $this->window_size_server_to_client[$new_channel] = $remote_maximum_packet_size;
                                $this->window_size_client_to_server[$new_channel] = $this->window_size;

                                $packet_size = 0x4000;

                                $packet = pack(
                                    'CN4',
                                    NET_SSH2_MSG_CHANNEL_OPEN_CONFIRMATION,
                                    $server_channel,
                                    $new_channel,
                                    $packet_size,
                                    $packet_size
                                );

                                $this->server_channels[$new_channel] = $server_channel;
                                $this->channel_status[$new_channel] = NET_SSH2_MSG_CHANNEL_OPEN_CONFIRMATION;
                                if (!$this->_send_binary_packet($packet)) {
                                    return false;
                                }
                            }
                            break;
                        default:
                            $packet = pack(
                                'CN3a*Na*',
                                NET_SSH2_MSG_REQUEST_FAILURE,
                                $server_channel,
                                NET_SSH2_OPEN_ADMINISTRATIVELY_PROHIBITED,
                                0,
                                '',
                                0,
                                ''
                            );

                            if (!$this->_send_binary_packet($packet)) {
                                return $this->_disconnect(NET_SSH2_DISCONNECT_BY_APPLICATION);
                            }
                    }
                    $payload = $this->_get_binary_packet();
                    break;
                case NET_SSH2_MSG_CHANNEL_WINDOW_ADJUST:
                    $this->_string_shift($payload, 1);
                    extract(unpack('Nchannel', $this->_string_shift($payload, 4)));
                    extract(unpack('Nwindow_size', $this->_string_shift($payload, 4)));
                    $this->window_size_client_to_server[$channel]+= $window_size;

                    $payload = ($this->bitmap & self::MASK_WINDOW_ADJUST) ? true : $this->_get_binary_packet();
            }
        }

        return $payload;
    }

    /**
     * Enable Quiet Mode
     *
     * Suppress stderr from output
     *
     * @access public
     */
    function enableQuietMode()
    {
        $this->quiet_mode = true;
    }

    /**
     * Disable Quiet Mode
     *
     * Show stderr in output
     *
     * @access public
     */
    function disableQuietMode()
    {
        $this->quiet_mode = false;
    }

    /**
     * Returns whether Quiet Mode is enabled or not
     *
     * @see \phpseclib\Net\SSH2::enableQuietMode()
     * @see \phpseclib\Net\SSH2::disableQuietMode()
     *
     * @access public
     * @return bool
     */
    function isQuietModeEnabled()
    {
        return $this->quiet_mode;
    }

    /**
     * Enable request-pty when using exec()
     *
     * @access public
     */
    function enablePTY()
    {
        $this->request_pty = true;
    }

    /**
     * Disable request-pty when using exec()
     *
     * @access public
     */
    function disablePTY()
    {
        $this->request_pty = false;
    }

    /**
     * Returns whether request-pty is enabled or not
     *
     * @see \phpseclib\Net\SSH2::enablePTY()
     * @see \phpseclib\Net\SSH2::disablePTY()
     *
     * @access public
     * @return bool
     */
    function isPTYEnabled()
    {
        return $this->request_pty;
    }

    /**
     * Gets channel data
     *
     * Returns the data as a string if it's available and false if not.
     *
     * @param $client_channel
     * @return mixed
     * @access private
     */
    function _get_channel_packet($client_channel, $skip_extended = false)
    {
        if (!empty($this->channel_buffers[$client_channel])) {
            return array_shift($this->channel_buffers[$client_channel]);
        }

        while (true) {
            if ($this->curTimeout) {
                if ($this->curTimeout < 0) {
                    $this->is_timeout = true;
                    return true;
                }

                $read = array($this->fsock);
                $write = $except = null;

                $start = microtime(true);
                $sec = floor($this->curTimeout);
                $usec = 1000000 * ($this->curTimeout - $sec);
                // on windows this returns a "Warning: Invalid CRT parameters detected" error
                if (!@stream_select($read, $write, $except, $sec, $usec) && !count($read)) {
                    $this->is_timeout = true;
                    return true;
                }
                $elapsed = microtime(true) - $start;
                $this->curTimeout-= $elapsed;
            }

            $response = $this->_get_binary_packet();
            if ($response === false) {
                user_error('Connection closed by server');
                return false;
            }
            if ($client_channel == -1 && $response === true) {
                return true;
            }
            if (!strlen($response)) {
                return '';
            }

            extract(unpack('Ctype', $this->_string_shift($response, 1)));

            if ($type == NET_SSH2_MSG_CHANNEL_OPEN) {
                extract(unpack('Nlength', $this->_string_shift($response, 4)));
            } else {
                extract(unpack('Nchannel', $this->_string_shift($response, 4)));
            }

            // will not be setup yet on incoming channel open request
            if (isset($channel) && isset($this->channel_status[$channel]) && isset($this->window_size_server_to_client[$channel])) {
                $this->window_size_server_to_client[$channel]-= strlen($response);

                // resize the window, if appropriate
                if ($this->window_size_server_to_client[$channel] < 0) {
                    $packet = pack('CNN', NET_SSH2_MSG_CHANNEL_WINDOW_ADJUST, $this->server_channels[$channel], $this->window_size);
                    if (!$this->_send_binary_packet($packet)) {
                        return false;
                    }
                    $this->window_size_server_to_client[$channel]+= $this->window_size;
                }

                switch ($this->channel_status[$channel]) {
                    case NET_SSH2_MSG_CHANNEL_OPEN:
                        switch ($type) {
                            case NET_SSH2_MSG_CHANNEL_OPEN_CONFIRMATION:
                                extract(unpack('Nserver_channel', $this->_string_shift($response, 4)));
                                $this->server_channels[$channel] = $server_channel;
                                extract(unpack('Nwindow_size', $this->_string_shift($response, 4)));
                                if ($window_size < 0) {
                                    $window_size&= 0x7FFFFFFF;
                                    $window_size+= 0x80000000;
                                }
                                $this->window_size_client_to_server[$channel] = $window_size;
                                $temp = unpack('Npacket_size_client_to_server', $this->_string_shift($response, 4));
                                $this->packet_size_client_to_server[$channel] = $temp['packet_size_client_to_server'];
                                $result = $client_channel == $channel ? true : $this->_get_channel_packet($client_channel, $skip_extended);
                                $this->_on_channel_open();
                                return $result;
                            //case NET_SSH2_MSG_CHANNEL_OPEN_FAILURE:
                            default:
                                user_error('Unable to open channel');
                                return $this->_disconnect(NET_SSH2_DISCONNECT_BY_APPLICATION);
                        }
                        break;
                    case NET_SSH2_MSG_CHANNEL_REQUEST:
                        switch ($type) {
                            case NET_SSH2_MSG_CHANNEL_SUCCESS:
                                return true;
                            case NET_SSH2_MSG_CHANNEL_FAILURE:
                                return false;
                            default:
                                user_error('Unable to fulfill channel request');
                                return $this->_disconnect(NET_SSH2_DISCONNECT_BY_APPLICATION);
                        }
                    case NET_SSH2_MSG_CHANNEL_CLOSE:
                        return $type == NET_SSH2_MSG_CHANNEL_CLOSE ? true : $this->_get_channel_packet($client_channel, $skip_extended);
                }
            }

            // ie. $this->channel_status[$channel] == NET_SSH2_MSG_CHANNEL_DATA

            switch ($type) {
                case NET_SSH2_MSG_CHANNEL_DATA:
                    /*
                    if ($channel == self::CHANNEL_EXEC) {
                        // SCP requires null packets, such as this, be sent.  further, in the case of the ssh.com SSH server
                        // this actually seems to make things twice as fast.  more to the point, the message right after
                        // SSH_MSG_CHANNEL_DATA (usually SSH_MSG_IGNORE) won't block for as long as it would have otherwise.
                        // in OpenSSH it slows things down but only by a couple thousandths of a second.
                        $this->_send_channel_packet($channel, chr(0));
                    }
                    */
                    extract(unpack('Nlength', $this->_string_shift($response, 4)));
                    $data = $this->_string_shift($response, $length);

                    if ($channel == self::CHANNEL_AGENT_FORWARD) {
                        $agent_response = $this->agent->_forward_data($data);
                        if (!is_bool($agent_response)) {
                            $this->_send_channel_packet($channel, $agent_response);
                        }
                        break;
                    }

                    if ($client_channel == $channel) {
                        return $data;
                    }
                    if (!isset($this->channel_buffers[$channel])) {
                        $this->channel_buffers[$channel] = array();
                    }
                    $this->channel_buffers[$channel][] = $data;
                    break;
                case NET_SSH2_MSG_CHANNEL_EXTENDED_DATA:
                    /*
                    if ($client_channel == self::CHANNEL_EXEC) {
                        $this->_send_channel_packet($client_channel, chr(0));
                    }
                    */
                    // currently, there's only one possible value for $data_type_code: NET_SSH2_EXTENDED_DATA_STDERR
                    extract(unpack('Ndata_type_code/Nlength', $this->_string_shift($response, 8)));
                    $data = $this->_string_shift($response, $length);
                    $this->stdErrorLog.= $data;
                    if ($skip_extended || $this->quiet_mode) {
                        break;
                    }
                    if ($client_channel == $channel) {
                        return $data;
                    }
                    if (!isset($this->channel_buffers[$channel])) {
                        $this->channel_buffers[$channel] = array();
                    }
                    $this->channel_buffers[$channel][] = $data;
                    break;
                case NET_SSH2_MSG_CHANNEL_REQUEST:
                    extract(unpack('Nlength', $this->_string_shift($response, 4)));
                    $value = $this->_string_shift($response, $length);
                    switch ($value) {
                        case 'exit-signal':
                            $this->_string_shift($response, 1);
                            extract(unpack('Nlength', $this->_string_shift($response, 4)));
                            $this->errors[] = 'SSH_MSG_CHANNEL_REQUEST (exit-signal): ' . $this->_string_shift($response, $length);
                            $this->_string_shift($response, 1);
                            extract(unpack('Nlength', $this->_string_shift($response, 4)));
                            if ($length) {
                                $this->errors[count($this->errors)].= "\r\n" . $this->_string_shift($response, $length);
                            }

                            $this->_send_binary_packet(pack('CN', NET_SSH2_MSG_CHANNEL_EOF, $this->server_channels[$client_channel]));
                            $this->_send_binary_packet(pack('CN', NET_SSH2_MSG_CHANNEL_CLOSE, $this->server_channels[$channel]));

                            $this->channel_status[$channel] = NET_SSH2_MSG_CHANNEL_EOF;

                            break;
                        case 'exit-status':
                            extract(unpack('Cfalse/Nexit_status', $this->_string_shift($response, 5)));
                            $this->exit_status = $exit_status;

                            // "The client MAY ignore these messages."
                            // -- http://tools.ietf.org/html/rfc4254#section-6.10

                            break;
                        default:
                            // "Some systems may not implement signals, in which case they SHOULD ignore this message."
                            //  -- http://tools.ietf.org/html/rfc4254#section-6.9
                            break;
                    }
                    break;
                case NET_SSH2_MSG_CHANNEL_CLOSE:
                    $this->curTimeout = 0;

                    if ($this->bitmap & self::MASK_SHELL) {
                        $this->bitmap&= ~self::MASK_SHELL;
                    }
                    if ($this->channel_status[$channel] != NET_SSH2_MSG_CHANNEL_EOF) {
                        $this->_send_binary_packet(pack('CN', NET_SSH2_MSG_CHANNEL_CLOSE, $this->server_channels[$channel]));
                    }

                    $this->channel_status[$channel] = NET_SSH2_MSG_CHANNEL_CLOSE;
                    return true;
                case NET_SSH2_MSG_CHANNEL_EOF:
                    break;
                default:
                    user_error('Error reading channel data');
                    return $this->_disconnect(NET_SSH2_DISCONNECT_BY_APPLICATION);
            }
        }
    }

    /**
     * Sends Binary Packets
     *
     * See '6. Binary Packet Protocol' of rfc4253 for more info.
     *
     * @param string $data
     * @param string $logged
     * @see \phpseclib\Net\SSH2::_get_binary_packet()
     * @return bool
     * @access private
     */
    function _send_binary_packet($data, $logged = null)
    {
        if (!is_resource($this->fsock) || feof($this->fsock)) {
            user_error('Connection closed prematurely');
            $this->bitmap = 0;
            return false;
        }

        //if ($this->compress) {
        //    // the -4 removes the checksum:
        //    // http://php.net/function.gzcompress#57710
        //    $data = substr(gzcompress($data), 0, -4);
        //}

        // 4 (packet length) + 1 (padding length) + 4 (minimal padding amount) == 9
        $packet_length = strlen($data) + 9;
        // round up to the nearest $this->encrypt_block_size
        $packet_length+= (($this->encrypt_block_size - 1) * $packet_length) % $this->encrypt_block_size;
        // subtracting strlen($data) is obvious - subtracting 5 is necessary because of packet_length and padding_length
        $padding_length = $packet_length - strlen($data) - 5;
        $padding = Random::string($padding_length);

        // we subtract 4 from packet_length because the packet_length field isn't supposed to include itself
        $packet = pack('NCa*', $packet_length - 4, $padding_length, $data . $padding);

        $hmac = $this->hmac_create !== false ? $this->hmac_create->hash(pack('Na*', $this->send_seq_no, $packet)) : '';
        $this->send_seq_no++;

        if ($this->encrypt !== false) {
            $packet = $this->encrypt->encrypt($packet);
        }

        $packet.= $hmac;

        $start = microtime(true);
        $result = strlen($packet) == fputs($this->fsock, $packet);
        $stop = microtime(true);

        if (defined('NET_SSH2_LOGGING')) {
            $current = microtime(true);
            $message_number = isset($this->message_numbers[ord($data[0])]) ? $this->message_numbers[ord($data[0])] : 'UNKNOWN (' . ord($data[0]) . ')';
            $message_number = '-> ' . $message_number .
                              ' (since last: ' . round($current - $this->last_packet, 4) . ', network: ' . round($stop - $start, 4) . 's)';
            $this->_append_log($message_number, isset($logged) ? $logged : $data);
            $this->last_packet = $current;
        }

        return $result;
    }

    /**
     * Logs data packets
     *
     * Makes sure that only the last 1MB worth of packets will be logged
     *
     * @param string $data
     * @access private
     */
    function _append_log($message_number, $message)
    {
        // remove the byte identifying the message type from all but the first two messages (ie. the identification strings)
        if (strlen($message_number) > 2) {
            $this->_string_shift($message);
        }

        switch (NET_SSH2_LOGGING) {
            // useful for benchmarks
            case self::LOG_SIMPLE:
                $this->message_number_log[] = $message_number;
                break;
            // the most useful log for SSH2
            case self::LOG_COMPLEX:
                $this->message_number_log[] = $message_number;
                $this->log_size+= strlen($message);
                $this->message_log[] = $message;
                while ($this->log_size > self::LOG_MAX_SIZE) {
                    $this->log_size-= strlen(array_shift($this->message_log));
                    array_shift($this->message_number_log);
                }
                break;
            // dump the output out realtime; packets may be interspersed with non packets,
            // passwords won't be filtered out and select other packets may not be correctly
            // identified
            case self::LOG_REALTIME:
                switch (PHP_SAPI) {
                    case 'cli':
                        $start = $stop = "\r\n";
                        break;
                    default:
                        $start = '<pre>';
                        $stop = '</pre>';
                }
                echo $start . $this->_format_log(array($message), array($message_number)) . $stop;
                @flush();
                @ob_flush();
                break;
            // basically the same thing as self::LOG_REALTIME with the caveat that self::LOG_REALTIME_FILE
            // needs to be defined and that the resultant log file will be capped out at self::LOG_MAX_SIZE.
            // the earliest part of the log file is denoted by the first <<< START >>> and is not going to necessarily
            // at the beginning of the file
            case self::LOG_REALTIME_FILE:
                if (!isset($this->realtime_log_file)) {
                    // PHP doesn't seem to like using constants in fopen()
                    $filename = self::LOG_REALTIME_FILENAME;
                    $fp = fopen($filename, 'w');
                    $this->realtime_log_file = $fp;
                }
                if (!is_resource($this->realtime_log_file)) {
                    break;
                }
                $entry = $this->_format_log(array($message), array($message_number));
                if ($this->realtime_log_wrap) {
                    $temp = "<<< START >>>\r\n";
                    $entry.= $temp;
                    fseek($this->realtime_log_file, ftell($this->realtime_log_file) - strlen($temp));
                }
                $this->realtime_log_size+= strlen($entry);
                if ($this->realtime_log_size > self::LOG_MAX_SIZE) {
                    fseek($this->realtime_log_file, 0);
                    $this->realtime_log_size = strlen($entry);
                    $this->realtime_log_wrap = true;
                }
                fputs($this->realtime_log_file, $entry);
        }
    }

    /**
     * Sends channel data
     *
     * Spans multiple SSH_MSG_CHANNEL_DATAs if appropriate
     *
     * @param int $client_channel
     * @param string $data
     * @return bool
     * @access private
     */
    function _send_channel_packet($client_channel, $data)
    {
        while (strlen($data)) {
            if (!$this->window_size_client_to_server[$client_channel]) {
                $this->bitmap^= self::MASK_WINDOW_ADJUST;
                // using an invalid channel will let the buffers be built up for the valid channels
                $this->_get_channel_packet(-1);
                $this->bitmap^= self::MASK_WINDOW_ADJUST;
            }

            /* The maximum amount of data allowed is determined by the maximum
               packet size for the channel, and the current window size, whichever
               is smaller.
                 -- http://tools.ietf.org/html/rfc4254#section-5.2 */
            $max_size = min(
                $this->packet_size_client_to_server[$client_channel],
                $this->window_size_client_to_server[$client_channel]
            );

            $temp = $this->_string_shift($data, $max_size);
            $packet = pack(
                'CN2a*',
                NET_SSH2_MSG_CHANNEL_DATA,
                $this->server_channels[$client_channel],
                strlen($temp),
                $temp
            );
            $this->window_size_client_to_server[$client_channel]-= strlen($temp);
            if (!$this->_send_binary_packet($packet)) {
                return false;
            }
        }

        return true;
    }

    /**
     * Closes and flushes a channel
     *
     * \phpseclib\Net\SSH2 doesn't properly close most channels.  For exec() channels are normally closed by the server
     * and for SFTP channels are presumably closed when the client disconnects.  This functions is intended
     * for SCP more than anything.
     *
     * @param int $client_channel
     * @param bool $want_reply
     * @return bool
     * @access private
     */
    function _close_channel($client_channel, $want_reply = false)
    {
        // see http://tools.ietf.org/html/rfc4254#section-5.3

        $this->_send_binary_packet(pack('CN', NET_SSH2_MSG_CHANNEL_EOF, $this->server_channels[$client_channel]));

        if (!$want_reply) {
            $this->_send_binary_packet(pack('CN', NET_SSH2_MSG_CHANNEL_CLOSE, $this->server_channels[$client_channel]));
        }

        $this->channel_status[$client_channel] = NET_SSH2_MSG_CHANNEL_CLOSE;

        $this->curTimeout = 0;

        while (!is_bool($this->_get_channel_packet($client_channel))) {
        }

        if ($want_reply) {
            $this->_send_binary_packet(pack('CN', NET_SSH2_MSG_CHANNEL_CLOSE, $this->server_channels[$client_channel]));
        }

        if ($this->bitmap & self::MASK_SHELL) {
            $this->bitmap&= ~self::MASK_SHELL;
        }
    }

    /**
     * Disconnect
     *
     * @param int $reason
     * @return bool
     * @access private
     */
    function _disconnect($reason)
    {
        if ($this->bitmap & self::MASK_CONNECTED) {
            $data = pack('CNNa*Na*', NET_SSH2_MSG_DISCONNECT, $reason, 0, '', 0, '');
            $this->_send_binary_packet($data);
            $this->bitmap = 0;
            fclose($this->fsock);
            return false;
        }
    }

    /**
     * String Shift
     *
     * Inspired by array_shift
     *
     * @param string $string
     * @param int $index
     * @return string
     * @access private
     */
    function _string_shift(&$string, $index = 1)
    {
        $substr = substr($string, 0, $index);
        $string = substr($string, $index);
        return $substr;
    }

    /**
     * Define Array
     *
     * Takes any number of arrays whose indices are integers and whose values are strings and defines a bunch of
     * named constants from it, using the value as the name of the constant and the index as the value of the constant.
     * If any of the constants that would be defined already exists, none of the constants will be defined.
     *
     * @param array $array
     * @access private
     */
    function _define_array()
    {
        $args = func_get_args();
        foreach ($args as $arg) {
            foreach ($arg as $key => $value) {
                if (!defined($value)) {
                    define($value, $key);
                } else {
                    break 2;
                }
            }
        }
    }

    /**
     * Returns a log of the packets that have been sent and received.
     *
     * Returns a string if NET_SSH2_LOGGING == self::LOG_COMPLEX, an array if NET_SSH2_LOGGING == self::LOG_SIMPLE and false if !defined('NET_SSH2_LOGGING')
     *
     * @access public
     * @return array|false|string
     */
    function getLog()
    {
        if (!defined('NET_SSH2_LOGGING')) {
            return false;
        }

        switch (NET_SSH2_LOGGING) {
            case self::LOG_SIMPLE:
                return $this->message_number_log;
                break;
            case self::LOG_COMPLEX:
                return $this->_format_log($this->message_log, $this->message_number_log);
                break;
            default:
                return false;
        }
    }

    /**
     * Formats a log for printing
     *
     * @param array $message_log
     * @param array $message_number_log
     * @access private
     * @return string
     */
    function _format_log($message_log, $message_number_log)
    {
        $output = '';
        for ($i = 0; $i < count($message_log); $i++) {
            $output.= $message_number_log[$i] . "\r\n";
            $current_log = $message_log[$i];
            $j = 0;
            do {
                if (strlen($current_log)) {
                    $output.= str_pad(dechex($j), 7, '0', STR_PAD_LEFT) . '0  ';
                }
                $fragment = $this->_string_shift($current_log, $this->log_short_width);
                $hex = substr(preg_replace_callback('#.#s', array($this, '_format_log_helper'), $fragment), strlen($this->log_boundary));
                // replace non ASCII printable characters with dots
                // http://en.wikipedia.org/wiki/ASCII#ASCII_printable_characters
                // also replace < with a . since < messes up the output on web browsers
                $raw = preg_replace('#[^\x20-\x7E]|<#', '.', $fragment);
                $output.= str_pad($hex, $this->log_long_width - $this->log_short_width, ' ') . $raw . "\r\n";
                $j++;
            } while (strlen($current_log));
            $output.= "\r\n";
        }

        return $output;
    }

    /**
     * Helper function for _format_log
     *
     * For use with preg_replace_callback()
     *
     * @param array $matches
     * @access private
     * @return string
     */
    function _format_log_helper($matches)
    {
        return $this->log_boundary . str_pad(dechex(ord($matches[0])), 2, '0', STR_PAD_LEFT);
    }

    /**
     * Helper function for agent->_on_channel_open()
     *
     * Used when channels are created to inform agent
     * of said channel opening. Must be called after
     * channel open confirmation received
     *
     * @access private
     */
    function _on_channel_open()
    {
        if (isset($this->agent)) {
            $this->agent->_on_channel_open($this);
        }
    }

    /**
     * Returns the first value of the intersection of two arrays or false if
     * the intersection is empty. The order is defined by the first parameter.
     *
     * @param array $array1
     * @param array $array2
     * @return mixed False if intersection is empty, else intersected value.
     * @access private
     */
    function _array_intersect_first($array1, $array2)
    {
        foreach ($array1 as $value) {
            if (in_array($value, $array2)) {
                return $value;
            }
        }
        return false;
    }

    /**
     * Returns all errors
     *
     * @return string
     * @access public
     */
    function getErrors()
    {
        return $this->errors;
    }

    /**
     * Returns the last error
     *
     * @return string
     * @access public
     */
    function getLastError()
    {
        return $this->errors[count($this->errors) - 1];
    }

    /**
     * Return the server identification.
     *
     * @return string
     * @access public
     */
    function getServerIdentification()
    {
        $this->_connect();

        return $this->server_identifier;
    }

    /**
     * Return a list of the key exchange algorithms the server supports.
     *
     * @return array
     * @access public
     */
    function getKexAlgorithms()
    {
        $this->_connect();

        return $this->kex_algorithms;
    }

    /**
     * Return a list of the host key (public key) algorithms the server supports.
     *
     * @return array
     * @access public
     */
    function getServerHostKeyAlgorithms()
    {
        $this->_connect();

        return $this->server_host_key_algorithms;
    }

    /**
     * Return a list of the (symmetric key) encryption algorithms the server supports, when receiving stuff from the client.
     *
     * @return array
     * @access public
     */
    function getEncryptionAlgorithmsClient2Server()
    {
        $this->_connect();

        return $this->encryption_algorithms_client_to_server;
    }

    /**
     * Return a list of the (symmetric key) encryption algorithms the server supports, when sending stuff to the client.
     *
     * @return array
     * @access public
     */
    function getEncryptionAlgorithmsServer2Client()
    {
        $this->_connect();

        return $this->encryption_algorithms_server_to_client;
    }

    /**
     * Return a list of the MAC algorithms the server supports, when receiving stuff from the client.
     *
     * @return array
     * @access public
     */
    function getMACAlgorithmsClient2Server()
    {
        $this->_connect();

        return $this->mac_algorithms_client_to_server;
    }

    /**
     * Return a list of the MAC algorithms the server supports, when sending stuff to the client.
     *
     * @return array
     * @access public
     */
    function getMACAlgorithmsServer2Client()
    {
        $this->_connect();

        return $this->mac_algorithms_server_to_client;
    }

    /**
     * Return a list of the compression algorithms the server supports, when receiving stuff from the client.
     *
     * @return array
     * @access public
     */
    function getCompressionAlgorithmsClient2Server()
    {
        $this->_connect();

        return $this->compression_algorithms_client_to_server;
    }

    /**
     * Return a list of the compression algorithms the server supports, when sending stuff to the client.
     *
     * @return array
     * @access public
     */
    function getCompressionAlgorithmsServer2Client()
    {
        $this->_connect();

        return $this->compression_algorithms_server_to_client;
    }

    /**
     * Return a list of the languages the server supports, when sending stuff to the client.
     *
     * @return array
     * @access public
     */
    function getLanguagesServer2Client()
    {
        $this->_connect();

        return $this->languages_server_to_client;
    }

    /**
     * Return a list of the languages the server supports, when receiving stuff from the client.
     *
     * @return array
     * @access public
     */
    function getLanguagesClient2Server()
    {
        $this->_connect();

        return $this->languages_client_to_server;
    }

    /**
     * Returns the banner message.
     *
     * Quoting from the RFC, "in some jurisdictions, sending a warning message before
     * authentication may be relevant for getting legal protection."
     *
     * @return string
     * @access public
     */
    function getBannerMessage()
    {
        return $this->banner_message;
    }

    /**
     * Returns the server public host key.
     *
     * Caching this the first time you connect to a server and checking the result on subsequent connections
     * is recommended.  Returns false if the server signature is not signed correctly with the public host key.
     *
     * @return mixed
     * @access public
     */
    function getServerPublicHostKey()
    {
        if (!($this->bitmap & self::MASK_CONSTRUCTOR)) {
            if (!$this->_connect()) {
                return false;
            }
        }

        $signature = $this->signature;
        $server_public_host_key = $this->server_public_host_key;

        extract(unpack('Nlength', $this->_string_shift($server_public_host_key, 4)));
        $this->_string_shift($server_public_host_key, $length);

        if ($this->signature_validated) {
            return $this->bitmap ?
                $this->signature_format . ' ' . base64_encode($this->server_public_host_key) :
                false;
        }

        $this->signature_validated = true;

        switch ($this->signature_format) {
            case 'ssh-dss':
                $zero = new BigInteger();

                $temp = unpack('Nlength', $this->_string_shift($server_public_host_key, 4));
                $p = new BigInteger($this->_string_shift($server_public_host_key, $temp['length']), -256);

                $temp = unpack('Nlength', $this->_string_shift($server_public_host_key, 4));
                $q = new BigInteger($this->_string_shift($server_public_host_key, $temp['length']), -256);

                $temp = unpack('Nlength', $this->_string_shift($server_public_host_key, 4));
                $g = new BigInteger($this->_string_shift($server_public_host_key, $temp['length']), -256);

                $temp = unpack('Nlength', $this->_string_shift($server_public_host_key, 4));
                $y = new BigInteger($this->_string_shift($server_public_host_key, $temp['length']), -256);

                /* The value for 'dss_signature_blob' is encoded as a string containing
                   r, followed by s (which are 160-bit integers, without lengths or
                   padding, unsigned, and in network byte order). */
                $temp = unpack('Nlength', $this->_string_shift($signature, 4));
                if ($temp['length'] != 40) {
                    user_error('Invalid signature');
                    return $this->_disconnect(NET_SSH2_DISCONNECT_KEY_EXCHANGE_FAILED);
                }

                $r = new BigInteger($this->_string_shift($signature, 20), 256);
                $s = new BigInteger($this->_string_shift($signature, 20), 256);

                switch (true) {
                    case $r->equals($zero):
                    case $r->compare($q) >= 0:
                    case $s->equals($zero):
                    case $s->compare($q) >= 0:
                        user_error('Invalid signature');
                        return $this->_disconnect(NET_SSH2_DISCONNECT_KEY_EXCHANGE_FAILED);
                }

                $w = $s->modInverse($q);

                $u1 = $w->multiply(new BigInteger(sha1($this->exchange_hash), 16));
                list(, $u1) = $u1->divide($q);

                $u2 = $w->multiply($r);
                list(, $u2) = $u2->divide($q);

                $g = $g->modPow($u1, $p);
                $y = $y->modPow($u2, $p);

                $v = $g->multiply($y);
                list(, $v) = $v->divide($p);
                list(, $v) = $v->divide($q);

                if (!$v->equals($r)) {
                    user_error('Bad server signature');
                    return $this->_disconnect(NET_SSH2_DISCONNECT_HOST_KEY_NOT_VERIFIABLE);
                }

                break;
            case 'ssh-rsa':
                $temp = unpack('Nlength', $this->_string_shift($server_public_host_key, 4));
                $e = new BigInteger($this->_string_shift($server_public_host_key, $temp['length']), -256);

                $temp = unpack('Nlength', $this->_string_shift($server_public_host_key, 4));
                $rawN = $this->_string_shift($server_public_host_key, $temp['length']);
                $n = new BigInteger($rawN, -256);
                $nLength = strlen(ltrim($rawN, "\0"));

                /*
                $temp = unpack('Nlength', $this->_string_shift($signature, 4));
                $signature = $this->_string_shift($signature, $temp['length']);

                $rsa = new RSA();
                $rsa->setSignatureMode(RSA::SIGNATURE_PKCS1);
                $rsa->loadKey(array('e' => $e, 'n' => $n), RSA::PUBLIC_FORMAT_RAW);
                if (!$rsa->verify($this->exchange_hash, $signature)) {
                    user_error('Bad server signature');
                    return $this->_disconnect(NET_SSH2_DISCONNECT_HOST_KEY_NOT_VERIFIABLE);
                }
                */

                $temp = unpack('Nlength', $this->_string_shift($signature, 4));
                $s = new BigInteger($this->_string_shift($signature, $temp['length']), 256);

                // validate an RSA signature per "8.2 RSASSA-PKCS1-v1_5", "5.2.2 RSAVP1", and "9.1 EMSA-PSS" in the
                // following URL:
                // ftp://ftp.rsasecurity.com/pub/pkcs/pkcs-1/pkcs-1v2-1.pdf

                // also, see SSHRSA.c (rsa2_verifysig) in PuTTy's source.

                if ($s->compare(new BigInteger()) < 0 || $s->compare($n->subtract(new BigInteger(1))) > 0) {
                    user_error('Invalid signature');
                    return $this->_disconnect(NET_SSH2_DISCONNECT_KEY_EXCHANGE_FAILED);
                }

                $s = $s->modPow($e, $n);
                $s = $s->toBytes();

                $h = pack('N4H*', 0x00302130, 0x0906052B, 0x0E03021A, 0x05000414, sha1($this->exchange_hash));
                $h = chr(0x01) . str_repeat(chr(0xFF), $nLength - 2 - strlen($h)) . $h;

                if ($s != $h) {
                    user_error('Bad server signature');
                    return $this->_disconnect(NET_SSH2_DISCONNECT_HOST_KEY_NOT_VERIFIABLE);
                }
                break;
            default:
                user_error('Unsupported signature format');
                return $this->_disconnect(NET_SSH2_DISCONNECT_HOST_KEY_NOT_VERIFIABLE);
        }

        return $this->signature_format . ' ' . base64_encode($this->server_public_host_key);
    }

    /**
     * Returns the exit status of an SSH command or false.
     *
     * @return false|int
     * @access public
     */
    function getExitStatus()
    {
        if (is_null($this->exit_status)) {
            return false;
        }
        return $this->exit_status;
    }

    /**
     * Returns the number of columns for the terminal window size.
     *
     * @return int
     * @access public
     */
    function getWindowColumns()
    {
        return $this->windowColumns;
    }

    /**
     * Returns the number of rows for the terminal window size.
     *
     * @return int
     * @access public
     */
    function getWindowRows()
    {
        return $this->windowRows;
    }

    /**
     * Sets the number of columns for the terminal window size.
     *
     * @param int $value
     * @access public
     */
    function setWindowColumns($value)
    {
        $this->windowColumns = $value;
    }

    /**
     * Sets the number of rows for the terminal window size.
     *
     * @param int $value
     * @access public
     */
    function setWindowRows($value)
    {
        $this->windowRows = $value;
    }

    /**
     * Sets the number of columns and rows for the terminal window size.
     *
     * @param int $columns
     * @param int $rows
     * @access public
     */
    function setWindowSize($columns = 80, $rows = 24)
    {
        $this->windowColumns = $columns;
        $this->windowRows = $rows;
    }
}<|MERGE_RESOLUTION|>--- conflicted
+++ resolved
@@ -186,13 +186,8 @@
     /**
      * Server Identifier
      *
-<<<<<<< HEAD
      * @see \phpseclib\Net\SSH2::getServerIdentification()
-     * @var mixed false or Array
-=======
-     * @see Net_SSH2::getServerIdentification()
      * @var array|false
->>>>>>> 71d7108d
      * @access private
      */
     var $server_identifier = false;
@@ -200,13 +195,8 @@
     /**
      * Key Exchange Algorithms
      *
-<<<<<<< HEAD
      * @see \phpseclib\Net\SSH2::getKexAlgorithims()
-     * @var mixed false or Array
-=======
-     * @see Net_SSH2::getKexAlgorithims()
      * @var array|false
->>>>>>> 71d7108d
      * @access private
      */
     var $kex_algorithms = false;
@@ -241,13 +231,8 @@
     /**
      * Server Host Key Algorithms
      *
-<<<<<<< HEAD
      * @see \phpseclib\Net\SSH2::getServerHostKeyAlgorithms()
-     * @var mixed false or Array
-=======
-     * @see Net_SSH2::getServerHostKeyAlgorithms()
      * @var array|false
->>>>>>> 71d7108d
      * @access private
      */
     var $server_host_key_algorithms = false;
@@ -255,13 +240,8 @@
     /**
      * Encryption Algorithms: Client to Server
      *
-<<<<<<< HEAD
      * @see \phpseclib\Net\SSH2::getEncryptionAlgorithmsClient2Server()
-     * @var mixed false or Array
-=======
-     * @see Net_SSH2::getEncryptionAlgorithmsClient2Server()
      * @var array|false
->>>>>>> 71d7108d
      * @access private
      */
     var $encryption_algorithms_client_to_server = false;
@@ -269,13 +249,8 @@
     /**
      * Encryption Algorithms: Server to Client
      *
-<<<<<<< HEAD
      * @see \phpseclib\Net\SSH2::getEncryptionAlgorithmsServer2Client()
-     * @var mixed false or Array
-=======
-     * @see Net_SSH2::getEncryptionAlgorithmsServer2Client()
      * @var array|false
->>>>>>> 71d7108d
      * @access private
      */
     var $encryption_algorithms_server_to_client = false;
@@ -283,13 +258,8 @@
     /**
      * MAC Algorithms: Client to Server
      *
-<<<<<<< HEAD
      * @see \phpseclib\Net\SSH2::getMACAlgorithmsClient2Server()
-     * @var mixed false or Array
-=======
-     * @see Net_SSH2::getMACAlgorithmsClient2Server()
      * @var array|false
->>>>>>> 71d7108d
      * @access private
      */
     var $mac_algorithms_client_to_server = false;
@@ -297,13 +267,8 @@
     /**
      * MAC Algorithms: Server to Client
      *
-<<<<<<< HEAD
      * @see \phpseclib\Net\SSH2::getMACAlgorithmsServer2Client()
-     * @var mixed false or Array
-=======
-     * @see Net_SSH2::getMACAlgorithmsServer2Client()
      * @var array|false
->>>>>>> 71d7108d
      * @access private
      */
     var $mac_algorithms_server_to_client = false;
@@ -311,13 +276,8 @@
     /**
      * Compression Algorithms: Client to Server
      *
-<<<<<<< HEAD
      * @see \phpseclib\Net\SSH2::getCompressionAlgorithmsClient2Server()
-     * @var mixed false or Array
-=======
-     * @see Net_SSH2::getCompressionAlgorithmsClient2Server()
      * @var array|false
->>>>>>> 71d7108d
      * @access private
      */
     var $compression_algorithms_client_to_server = false;
@@ -325,13 +285,8 @@
     /**
      * Compression Algorithms: Server to Client
      *
-<<<<<<< HEAD
      * @see \phpseclib\Net\SSH2::getCompressionAlgorithmsServer2Client()
-     * @var mixed false or Array
-=======
-     * @see Net_SSH2::getCompressionAlgorithmsServer2Client()
      * @var array|false
->>>>>>> 71d7108d
      * @access private
      */
     var $compression_algorithms_server_to_client = false;
@@ -339,13 +294,8 @@
     /**
      * Languages: Server to Client
      *
-<<<<<<< HEAD
      * @see \phpseclib\Net\SSH2::getLanguagesServer2Client()
-     * @var mixed false or Array
-=======
-     * @see Net_SSH2::getLanguagesServer2Client()
      * @var array|false
->>>>>>> 71d7108d
      * @access private
      */
     var $languages_server_to_client = false;
@@ -353,13 +303,8 @@
     /**
      * Languages: Client to Server
      *
-<<<<<<< HEAD
      * @see \phpseclib\Net\SSH2::getLanguagesClient2Server()
-     * @var mixed false or Array
-=======
-     * @see Net_SSH2::getLanguagesClient2Server()
      * @var array|false
->>>>>>> 71d7108d
      * @access private
      */
     var $languages_client_to_server = false;
