--- conflicted
+++ resolved
@@ -47,97 +47,7 @@
  * @link      http://phpseclib.sourceforge.net
  */
 
-<<<<<<< HEAD
 namespace phpseclib\Net;
-=======
-/**#@+
- * Execution Bitmap Masks
- *
- * @see self::bitmap
- * @access private
- */
-define('NET_SSH2_MASK_CONSTRUCTOR',   0x00000001);
-define('NET_SSH2_MASK_CONNECTED',     0x00000002);
-define('NET_SSH2_MASK_LOGIN_REQ',     0x00000004);
-define('NET_SSH2_MASK_LOGIN',         0x00000008);
-define('NET_SSH2_MASK_SHELL',         0x00000010);
-define('NET_SSH2_MASK_WINDOW_ADJUST', 0x00000020);
-/**#@-*/
-
-/**#@+
- * Channel constants
- *
- * RFC4254 refers not to client and server channels but rather to sender and recipient channels.  we don't refer
- * to them in that way because RFC4254 toggles the meaning. the client sends a SSH_MSG_CHANNEL_OPEN message with
- * a sender channel and the server sends a SSH_MSG_CHANNEL_OPEN_CONFIRMATION in response, with a sender and a
- * recepient channel.  at first glance, you might conclude that SSH_MSG_CHANNEL_OPEN_CONFIRMATION's sender channel
- * would be the same thing as SSH_MSG_CHANNEL_OPEN's sender channel, but it's not, per this snipet:
- *     The 'recipient channel' is the channel number given in the original
- *     open request, and 'sender channel' is the channel number allocated by
- *     the other side.
- *
- * @see self::_send_channel_packet()
- * @see self::_get_channel_packet()
- * @access private
- */
-define('NET_SSH2_CHANNEL_EXEC',          1); // PuTTy uses 0x100
-define('NET_SSH2_CHANNEL_SHELL',         2);
-define('NET_SSH2_CHANNEL_SUBSYSTEM',     3);
-define('NET_SSH2_CHANNEL_AGENT_FORWARD', 4);
-define('NET_SSH2_CHANNEL_KEEP_ALIVE',    5);
-/**#@-*/
-
-/**#@+
- * @access public
- * @see self::getLog()
- */
-/**
- * Returns the message numbers
- */
-define('NET_SSH2_LOG_SIMPLE',  1);
-/**
- * Returns the message content
- */
-define('NET_SSH2_LOG_COMPLEX', 2);
-/**
- * Outputs the content real-time
- */
-define('NET_SSH2_LOG_REALTIME', 3);
-/**
- * Dumps the content real-time to a file
- */
-define('NET_SSH2_LOG_REALTIME_FILE', 4);
-/**
- * Dumps the message numbers real-time
- */
-define('NET_SSH2_LOG_REALTIME_SIMPLE', 5);
-/**
- * Make sure that the log never gets larger than this
- */
-define('NET_SSH2_LOG_MAX_SIZE', 1024 * 1024);
-/**#@-*/
-
-/**#@+
- * @access public
- * @see self::read()
- */
-/**
- * Returns when a string matching $expect exactly is found
- */
-define('NET_SSH2_READ_SIMPLE',  1);
-/**
- * Returns when a string matching the regular expression $expect is found
- */
-define('NET_SSH2_READ_REGEX', 2);
-/**
- * Returns whenever a data packet is received.
- *
- * Some data packets may only contain a single character so it may be necessary
- * to call read() multiple times when using this option
- */
-define('NET_SSH2_READ_NEXT', 3);
-/**#@-*/
->>>>>>> 7f31a1e3
 
 use phpseclib\Crypt\Base;
 use phpseclib\Crypt\Blowfish;
@@ -236,6 +146,10 @@
      * Dumps the content real-time to a file
      */
     const LOG_REALTIME_FILE = 4;
+    /**
+     * Dumps the message numbers real-time
+     */
+    const LOG_REALTIME_SIMPLE = 5;
     /**
      * Make sure that the log never gets larger than this
      */
@@ -4537,13 +4451,9 @@
 
         $packet.= $hmac;
 
-<<<<<<< HEAD
+        $this->bytesTransferredSinceLastKEX+= strlen($packet);
+        
         $start = microtime(true);
-=======
-        $this->bytesTransferredSinceLastKEX+= strlen($packet);
-
-        $start = strtok(microtime(), ' ') + strtok(''); // http://php.net/microtime#61838
->>>>>>> 7f31a1e3
         $result = strlen($packet) == @fputs($this->fsock, $packet);
         $stop = microtime(true);
 
