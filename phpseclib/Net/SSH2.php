--- conflicted
+++ resolved
@@ -3459,11 +3459,7 @@
                     extract(unpack('Nwindow_size', $this->_string_shift($payload, 4)));
                     $this->window_size_client_to_server[$channel]+= $window_size;
 
-<<<<<<< HEAD
-                    $payload = ($this->bitmap & self::MASK_WINDOW_ADJUST) ? true : $this->_get_binary_packet();
-=======
-                    $payload = ($this->bitmap & NET_SSH2_MASK_WINDOW_ADJUST) ? true : $this->_get_binary_packet($skip_channel_filter);
->>>>>>> 0afde6ea
+                    $payload = ($this->bitmap & self::MASK_WINDOW_ADJUST) ? true : $this->_get_binary_packet($skip_channel_filter);
             }
         }
 
@@ -3735,33 +3731,6 @@
                     }
                     $this->channel_buffers[$channel][] = $data;
                     break;
-<<<<<<< HEAD
-                case NET_SSH2_MSG_CHANNEL_EXTENDED_DATA:
-                    /*
-                    if ($client_channel == self::CHANNEL_EXEC) {
-                        $this->_send_channel_packet($client_channel, chr(0));
-                    }
-                    */
-                    // currently, there's only one possible value for $data_type_code: NET_SSH2_EXTENDED_DATA_STDERR
-                    if (strlen($response) < 8) {
-                        return false;
-                    }
-                    extract(unpack('Ndata_type_code/Nlength', $this->_string_shift($response, 8)));
-                    $data = $this->_string_shift($response, $length);
-                    $this->stdErrorLog.= $data;
-                    if ($skip_extended || $this->quiet_mode) {
-                        break;
-                    }
-                    if ($client_channel == $channel) {
-                        return $data;
-                    }
-                    if (!isset($this->channel_buffers[$channel])) {
-                        $this->channel_buffers[$channel] = array();
-                    }
-                    $this->channel_buffers[$channel][] = $data;
-                    break;
-=======
->>>>>>> 0afde6ea
                 case NET_SSH2_MSG_CHANNEL_REQUEST:
                     if (strlen($response) < 4) {
                         return false;
