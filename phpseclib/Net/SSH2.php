<?php

/**
 * Pure-PHP implementation of SSHv2.
 *
 * PHP versions 4 and 5
 *
 * Here are some examples of how to use this library:
 * <code>
 * <?php
 *    include 'vendor/autoload.php';
 *
 *    $ssh = new \phpseclib\Net\SSH2('www.domain.tld');
 *    if (!$ssh->login('username', 'password')) {
 *        exit('Login Failed');
 *    }
 *
 *    echo $ssh->exec('pwd');
 *    echo $ssh->exec('ls -la');
 * ?>
 * </code>
 *
 * <code>
 * <?php
 *    include 'vendor/autoload.php';
 *
 *    $key = new \phpseclib\Crypt\RSA();
 *    //$key->setPassword('whatever');
 *    $key->loadKey(file_get_contents('privatekey'));
 *
 *    $ssh = new \phpseclib\Net\SSH2('www.domain.tld');
 *    if (!$ssh->login('username', $key)) {
 *        exit('Login Failed');
 *    }
 *
 *    echo $ssh->read('username@username:~$');
 *    $ssh->write("ls -la\n");
 *    echo $ssh->read('username@username:~$');
 * ?>
 * </code>
 *
 * @category  Net
 * @package   SSH2
 * @author    Jim Wigginton <terrafrost@php.net>
 * @copyright 2007 Jim Wigginton
 * @license   http://www.opensource.org/licenses/mit-license.html  MIT License
 * @link      http://phpseclib.sourceforge.net
 */

namespace phpseclib\Net;

use phpseclib\Crypt\Base;
use phpseclib\Crypt\Blowfish;
use phpseclib\Crypt\Hash;
use phpseclib\Crypt\Random;
use phpseclib\Crypt\RC4;
use phpseclib\Crypt\Rijndael;
use phpseclib\Crypt\RSA;
use phpseclib\Crypt\TripleDES;
use phpseclib\Crypt\Twofish;
use phpseclib\Math\BigInteger; // Used to do Diffie-Hellman key exchange and DSA/RSA signature verification.
use phpseclib\System\SSH\Agent;

/**
 * Pure-PHP implementation of SSHv2.
 *
 * @package SSH2
 * @author  Jim Wigginton <terrafrost@php.net>
 * @access  public
 */
class SSH2
{
    /**#@+
     * Execution Bitmap Masks
     *
     * @see \phpseclib\Net\SSH2::bitmap
     * @access private
     */
    const MASK_CONSTRUCTOR   = 0x00000001;
    const MASK_CONNECTED     = 0x00000002;
    const MASK_LOGIN_REQ     = 0x00000004;
    const MASK_LOGIN         = 0x00000008;
    const MASK_SHELL         = 0x00000010;
    const MASK_WINDOW_ADJUST = 0x00000020;
    /**#@-*/

    /**#@+
     * Channel constants
     *
     * RFC4254 refers not to client and server channels but rather to sender and recipient channels.  we don't refer
     * to them in that way because RFC4254 toggles the meaning. the client sends a SSH_MSG_CHANNEL_OPEN message with
     * a sender channel and the server sends a SSH_MSG_CHANNEL_OPEN_CONFIRMATION in response, with a sender and a
     * recepient channel.  at first glance, you might conclude that SSH_MSG_CHANNEL_OPEN_CONFIRMATION's sender channel
     * would be the same thing as SSH_MSG_CHANNEL_OPEN's sender channel, but it's not, per this snipet:
     *     The 'recipient channel' is the channel number given in the original
     *     open request, and 'sender channel' is the channel number allocated by
     *     the other side.
     *
     * @see \phpseclib\Net\SSH2::_send_channel_packet()
     * @see \phpseclib\Net\SSH2::_get_channel_packet()
     * @access private
    */
    const CHANNEL_EXEC      = 0; // PuTTy uses 0x100
    const CHANNEL_SHELL     = 1;
    const CHANNEL_SUBSYSTEM = 2;
    /**#@-*/

    /**#@+
     * @access public
     * @see \phpseclib\Net\SSH2::getLog()
    */
    /**
     * Returns the message numbers
    */
    const LOG_SIMPLE = 1;
    /**
     * Returns the message content
    */
    const LOG_COMPLEX = 2;
    /**
     * Outputs the content real-time
    */
    const LOG_REALTIME = 3;
    /**
     * Dumps the content real-time to a file
    */
    const LOG_REALTIME_FILE = 4;
    /**#@-*/

    /**#@+
     * @access public
     * @see \phpseclib\Net\SSH2::read()
    */
    /**
     * Returns when a string matching $expect exactly is found
    */
    const READ_SIMPLE = 1;
    /**
     * Returns when a string matching the regular expression $expect is found
    */
    const READ_REGEX = 2;
    /**
     * Make sure that the log never gets larger than this
    */
    const LOG_MAX_SIZE = 1048576; // 1024 * 1024
    /**#@-*/

    /**
     * The SSH identifier
     *
     * @var String
     * @access private
     */
    var $identifier;

    /**
     * The Socket Object
     *
     * @var Object
     * @access private
     */
    var $fsock;

    /**
     * Execution Bitmap
     *
     * The bits that are set represent functions that have been called already.  This is used to determine
     * if a requisite function has been successfully executed.  If not, an error should be thrown.
     *
     * @var Integer
     * @access private
     */
    var $bitmap = 0;

    /**
     * Error information
     *
     * @see \phpseclib\Net\SSH2::getErrors()
     * @see \phpseclib\Net\SSH2::getLastError()
     * @var String
     * @access private
     */
    var $errors = array();

    /**
     * Server Identifier
     *
     * @see \phpseclib\Net\SSH2::getServerIdentification()
     * @var mixed false or Array
     * @access private
     */
    var $server_identifier = false;

    /**
     * Key Exchange Algorithms
     *
     * @see \phpseclib\Net\SSH2::getKexAlgorithims()
     * @var mixed false or Array
     * @access private
     */
    var $kex_algorithms = false;

    /**
     * Server Host Key Algorithms
     *
     * @see \phpseclib\Net\SSH2::getServerHostKeyAlgorithms()
     * @var mixed false or Array
     * @access private
     */
    var $server_host_key_algorithms = false;

    /**
     * Encryption Algorithms: Client to Server
     *
     * @see \phpseclib\Net\SSH2::getEncryptionAlgorithmsClient2Server()
     * @var mixed false or Array
     * @access private
     */
    var $encryption_algorithms_client_to_server = false;

    /**
     * Encryption Algorithms: Server to Client
     *
     * @see \phpseclib\Net\SSH2::getEncryptionAlgorithmsServer2Client()
     * @var mixed false or Array
     * @access private
     */
    var $encryption_algorithms_server_to_client = false;

    /**
     * MAC Algorithms: Client to Server
     *
     * @see \phpseclib\Net\SSH2::getMACAlgorithmsClient2Server()
     * @var mixed false or Array
     * @access private
     */
    var $mac_algorithms_client_to_server = false;

    /**
     * MAC Algorithms: Server to Client
     *
     * @see \phpseclib\Net\SSH2::getMACAlgorithmsServer2Client()
     * @var mixed false or Array
     * @access private
     */
    var $mac_algorithms_server_to_client = false;

    /**
     * Compression Algorithms: Client to Server
     *
     * @see \phpseclib\Net\SSH2::getCompressionAlgorithmsClient2Server()
     * @var mixed false or Array
     * @access private
     */
    var $compression_algorithms_client_to_server = false;

    /**
     * Compression Algorithms: Server to Client
     *
     * @see \phpseclib\Net\SSH2::getCompressionAlgorithmsServer2Client()
     * @var mixed false or Array
     * @access private
     */
    var $compression_algorithms_server_to_client = false;

    /**
     * Languages: Server to Client
     *
     * @see \phpseclib\Net\SSH2::getLanguagesServer2Client()
     * @var mixed false or Array
     * @access private
     */
    var $languages_server_to_client = false;

    /**
     * Languages: Client to Server
     *
     * @see \phpseclib\Net\SSH2::getLanguagesClient2Server()
     * @var mixed false or Array
     * @access private
     */
    var $languages_client_to_server = false;

    /**
     * Block Size for Server to Client Encryption
     *
     * "Note that the length of the concatenation of 'packet_length',
     *  'padding_length', 'payload', and 'random padding' MUST be a multiple
     *  of the cipher block size or 8, whichever is larger.  This constraint
     *  MUST be enforced, even when using stream ciphers."
     *
     *  -- http://tools.ietf.org/html/rfc4253#section-6
     *
     * @see \phpseclib\Net\SSH2::__construct()
     * @see \phpseclib\Net\SSH2::_send_binary_packet()
     * @var Integer
     * @access private
     */
    var $encrypt_block_size = 8;

    /**
     * Block Size for Client to Server Encryption
     *
     * @see \phpseclib\Net\SSH2::__construct()
     * @see \phpseclib\Net\SSH2::_get_binary_packet()
     * @var Integer
     * @access private
     */
    var $decrypt_block_size = 8;

    /**
     * Server to Client Encryption Object
     *
     * @see \phpseclib\Net\SSH2::_get_binary_packet()
     * @var Object
     * @access private
     */
    var $decrypt = false;

    /**
     * Client to Server Encryption Object
     *
     * @see \phpseclib\Net\SSH2::_send_binary_packet()
     * @var Object
     * @access private
     */
    var $encrypt = false;

    /**
     * Client to Server HMAC Object
     *
     * @see \phpseclib\Net\SSH2::_send_binary_packet()
     * @var Object
     * @access private
     */
    var $hmac_create = false;

    /**
     * Server to Client HMAC Object
     *
     * @see \phpseclib\Net\SSH2::_get_binary_packet()
     * @var Object
     * @access private
     */
    var $hmac_check = false;

    /**
     * Size of server to client HMAC
     *
     * We need to know how big the HMAC will be for the server to client direction so that we know how many bytes to read.
     * For the client to server side, the HMAC object will make the HMAC as long as it needs to be.  All we need to do is
     * append it.
     *
     * @see \phpseclib\Net\SSH2::_get_binary_packet()
     * @var Integer
     * @access private
     */
    var $hmac_size = false;

    /**
     * Server Public Host Key
     *
     * @see \phpseclib\Net\SSH2::getServerPublicHostKey()
     * @var String
     * @access private
     */
    var $server_public_host_key;

    /**
     * Session identifer
     *
     * "The exchange hash H from the first key exchange is additionally
     *  used as the session identifier, which is a unique identifier for
     *  this connection."
     *
     *  -- http://tools.ietf.org/html/rfc4253#section-7.2
     *
     * @see \phpseclib\Net\SSH2::_key_exchange()
     * @var String
     * @access private
     */
    var $session_id = false;

    /**
     * Exchange hash
     *
     * The current exchange hash
     *
     * @see \phpseclib\Net\SSH2::_key_exchange()
     * @var String
     * @access private
     */
    var $exchange_hash = false;

    /**
     * Message Numbers
     *
     * @see \phpseclib\Net\SSH2::__construct()
     * @var Array
     * @access private
     */
    var $message_numbers = array();

    /**
     * Disconnection Message 'reason codes' defined in RFC4253
     *
     * @see \phpseclib\Net\SSH2::__construct()
     * @var Array
     * @access private
     */
    var $disconnect_reasons = array();

    /**
     * SSH_MSG_CHANNEL_OPEN_FAILURE 'reason codes', defined in RFC4254
     *
     * @see \phpseclib\Net\SSH2::__construct()
     * @var Array
     * @access private
     */
    var $channel_open_failure_reasons = array();

    /**
     * Terminal Modes
     *
     * @link http://tools.ietf.org/html/rfc4254#section-8
     * @see \phpseclib\Net\SSH2::__construct()
     * @var Array
     * @access private
     */
    var $terminal_modes = array();

    /**
     * SSH_MSG_CHANNEL_EXTENDED_DATA's data_type_codes
     *
     * @link http://tools.ietf.org/html/rfc4254#section-5.2
     * @see \phpseclib\Net\SSH2::__construct()
     * @var Array
     * @access private
     */
    var $channel_extended_data_type_codes = array();

    /**
     * Send Sequence Number
     *
     * See 'Section 6.4.  Data Integrity' of rfc4253 for more info.
     *
     * @see \phpseclib\Net\SSH2::_send_binary_packet()
     * @var Integer
     * @access private
     */
    var $send_seq_no = 0;

    /**
     * Get Sequence Number
     *
     * See 'Section 6.4.  Data Integrity' of rfc4253 for more info.
     *
     * @see \phpseclib\Net\SSH2::_get_binary_packet()
     * @var Integer
     * @access private
     */
    var $get_seq_no = 0;

    /**
     * Server Channels
     *
     * Maps client channels to server channels
     *
     * @see \phpseclib\Net\SSH2::_get_channel_packet()
     * @see \phpseclib\Net\SSH2::exec()
     * @var Array
     * @access private
     */
    var $server_channels = array();

    /**
     * Channel Buffers
     *
     * If a client requests a packet from one channel but receives two packets from another those packets should
     * be placed in a buffer
     *
     * @see \phpseclib\Net\SSH2::_get_channel_packet()
     * @see \phpseclib\Net\SSH2::exec()
     * @var Array
     * @access private
     */
    var $channel_buffers = array();

    /**
     * Channel Status
     *
     * Contains the type of the last sent message
     *
     * @see \phpseclib\Net\SSH2::_get_channel_packet()
     * @var Array
     * @access private
     */
    var $channel_status = array();

    /**
     * Packet Size
     *
     * Maximum packet size indexed by channel
     *
     * @see \phpseclib\Net\SSH2::_send_channel_packet()
     * @var Array
     * @access private
     */
    var $packet_size_client_to_server = array();

    /**
     * Message Number Log
     *
     * @see \phpseclib\Net\SSH2::getLog()
     * @var Array
     * @access private
     */
    var $message_number_log = array();

    /**
     * Message Log
     *
     * @see \phpseclib\Net\SSH2::getLog()
     * @var Array
     * @access private
     */
    var $message_log = array();

    /**
     * The Window Size
     *
     * Bytes the other party can send before it must wait for the window to be adjusted (0x7FFFFFFF = 2GB)
     *
     * @var Integer
     * @see \phpseclib\Net\SSH2::_send_channel_packet()
     * @see \phpseclib\Net\SSH2::exec()
     * @access private
     */
    var $window_size = 0x7FFFFFFF;

    /**
     * Window size, server to client
     *
     * Window size indexed by channel
     *
     * @see \phpseclib\Net\SSH2::_send_channel_packet()
     * @var Array
     * @access private
     */
    var $window_size_server_to_client = array();

    /**
     * Window size, client to server
     *
     * Window size indexed by channel
     *
     * @see \phpseclib\Net\SSH2::_get_channel_packet()
     * @var Array
     * @access private
     */
    var $window_size_client_to_server = array();

    /**
     * Server signature
     *
     * Verified against $this->session_id
     *
     * @see \phpseclib\Net\SSH2::getServerPublicHostKey()
     * @var String
     * @access private
     */
    var $signature = '';

    /**
     * Server signature format
     *
     * ssh-rsa or ssh-dss.
     *
     * @see \phpseclib\Net\SSH2::getServerPublicHostKey()
     * @var String
     * @access private
     */
    var $signature_format = '';

    /**
     * Interactive Buffer
     *
     * @see \phpseclib\Net\SSH2::read()
     * @var Array
     * @access private
     */
    var $interactiveBuffer = '';

    /**
     * Current log size
     *
     * Should never exceed self::LOG_MAX_SIZE
     *
     * @see \phpseclib\Net\SSH2::_send_binary_packet()
     * @see \phpseclib\Net\SSH2::_get_binary_packet()
     * @var Integer
     * @access private
     */
    var $log_size;

    /**
     * Timeout
     *
     * @see \phpseclib\Net\SSH2::setTimeout()
     * @access private
     */
    var $timeout;

    /**
     * Current Timeout
     *
     * @see \phpseclib\Net\SSH2::_get_channel_packet()
     * @access private
     */
    var $curTimeout;

    /**
     * Real-time log file pointer
     *
     * @see \phpseclib\Net\SSH2::_append_log()
     * @var Resource
     * @access private
     */
    var $realtime_log_file;

    /**
     * Real-time log file size
     *
     * @see \phpseclib\Net\SSH2::_append_log()
     * @var Integer
     * @access private
     */
    var $realtime_log_size;

    /**
     * Has the signature been validated?
     *
     * @see \phpseclib\Net\SSH2::getServerPublicHostKey()
     * @var Boolean
     * @access private
     */
    var $signature_validated = false;

    /**
     * Real-time log file wrap boolean
     *
     * @see \phpseclib\Net\SSH2::_append_log()
     * @access private
     */
    var $realtime_log_wrap;

    /**
     * Flag to suppress stderr from output
     *
     * @see \phpseclib\Net\SSH2::enableQuietMode()
     * @access private
     */
    var $quiet_mode = false;

    /**
     * Time of first network activity
     *
     * @var Integer
     * @access private
     */
    var $last_packet;

    /**
     * Exit status returned from ssh if any
     *
     * @var Integer
     * @access private
     */
    var $exit_status;

    /**
     * Flag to request a PTY when using exec()
     *
     * @var Boolean
     * @see \phpseclib\Net\SSH2::enablePTY()
     * @access private
     */
    var $request_pty = false;

    /**
     * Flag set while exec() is running when using enablePTY()
     *
     * @var Boolean
     * @access private
     */
    var $in_request_pty_exec = false;

    /**
     * Flag set after startSubsystem() is called
     *
     * @var Boolean
     * @access private
     */
    var $in_subsystem;

    /**
     * Contents of stdError
     *
     * @var String
     * @access private
     */
    var $stdErrorLog;

    /**
     * The Last Interactive Response
     *
     * @see \phpseclib\Net\SSH2::_keyboard_interactive_process()
     * @var String
     * @access private
     */
    var $last_interactive_response = '';

    /**
     * Keyboard Interactive Request / Responses
     *
     * @see \phpseclib\Net\SSH2::_keyboard_interactive_process()
     * @var Array
     * @access private
     */
    var $keyboard_requests_responses = array();

    /**
     * Banner Message
     *
     * Quoting from the RFC, "in some jurisdictions, sending a warning message before
     * authentication may be relevant for getting legal protection."
     *
     * @see \phpseclib\Net\SSH2::_filter()
     * @see \phpseclib\Net\SSH2::getBannerMessage()
     * @var String
     * @access private
     */
    var $banner_message = '';

    /**
     * Did read() timeout or return normally?
     *
     * @see \phpseclib\Net\SSH2::isTimeout()
     * @var Boolean
     * @access private
     */
    var $is_timeout = false;

    /**
     * Log Boundary
     *
     * @see \phpseclib\Net\SSH2::_format_log()
     * @var String
     * @access private
     */
    var $log_boundary = ':';

    /**
     * Log Long Width
     *
     * @see \phpseclib\Net\SSH2::_format_log()
     * @var Integer
     * @access private
     */
    var $log_long_width = 65;

    /**
     * Log Short Width
     *
     * @see \phpseclib\Net\SSH2::_format_log()
     * @var Integer
     * @access private
     */
    var $log_short_width = 16;

    /**
     * Hostname
     *
     * @see \phpseclib\Net\SSH2::__construct()
     * @see \phpseclib\Net\SSH2::_connect()
     * @var String
     * @access private
     */
    var $host;

    /**
     * Port Number
     *
     * @see \phpseclib\Net\SSH2::__construct()
     * @see \phpseclib\Net\SSH2::_connect()
     * @var Integer
     * @access private
     */
    var $port;

    /**
     * Timeout for initial connection
     *
     * Set by the constructor call. Calling setTimeout() is optional. If it's not called functions like
     * exec() won't timeout unless some PHP setting forces it too. The timeout specified in the constructor,
     * however, is non-optional. There will be a timeout, whether or not you set it. If you don't it'll be
     * 10 seconds. It is used by fsockopen() and the initial stream_select in that function.
     *
     * @see \phpseclib\Net\SSH2::__construct()
     * @see \phpseclib\Net\SSH2::_connect()
     * @var Integer
     * @access private
     */
    var $connectionTimeout;

    /**
     * Number of columns for terminal window size
     *
     * @see \phpseclib\Net\SSH2::getWindowColumns()
     * @see \phpseclib\Net\SSH2::setWindowColumns()
     * @see \phpseclib\Net\SSH2::setWindowSize()
     * @var Integer
     * @access private
     */
    var $windowColumns = 80;

    /**
     * Number of columns for terminal window size
     *
     * @see \phpseclib\Net\SSH2::getWindowRows()
     * @see \phpseclib\Net\SSH2::setWindowRows()
     * @see \phpseclib\Net\SSH2::setWindowSize()
     * @var Integer
     * @access private
     */
    var $windowRows = 24;

    /**
     * Crypto Engine
     *
     * @see Net_SSH2::setCryptoEngine()
     * @see Net_SSH2::_key_exchange()
     * @var Integer
     * @access private
     */
    var $crypto_engine = false;

    /**
     * Default Constructor.
     *
     * @param String $host
     * @param optional Integer $port
     * @param optional Integer $timeout
     * @see \phpseclib\Net\SSH2::login()
     * @return \phpseclib\Net\SSH2
     * @access public
     */
    function __construct($host, $port = 22, $timeout = 10)
    {
<<<<<<< HEAD
=======
        // Include Math_BigInteger
        // Used to do Diffie-Hellman key exchange and DSA/RSA signature verification.
        if (!class_exists('Math_BigInteger')) {
            include_once 'Math/BigInteger.php';
        }

        if (!function_exists('crypt_random_string')) {
            include_once 'Crypt/Random.php';
        }

        if (!class_exists('Crypt_Hash')) {
            include_once 'Crypt/Hash.php';
        }

        // include Crypt_Base so constants can be defined for setCryptoEngine()
        if (!class_exists('Crypt_Base')) {
            include_once 'Crypt/Base.php';
        }

>>>>>>> eb0055fc
        $this->message_numbers = array(
            1 => 'NET_SSH2_MSG_DISCONNECT',
            2 => 'NET_SSH2_MSG_IGNORE',
            3 => 'NET_SSH2_MSG_UNIMPLEMENTED',
            4 => 'NET_SSH2_MSG_DEBUG',
            5 => 'NET_SSH2_MSG_SERVICE_REQUEST',
            6 => 'NET_SSH2_MSG_SERVICE_ACCEPT',
            20 => 'NET_SSH2_MSG_KEXINIT',
            21 => 'NET_SSH2_MSG_NEWKEYS',
            30 => 'NET_SSH2_MSG_KEXDH_INIT',
            31 => 'NET_SSH2_MSG_KEXDH_REPLY',
            50 => 'NET_SSH2_MSG_USERAUTH_REQUEST',
            51 => 'NET_SSH2_MSG_USERAUTH_FAILURE',
            52 => 'NET_SSH2_MSG_USERAUTH_SUCCESS',
            53 => 'NET_SSH2_MSG_USERAUTH_BANNER',

            80 => 'NET_SSH2_MSG_GLOBAL_REQUEST',
            81 => 'NET_SSH2_MSG_REQUEST_SUCCESS',
            82 => 'NET_SSH2_MSG_REQUEST_FAILURE',
            90 => 'NET_SSH2_MSG_CHANNEL_OPEN',
            91 => 'NET_SSH2_MSG_CHANNEL_OPEN_CONFIRMATION',
            92 => 'NET_SSH2_MSG_CHANNEL_OPEN_FAILURE',
            93 => 'NET_SSH2_MSG_CHANNEL_WINDOW_ADJUST',
            94 => 'NET_SSH2_MSG_CHANNEL_DATA',
            95 => 'NET_SSH2_MSG_CHANNEL_EXTENDED_DATA',
            96 => 'NET_SSH2_MSG_CHANNEL_EOF',
            97 => 'NET_SSH2_MSG_CHANNEL_CLOSE',
            98 => 'NET_SSH2_MSG_CHANNEL_REQUEST',
            99 => 'NET_SSH2_MSG_CHANNEL_SUCCESS',
            100 => 'NET_SSH2_MSG_CHANNEL_FAILURE'
        );
        $this->disconnect_reasons = array(
            1 => 'NET_SSH2_DISCONNECT_HOST_NOT_ALLOWED_TO_CONNECT',
            2 => 'NET_SSH2_DISCONNECT_PROTOCOL_ERROR',
            3 => 'NET_SSH2_DISCONNECT_KEY_EXCHANGE_FAILED',
            4 => 'NET_SSH2_DISCONNECT_RESERVED',
            5 => 'NET_SSH2_DISCONNECT_MAC_ERROR',
            6 => 'NET_SSH2_DISCONNECT_COMPRESSION_ERROR',
            7 => 'NET_SSH2_DISCONNECT_SERVICE_NOT_AVAILABLE',
            8 => 'NET_SSH2_DISCONNECT_PROTOCOL_VERSION_NOT_SUPPORTED',
            9 => 'NET_SSH2_DISCONNECT_HOST_KEY_NOT_VERIFIABLE',
            10 => 'NET_SSH2_DISCONNECT_CONNECTION_LOST',
            11 => 'NET_SSH2_DISCONNECT_BY_APPLICATION',
            12 => 'NET_SSH2_DISCONNECT_TOO_MANY_CONNECTIONS',
            13 => 'NET_SSH2_DISCONNECT_AUTH_CANCELLED_BY_USER',
            14 => 'NET_SSH2_DISCONNECT_NO_MORE_AUTH_METHODS_AVAILABLE',
            15 => 'NET_SSH2_DISCONNECT_ILLEGAL_USER_NAME'
        );
        $this->channel_open_failure_reasons = array(
            1 => 'NET_SSH2_OPEN_ADMINISTRATIVELY_PROHIBITED'
        );
        $this->terminal_modes = array(
            0 => 'NET_SSH2_TTY_OP_END'
        );
        $this->channel_extended_data_type_codes = array(
            1 => 'NET_SSH2_EXTENDED_DATA_STDERR'
        );

        $this->_define_array(
            $this->message_numbers,
            $this->disconnect_reasons,
            $this->channel_open_failure_reasons,
            $this->terminal_modes,
            $this->channel_extended_data_type_codes,
            array(60 => 'NET_SSH2_MSG_USERAUTH_PASSWD_CHANGEREQ'),
            array(60 => 'NET_SSH2_MSG_USERAUTH_PK_OK'),
            array(60 => 'NET_SSH2_MSG_USERAUTH_INFO_REQUEST',
                  61 => 'NET_SSH2_MSG_USERAUTH_INFO_RESPONSE')
        );

        $this->host = $host;
        $this->port = $port;
        $this->connectionTimeout = $timeout;
    }

    /**
     * Set Crypto Engine Mode
     *
     * Possible $engine values:
     * CRYPT_MODE_INTERNAL, CRYPT_MODE_MCRYPT
     *
     * @param Integer $engine
     * @access private
     */
    function setCryptoEngine($engine)
    {
        $this->crypto_engine = $engine;
    }

    /**
     * Connect to an SSHv2 server
     *
     * @return Boolean
     * @access private
     */
    function _connect()
    {
        if ($this->bitmap & self::MASK_CONSTRUCTOR) {
            return false;
        }

        $this->bitmap |= self::MASK_CONSTRUCTOR;

        $timeout = $this->connectionTimeout;
        $host = $this->host . ':' . $this->port;

        $this->last_packet = microtime(true);

        $start = microtime(true);
        $this->fsock = @fsockopen($this->host, $this->port, $errno, $errstr, $timeout);
        if (!$this->fsock) {
            user_error(rtrim("Cannot connect to $host. Error $errno. $errstr"));
            return false;
        }
        $elapsed = microtime(true) - $start;

        $timeout-= $elapsed;

        if ($timeout <= 0) {
            user_error("Cannot connect to $host. Timeout error");
            return false;
        }

        $read = array($this->fsock);
        $write = $except = null;

        $sec = floor($timeout);
        $usec = 1000000 * ($timeout - $sec);

        // on windows this returns a "Warning: Invalid CRT parameters detected" error
        // the !count() is done as a workaround for <https://bugs.php.net/42682>
        if (!@stream_select($read, $write, $except, $sec, $usec) && !count($read)) {
            user_error("Cannot connect to $host. Banner timeout");
            return false;
        }

        /* According to the SSH2 specs,

          "The server MAY send other lines of data before sending the version
           string.  Each line SHOULD be terminated by a Carriage Return and Line
           Feed.  Such lines MUST NOT begin with "SSH-", and SHOULD be encoded
           in ISO-10646 UTF-8 [RFC3629] (language is not specified).  Clients
           MUST be able to process such lines." */
        $temp = '';
        $extra = '';
        while (!feof($this->fsock) && !preg_match('#^SSH-(\d\.\d+)#', $temp, $matches)) {
            if (substr($temp, -2) == "\r\n") {
                $extra.= $temp;
                $temp = '';
            }
            $temp.= fgets($this->fsock, 255);
        }

        if (feof($this->fsock)) {
            user_error('Connection closed by server');
            return false;
        }

        $this->identifier = $this->_generate_identifier();

        if (defined('NET_SSH2_LOGGING')) {
            $this->_append_log('<-', $extra . $temp);
            $this->_append_log('->', $this->identifier . "\r\n");
        }

        $this->server_identifier = trim($temp, "\r\n");
        if (strlen($extra)) {
            $this->errors[] = utf8_decode($extra);
        }

        if ($matches[1] != '1.99' && $matches[1] != '2.0') {
            user_error("Cannot connect to SSH $matches[1] servers");
            return false;
        }

        fputs($this->fsock, $this->identifier . "\r\n");

        $response = $this->_get_binary_packet();
        if ($response === false) {
            user_error('Connection closed by server');
            return false;
        }

        if (ord($response[0]) != NET_SSH2_MSG_KEXINIT) {
            user_error('Expected SSH_MSG_KEXINIT');
            return false;
        }

        if (!$this->_key_exchange($response)) {
            return false;
        }

        $this->bitmap|= self::MASK_CONNECTED;

        return true;
    }

    /**
     * Generates the SSH identifier
     *
     * You should overwrite this method in your own class if you want to use another identifier
     *
     * @access protected
     * @return String
     */
    function _generate_identifier()
    {
        $identifier = 'SSH-2.0-phpseclib_0.3';

        $ext = array();
        if (extension_loaded('mcrypt')) {
            $ext[] = 'mcrypt';
        }

        if (extension_loaded('gmp')) {
            $ext[] = 'gmp';
        } elseif (extension_loaded('bcmath')) {
            $ext[] = 'bcmath';
        }

        if (!empty($ext)) {
            $identifier .= ' (' . implode(', ', $ext) . ')';
        }

        return $identifier;
    }

    /**
     * Key Exchange
     *
     * @param String $kexinit_payload_server
     * @access private
     */
    function _key_exchange($kexinit_payload_server)
    {
        static $kex_algorithms = array(
            'diffie-hellman-group1-sha1', // REQUIRED
            'diffie-hellman-group14-sha1' // REQUIRED
        );

        static $server_host_key_algorithms = array(
            'ssh-rsa', // RECOMMENDED  sign   Raw RSA Key
            'ssh-dss'  // REQUIRED     sign   Raw DSS Key
        );

        static $encryption_algorithms = false;
        if ($encryption_algorithms === false) {
            $encryption_algorithms = array(
                // from <http://tools.ietf.org/html/rfc4345#section-4>:
                'arcfour256',
                'arcfour128',

                //'arcfour',      // OPTIONAL          the ARCFOUR stream cipher with a 128-bit key

                // CTR modes from <http://tools.ietf.org/html/rfc4344#section-4>:
                'aes128-ctr',     // RECOMMENDED       AES (Rijndael) in SDCTR mode, with 128-bit key
                'aes192-ctr',     // RECOMMENDED       AES with 192-bit key
                'aes256-ctr',     // RECOMMENDED       AES with 256-bit key

                'twofish128-ctr', // OPTIONAL          Twofish in SDCTR mode, with 128-bit key
                'twofish192-ctr', // OPTIONAL          Twofish with 192-bit key
                'twofish256-ctr', // OPTIONAL          Twofish with 256-bit key

                'aes128-cbc',     // RECOMMENDED       AES with a 128-bit key
                'aes192-cbc',     // OPTIONAL          AES with a 192-bit key
                'aes256-cbc',     // OPTIONAL          AES in CBC mode, with a 256-bit key

                'twofish128-cbc', // OPTIONAL          Twofish with a 128-bit key
                'twofish192-cbc', // OPTIONAL          Twofish with a 192-bit key
                'twofish256-cbc',
                'twofish-cbc',    // OPTIONAL          alias for "twofish256-cbc"
                                  //                   (this is being retained for historical reasons)

                'blowfish-ctr',   // OPTIONAL          Blowfish in SDCTR mode

                'blowfish-cbc',   // OPTIONAL          Blowfish in CBC mode

                '3des-ctr',       // RECOMMENDED       Three-key 3DES in SDCTR mode

                '3des-cbc',       // REQUIRED          three-key 3DES in CBC mode
                 //'none'         // OPTIONAL          no encryption; NOT RECOMMENDED
            );

            if (class_exists('\phpseclib\Crypt\RC4') === false) {
                $encryption_algorithms = array_diff(
                    $encryption_algorithms,
                    array('arcfour256', 'arcfour128', 'arcfour')
                );
            }
            if (class_exists('\phpseclib\Crypt\Rijndael') === false) {
                $encryption_algorithms = array_diff(
                    $encryption_algorithms,
                    array('aes128-ctr', 'aes192-ctr', 'aes256-ctr', 'aes128-cbc', 'aes192-cbc', 'aes256-cbc')
                );
            }
            if (class_exists('\phpseclib\Crypt\Twofish') === false) {
                $encryption_algorithms = array_diff(
                    $encryption_algorithms,
                    array('twofish128-ctr', 'twofish192-ctr', 'twofish256-ctr', 'twofish128-cbc', 'twofish192-cbc', 'twofish256-cbc', 'twofish-cbc')
                );
            }
            if (class_exists('\phpseclib\Crypt\Blowfish') === false) {
                $encryption_algorithms = array_diff(
                    $encryption_algorithms,
                    array('blowfish-ctr', 'blowfish-cbc')
                );
            }
            if (class_exists('\phpseclib\Crypt\TripleDES') === false) {
                $encryption_algorithms = array_diff(
                    $encryption_algorithms,
                    array('3des-ctr', '3des-cbc')
                );
            }
            $encryption_algorithms = array_values($encryption_algorithms);
        }

        $mac_algorithms = array(
            // from <http://www.ietf.org/rfc/rfc6668.txt>:
            'hmac-sha2-256',// RECOMMENDED     HMAC-SHA256 (digest length = key length = 32)

            'hmac-sha1-96', // RECOMMENDED     first 96 bits of HMAC-SHA1 (digest length = 12, key length = 20)
            'hmac-sha1',    // REQUIRED        HMAC-SHA1 (digest length = key length = 20)
            'hmac-md5-96',  // OPTIONAL        first 96 bits of HMAC-MD5 (digest length = 12, key length = 16)
            'hmac-md5',     // OPTIONAL        HMAC-MD5 (digest length = key length = 16)
            //'none'          // OPTIONAL        no MAC; NOT RECOMMENDED
        );

        static $compression_algorithms = array(
            'none'   // REQUIRED        no compression
            //'zlib' // OPTIONAL        ZLIB (LZ77) compression
        );

        // some SSH servers have buggy implementations of some of the above algorithms
        switch ($this->server_identifier) {
            case 'SSH-2.0-SSHD':
                $mac_algorithms = array_values(array_diff(
                    $mac_algorithms,
                    array('hmac-sha1-96', 'hmac-md5-96')
                ));
        }

        static $str_kex_algorithms, $str_server_host_key_algorithms,
               $encryption_algorithms_server_to_client, $mac_algorithms_server_to_client, $compression_algorithms_server_to_client,
               $encryption_algorithms_client_to_server, $mac_algorithms_client_to_server, $compression_algorithms_client_to_server;

        if (empty($str_kex_algorithms)) {
            $str_kex_algorithms = implode(',', $kex_algorithms);
            $str_server_host_key_algorithms = implode(',', $server_host_key_algorithms);
            $encryption_algorithms_server_to_client = $encryption_algorithms_client_to_server = implode(',', $encryption_algorithms);
            $mac_algorithms_server_to_client = $mac_algorithms_client_to_server = implode(',', $mac_algorithms);
            $compression_algorithms_server_to_client = $compression_algorithms_client_to_server = implode(',', $compression_algorithms);
        }

        $client_cookie = Random::string(16);

        $response = $kexinit_payload_server;
        $this->_string_shift($response, 1); // skip past the message number (it should be SSH_MSG_KEXINIT)
        $server_cookie = $this->_string_shift($response, 16);

        $temp = unpack('Nlength', $this->_string_shift($response, 4));
        $this->kex_algorithms = explode(',', $this->_string_shift($response, $temp['length']));

        $temp = unpack('Nlength', $this->_string_shift($response, 4));
        $this->server_host_key_algorithms = explode(',', $this->_string_shift($response, $temp['length']));

        $temp = unpack('Nlength', $this->_string_shift($response, 4));
        $this->encryption_algorithms_client_to_server = explode(',', $this->_string_shift($response, $temp['length']));

        $temp = unpack('Nlength', $this->_string_shift($response, 4));
        $this->encryption_algorithms_server_to_client = explode(',', $this->_string_shift($response, $temp['length']));

        $temp = unpack('Nlength', $this->_string_shift($response, 4));
        $this->mac_algorithms_client_to_server = explode(',', $this->_string_shift($response, $temp['length']));

        $temp = unpack('Nlength', $this->_string_shift($response, 4));
        $this->mac_algorithms_server_to_client = explode(',', $this->_string_shift($response, $temp['length']));

        $temp = unpack('Nlength', $this->_string_shift($response, 4));
        $this->compression_algorithms_client_to_server = explode(',', $this->_string_shift($response, $temp['length']));

        $temp = unpack('Nlength', $this->_string_shift($response, 4));
        $this->compression_algorithms_server_to_client = explode(',', $this->_string_shift($response, $temp['length']));

        $temp = unpack('Nlength', $this->_string_shift($response, 4));
        $this->languages_client_to_server = explode(',', $this->_string_shift($response, $temp['length']));

        $temp = unpack('Nlength', $this->_string_shift($response, 4));
        $this->languages_server_to_client = explode(',', $this->_string_shift($response, $temp['length']));

        extract(unpack('Cfirst_kex_packet_follows', $this->_string_shift($response, 1)));
        $first_kex_packet_follows = $first_kex_packet_follows != 0;

        // the sending of SSH2_MSG_KEXINIT could go in one of two places.  this is the second place.
        $kexinit_payload_client = pack('Ca*Na*Na*Na*Na*Na*Na*Na*Na*Na*Na*CN',
            NET_SSH2_MSG_KEXINIT, $client_cookie, strlen($str_kex_algorithms), $str_kex_algorithms,
            strlen($str_server_host_key_algorithms), $str_server_host_key_algorithms, strlen($encryption_algorithms_client_to_server),
            $encryption_algorithms_client_to_server, strlen($encryption_algorithms_server_to_client), $encryption_algorithms_server_to_client,
            strlen($mac_algorithms_client_to_server), $mac_algorithms_client_to_server, strlen($mac_algorithms_server_to_client),
            $mac_algorithms_server_to_client, strlen($compression_algorithms_client_to_server), $compression_algorithms_client_to_server,
            strlen($compression_algorithms_server_to_client), $compression_algorithms_server_to_client, 0, '', 0, '',
            0, 0
        );

        if (!$this->_send_binary_packet($kexinit_payload_client)) {
            return false;
        }
        // here ends the second place.

        // we need to decide upon the symmetric encryption algorithms before we do the diffie-hellman key exchange
        for ($i = 0; $i < count($encryption_algorithms) && !in_array($encryption_algorithms[$i], $this->encryption_algorithms_server_to_client); $i++);
        if ($i == count($encryption_algorithms)) {
            user_error('No compatible server to client encryption algorithms found');
            return $this->_disconnect(NET_SSH2_DISCONNECT_KEY_EXCHANGE_FAILED);
        }

        // we don't initialize any crypto-objects, yet - we do that, later. for now, we need the lengths to make the
        // diffie-hellman key exchange as fast as possible
        $decrypt = $encryption_algorithms[$i];
        switch ($decrypt) {
            case '3des-cbc':
            case '3des-ctr':
                $decryptKeyLength = 24; // eg. 192 / 8
                break;
            case 'aes256-cbc':
            case 'aes256-ctr':
            case 'twofish-cbc':
            case 'twofish256-cbc':
            case 'twofish256-ctr':
                $decryptKeyLength = 32; // eg. 256 / 8
                break;
            case 'aes192-cbc':
            case 'aes192-ctr':
            case 'twofish192-cbc':
            case 'twofish192-ctr':
                $decryptKeyLength = 24; // eg. 192 / 8
                break;
            case 'aes128-cbc':
            case 'aes128-ctr':
            case 'twofish128-cbc':
            case 'twofish128-ctr':
            case 'blowfish-cbc':
            case 'blowfish-ctr':
                $decryptKeyLength = 16; // eg. 128 / 8
                break;
            case 'arcfour':
            case 'arcfour128':
                $decryptKeyLength = 16; // eg. 128 / 8
                break;
            case 'arcfour256':
                $decryptKeyLength = 32; // eg. 128 / 8
                break;
            case 'none';
                $decryptKeyLength = 0;
        }

        for ($i = 0; $i < count($encryption_algorithms) && !in_array($encryption_algorithms[$i], $this->encryption_algorithms_client_to_server); $i++);
        if ($i == count($encryption_algorithms)) {
            user_error('No compatible client to server encryption algorithms found');
            return $this->_disconnect(NET_SSH2_DISCONNECT_KEY_EXCHANGE_FAILED);
        }

        $encrypt = $encryption_algorithms[$i];
        switch ($encrypt) {
            case '3des-cbc':
            case '3des-ctr':
                $encryptKeyLength = 24;
                break;
            case 'aes256-cbc':
            case 'aes256-ctr':
            case 'twofish-cbc':
            case 'twofish256-cbc':
            case 'twofish256-ctr':
                $encryptKeyLength = 32;
                break;
            case 'aes192-cbc':
            case 'aes192-ctr':
            case 'twofish192-cbc':
            case 'twofish192-ctr':
                $encryptKeyLength = 24;
                break;
            case 'aes128-cbc':
            case 'aes128-ctr':
            case 'twofish128-cbc':
            case 'twofish128-ctr':
            case 'blowfish-cbc':
            case 'blowfish-ctr':
                $encryptKeyLength = 16;
                break;
            case 'arcfour':
            case 'arcfour128':
                $encryptKeyLength = 16;
                break;
            case 'arcfour256':
                $encryptKeyLength = 32;
                break;
            case 'none';
                $encryptKeyLength = 0;
        }

        $keyLength = $decryptKeyLength > $encryptKeyLength ? $decryptKeyLength : $encryptKeyLength;

        // through diffie-hellman key exchange a symmetric key is obtained
        for ($i = 0; $i < count($kex_algorithms) && !in_array($kex_algorithms[$i], $this->kex_algorithms); $i++);
        if ($i == count($kex_algorithms)) {
            user_error('No compatible key exchange algorithms found');
            return $this->_disconnect(NET_SSH2_DISCONNECT_KEY_EXCHANGE_FAILED);
        }

        switch ($kex_algorithms[$i]) {
            // see http://tools.ietf.org/html/rfc2409#section-6.2 and
            // http://tools.ietf.org/html/rfc2412, appendex E
            case 'diffie-hellman-group1-sha1':
                $prime = 'FFFFFFFFFFFFFFFFC90FDAA22168C234C4C6628B80DC1CD129024E088A67CC74' .
                         '020BBEA63B139B22514A08798E3404DDEF9519B3CD3A431B302B0A6DF25F1437' .
                         '4FE1356D6D51C245E485B576625E7EC6F44C42E9A637ED6B0BFF5CB6F406B7ED' .
                         'EE386BFB5A899FA5AE9F24117C4B1FE649286651ECE65381FFFFFFFFFFFFFFFF';
                break;
            // see http://tools.ietf.org/html/rfc3526#section-3
            case 'diffie-hellman-group14-sha1':
                $prime = 'FFFFFFFFFFFFFFFFC90FDAA22168C234C4C6628B80DC1CD129024E088A67CC74' .
                         '020BBEA63B139B22514A08798E3404DDEF9519B3CD3A431B302B0A6DF25F1437' .
                         '4FE1356D6D51C245E485B576625E7EC6F44C42E9A637ED6B0BFF5CB6F406B7ED' .
                         'EE386BFB5A899FA5AE9F24117C4B1FE649286651ECE45B3DC2007CB8A163BF05' .
                         '98DA48361C55D39A69163FA8FD24CF5F83655D23DCA3AD961C62F356208552BB' .
                         '9ED529077096966D670C354E4ABC9804F1746C08CA18217C32905E462E36CE3B' .
                         'E39E772C180E86039B2783A2EC07A28FB5C55DF06F4C52C9DE2BCBF695581718' .
                         '3995497CEA956AE515D2261898FA051015728E5A8AACAA68FFFFFFFFFFFFFFFF';
                break;
        }

        // For both diffie-hellman-group1-sha1 and diffie-hellman-group14-sha1
        // the generator field element is 2 (decimal) and the hash function is sha1.
        $g = new BigInteger(2);
        $prime = new BigInteger($prime, 16);
        $kexHash = new Hash('sha1');
        //$q = $p->bitwise_rightShift(1);

        /* To increase the speed of the key exchange, both client and server may
           reduce the size of their private exponents.  It should be at least
           twice as long as the key material that is generated from the shared
           secret.  For more details, see the paper by van Oorschot and Wiener
           [VAN-OORSCHOT].

           -- http://tools.ietf.org/html/rfc4419#section-6.2 */
        $one = new BigInteger(1);
        $keyLength = min($keyLength, $kexHash->getLength());
        $max = $one->bitwise_leftShift(16 * $keyLength); // 2 * 8 * $keyLength
        $max = $max->subtract($one);

        $x = $one->random($one, $max);
        $e = $g->modPow($x, $prime);

        $eBytes = $e->toBytes(true);
        $data = pack('CNa*', NET_SSH2_MSG_KEXDH_INIT, strlen($eBytes), $eBytes);

        if (!$this->_send_binary_packet($data)) {
            user_error('Connection closed by server');
            return false;
        }

        $response = $this->_get_binary_packet();
        if ($response === false) {
            user_error('Connection closed by server');
            return false;
        }
        extract(unpack('Ctype', $this->_string_shift($response, 1)));

        if ($type != NET_SSH2_MSG_KEXDH_REPLY) {
            user_error('Expected SSH_MSG_KEXDH_REPLY');
            return false;
        }

        $temp = unpack('Nlength', $this->_string_shift($response, 4));
        $this->server_public_host_key = $server_public_host_key = $this->_string_shift($response, $temp['length']);

        $temp = unpack('Nlength', $this->_string_shift($server_public_host_key, 4));
        $public_key_format = $this->_string_shift($server_public_host_key, $temp['length']);

        $temp = unpack('Nlength', $this->_string_shift($response, 4));
        $fBytes = $this->_string_shift($response, $temp['length']);
        $f = new BigInteger($fBytes, -256);

        $temp = unpack('Nlength', $this->_string_shift($response, 4));
        $this->signature = $this->_string_shift($response, $temp['length']);

        $temp = unpack('Nlength', $this->_string_shift($this->signature, 4));
        $this->signature_format = $this->_string_shift($this->signature, $temp['length']);

        $key = $f->modPow($x, $prime);
        $keyBytes = $key->toBytes(true);

        $this->exchange_hash = pack('Na*Na*Na*Na*Na*Na*Na*Na*',
            strlen($this->identifier), $this->identifier, strlen($this->server_identifier), $this->server_identifier,
            strlen($kexinit_payload_client), $kexinit_payload_client, strlen($kexinit_payload_server),
            $kexinit_payload_server, strlen($this->server_public_host_key), $this->server_public_host_key, strlen($eBytes),
            $eBytes, strlen($fBytes), $fBytes, strlen($keyBytes), $keyBytes
        );

        $this->exchange_hash = $kexHash->hash($this->exchange_hash);

        if ($this->session_id === false) {
            $this->session_id = $this->exchange_hash;
        }

        for ($i = 0; $i < count($server_host_key_algorithms) && !in_array($server_host_key_algorithms[$i], $this->server_host_key_algorithms); $i++);
        if ($i == count($server_host_key_algorithms)) {
            user_error('No compatible server host key algorithms found');
            return $this->_disconnect(NET_SSH2_DISCONNECT_KEY_EXCHANGE_FAILED);
        }

        if ($public_key_format != $server_host_key_algorithms[$i] || $this->signature_format != $server_host_key_algorithms[$i]) {
            user_error('Server Host Key Algorithm Mismatch');
            return $this->_disconnect(NET_SSH2_DISCONNECT_KEY_EXCHANGE_FAILED);
        }

        $packet = pack('C',
            NET_SSH2_MSG_NEWKEYS
        );

        if (!$this->_send_binary_packet($packet)) {
            return false;
        }

        $response = $this->_get_binary_packet();

        if ($response === false) {
            user_error('Connection closed by server');
            return false;
        }

        extract(unpack('Ctype', $this->_string_shift($response, 1)));

        if ($type != NET_SSH2_MSG_NEWKEYS) {
            user_error('Expected SSH_MSG_NEWKEYS');
            return false;
        }

        switch ($encrypt) {
            case '3des-cbc':
                $this->encrypt = new TripleDES();
                // $this->encrypt_block_size = 64 / 8 == the default
                break;
            case '3des-ctr':
                $this->encrypt = new TripleDES(Base::MODE_CTR);
                // $this->encrypt_block_size = 64 / 8 == the default
                break;
            case 'aes256-cbc':
            case 'aes192-cbc':
            case 'aes128-cbc':
                $this->encrypt = new Rijndael();
                $this->encrypt_block_size = 16; // eg. 128 / 8
                break;
            case 'aes256-ctr':
            case 'aes192-ctr':
            case 'aes128-ctr':
                $this->encrypt = new Rijndael(Base::MODE_CTR);
                $this->encrypt_block_size = 16; // eg. 128 / 8
                break;
            case 'blowfish-cbc':
                $this->encrypt = new Blowfish();
                $this->encrypt_block_size = 8;
                break;
            case 'blowfish-ctr':
                $this->encrypt = new Blowfish(Base::MODE_CTR);
                $this->encrypt_block_size = 8;
                break;
            case 'twofish128-cbc':
            case 'twofish192-cbc':
            case 'twofish256-cbc':
            case 'twofish-cbc':
                $this->encrypt = new Twofish();
                $this->encrypt_block_size = 16;
                break;
            case 'twofish128-ctr':
            case 'twofish192-ctr':
            case 'twofish256-ctr':
                $this->encrypt = new Twofish(Base::MODE_CTR);
                $this->encrypt_block_size = 16;
                break;
            case 'arcfour':
            case 'arcfour128':
            case 'arcfour256':
                $this->encrypt = new RC4();
                break;
            case 'none';
                //$this->encrypt = new Null();
        }

        switch ($decrypt) {
            case '3des-cbc':
                $this->decrypt = new TripleDES();
                break;
            case '3des-ctr':
                $this->decrypt = new TripleDES(Base::MODE_CTR);
                break;
            case 'aes256-cbc':
            case 'aes192-cbc':
            case 'aes128-cbc':
                $this->decrypt = new Rijndael();
                $this->decrypt_block_size = 16;
                break;
            case 'aes256-ctr':
            case 'aes192-ctr':
            case 'aes128-ctr':
                $this->decrypt = new Rijndael(Base::MODE_CTR);
                $this->decrypt_block_size = 16;
                break;
            case 'blowfish-cbc':
                $this->decrypt = new Blowfish();
                $this->decrypt_block_size = 8;
                break;
            case 'blowfish-ctr':
                $this->decrypt = new Blowfish(Base::MODE_CTR);
                $this->decrypt_block_size = 8;
                break;
            case 'twofish128-cbc':
            case 'twofish192-cbc':
            case 'twofish256-cbc':
            case 'twofish-cbc':
                $this->decrypt = new Twofish();
                $this->decrypt_block_size = 16;
                break;
            case 'twofish128-ctr':
            case 'twofish192-ctr':
            case 'twofish256-ctr':
                $this->decrypt = new Twofish(Base::MODE_CTR);
                $this->decrypt_block_size = 16;
                break;
            case 'arcfour':
            case 'arcfour128':
            case 'arcfour256':
                $this->decrypt = new RC4();
                break;
            case 'none';
                //$this->decrypt = new Null();
        }

        $keyBytes = pack('Na*', strlen($keyBytes), $keyBytes);

        if ($this->encrypt) {
            if ($this->crypto_engine) {
                $this->encrypt->setEngine($this->crypto_engine);
            }
            $this->encrypt->enableContinuousBuffer();
            $this->encrypt->disablePadding();

            $iv = $kexHash->hash($keyBytes . $this->exchange_hash . 'A' . $this->session_id);
            while ($this->encrypt_block_size > strlen($iv)) {
                $iv.= $kexHash->hash($keyBytes . $this->exchange_hash . $iv);
            }
            $this->encrypt->setIV(substr($iv, 0, $this->encrypt_block_size));

            $key = $kexHash->hash($keyBytes . $this->exchange_hash . 'C' . $this->session_id);
            while ($encryptKeyLength > strlen($key)) {
                $key.= $kexHash->hash($keyBytes . $this->exchange_hash . $key);
            }
            $this->encrypt->setKey(substr($key, 0, $encryptKeyLength));
        }

        if ($this->decrypt) {
            if ($this->crypto_engine) {
                $this->decrypt->setEngine($this->crypto_engine);
            }
            $this->decrypt->enableContinuousBuffer();
            $this->decrypt->disablePadding();

            $iv = $kexHash->hash($keyBytes . $this->exchange_hash . 'B' . $this->session_id);
            while ($this->decrypt_block_size > strlen($iv)) {
                $iv.= $kexHash->hash($keyBytes . $this->exchange_hash . $iv);
            }
            $this->decrypt->setIV(substr($iv, 0, $this->decrypt_block_size));

            $key = $kexHash->hash($keyBytes . $this->exchange_hash . 'D' . $this->session_id);
            while ($decryptKeyLength > strlen($key)) {
                $key.= $kexHash->hash($keyBytes . $this->exchange_hash . $key);
            }
            $this->decrypt->setKey(substr($key, 0, $decryptKeyLength));
        }

        /* The "arcfour128" algorithm is the RC4 cipher, as described in
           [SCHNEIER], using a 128-bit key.  The first 1536 bytes of keystream
           generated by the cipher MUST be discarded, and the first byte of the
           first encrypted packet MUST be encrypted using the 1537th byte of
           keystream.

           -- http://tools.ietf.org/html/rfc4345#section-4 */
        if ($encrypt == 'arcfour128' || $encrypt == 'arcfour256') {
            $this->encrypt->encrypt(str_repeat("\0", 1536));
        }
        if ($decrypt == 'arcfour128' || $decrypt == 'arcfour256') {
            $this->decrypt->decrypt(str_repeat("\0", 1536));
        }

        for ($i = 0; $i < count($mac_algorithms) && !in_array($mac_algorithms[$i], $this->mac_algorithms_client_to_server); $i++);
        if ($i == count($mac_algorithms)) {
            user_error('No compatible client to server message authentication algorithms found');
            return $this->_disconnect(NET_SSH2_DISCONNECT_KEY_EXCHANGE_FAILED);
        }

        $createKeyLength = 0; // ie. $mac_algorithms[$i] == 'none'
        switch ($mac_algorithms[$i]) {
            case 'hmac-sha2-256':
                $this->hmac_create = new Hash('sha256');
                $createKeyLength = 32;
                break;
            case 'hmac-sha1':
                $this->hmac_create = new Hash('sha1');
                $createKeyLength = 20;
                break;
            case 'hmac-sha1-96':
                $this->hmac_create = new Hash('sha1-96');
                $createKeyLength = 20;
                break;
            case 'hmac-md5':
                $this->hmac_create = new Hash('md5');
                $createKeyLength = 16;
                break;
            case 'hmac-md5-96':
                $this->hmac_create = new Hash('md5-96');
                $createKeyLength = 16;
        }

        for ($i = 0; $i < count($mac_algorithms) && !in_array($mac_algorithms[$i], $this->mac_algorithms_server_to_client); $i++);
        if ($i == count($mac_algorithms)) {
            user_error('No compatible server to client message authentication algorithms found');
            return $this->_disconnect(NET_SSH2_DISCONNECT_KEY_EXCHANGE_FAILED);
        }

        $checkKeyLength = 0;
        $this->hmac_size = 0;
        switch ($mac_algorithms[$i]) {
            case 'hmac-sha2-256':
                $this->hmac_check = new Hash('sha256');
                $checkKeyLength = 32;
                $this->hmac_size = 32;
                break;
            case 'hmac-sha1':
                $this->hmac_check = new Hash('sha1');
                $checkKeyLength = 20;
                $this->hmac_size = 20;
                break;
            case 'hmac-sha1-96':
                $this->hmac_check = new Hash('sha1-96');
                $checkKeyLength = 20;
                $this->hmac_size = 12;
                break;
            case 'hmac-md5':
                $this->hmac_check = new Hash('md5');
                $checkKeyLength = 16;
                $this->hmac_size = 16;
                break;
            case 'hmac-md5-96':
                $this->hmac_check = new Hash('md5-96');
                $checkKeyLength = 16;
                $this->hmac_size = 12;
        }

        $key = $kexHash->hash($keyBytes . $this->exchange_hash . 'E' . $this->session_id);
        while ($createKeyLength > strlen($key)) {
            $key.= $kexHash->hash($keyBytes . $this->exchange_hash . $key);
        }
        $this->hmac_create->setKey(substr($key, 0, $createKeyLength));

        $key = $kexHash->hash($keyBytes . $this->exchange_hash . 'F' . $this->session_id);
        while ($checkKeyLength > strlen($key)) {
            $key.= $kexHash->hash($keyBytes . $this->exchange_hash . $key);
        }
        $this->hmac_check->setKey(substr($key, 0, $checkKeyLength));

        for ($i = 0; $i < count($compression_algorithms) && !in_array($compression_algorithms[$i], $this->compression_algorithms_server_to_client); $i++);
        if ($i == count($compression_algorithms)) {
            user_error('No compatible server to client compression algorithms found');
            return $this->_disconnect(NET_SSH2_DISCONNECT_KEY_EXCHANGE_FAILED);
        }
        $this->decompress = $compression_algorithms[$i] == 'zlib';

        for ($i = 0; $i < count($compression_algorithms) && !in_array($compression_algorithms[$i], $this->compression_algorithms_client_to_server); $i++);
        if ($i == count($compression_algorithms)) {
            user_error('No compatible client to server compression algorithms found');
            return $this->_disconnect(NET_SSH2_DISCONNECT_KEY_EXCHANGE_FAILED);
        }
        $this->compress = $compression_algorithms[$i] == 'zlib';

        return true;
    }

    /**
     * Login
     *
     * The $password parameter can be a plaintext password, a \phpseclib\Crypt\RSA object or an array
     *
     * @param String $username
     * @param Mixed $password
     * @param Mixed $...
     * @return Boolean
     * @see _login
     * @access public
     */
    function login($username)
    {
        $args = func_get_args();
        return call_user_func_array(array(&$this, '_login'), $args);
    }

    /**
     * Login Helper
     *
     * @param String $username
     * @param Mixed $password
     * @param Mixed $...
     * @return Boolean
     * @see _login_helper
     * @access private
     */
    function _login($username)
    {
        if (!($this->bitmap & self::MASK_CONSTRUCTOR)) {
            if (!$this->_connect()) {
                return false;
            }
        }

        $args = array_slice(func_get_args(), 1);
        if (empty($args)) {
            return $this->_login_helper($username);
        }

        foreach ($args as $arg) {
            if ($this->_login_helper($username, $arg)) {
                return true;
            }
        }
        return false;
    }

    /**
     * Login Helper
     *
     * @param String $username
     * @param optional String $password
     * @return Boolean
     * @access private
     * @internal It might be worthwhile, at some point, to protect against {@link http://tools.ietf.org/html/rfc4251#section-9.3.9 traffic analysis}
     *           by sending dummy SSH_MSG_IGNORE messages.
     */
    function _login_helper($username, $password = null)
    {
        if (!($this->bitmap & self::MASK_CONNECTED)) {
            return false;
        }

        if (!($this->bitmap & self::MASK_LOGIN_REQ)) {
            $packet = pack('CNa*',
                NET_SSH2_MSG_SERVICE_REQUEST, strlen('ssh-userauth'), 'ssh-userauth'
            );

            if (!$this->_send_binary_packet($packet)) {
                return false;
            }

            $response = $this->_get_binary_packet();
            if ($response === false) {
                user_error('Connection closed by server');
                return false;
            }

            extract(unpack('Ctype', $this->_string_shift($response, 1)));

            if ($type != NET_SSH2_MSG_SERVICE_ACCEPT) {
                user_error('Expected SSH_MSG_SERVICE_ACCEPT');
                return false;
            }
            $this->bitmap |= self::MASK_LOGIN_REQ;
        }

        if (strlen($this->last_interactive_response)) {
            return !is_string($password) && !is_array($password) ? false : $this->_keyboard_interactive_process($password);
        }

        if ($password instanceof RSA) {
            return $this->_privatekey_login($username, $password);
        } elseif ($password instanceof Agent) {
            return $this->_ssh_agent_login($username, $password);
        }

        if (is_array($password)) {
            if ($this->_keyboard_interactive_login($username, $password)) {
                $this->bitmap |= self::MASK_LOGIN;
                return true;
            }
            return false;
        }

        if (!isset($password)) {
            $packet = pack('CNa*Na*Na*',
                NET_SSH2_MSG_USERAUTH_REQUEST, strlen($username), $username, strlen('ssh-connection'), 'ssh-connection',
                strlen('none'), 'none'
            );

            if (!$this->_send_binary_packet($packet)) {
                return false;
            }

            $response = $this->_get_binary_packet();
            if ($response === false) {
                user_error('Connection closed by server');
                return false;
            }

            extract(unpack('Ctype', $this->_string_shift($response, 1)));

            switch ($type) {
                case NET_SSH2_MSG_USERAUTH_SUCCESS:
                    $this->bitmap |= self::MASK_LOGIN;
                    return true;
                //case NET_SSH2_MSG_USERAUTH_FAILURE:
                default:
                    return false;
            }
        }

        $packet = pack('CNa*Na*Na*CNa*',
            NET_SSH2_MSG_USERAUTH_REQUEST, strlen($username), $username, strlen('ssh-connection'), 'ssh-connection',
            strlen('password'), 'password', 0, strlen($password), $password
        );

        // remove the username and password from the logged packet
        if (!defined('NET_SSH2_LOGGING')) {
            $logged = null;
        } else {
            $logged = pack('CNa*Na*Na*CNa*',
                NET_SSH2_MSG_USERAUTH_REQUEST, strlen('username'), 'username', strlen('ssh-connection'), 'ssh-connection',
                strlen('password'), 'password', 0, strlen('password'), 'password'
            );
        }

        if (!$this->_send_binary_packet($packet, $logged)) {
            return false;
        }

        $response = $this->_get_binary_packet();
        if ($response === false) {
            user_error('Connection closed by server');
            return false;
        }

        extract(unpack('Ctype', $this->_string_shift($response, 1)));

        switch ($type) {
            case NET_SSH2_MSG_USERAUTH_PASSWD_CHANGEREQ: // in theory, the password can be changed
                if (defined('NET_SSH2_LOGGING')) {
                    $this->message_number_log[count($this->message_number_log) - 1] = 'NET_SSH2_MSG_USERAUTH_PASSWD_CHANGEREQ';
                }
                extract(unpack('Nlength', $this->_string_shift($response, 4)));
                $this->errors[] = 'SSH_MSG_USERAUTH_PASSWD_CHANGEREQ: ' . utf8_decode($this->_string_shift($response, $length));
                return $this->_disconnect(NET_SSH2_DISCONNECT_AUTH_CANCELLED_BY_USER);
            case NET_SSH2_MSG_USERAUTH_FAILURE:
                // can we use keyboard-interactive authentication?  if not then either the login is bad or the server employees
                // multi-factor authentication
                extract(unpack('Nlength', $this->_string_shift($response, 4)));
                $auth_methods = explode(',', $this->_string_shift($response, $length));
                extract(unpack('Cpartial_success', $this->_string_shift($response, 1)));
                $partial_success = $partial_success != 0;

                if (!$partial_success && in_array('keyboard-interactive', $auth_methods)) {
                    if ($this->_keyboard_interactive_login($username, $password)) {
                        $this->bitmap |= self::MASK_LOGIN;
                        return true;
                    }
                    return false;
                }
                return false;
            case NET_SSH2_MSG_USERAUTH_SUCCESS:
                $this->bitmap |= self::MASK_LOGIN;
                return true;
        }

        return false;
    }

    /**
     * Login via keyboard-interactive authentication
     *
     * See {@link http://tools.ietf.org/html/rfc4256 RFC4256} for details.  This is not a full-featured keyboard-interactive authenticator.
     *
     * @param String $username
     * @param String $password
     * @return Boolean
     * @access private
     */
    function _keyboard_interactive_login($username, $password)
    {
        $packet = pack('CNa*Na*Na*Na*Na*',
            NET_SSH2_MSG_USERAUTH_REQUEST, strlen($username), $username, strlen('ssh-connection'), 'ssh-connection',
            strlen('keyboard-interactive'), 'keyboard-interactive', 0, '', 0, ''
        );

        if (!$this->_send_binary_packet($packet)) {
            return false;
        }

        return $this->_keyboard_interactive_process($password);
    }

    /**
     * Handle the keyboard-interactive requests / responses.
     *
     * @param String $responses...
     * @return Boolean
     * @access private
     */
    function _keyboard_interactive_process()
    {
        $responses = func_get_args();

        if (strlen($this->last_interactive_response)) {
            $response = $this->last_interactive_response;
        } else {
            $orig = $response = $this->_get_binary_packet();
            if ($response === false) {
                user_error('Connection closed by server');
                return false;
            }
        }

        extract(unpack('Ctype', $this->_string_shift($response, 1)));

        switch ($type) {
            case NET_SSH2_MSG_USERAUTH_INFO_REQUEST:
                extract(unpack('Nlength', $this->_string_shift($response, 4)));
                $this->_string_shift($response, $length); // name; may be empty
                extract(unpack('Nlength', $this->_string_shift($response, 4)));
                $this->_string_shift($response, $length); // instruction; may be empty
                extract(unpack('Nlength', $this->_string_shift($response, 4)));
                $this->_string_shift($response, $length); // language tag; may be empty
                extract(unpack('Nnum_prompts', $this->_string_shift($response, 4)));

                for ($i = 0; $i < count($responses); $i++) {
                    if (is_array($responses[$i])) {
                        foreach ($responses[$i] as $key => $value) {
                            $this->keyboard_requests_responses[$key] = $value;
                        }
                        unset($responses[$i]);
                    }
                }
                $responses = array_values($responses);

                if (isset($this->keyboard_requests_responses)) {
                    for ($i = 0; $i < $num_prompts; $i++) {
                        extract(unpack('Nlength', $this->_string_shift($response, 4)));
                        // prompt - ie. "Password: "; must not be empty
                        $prompt = $this->_string_shift($response, $length);
                        //$echo = $this->_string_shift($response) != chr(0);
                        foreach ($this->keyboard_requests_responses as $key => $value) {
                            if (substr($prompt, 0, strlen($key)) == $key) {
                                $responses[] = $value;
                                break;
                            }
                        }
                    }
                }

                // see http://tools.ietf.org/html/rfc4256#section-3.2
                if (strlen($this->last_interactive_response)) {
                    $this->last_interactive_response = '';
                } else if (defined('NET_SSH2_LOGGING')) {
                    $this->message_number_log[count($this->message_number_log) - 1] = str_replace(
                        'UNKNOWN',
                        'NET_SSH2_MSG_USERAUTH_INFO_REQUEST',
                        $this->message_number_log[count($this->message_number_log) - 1]
                    );
                }

                if (!count($responses) && $num_prompts) {
                    $this->last_interactive_response = $orig;
                    return false;
                }

                /*
                   After obtaining the requested information from the user, the client
                   MUST respond with an SSH_MSG_USERAUTH_INFO_RESPONSE message.
                */
                // see http://tools.ietf.org/html/rfc4256#section-3.4
                $packet = $logged = pack('CN', NET_SSH2_MSG_USERAUTH_INFO_RESPONSE, count($responses));
                for ($i = 0; $i < count($responses); $i++) {
                    $packet.= pack('Na*', strlen($responses[$i]), $responses[$i]);
                    $logged.= pack('Na*', strlen('dummy-answer'), 'dummy-answer');
                }

                if (!$this->_send_binary_packet($packet, $logged)) {
                    return false;
                }

                if (defined('NET_SSH2_LOGGING') && NET_SSH2_LOGGING == self::LOG_COMPLEX) {
                    $this->message_number_log[count($this->message_number_log) - 1] = str_replace(
                        'UNKNOWN',
                        'NET_SSH2_MSG_USERAUTH_INFO_RESPONSE',
                        $this->message_number_log[count($this->message_number_log) - 1]
                    );
                }

                /*
                   After receiving the response, the server MUST send either an
                   SSH_MSG_USERAUTH_SUCCESS, SSH_MSG_USERAUTH_FAILURE, or another
                   SSH_MSG_USERAUTH_INFO_REQUEST message.
                */
                // maybe phpseclib should force close the connection after x request / responses?  unless something like that is done
                // there could be an infinite loop of request / responses.
                return $this->_keyboard_interactive_process();
            case NET_SSH2_MSG_USERAUTH_SUCCESS:
                return true;
            case NET_SSH2_MSG_USERAUTH_FAILURE:
                return false;
        }

        return false;
    }

    /**
     * Login with an ssh-agent provided key
     *
     * @param String $username
     * @param \phpseclib\System\SSH\Agent $agent
     * @return Boolean
     * @access private
     */
    function _ssh_agent_login($username, $agent)
    {
        $keys = $agent->requestIdentities();
        foreach ($keys as $key) {
            if ($this->_privatekey_login($username, $key)) {
                return true;
            }
        }

        return false;
    }

    /**
     * Login with an RSA private key
     *
     * @param String $username
     * @param \phpseclib\Crypt\RSA $password
     * @return Boolean
     * @access private
     * @internal It might be worthwhile, at some point, to protect against {@link http://tools.ietf.org/html/rfc4251#section-9.3.9 traffic analysis}
     *           by sending dummy SSH_MSG_IGNORE messages.
     */
    function _privatekey_login($username, $privatekey)
    {
        // see http://tools.ietf.org/html/rfc4253#page-15
        $publickey = $privatekey->getPublicKey(RSA::PUBLIC_FORMAT_RAW);
        if ($publickey === false) {
            return false;
        }

        $publickey = array(
            'e' => $publickey['e']->toBytes(true),
            'n' => $publickey['n']->toBytes(true)
        );
        $publickey = pack('Na*Na*Na*',
            strlen('ssh-rsa'), 'ssh-rsa', strlen($publickey['e']), $publickey['e'], strlen($publickey['n']), $publickey['n']
        );

        $part1 = pack('CNa*Na*Na*',
            NET_SSH2_MSG_USERAUTH_REQUEST, strlen($username), $username, strlen('ssh-connection'), 'ssh-connection',
            strlen('publickey'), 'publickey'
        );
        $part2 = pack('Na*Na*', strlen('ssh-rsa'), 'ssh-rsa', strlen($publickey), $publickey);

        $packet = $part1 . chr(0) . $part2;
        if (!$this->_send_binary_packet($packet)) {
            return false;
        }

        $response = $this->_get_binary_packet();
        if ($response === false) {
            user_error('Connection closed by server');
            return false;
        }

        extract(unpack('Ctype', $this->_string_shift($response, 1)));

        switch ($type) {
            case NET_SSH2_MSG_USERAUTH_FAILURE:
                extract(unpack('Nlength', $this->_string_shift($response, 4)));
                $this->errors[] = 'SSH_MSG_USERAUTH_FAILURE: ' . $this->_string_shift($response, $length);
                return false;
            case NET_SSH2_MSG_USERAUTH_PK_OK:
                // we'll just take it on faith that the public key blob and the public key algorithm name are as
                // they should be
                if (defined('NET_SSH2_LOGGING') && NET_SSH2_LOGGING == self::LOG_COMPLEX) {
                    $this->message_number_log[count($this->message_number_log) - 1] = str_replace(
                        'UNKNOWN',
                        'NET_SSH2_MSG_USERAUTH_PK_OK',
                        $this->message_number_log[count($this->message_number_log) - 1]
                    );
                }
        }

        $packet = $part1 . chr(1) . $part2;
        $privatekey->setSignatureMode(RSA::SIGNATURE_PKCS1);
        $signature = $privatekey->sign(pack('Na*a*', strlen($this->session_id), $this->session_id, $packet));
        $signature = pack('Na*Na*', strlen('ssh-rsa'), 'ssh-rsa', strlen($signature), $signature);
        $packet.= pack('Na*', strlen($signature), $signature);

        if (!$this->_send_binary_packet($packet)) {
            return false;
        }

        $response = $this->_get_binary_packet();
        if ($response === false) {
            user_error('Connection closed by server');
            return false;
        }

        extract(unpack('Ctype', $this->_string_shift($response, 1)));

        switch ($type) {
            case NET_SSH2_MSG_USERAUTH_FAILURE:
                // either the login is bad or the server employs multi-factor authentication
                return false;
            case NET_SSH2_MSG_USERAUTH_SUCCESS:
                $this->bitmap |= self::MASK_LOGIN;
                return true;
        }

        return false;
    }

    /**
     * Set Timeout
     *
     * $ssh->exec('ping 127.0.0.1'); on a Linux host will never return and will run indefinitely.  setTimeout() makes it so it'll timeout.
     * Setting $timeout to false or 0 will mean there is no timeout.
     *
     * @param Mixed $timeout
     * @access public
     */
    function setTimeout($timeout)
    {
        $this->timeout = $this->curTimeout = $timeout;
    }

    /**
     * Get the output from stdError
     *
     * @access public
     */
    function getStdError()
    {
        return $this->stdErrorLog;
    }

    /**
     * Execute Command
     *
     * If $callback is set to false then \phpseclib\Net\SSH2::_get_channel_packet(self::CHANNEL_EXEC) will need to be called manually.
     * In all likelihood, this is not a feature you want to be taking advantage of.
     *
     * @param String $command
     * @param optional Callback $callback
     * @return String
     * @access public
     */
    function exec($command, $callback = null)
    {
        $this->curTimeout = $this->timeout;
        $this->is_timeout = false;
        $this->stdErrorLog = '';

        if (!($this->bitmap & self::MASK_LOGIN)) {
            return false;
        }

        // RFC4254 defines the (client) window size as "bytes the other party can send before it must wait for the window to
        // be adjusted".  0x7FFFFFFF is, at 2GB, the max size.  technically, it should probably be decremented, but,
        // honestly, if you're transfering more than 2GB, you probably shouldn't be using phpseclib, anyway.
        // see http://tools.ietf.org/html/rfc4254#section-5.2 for more info
        $this->window_size_server_to_client[self::CHANNEL_EXEC] = $this->window_size;
        // 0x8000 is the maximum max packet size, per http://tools.ietf.org/html/rfc4253#section-6.1, although since PuTTy
        // uses 0x4000, that's what will be used here, as well.
        $packet_size = 0x4000;

        $packet = pack('CNa*N3',
            NET_SSH2_MSG_CHANNEL_OPEN, strlen('session'), 'session', self::CHANNEL_EXEC, $this->window_size_server_to_client[self::CHANNEL_EXEC], $packet_size);

        if (!$this->_send_binary_packet($packet)) {
            return false;
        }

        $this->channel_status[self::CHANNEL_EXEC] = NET_SSH2_MSG_CHANNEL_OPEN;

        $response = $this->_get_channel_packet(self::CHANNEL_EXEC);
        if ($response === false) {
            return false;
        }

        if ($this->request_pty === true) {
            $terminal_modes = pack('C', NET_SSH2_TTY_OP_END);
            $packet = pack('CNNa*CNa*N5a*',
                NET_SSH2_MSG_CHANNEL_REQUEST, $this->server_channels[self::CHANNEL_EXEC], strlen('pty-req'), 'pty-req', 1, strlen('vt100'), 'vt100',
                $this->windowColumns, $this->windowRows, 0, 0, strlen($terminal_modes), $terminal_modes);

            if (!$this->_send_binary_packet($packet)) {
                return false;
            }
            $response = $this->_get_binary_packet();
            if ($response === false) {
                user_error('Connection closed by server');
                return false;
            }

            list(, $type) = unpack('C', $this->_string_shift($response, 1));

            switch ($type) {
                case NET_SSH2_MSG_CHANNEL_SUCCESS:
                    break;
                case NET_SSH2_MSG_CHANNEL_FAILURE:
                default:
                    user_error('Unable to request pseudo-terminal');
                    return $this->_disconnect(NET_SSH2_DISCONNECT_BY_APPLICATION);
            }
            $this->in_request_pty_exec = true;
        }

        // sending a pty-req SSH_MSG_CHANNEL_REQUEST message is unnecessary and, in fact, in most cases, slows things
        // down.  the one place where it might be desirable is if you're doing something like \phpseclib\Net\SSH2::exec('ping localhost &').
        // with a pty-req SSH_MSG_CHANNEL_REQUEST, exec() will return immediately and the ping process will then
        // then immediately terminate.  without such a request exec() will loop indefinitely.  the ping process won't end but
        // neither will your script.

        // although, in theory, the size of SSH_MSG_CHANNEL_REQUEST could exceed the maximum packet size established by
        // SSH_MSG_CHANNEL_OPEN_CONFIRMATION, RFC4254#section-5.1 states that the "maximum packet size" refers to the
        // "maximum size of an individual data packet". ie. SSH_MSG_CHANNEL_DATA.  RFC4254#section-5.2 corroborates.
        $packet = pack('CNNa*CNa*',
            NET_SSH2_MSG_CHANNEL_REQUEST, $this->server_channels[self::CHANNEL_EXEC], strlen('exec'), 'exec', 1, strlen($command), $command);
        if (!$this->_send_binary_packet($packet)) {
            return false;
        }

        $this->channel_status[self::CHANNEL_EXEC] = NET_SSH2_MSG_CHANNEL_REQUEST;

        $response = $this->_get_channel_packet(self::CHANNEL_EXEC);
        if ($response === false) {
            return false;
        }

        $this->channel_status[self::CHANNEL_EXEC] = NET_SSH2_MSG_CHANNEL_DATA;

        if ($callback === false || $this->in_request_pty_exec) {
            return true;
        }

        $output = '';
        while (true) {
            $temp = $this->_get_channel_packet(self::CHANNEL_EXEC);
            switch (true) {
                case $temp === true:
                    return is_callable($callback) ? true : $output;
                case $temp === false:
                    return false;
                default:
                    if (is_callable($callback)) {
                        if (call_user_func($callback, $temp) === true) {
                            $this->_close_channel(self::CHANNEL_EXEC);
                            return true;
                        }
                    } else {
                        $output.= $temp;
                    }
            }
        }
    }

    /**
     * Creates an interactive shell
     *
     * @see \phpseclib\Net\SSH2::read()
     * @see \phpseclib\Net\SSH2::write()
     * @return Boolean
     * @access private
     */
    function _initShell()
    {
        if ($this->in_request_pty_exec === true) {
            return true;
        }

        $this->window_size_server_to_client[self::CHANNEL_SHELL] = $this->window_size;
        $packet_size = 0x4000;

        $packet = pack('CNa*N3',
            NET_SSH2_MSG_CHANNEL_OPEN, strlen('session'), 'session', self::CHANNEL_SHELL, $this->window_size_server_to_client[self::CHANNEL_SHELL], $packet_size);

        if (!$this->_send_binary_packet($packet)) {
            return false;
        }

        $this->channel_status[self::CHANNEL_SHELL] = NET_SSH2_MSG_CHANNEL_OPEN;

        $response = $this->_get_channel_packet(self::CHANNEL_SHELL);
        if ($response === false) {
            return false;
        }

        $terminal_modes = pack('C', NET_SSH2_TTY_OP_END);
        $packet = pack('CNNa*CNa*N5a*',
            NET_SSH2_MSG_CHANNEL_REQUEST, $this->server_channels[self::CHANNEL_SHELL], strlen('pty-req'), 'pty-req', 1, strlen('vt100'), 'vt100',
            $this->windowColumns, $this->windowRows, 0, 0, strlen($terminal_modes), $terminal_modes);

        if (!$this->_send_binary_packet($packet)) {
            return false;
        }

        $response = $this->_get_binary_packet();
        if ($response === false) {
            user_error('Connection closed by server');
            return false;
        }

        list(, $type) = unpack('C', $this->_string_shift($response, 1));

        switch ($type) {
            case NET_SSH2_MSG_CHANNEL_SUCCESS:
            // if a pty can't be opened maybe commands can still be executed
            case NET_SSH2_MSG_CHANNEL_FAILURE:
                break;
            default:
                user_error('Unable to request pseudo-terminal');
                return $this->_disconnect(NET_SSH2_DISCONNECT_BY_APPLICATION);
        }

        $packet = pack('CNNa*C',
            NET_SSH2_MSG_CHANNEL_REQUEST, $this->server_channels[self::CHANNEL_SHELL], strlen('shell'), 'shell', 1);
        if (!$this->_send_binary_packet($packet)) {
            return false;
        }

        $this->channel_status[self::CHANNEL_SHELL] = NET_SSH2_MSG_CHANNEL_REQUEST;

        $response = $this->_get_channel_packet(self::CHANNEL_SHELL);
        if ($response === false) {
            return false;
        }

        $this->channel_status[self::CHANNEL_SHELL] = NET_SSH2_MSG_CHANNEL_DATA;

        $this->bitmap |= self::MASK_SHELL;

        return true;
    }

    /**
     * Return the channel to be used with read() / write()
     *
     * @see \phpseclib\Net\SSH2::read()
     * @see \phpseclib\Net\SSH2::write()
     * @return Integer
     * @access public
     */
    function _get_interactive_channel()
    {
        switch (true) {
            case $this->in_subsystem:
                return self::CHANNEL_SUBSYSTEM;
            case $this->in_request_pty_exec:
                return self::CHANNEL_EXEC;
            default:
                return self::CHANNEL_SHELL;
        }
    }

    /**
     * Returns the output of an interactive shell
     *
     * Returns when there's a match for $expect, which can take the form of a string literal or,
     * if $mode == self::READ_REGEX, a regular expression.
     *
     * @see \phpseclib\Net\SSH2::write()
     * @param String $expect
     * @param Integer $mode
     * @return String
     * @access public
     */
    function read($expect = '', $mode = self::READ_SIMPLE)
    {
        $this->curTimeout = $this->timeout;
        $this->is_timeout = false;

        if (!($this->bitmap & self::MASK_LOGIN)) {
            user_error('Operation disallowed prior to login()');
            return false;
        }

        if (!($this->bitmap & self::MASK_SHELL) && !$this->_initShell()) {
            user_error('Unable to initiate an interactive shell session');
            return false;
        }

        $channel = $this->_get_interactive_channel();

        $match = $expect;
        while (true) {
            if ($mode == self::READ_REGEX) {
                preg_match($expect, $this->interactiveBuffer, $matches);
                $match = isset($matches[0]) ? $matches[0] : '';
            }
            $pos = strlen($match) ? strpos($this->interactiveBuffer, $match) : false;
            if ($pos !== false) {
                return $this->_string_shift($this->interactiveBuffer, $pos + strlen($match));
            }
            $response = $this->_get_channel_packet($channel);
            if (is_bool($response)) {
                $this->in_request_pty_exec = false;
                return $response ? $this->_string_shift($this->interactiveBuffer, strlen($this->interactiveBuffer)) : false;
            }

            $this->interactiveBuffer.= $response;
        }
    }

    /**
     * Inputs a command into an interactive shell.
     *
     * @see \phpseclib\Net\SSH2::read()
     * @param String $cmd
     * @return Boolean
     * @access public
     */
    function write($cmd)
    {
        if (!($this->bitmap & self::MASK_LOGIN)) {
            user_error('Operation disallowed prior to login()');
            return false;
        }

        if (!($this->bitmap & self::MASK_SHELL) && !$this->_initShell()) {
            user_error('Unable to initiate an interactive shell session');
            return false;
        }

        return $this->_send_channel_packet($this->_get_interactive_channel(), $cmd);
    }

    /**
     * Start a subsystem.
     *
     * Right now only one subsystem at a time is supported. To support multiple subsystem's stopSubsystem() could accept
     * a string that contained the name of the subsystem, but at that point, only one subsystem of each type could be opened.
     * To support multiple subsystem's of the same name maybe it'd be best if startSubsystem() generated a new channel id and
     * returns that and then that that was passed into stopSubsystem() but that'll be saved for a future date and implemented
     * if there's sufficient demand for such a feature.
     *
     * @see \phpseclib\Net\SSH2::stopSubsystem()
     * @param String $subsystem
     * @return Boolean
     * @access public
     */
    function startSubsystem($subsystem)
    {
        $this->window_size_server_to_client[self::CHANNEL_SUBSYSTEM] = $this->window_size;

        $packet = pack('CNa*N3',
            NET_SSH2_MSG_CHANNEL_OPEN, strlen('session'), 'session', self::CHANNEL_SUBSYSTEM, $this->window_size, 0x4000);

        if (!$this->_send_binary_packet($packet)) {
            return false;
        }

        $this->channel_status[self::CHANNEL_SUBSYSTEM] = NET_SSH2_MSG_CHANNEL_OPEN;

        $response = $this->_get_channel_packet(self::CHANNEL_SUBSYSTEM);
        if ($response === false) {
            return false;
        }

        $packet = pack('CNNa*CNa*',
            NET_SSH2_MSG_CHANNEL_REQUEST, $this->server_channels[self::CHANNEL_SUBSYSTEM], strlen('subsystem'), 'subsystem', 1, strlen($subsystem), $subsystem);
        if (!$this->_send_binary_packet($packet)) {
            return false;
        }

        $this->channel_status[self::CHANNEL_SUBSYSTEM] = NET_SSH2_MSG_CHANNEL_REQUEST;

        $response = $this->_get_channel_packet(self::CHANNEL_SUBSYSTEM);

        if ($response === false) {
           return false;
        }

        $this->channel_status[self::CHANNEL_SUBSYSTEM] = NET_SSH2_MSG_CHANNEL_DATA;

        $this->bitmap |= self::MASK_SHELL;
        $this->in_subsystem = true;

        return true;
    }

    /**
     * Stops a subsystem.
     *
     * @see \phpseclib\Net\SSH2::startSubsystem()
     * @return Boolean
     * @access public
     */
    function stopSubsystem()
    {
        $this->in_subsystem = false;
        $this->_close_channel(self::CHANNEL_SUBSYSTEM);
        return true;
    }

    /**
     * Closes a channel
     *
     * If read() timed out you might want to just close the channel and have it auto-restart on the next read() call
     *
     * @access public
     */
    function reset()
    {
        $this->_close_channel($this->_get_interactive_channel());
    }

    /**
     * Is timeout?
     *
     * Did exec() or read() return because they timed out or because they encountered the end?
     *
     * @access public
     */
    function isTimeout()
    {
        return $this->is_timeout;
    }

    /**
     * Disconnect
     *
     * @access public
     */
    function disconnect()
    {
        $this->_disconnect(NET_SSH2_DISCONNECT_BY_APPLICATION);
        if (isset($this->realtime_log_file) && is_resource($this->realtime_log_file)) {
            fclose($this->realtime_log_file);
        }
    }

    /**
     * Destructor.
     *
     * Will be called, automatically, if you're supporting just PHP5.  If you're supporting PHP4, you'll need to call
     * disconnect().
     *
     * @access public
     */
    function __destruct()
    {
        $this->disconnect();
    }

    /**
     * Is the connection still active?
     *
     * @return boolean
     * @access public
     */
    function isConnected()
    {
        return (bool) ($this->bitmap & self::MASK_CONNECTED);
    }

    /**
     * Gets Binary Packets
     *
     * See '6. Binary Packet Protocol' of rfc4253 for more info.
     *
     * @see \phpseclib\Net\SSH2::_send_binary_packet()
     * @return String
     * @access private
     */
    function _get_binary_packet()
    {
        if (!is_resource($this->fsock) || feof($this->fsock)) {
            user_error('Connection closed prematurely');
            $this->bitmap = 0;
            return false;
        }

        $start = microtime(true);
        $raw = fread($this->fsock, $this->decrypt_block_size);

        if (!strlen($raw)) {
            return '';
        }

        if ($this->decrypt !== false) {
            $raw = $this->decrypt->decrypt($raw);
        }
        if ($raw === false) {
            user_error('Unable to decrypt content');
            return false;
        }

        extract(unpack('Npacket_length/Cpadding_length', $this->_string_shift($raw, 5)));

        $remaining_length = $packet_length + 4 - $this->decrypt_block_size;

        // quoting <http://tools.ietf.org/html/rfc4253#section-6.1>,
        // "implementations SHOULD check that the packet length is reasonable"
        // PuTTY uses 0x9000 as the actual max packet size and so to shall we
        if ($remaining_length < -$this->decrypt_block_size || $remaining_length > 0x9000 || $remaining_length % $this->decrypt_block_size != 0) {
            user_error('Invalid size');
            return false;
        }

        $buffer = '';
        while ($remaining_length > 0) {
            $temp = fread($this->fsock, $remaining_length);
            if ($temp === false || feof($this->fsock)) {
                user_error('Error reading from socket');
                $this->bitmap = 0;
                return false;
            }
            $buffer.= $temp;
            $remaining_length-= strlen($temp);
        }
        $stop = microtime(true);
        if (strlen($buffer)) {
            $raw.= $this->decrypt !== false ? $this->decrypt->decrypt($buffer) : $buffer;
        }

        $payload = $this->_string_shift($raw, $packet_length - $padding_length - 1);
        $padding = $this->_string_shift($raw, $padding_length); // should leave $raw empty

        if ($this->hmac_check !== false) {
            $hmac = fread($this->fsock, $this->hmac_size);
            if ($hmac === false || strlen($hmac) != $this->hmac_size) {
                user_error('Error reading socket');
                $this->bitmap = 0;
                return false;
            } elseif ($hmac != $this->hmac_check->hash(pack('NNCa*', $this->get_seq_no, $packet_length, $padding_length, $payload . $padding))) {
                user_error('Invalid HMAC');
                return false;
            }
        }

        //if ($this->decompress) {
        //    $payload = gzinflate(substr($payload, 2));
        //}

        $this->get_seq_no++;

        if (defined('NET_SSH2_LOGGING')) {
            $current = microtime(true);
            $message_number = isset($this->message_numbers[ord($payload[0])]) ? $this->message_numbers[ord($payload[0])] : 'UNKNOWN (' . ord($payload[0]) . ')';
            $message_number = '<- ' . $message_number .
                              ' (since last: ' . round($current - $this->last_packet, 4) . ', network: ' . round($stop - $start, 4) . 's)';
            $this->_append_log($message_number, $payload);
            $this->last_packet = $current;
        }

        return $this->_filter($payload);
    }

    /**
     * Filter Binary Packets
     *
     * Because some binary packets need to be ignored...
     *
     * @see \phpseclib\Net\SSH2::_get_binary_packet()
     * @return String
     * @access private
     */
    function _filter($payload)
    {
        switch (ord($payload[0])) {
            case NET_SSH2_MSG_DISCONNECT:
                $this->_string_shift($payload, 1);
                extract(unpack('Nreason_code/Nlength', $this->_string_shift($payload, 8)));
                $this->errors[] = 'SSH_MSG_DISCONNECT: ' . $this->disconnect_reasons[$reason_code] . "\r\n" . utf8_decode($this->_string_shift($payload, $length));
                $this->bitmap = 0;
                return false;
            case NET_SSH2_MSG_IGNORE:
                $payload = $this->_get_binary_packet();
                break;
            case NET_SSH2_MSG_DEBUG:
                $this->_string_shift($payload, 2);
                extract(unpack('Nlength', $this->_string_shift($payload, 4)));
                $this->errors[] = 'SSH_MSG_DEBUG: ' . utf8_decode($this->_string_shift($payload, $length));
                $payload = $this->_get_binary_packet();
                break;
            case NET_SSH2_MSG_UNIMPLEMENTED:
                return false;
            case NET_SSH2_MSG_KEXINIT:
                if ($this->session_id !== false) {
                    if (!$this->_key_exchange($payload)) {
                        $this->bitmap = 0;
                        return false;
                    }
                    $payload = $this->_get_binary_packet();
                }
        }

        // see http://tools.ietf.org/html/rfc4252#section-5.4; only called when the encryption has been activated and when we haven't already logged in
        if (($this->bitmap & self::MASK_CONNECTED) && !($this->bitmap & self::MASK_LOGIN) && ord($payload[0]) == NET_SSH2_MSG_USERAUTH_BANNER) {
            $this->_string_shift($payload, 1);
            extract(unpack('Nlength', $this->_string_shift($payload, 4)));
            $this->banner_message = utf8_decode($this->_string_shift($payload, $length));
            $payload = $this->_get_binary_packet();
        }

        // only called when we've already logged in
        if (($this->bitmap & self::MASK_CONNECTED) && ($this->bitmap & self::MASK_LOGIN)) {
            switch (ord($payload[0])) {
                case NET_SSH2_MSG_GLOBAL_REQUEST: // see http://tools.ietf.org/html/rfc4254#section-4
                    $this->_string_shift($payload, 1);
                    extract(unpack('Nlength', $this->_string_shift($payload)));
                    $this->errors[] = 'SSH_MSG_GLOBAL_REQUEST: ' . utf8_decode($this->_string_shift($payload, $length));

                    if (!$this->_send_binary_packet(pack('C', NET_SSH2_MSG_REQUEST_FAILURE))) {
                        return $this->_disconnect(NET_SSH2_DISCONNECT_BY_APPLICATION);
                    }

                    $payload = $this->_get_binary_packet();
                    break;
                case NET_SSH2_MSG_CHANNEL_OPEN: // see http://tools.ietf.org/html/rfc4254#section-5.1
                    $this->_string_shift($payload, 1);
                    extract(unpack('Nlength', $this->_string_shift($payload, 4)));
                    $this->errors[] = 'SSH_MSG_CHANNEL_OPEN: ' . utf8_decode($this->_string_shift($payload, $length));

                    $this->_string_shift($payload, 4); // skip over client channel
                    extract(unpack('Nserver_channel', $this->_string_shift($payload, 4)));

                    $packet = pack('CN3a*Na*',
                        NET_SSH2_MSG_REQUEST_FAILURE, $server_channel, NET_SSH2_OPEN_ADMINISTRATIVELY_PROHIBITED, 0, '', 0, '');

                    if (!$this->_send_binary_packet($packet)) {
                        return $this->_disconnect(NET_SSH2_DISCONNECT_BY_APPLICATION);
                    }

                    $payload = $this->_get_binary_packet();
                    break;
                case NET_SSH2_MSG_CHANNEL_WINDOW_ADJUST:
                    $this->_string_shift($payload, 1);
                    extract(unpack('Nchannel', $this->_string_shift($payload, 4)));
                    extract(unpack('Nwindow_size', $this->_string_shift($payload, 4)));
                    $this->window_size_client_to_server[$channel]+= $window_size;

                    $payload = ($this->bitmap & self::MASK_WINDOW_ADJUST) ? true : $this->_get_binary_packet();
            }
        }

        return $payload;
    }

    /**
     * Enable Quiet Mode
     *
     * Suppress stderr from output
     *
     * @access public
     */
    function enableQuietMode()
    {
        $this->quiet_mode = true;
    }

    /**
     * Disable Quiet Mode
     *
     * Show stderr in output
     *
     * @access public
     */
    function disableQuietMode()
    {
        $this->quiet_mode = false;
    }

    /**
     * Returns whether Quiet Mode is enabled or not
     *
     * @see \phpseclib\Net\SSH2::enableQuietMode()
     * @see \phpseclib\Net\SSH2::disableQuietMode()
     *
     * @access public
     * @return boolean
     */
    function isQuietModeEnabled()
    {
        return $this->quiet_mode;
    }

    /**
     * Enable request-pty when using exec()
     *
     * @access public
     */
    function enablePTY()
    {
        $this->request_pty = true;
    }

    /**
     * Disable request-pty when using exec()
     *
     * @access public
     */
    function disablePTY()
    {
        $this->request_pty = false;
    }

    /**
     * Returns whether request-pty is enabled or not
     *
     * @see \phpseclib\Net\SSH2::enablePTY()
     * @see \phpseclib\Net\SSH2::disablePTY()
     *
     * @access public
     * @return boolean
     */
    function isPTYEnabled()
    {
        return $this->request_pty;
    }

    /**
     * Gets channel data
     *
     * Returns the data as a string if it's available and false if not.
     *
     * @param $client_channel
     * @return Mixed
     * @access private
     */
    function _get_channel_packet($client_channel, $skip_extended = false)
    {
        if (!empty($this->channel_buffers[$client_channel])) {
            return array_shift($this->channel_buffers[$client_channel]);
        }

        while (true) {
            if ($this->curTimeout) {
                if ($this->curTimeout < 0) {
                    $this->is_timeout = true;
                    return true;
                }

                $read = array($this->fsock);
                $write = $except = null;

                $start = microtime(true);
                $sec = floor($this->curTimeout);
                $usec = 1000000 * ($this->curTimeout - $sec);
                // on windows this returns a "Warning: Invalid CRT parameters detected" error
                if (!@stream_select($read, $write, $except, $sec, $usec) && !count($read)) {
                    $this->is_timeout = true;
                    return true;
                }
                $elapsed = microtime(true) - $start;
                $this->curTimeout-= $elapsed;
            }

            $response = $this->_get_binary_packet();
            if ($response === false) {
                user_error('Connection closed by server');
                return false;
            }
            if ($client_channel == -1 && $response === true) {
                return true;
            }
            if (!strlen($response)) {
                return '';
            }

            extract(unpack('Ctype/Nchannel', $this->_string_shift($response, 5)));

            $this->window_size_server_to_client[$channel]-= strlen($response);

            // resize the window, if appropriate
            if ($this->window_size_server_to_client[$channel] < 0) {
                $packet = pack('CNN', NET_SSH2_MSG_CHANNEL_WINDOW_ADJUST, $this->server_channels[$channel], $this->window_size);
                if (!$this->_send_binary_packet($packet)) {
                    return false;
                }
                $this->window_size_server_to_client[$channel]+= $this->window_size;
            }

            switch ($this->channel_status[$channel]) {
                case NET_SSH2_MSG_CHANNEL_OPEN:
                    switch ($type) {
                        case NET_SSH2_MSG_CHANNEL_OPEN_CONFIRMATION:
                            extract(unpack('Nserver_channel', $this->_string_shift($response, 4)));
                            $this->server_channels[$channel] = $server_channel;
                            extract(unpack('Nwindow_size', $this->_string_shift($response, 4)));
                            $this->window_size_client_to_server[$channel] = $window_size;
                            $temp = unpack('Npacket_size_client_to_server', $this->_string_shift($response, 4));
                            $this->packet_size_client_to_server[$channel] = $temp['packet_size_client_to_server'];
                            return $client_channel == $channel ? true : $this->_get_channel_packet($client_channel, $skip_extended);
                        //case NET_SSH2_MSG_CHANNEL_OPEN_FAILURE:
                        default:
                            user_error('Unable to open channel');
                            return $this->_disconnect(NET_SSH2_DISCONNECT_BY_APPLICATION);
                    }
                    break;
                case NET_SSH2_MSG_CHANNEL_REQUEST:
                    switch ($type) {
                        case NET_SSH2_MSG_CHANNEL_SUCCESS:
                            return true;
                        case NET_SSH2_MSG_CHANNEL_FAILURE:
                            return false;
                        default:
                            user_error('Unable to fulfill channel request');
                            return $this->_disconnect(NET_SSH2_DISCONNECT_BY_APPLICATION);
                    }
                case NET_SSH2_MSG_CHANNEL_CLOSE:
                    return $type == NET_SSH2_MSG_CHANNEL_CLOSE ? true : $this->_get_channel_packet($client_channel, $skip_extended);
            }

            // ie. $this->channel_status[$channel] == NET_SSH2_MSG_CHANNEL_DATA

            switch ($type) {
                case NET_SSH2_MSG_CHANNEL_DATA:
                    /*
                    if ($channel == self::CHANNEL_EXEC) {
                        // SCP requires null packets, such as this, be sent.  further, in the case of the ssh.com SSH server
                        // this actually seems to make things twice as fast.  more to the point, the message right after
                        // SSH_MSG_CHANNEL_DATA (usually SSH_MSG_IGNORE) won't block for as long as it would have otherwise.
                        // in OpenSSH it slows things down but only by a couple thousandths of a second.
                        $this->_send_channel_packet($channel, chr(0));
                    }
                    */
                    extract(unpack('Nlength', $this->_string_shift($response, 4)));
                    $data = $this->_string_shift($response, $length);
                    if ($client_channel == $channel) {
                        return $data;
                    }
                    if (!isset($this->channel_buffers[$channel])) {
                        $this->channel_buffers[$channel] = array();
                    }
                    $this->channel_buffers[$channel][] = $data;
                    break;
                case NET_SSH2_MSG_CHANNEL_EXTENDED_DATA:
                    /*
                    if ($client_channel == self::CHANNEL_EXEC) {
                        $this->_send_channel_packet($client_channel, chr(0));
                    }
                    */
                    // currently, there's only one possible value for $data_type_code: NET_SSH2_EXTENDED_DATA_STDERR
                    extract(unpack('Ndata_type_code/Nlength', $this->_string_shift($response, 8)));
                    $data = $this->_string_shift($response, $length);
                    $this->stdErrorLog.= $data;
                    if ($skip_extended || $this->quiet_mode) {
                        break;
                    }
                    if ($client_channel == $channel) {
                        return $data;
                    }
                    if (!isset($this->channel_buffers[$channel])) {
                        $this->channel_buffers[$channel] = array();
                    }
                    $this->channel_buffers[$channel][] = $data;
                    break;
                case NET_SSH2_MSG_CHANNEL_REQUEST:
                    extract(unpack('Nlength', $this->_string_shift($response, 4)));
                    $value = $this->_string_shift($response, $length);
                    switch ($value) {
                        case 'exit-signal':
                            $this->_string_shift($response, 1);
                            extract(unpack('Nlength', $this->_string_shift($response, 4)));
                            $this->errors[] = 'SSH_MSG_CHANNEL_REQUEST (exit-signal): ' . $this->_string_shift($response, $length);
                            $this->_string_shift($response, 1);
                            extract(unpack('Nlength', $this->_string_shift($response, 4)));
                            if ($length) {
                                $this->errors[count($this->errors)].= "\r\n" . $this->_string_shift($response, $length);
                            }

                            $this->_send_binary_packet(pack('CN', NET_SSH2_MSG_CHANNEL_EOF, $this->server_channels[$client_channel]));
                            $this->_send_binary_packet(pack('CN', NET_SSH2_MSG_CHANNEL_CLOSE, $this->server_channels[$channel]));

                            $this->channel_status[$channel] = NET_SSH2_MSG_CHANNEL_EOF;

                            break;
                        case 'exit-status':
                            extract(unpack('Cfalse/Nexit_status', $this->_string_shift($response, 5)));
                            $this->exit_status = $exit_status;

                            // "The client MAY ignore these messages."
                            // -- http://tools.ietf.org/html/rfc4254#section-6.10

                            break;
                        default:
                            // "Some systems may not implement signals, in which case they SHOULD ignore this message."
                            //  -- http://tools.ietf.org/html/rfc4254#section-6.9
                            break;
                    }
                    break;
                case NET_SSH2_MSG_CHANNEL_CLOSE:
                    $this->curTimeout = 0;

                    if ($this->bitmap & self::MASK_SHELL) {
                        $this->bitmap&= ~self::MASK_SHELL;
                    }
                    if ($this->channel_status[$channel] != NET_SSH2_MSG_CHANNEL_EOF) {
                        $this->_send_binary_packet(pack('CN', NET_SSH2_MSG_CHANNEL_CLOSE, $this->server_channels[$channel]));
                    }

                    $this->channel_status[$channel] = NET_SSH2_MSG_CHANNEL_CLOSE;
                    return true;
                case NET_SSH2_MSG_CHANNEL_EOF:
                    break;
                default:
                    user_error('Error reading channel data');
                    return $this->_disconnect(NET_SSH2_DISCONNECT_BY_APPLICATION);
            }
        }
    }

    /**
     * Sends Binary Packets
     *
     * See '6. Binary Packet Protocol' of rfc4253 for more info.
     *
     * @param String $data
     * @param optional String $logged
     * @see \phpseclib\Net\SSH2::_get_binary_packet()
     * @return Boolean
     * @access private
     */
    function _send_binary_packet($data, $logged = null)
    {
        if (!is_resource($this->fsock) || feof($this->fsock)) {
            user_error('Connection closed prematurely');
            $this->bitmap = 0;
            return false;
        }

        //if ($this->compress) {
        //    // the -4 removes the checksum:
        //    // http://php.net/function.gzcompress#57710
        //    $data = substr(gzcompress($data), 0, -4);
        //}

        // 4 (packet length) + 1 (padding length) + 4 (minimal padding amount) == 9
        $packet_length = strlen($data) + 9;
        // round up to the nearest $this->encrypt_block_size
        $packet_length+= (($this->encrypt_block_size - 1) * $packet_length) % $this->encrypt_block_size;
        // subtracting strlen($data) is obvious - subtracting 5 is necessary because of packet_length and padding_length
        $padding_length = $packet_length - strlen($data) - 5;
        $padding = Random::string($padding_length);

        // we subtract 4 from packet_length because the packet_length field isn't supposed to include itself
        $packet = pack('NCa*', $packet_length - 4, $padding_length, $data . $padding);

        $hmac = $this->hmac_create !== false ? $this->hmac_create->hash(pack('Na*', $this->send_seq_no, $packet)) : '';
        $this->send_seq_no++;

        if ($this->encrypt !== false) {
            $packet = $this->encrypt->encrypt($packet);
        }

        $packet.= $hmac;

        $start = microtime(true);
        $result = strlen($packet) == fputs($this->fsock, $packet);
        $stop = microtime(true);

        if (defined('NET_SSH2_LOGGING')) {
            $current = microtime(true);
            $message_number = isset($this->message_numbers[ord($data[0])]) ? $this->message_numbers[ord($data[0])] : 'UNKNOWN (' . ord($data[0]) . ')';
            $message_number = '-> ' . $message_number .
                              ' (since last: ' . round($current - $this->last_packet, 4) . ', network: ' . round($stop - $start, 4) . 's)';
            $this->_append_log($message_number, isset($logged) ? $logged : $data);
            $this->last_packet = $current;
        }

        return $result;
    }

    /**
     * Logs data packets
     *
     * Makes sure that only the last 1MB worth of packets will be logged
     *
     * @param String $data
     * @access private
     */
    function _append_log($message_number, $message)
    {
        // remove the byte identifying the message type from all but the first two messages (ie. the identification strings)
        if (strlen($message_number) > 2) {
            $this->_string_shift($message);
        }

        switch (NET_SSH2_LOGGING) {
            // useful for benchmarks
            case self::LOG_SIMPLE:
                $this->message_number_log[] = $message_number;
                break;
            // the most useful log for SSH2
            case self::LOG_COMPLEX:
                $this->message_number_log[] = $message_number;
                $this->log_size+= strlen($message);
                $this->message_log[] = $message;
                while ($this->log_size > self::LOG_MAX_SIZE) {
                    $this->log_size-= strlen(array_shift($this->message_log));
                    array_shift($this->message_number_log);
                }
                break;
            // dump the output out realtime; packets may be interspersed with non packets,
            // passwords won't be filtered out and select other packets may not be correctly
            // identified
            case self::LOG_REALTIME:
                switch (PHP_SAPI) {
                    case 'cli':
                        $start = $stop = "\r\n";
                        break;
                    default:
                        $start = '<pre>';
                        $stop = '</pre>';
                }
                echo $start . $this->_format_log(array($message), array($message_number)) . $stop;
                @flush();
                @ob_flush();
                break;
            // basically the same thing as self::LOG_REALTIME with the caveat that self::LOG_REALTIME_FILE
            // needs to be defined and that the resultant log file will be capped out at self::LOG_MAX_SIZE.
            // the earliest part of the log file is denoted by the first <<< START >>> and is not going to necessarily
            // at the beginning of the file
            case self::LOG_REALTIME_FILE:
                if (!isset($this->realtime_log_file)) {
                    // PHP doesn't seem to like using constants in fopen()
                    $filename = self::LOG_REALTIME_FILENAME;
                    $fp = fopen($filename, 'w');
                    $this->realtime_log_file = $fp;
                }
                if (!is_resource($this->realtime_log_file)) {
                    break;
                }
                $entry = $this->_format_log(array($message), array($message_number));
                if ($this->realtime_log_wrap) {
                    $temp = "<<< START >>>\r\n";
                    $entry.= $temp;
                    fseek($this->realtime_log_file, ftell($this->realtime_log_file) - strlen($temp));
                }
                $this->realtime_log_size+= strlen($entry);
                if ($this->realtime_log_size > self::LOG_MAX_SIZE) {
                    fseek($this->realtime_log_file, 0);
                    $this->realtime_log_size = strlen($entry);
                    $this->realtime_log_wrap = true;
                }
                fputs($this->realtime_log_file, $entry);
        }
    }

    /**
     * Sends channel data
     *
     * Spans multiple SSH_MSG_CHANNEL_DATAs if appropriate
     *
     * @param Integer $client_channel
     * @param String $data
     * @return Boolean
     * @access private
     */
    function _send_channel_packet($client_channel, $data)
    {
        while (strlen($data)) {
            if (!$this->window_size_client_to_server[$client_channel]) {
                $this->bitmap^= self::MASK_WINDOW_ADJUST;
                // using an invalid channel will let the buffers be built up for the valid channels
                $this->_get_channel_packet(-1);
                $this->bitmap^= NET_SSH2_MASK_WINDOW_ADJUST;
            }

            /* The maximum amount of data allowed is determined by the maximum
               packet size for the channel, and the current window size, whichever
               is smaller.
                 -- http://tools.ietf.org/html/rfc4254#section-5.2 */
            $max_size = min(
                $this->packet_size_client_to_server[$client_channel],
                $this->window_size_client_to_server[$client_channel]
            );

            $temp = $this->_string_shift($data, $max_size);
            $packet = pack('CN2a*',
                NET_SSH2_MSG_CHANNEL_DATA,
                $this->server_channels[$client_channel],
                strlen($temp),
                $temp
            );
            $this->window_size_client_to_server[$client_channel]-= strlen($temp);
            if (!$this->_send_binary_packet($packet)) {
                return false;
            }
        }

        return true;
    }

    /**
     * Closes and flushes a channel
     *
     * \phpseclib\Net\SSH2 doesn't properly close most channels.  For exec() channels are normally closed by the server
     * and for SFTP channels are presumably closed when the client disconnects.  This functions is intended
     * for SCP more than anything.
     *
     * @param Integer $client_channel
     * @param Boolean $want_reply
     * @return Boolean
     * @access private
     */
    function _close_channel($client_channel, $want_reply = false)
    {
        // see http://tools.ietf.org/html/rfc4254#section-5.3

        $this->_send_binary_packet(pack('CN', NET_SSH2_MSG_CHANNEL_EOF, $this->server_channels[$client_channel]));

        if (!$want_reply) {
            $this->_send_binary_packet(pack('CN', NET_SSH2_MSG_CHANNEL_CLOSE, $this->server_channels[$client_channel]));
        }

        $this->channel_status[$client_channel] = NET_SSH2_MSG_CHANNEL_CLOSE;

        $this->curTimeout = 0;

        while (!is_bool($this->_get_channel_packet($client_channel)));

        if ($want_reply) {
            $this->_send_binary_packet(pack('CN', NET_SSH2_MSG_CHANNEL_CLOSE, $this->server_channels[$client_channel]));
        }

        if ($this->bitmap & self::MASK_SHELL) {
            $this->bitmap&= ~self::MASK_SHELL;
        }
    }

    /**
     * Disconnect
     *
     * @param Integer $reason
     * @return Boolean
     * @access private
     */
    function _disconnect($reason)
    {
        if ($this->bitmap & self::MASK_CONNECTED) {
            $data = pack('CNNa*Na*', NET_SSH2_MSG_DISCONNECT, $reason, 0, '', 0, '');
            $this->_send_binary_packet($data);
            $this->bitmap = 0;
            fclose($this->fsock);
            return false;
        }
    }

    /**
     * String Shift
     *
     * Inspired by array_shift
     *
     * @param String $string
     * @param optional Integer $index
     * @return String
     * @access private
     */
    function _string_shift(&$string, $index = 1)
    {
        $substr = substr($string, 0, $index);
        $string = substr($string, $index);
        return $substr;
    }

    /**
     * Define Array
     *
     * Takes any number of arrays whose indices are integers and whose values are strings and defines a bunch of
     * named constants from it, using the value as the name of the constant and the index as the value of the constant.
     * If any of the constants that would be defined already exists, none of the constants will be defined.
     *
     * @param Array $array
     * @access private
     */
    function _define_array()
    {
        $args = func_get_args();
        foreach ($args as $arg) {
            foreach ($arg as $key=>$value) {
                if (!defined($value)) {
                    define($value, $key);
                } else {
                    break 2;
                }
            }
        }
    }

    /**
     * Returns a log of the packets that have been sent and received.
     *
     * Returns a string if NET_SSH2_LOGGING == self::LOG_COMPLEX, an array if NET_SSH2_LOGGING == self::LOG_SIMPLE and false if !defined('NET_SSH2_LOGGING')
     *
     * @access public
     * @return String or Array
     */
    function getLog()
    {
        if (!defined('NET_SSH2_LOGGING')) {
            return false;
        }

        switch (NET_SSH2_LOGGING) {
            case self::LOG_SIMPLE:
                return $this->message_number_log;
                break;
            case self::LOG_COMPLEX:
                return $this->_format_log($this->message_log, $this->message_number_log);
                break;
            default:
                return false;
        }
    }

    /**
     * Formats a log for printing
     *
     * @param Array $message_log
     * @param Array $message_number_log
     * @access private
     * @return String
     */
    function _format_log($message_log, $message_number_log)
    {
        $output = '';
        for ($i = 0; $i < count($message_log); $i++) {
            $output.= $message_number_log[$i] . "\r\n";
            $current_log = $message_log[$i];
            $j = 0;
            do {
                if (strlen($current_log)) {
                    $output.= str_pad(dechex($j), 7, '0', STR_PAD_LEFT) . '0  ';
                }
                $fragment = $this->_string_shift($current_log, $this->log_short_width);
                $hex = substr(preg_replace_callback('#.#s', array($this, '_format_log_helper'), $fragment), strlen($this->log_boundary));
                // replace non ASCII printable characters with dots
                // http://en.wikipedia.org/wiki/ASCII#ASCII_printable_characters
                // also replace < with a . since < messes up the output on web browsers
                $raw = preg_replace('#[^\x20-\x7E]|<#', '.', $fragment);
                $output.= str_pad($hex, $this->log_long_width - $this->log_short_width, ' ') . $raw . "\r\n";
                $j++;
            } while (strlen($current_log));
            $output.= "\r\n";
        }

        return $output;
    }

    /**
     * Helper function for _format_log
     *
     * For use with preg_replace_callback()
     *
     * @param Array $matches
     * @access private
     * @return String
     */
    function _format_log_helper($matches)
    {
        return $this->log_boundary . str_pad(dechex(ord($matches[0])), 2, '0', STR_PAD_LEFT);
    }

    /**
     * Returns all errors
     *
     * @return String
     * @access public
     */
    function getErrors()
    {
        return $this->errors;
    }

    /**
     * Returns the last error
     *
     * @return String
     * @access public
     */
    function getLastError()
    {
        return $this->errors[count($this->errors) - 1];
    }

    /**
     * Return the server identification.
     *
     * @return String
     * @access public
     */
    function getServerIdentification()
    {
        $this->_connect();

        return $this->server_identifier;
    }

    /**
     * Return a list of the key exchange algorithms the server supports.
     *
     * @return Array
     * @access public
     */
    function getKexAlgorithms()
    {
        $this->_connect();

        return $this->kex_algorithms;
    }

    /**
     * Return a list of the host key (public key) algorithms the server supports.
     *
     * @return Array
     * @access public
     */
    function getServerHostKeyAlgorithms()
    {
        $this->_connect();

        return $this->server_host_key_algorithms;
    }

    /**
     * Return a list of the (symmetric key) encryption algorithms the server supports, when receiving stuff from the client.
     *
     * @return Array
     * @access public
     */
    function getEncryptionAlgorithmsClient2Server()
    {
        $this->_connect();

        return $this->encryption_algorithms_client_to_server;
    }

    /**
     * Return a list of the (symmetric key) encryption algorithms the server supports, when sending stuff to the client.
     *
     * @return Array
     * @access public
     */
    function getEncryptionAlgorithmsServer2Client()
    {
        $this->_connect();

        return $this->encryption_algorithms_server_to_client;
    }

    /**
     * Return a list of the MAC algorithms the server supports, when receiving stuff from the client.
     *
     * @return Array
     * @access public
     */
    function getMACAlgorithmsClient2Server()
    {
        $this->_connect();

        return $this->mac_algorithms_client_to_server;
    }

    /**
     * Return a list of the MAC algorithms the server supports, when sending stuff to the client.
     *
     * @return Array
     * @access public
     */
    function getMACAlgorithmsServer2Client()
    {
        $this->_connect();

        return $this->mac_algorithms_server_to_client;
    }

    /**
     * Return a list of the compression algorithms the server supports, when receiving stuff from the client.
     *
     * @return Array
     * @access public
     */
    function getCompressionAlgorithmsClient2Server()
    {
        $this->_connect();

        return $this->compression_algorithms_client_to_server;
    }

    /**
     * Return a list of the compression algorithms the server supports, when sending stuff to the client.
     *
     * @return Array
     * @access public
     */
    function getCompressionAlgorithmsServer2Client()
    {
        $this->_connect();

        return $this->compression_algorithms_server_to_client;
    }

    /**
     * Return a list of the languages the server supports, when sending stuff to the client.
     *
     * @return Array
     * @access public
     */
    function getLanguagesServer2Client()
    {
        $this->_connect();

        return $this->languages_server_to_client;
    }

    /**
     * Return a list of the languages the server supports, when receiving stuff from the client.
     *
     * @return Array
     * @access public
     */
    function getLanguagesClient2Server()
    {
        $this->_connect();

        return $this->languages_client_to_server;
    }

    /**
     * Returns the banner message.
     *
     * Quoting from the RFC, "in some jurisdictions, sending a warning message before
     * authentication may be relevant for getting legal protection."
     *
     * @return String
     * @access public
     */
    function getBannerMessage()
    {
        return $this->banner_message;
    }

    /**
     * Returns the server public host key.
     *
     * Caching this the first time you connect to a server and checking the result on subsequent connections
     * is recommended.  Returns false if the server signature is not signed correctly with the public host key.
     *
     * @return Mixed
     * @access public
     */
    function getServerPublicHostKey()
    {
        if (!($this->bitmap & self::MASK_CONSTRUCTOR)) {
            if (!$this->_connect()) {
                return false;
            }
        }

        $signature = $this->signature;
        $server_public_host_key = $this->server_public_host_key;

        extract(unpack('Nlength', $this->_string_shift($server_public_host_key, 4)));
        $this->_string_shift($server_public_host_key, $length);

        if ($this->signature_validated) {
            return $this->bitmap ?
                $this->signature_format . ' ' . base64_encode($this->server_public_host_key) :
                false;
        }

        $this->signature_validated = true;

        switch ($this->signature_format) {
            case 'ssh-dss':
                $zero = new BigInteger();

                $temp = unpack('Nlength', $this->_string_shift($server_public_host_key, 4));
                $p = new BigInteger($this->_string_shift($server_public_host_key, $temp['length']), -256);

                $temp = unpack('Nlength', $this->_string_shift($server_public_host_key, 4));
                $q = new BigInteger($this->_string_shift($server_public_host_key, $temp['length']), -256);

                $temp = unpack('Nlength', $this->_string_shift($server_public_host_key, 4));
                $g = new BigInteger($this->_string_shift($server_public_host_key, $temp['length']), -256);

                $temp = unpack('Nlength', $this->_string_shift($server_public_host_key, 4));
                $y = new BigInteger($this->_string_shift($server_public_host_key, $temp['length']), -256);

                /* The value for 'dss_signature_blob' is encoded as a string containing
                   r, followed by s (which are 160-bit integers, without lengths or
                   padding, unsigned, and in network byte order). */
                $temp = unpack('Nlength', $this->_string_shift($signature, 4));
                if ($temp['length'] != 40) {
                    user_error('Invalid signature');
                    return $this->_disconnect(NET_SSH2_DISCONNECT_KEY_EXCHANGE_FAILED);
                }

                $r = new BigInteger($this->_string_shift($signature, 20), 256);
                $s = new BigInteger($this->_string_shift($signature, 20), 256);

                switch (true) {
                    case $r->equals($zero):
                    case $r->compare($q) >= 0:
                    case $s->equals($zero):
                    case $s->compare($q) >= 0:
                        user_error('Invalid signature');
                        return $this->_disconnect(NET_SSH2_DISCONNECT_KEY_EXCHANGE_FAILED);
                }

                $w = $s->modInverse($q);

                $u1 = $w->multiply(new BigInteger(sha1($this->exchange_hash), 16));
                list(, $u1) = $u1->divide($q);

                $u2 = $w->multiply($r);
                list(, $u2) = $u2->divide($q);

                $g = $g->modPow($u1, $p);
                $y = $y->modPow($u2, $p);

                $v = $g->multiply($y);
                list(, $v) = $v->divide($p);
                list(, $v) = $v->divide($q);

                if (!$v->equals($r)) {
                    user_error('Bad server signature');
                    return $this->_disconnect(NET_SSH2_DISCONNECT_HOST_KEY_NOT_VERIFIABLE);
                }

                break;
            case 'ssh-rsa':
                $temp = unpack('Nlength', $this->_string_shift($server_public_host_key, 4));
                $e = new BigInteger($this->_string_shift($server_public_host_key, $temp['length']), -256);

                $temp = unpack('Nlength', $this->_string_shift($server_public_host_key, 4));
                $rawN = $this->_string_shift($server_public_host_key, $temp['length']);
                $n = new BigInteger($rawN, -256);
                $nLength = strlen(ltrim($rawN, "\0"));

                /*
                $temp = unpack('Nlength', $this->_string_shift($signature, 4));
                $signature = $this->_string_shift($signature, $temp['length']);

                $rsa = new RSA();
                $rsa->setSignatureMode(RSA::SIGNATURE_PKCS1);
                $rsa->loadKey(array('e' => $e, 'n' => $n), RSA::PUBLIC_FORMAT_RAW);
                if (!$rsa->verify($this->exchange_hash, $signature)) {
                    user_error('Bad server signature');
                    return $this->_disconnect(NET_SSH2_DISCONNECT_HOST_KEY_NOT_VERIFIABLE);
                }
                */

                $temp = unpack('Nlength', $this->_string_shift($signature, 4));
                $s = new BigInteger($this->_string_shift($signature, $temp['length']), 256);

                // validate an RSA signature per "8.2 RSASSA-PKCS1-v1_5", "5.2.2 RSAVP1", and "9.1 EMSA-PSS" in the
                // following URL:
                // ftp://ftp.rsasecurity.com/pub/pkcs/pkcs-1/pkcs-1v2-1.pdf

                // also, see SSHRSA.c (rsa2_verifysig) in PuTTy's source.

                if ($s->compare(new BigInteger()) < 0 || $s->compare($n->subtract(new BigInteger(1))) > 0) {
                    user_error('Invalid signature');
                    return $this->_disconnect(NET_SSH2_DISCONNECT_KEY_EXCHANGE_FAILED);
                }

                $s = $s->modPow($e, $n);
                $s = $s->toBytes();

                $h = pack('N4H*', 0x00302130, 0x0906052B, 0x0E03021A, 0x05000414, sha1($this->exchange_hash));
                $h = chr(0x01) . str_repeat(chr(0xFF), $nLength - 2 - strlen($h)) . $h;

                if ($s != $h) {
                    user_error('Bad server signature');
                    return $this->_disconnect(NET_SSH2_DISCONNECT_HOST_KEY_NOT_VERIFIABLE);
                }
                break;
            default:
                user_error('Unsupported signature format');
                return $this->_disconnect(NET_SSH2_DISCONNECT_HOST_KEY_NOT_VERIFIABLE);
        }

        return $this->signature_format . ' ' . base64_encode($this->server_public_host_key);
    }

    /**
     * Returns the exit status of an SSH command or false.
     *
     * @return Integer or false
     * @access public
     */
    function getExitStatus()
    {
        if (is_null($this->exit_status)) {
            return false;
        }
        return $this->exit_status;
    }

    /**
     * Returns the number of columns for the terminal window size.
     *
     * @return Integer
     * @access public
     */
    function getWindowColumns()
    {
        return $this->windowColumns;
    }

    /**
     * Returns the number of rows for the terminal window size.
     *
     * @return Integer
     * @access public
     */
    function getWindowRows()
    {
        return $this->windowRows;
    }

    /**
     * Sets the number of columns for the terminal window size.
     *
     * @param Integer $value
     * @access public
     */
    function setWindowColumns($value)
    {
        $this->windowColumns = $value;
    }

    /**
     * Sets the number of rows for the terminal window size.
     *
     * @param Integer $value
     * @access public
     */
    function setWindowRows($value)
    {
        $this->windowRows = $value;
    }

    /**
     * Sets the number of columns and rows for the terminal window size.
     *
     * @param Integer $columns
     * @param Integer $rows
     * @access public
     */
    function setWindowSize($columns = 80, $rows = 24)
    {
        $this->windowColumns = $columns;
        $this->windowRows = $rows;
    }
}<|MERGE_RESOLUTION|>--- conflicted
+++ resolved
@@ -857,28 +857,6 @@
      */
     function __construct($host, $port = 22, $timeout = 10)
     {
-<<<<<<< HEAD
-=======
-        // Include Math_BigInteger
-        // Used to do Diffie-Hellman key exchange and DSA/RSA signature verification.
-        if (!class_exists('Math_BigInteger')) {
-            include_once 'Math/BigInteger.php';
-        }
-
-        if (!function_exists('crypt_random_string')) {
-            include_once 'Crypt/Random.php';
-        }
-
-        if (!class_exists('Crypt_Hash')) {
-            include_once 'Crypt/Hash.php';
-        }
-
-        // include Crypt_Base so constants can be defined for setCryptoEngine()
-        if (!class_exists('Crypt_Base')) {
-            include_once 'Crypt/Base.php';
-        }
-
->>>>>>> eb0055fc
         $this->message_numbers = array(
             1 => 'NET_SSH2_MSG_DISCONNECT',
             2 => 'NET_SSH2_MSG_IGNORE',
