--- conflicted
+++ resolved
@@ -2947,11 +2947,7 @@
             return false;
         }
 
-<<<<<<< HEAD
-        $this->channel_status[self::CHANNEL_SHELL] = NET_SSH2_MSG_CHANNEL_REQUEST;
-=======
-        $this->channel_status[NET_SSH2_CHANNEL_SHELL] = NET_SSH2_MSG_IGNORE;
->>>>>>> 098cb690
+        $this->channel_status[self::CHANNEL_SHELL] = NET_SSH2_MSG_IGNORE;
 
         $response = $this->_get_channel_packet(self::CHANNEL_SHELL);
         if ($response === false) {
