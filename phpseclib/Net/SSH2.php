--- conflicted
+++ resolved
@@ -1002,24 +1002,14 @@
 
         $this->last_packet = microtime(true);
 
-<<<<<<< HEAD
-        $start = microtime(true);
-        $this->fsock = @fsockopen($this->host, $this->port, $errno, $errstr, $this->curTimeout);
-        if (!$this->fsock) {
-            user_error(rtrim("Cannot connect to $host. Error $errno. $errstr"));
-            return false;
-        }
-        $elapsed = microtime(true) - $start;
-=======
         if (!is_resource($this->fsock)) {
-            $start = strtok(microtime(), ' ') + strtok(''); // http://php.net/microtime#61838
+            $start = microtime(true);
             $this->fsock = @fsockopen($this->host, $this->port, $errno, $errstr, $this->curTimeout);
             if (!$this->fsock) {
                 user_error(rtrim("Cannot connect to $host. Error $errno. $errstr"));
                 return false;
             }
-            $elapsed = strtok(microtime(), ' ') + strtok('') - $start;
->>>>>>> 33a97391
+            $elapsed = microtime(true) - $start;
 
             $this->curTimeout-= $elapsed;
 
