<?php

/**
 * Pure-PHP implementation of SSHv2.
 *
 * PHP version 5
 *
 * Here are some examples of how to use this library:
 * <code>
 * <?php
 *    include 'vendor/autoload.php';
 *
 *    $ssh = new \phpseclib\Net\SSH2('www.domain.tld');
 *    if (!$ssh->login('username', 'password')) {
 *        exit('Login Failed');
 *    }
 *
 *    echo $ssh->exec('pwd');
 *    echo $ssh->exec('ls -la');
 * ?>
 * </code>
 *
 * <code>
 * <?php
 *    include 'vendor/autoload.php';
 *
 *    $key = new \phpseclib\Crypt\RSA();
 *    //$key->setPassword('whatever');
 *    $key->loadKey(file_get_contents('privatekey'));
 *
 *    $ssh = new \phpseclib\Net\SSH2('www.domain.tld');
 *    if (!$ssh->login('username', $key)) {
 *        exit('Login Failed');
 *    }
 *
 *    echo $ssh->read('username@username:~$');
 *    $ssh->write("ls -la\n");
 *    echo $ssh->read('username@username:~$');
 * ?>
 * </code>
 *
 * @category  Net
 * @package   SSH2
 * @author    Jim Wigginton <terrafrost@php.net>
 * @copyright 2007 Jim Wigginton
 * @license   http://www.opensource.org/licenses/mit-license.html  MIT License
 * @link      http://phpseclib.sourceforge.net
 */

namespace phpseclib\Net;

use phpseclib\Crypt\Base;
use phpseclib\Crypt\Blowfish;
use phpseclib\Crypt\Hash;
use phpseclib\Crypt\Random;
use phpseclib\Crypt\RC4;
use phpseclib\Crypt\Rijndael;
use phpseclib\Crypt\RSA;
use phpseclib\Crypt\TripleDES;
use phpseclib\Crypt\Twofish;
use phpseclib\Math\BigInteger; // Used to do Diffie-Hellman key exchange and DSA/RSA signature verification.
use phpseclib\System\SSH\Agent;

/**
 * Pure-PHP implementation of SSHv2.
 *
 * @package SSH2
 * @author  Jim Wigginton <terrafrost@php.net>
 * @access  public
 */
class SSH2
{
    /**#@+
     * Execution Bitmap Masks
     *
     * @see \phpseclib\Net\SSH2::bitmap
     * @access private
     */
    const MASK_CONSTRUCTOR   = 0x00000001;
    const MASK_CONNECTED     = 0x00000002;
    const MASK_LOGIN_REQ     = 0x00000004;
    const MASK_LOGIN         = 0x00000008;
    const MASK_SHELL         = 0x00000010;
    const MASK_WINDOW_ADJUST = 0x00000020;
    /**#@-*/

    /**#@+
     * Channel constants
     *
     * RFC4254 refers not to client and server channels but rather to sender and recipient channels.  we don't refer
     * to them in that way because RFC4254 toggles the meaning. the client sends a SSH_MSG_CHANNEL_OPEN message with
     * a sender channel and the server sends a SSH_MSG_CHANNEL_OPEN_CONFIRMATION in response, with a sender and a
     * recepient channel.  at first glance, you might conclude that SSH_MSG_CHANNEL_OPEN_CONFIRMATION's sender channel
     * would be the same thing as SSH_MSG_CHANNEL_OPEN's sender channel, but it's not, per this snipet:
     *     The 'recipient channel' is the channel number given in the original
     *     open request, and 'sender channel' is the channel number allocated by
     *     the other side.
     *
     * @see \phpseclib\Net\SSH2::_send_channel_packet()
     * @see \phpseclib\Net\SSH2::_get_channel_packet()
     * @access private
    */
    const CHANNEL_EXEC          = 1; // PuTTy uses 0x100
    const CHANNEL_SHELL         = 2;
    const CHANNEL_SUBSYSTEM     = 3;
    const CHANNEL_AGENT_FORWARD = 4;
    const CHANNEL_KEEP_ALIVE    = 5;
    /**#@-*/

    /**#@+
     * @access public
     * @see \phpseclib\Net\SSH2::getLog()
    */
    /**
     * Returns the message numbers
     */
    const LOG_SIMPLE = 1;
    /**
     * Returns the message content
     */
    const LOG_COMPLEX = 2;
    /**
     * Outputs the content real-time
     */
    const LOG_REALTIME = 3;
    /**
     * Dumps the content real-time to a file
     */
    const LOG_REALTIME_FILE = 4;
    /**
     * Make sure that the log never gets larger than this
     */
    const LOG_MAX_SIZE = 1048576; // 1024 * 1024
    /**#@-*/

    /**#@+
     * @access public
     * @see \phpseclib\Net\SSH2::read()
    */
    /**
     * Returns when a string matching $expect exactly is found
     */
    const READ_SIMPLE = 1;
    /**
     * Returns when a string matching the regular expression $expect is found
     */
    const READ_REGEX = 2;
    /**
     * Returns whenever a data packet is received.
     *
     * Some data packets may only contain a single character so it may be necessary
     * to call read() multiple times when using this option
     */
    const READ_NEXT = 3;
    /**#@-*/

    /**
     * The SSH identifier
     *
     * @var string
     * @access private
     */
    var $identifier;

    /**
     * The Socket Object
     *
     * @var object
     * @access private
     */
    var $fsock;

    /**
     * Execution Bitmap
     *
     * The bits that are set represent functions that have been called already.  This is used to determine
     * if a requisite function has been successfully executed.  If not, an error should be thrown.
     *
     * @var int
     * @access private
     */
    var $bitmap = 0;

    /**
     * Error information
     *
     * @see self::getErrors()
     * @see self::getLastError()
     * @var string
     * @access private
     */
    var $errors = array();

    /**
     * Server Identifier
     *
     * @see self::getServerIdentification()
     * @var array|false
     * @access private
     */
    var $server_identifier = false;

    /**
     * Key Exchange Algorithms
     *
     * @see self::getKexAlgorithims()
     * @var array|false
     * @access private
     */
    var $kex_algorithms = false;

    /**
     * Key Exchange Algorithm
     *
     * @see self::getMethodsNegotiated()
     * @var string|false
     * @access private
     */
    var $kex_algorithm = false;

    /**
     * Minimum Diffie-Hellman Group Bit Size in RFC 4419 Key Exchange Methods
     *
     * @see self::_key_exchange()
     * @var int
     * @access private
     */
    var $kex_dh_group_size_min = 1536;

    /**
     * Preferred Diffie-Hellman Group Bit Size in RFC 4419 Key Exchange Methods
     *
     * @see self::_key_exchange()
     * @var int
     * @access private
     */
    var $kex_dh_group_size_preferred = 2048;

    /**
     * Maximum Diffie-Hellman Group Bit Size in RFC 4419 Key Exchange Methods
     *
     * @see self::_key_exchange()
     * @var int
     * @access private
     */
    var $kex_dh_group_size_max = 4096;

    /**
     * Server Host Key Algorithms
     *
     * @see self::getServerHostKeyAlgorithms()
     * @var array|false
     * @access private
     */
    var $server_host_key_algorithms = false;

    /**
     * Encryption Algorithms: Client to Server
     *
     * @see self::getEncryptionAlgorithmsClient2Server()
     * @var array|false
     * @access private
     */
    var $encryption_algorithms_client_to_server = false;

    /**
     * Encryption Algorithms: Server to Client
     *
     * @see self::getEncryptionAlgorithmsServer2Client()
     * @var array|false
     * @access private
     */
    var $encryption_algorithms_server_to_client = false;

    /**
     * MAC Algorithms: Client to Server
     *
     * @see self::getMACAlgorithmsClient2Server()
     * @var array|false
     * @access private
     */
    var $mac_algorithms_client_to_server = false;

    /**
     * MAC Algorithms: Server to Client
     *
     * @see self::getMACAlgorithmsServer2Client()
     * @var array|false
     * @access private
     */
    var $mac_algorithms_server_to_client = false;

    /**
     * Compression Algorithms: Client to Server
     *
     * @see self::getCompressionAlgorithmsClient2Server()
     * @var array|false
     * @access private
     */
    var $compression_algorithms_client_to_server = false;

    /**
     * Compression Algorithms: Server to Client
     *
     * @see self::getCompressionAlgorithmsServer2Client()
     * @var array|false
     * @access private
     */
    var $compression_algorithms_server_to_client = false;

    /**
     * Languages: Server to Client
     *
     * @see self::getLanguagesServer2Client()
     * @var array|false
     * @access private
     */
    var $languages_server_to_client = false;

    /**
     * Languages: Client to Server
     *
     * @see self::getLanguagesClient2Server()
     * @var array|false
     * @access private
     */
    var $languages_client_to_server = false;

    /**
     * Preferred Algorithms
     *
     * @see self::setPreferredAlgorithms()
     * @var array
     * @access private
     */
    var $preferred = array();

    /**
     * Block Size for Server to Client Encryption
     *
     * "Note that the length of the concatenation of 'packet_length',
     *  'padding_length', 'payload', and 'random padding' MUST be a multiple
     *  of the cipher block size or 8, whichever is larger.  This constraint
     *  MUST be enforced, even when using stream ciphers."
     *
     *  -- http://tools.ietf.org/html/rfc4253#section-6
     *
     * @see self::__construct()
     * @see self::_send_binary_packet()
     * @var int
     * @access private
     */
    var $encrypt_block_size = 8;

    /**
     * Block Size for Client to Server Encryption
     *
     * @see self::__construct()
     * @see self::_get_binary_packet()
     * @var int
     * @access private
     */
    var $decrypt_block_size = 8;

    /**
     * Server to Client Encryption Object
     *
     * @see self::_get_binary_packet()
     * @var object
     * @access private
     */
    var $decrypt = false;

    /**
     * Client to Server Encryption Object
     *
     * @see self::_send_binary_packet()
     * @var object
     * @access private
     */
    var $encrypt = false;

    /**
     * Client to Server HMAC Object
     *
     * @see self::_send_binary_packet()
     * @var object
     * @access private
     */
    var $hmac_create = false;

    /**
     * Server to Client HMAC Object
     *
     * @see self::_get_binary_packet()
     * @var object
     * @access private
     */
    var $hmac_check = false;

    /**
     * Size of server to client HMAC
     *
     * We need to know how big the HMAC will be for the server to client direction so that we know how many bytes to read.
     * For the client to server side, the HMAC object will make the HMAC as long as it needs to be.  All we need to do is
     * append it.
     *
     * @see self::_get_binary_packet()
     * @var int
     * @access private
     */
    var $hmac_size = false;

    /**
     * Server Public Host Key
     *
     * @see self::getServerPublicHostKey()
     * @var string
     * @access private
     */
    var $server_public_host_key;

    /**
     * Session identifier
     *
     * "The exchange hash H from the first key exchange is additionally
     *  used as the session identifier, which is a unique identifier for
     *  this connection."
     *
     *  -- http://tools.ietf.org/html/rfc4253#section-7.2
     *
     * @see self::_key_exchange()
     * @var string
     * @access private
     */
    var $session_id = false;

    /**
     * Exchange hash
     *
     * The current exchange hash
     *
     * @see self::_key_exchange()
     * @var string
     * @access private
     */
    var $exchange_hash = false;

    /**
     * Message Numbers
     *
     * @see self::__construct()
     * @var array
     * @access private
     */
    var $message_numbers = array();

    /**
     * Disconnection Message 'reason codes' defined in RFC4253
     *
     * @see self::__construct()
     * @var array
     * @access private
     */
    var $disconnect_reasons = array();

    /**
     * SSH_MSG_CHANNEL_OPEN_FAILURE 'reason codes', defined in RFC4254
     *
     * @see self::__construct()
     * @var array
     * @access private
     */
    var $channel_open_failure_reasons = array();

    /**
     * Terminal Modes
     *
     * @link http://tools.ietf.org/html/rfc4254#section-8
     * @see self::__construct()
     * @var array
     * @access private
     */
    var $terminal_modes = array();

    /**
     * SSH_MSG_CHANNEL_EXTENDED_DATA's data_type_codes
     *
     * @link http://tools.ietf.org/html/rfc4254#section-5.2
     * @see self::__construct()
     * @var array
     * @access private
     */
    var $channel_extended_data_type_codes = array();

    /**
     * Send Sequence Number
     *
     * See 'Section 6.4.  Data Integrity' of rfc4253 for more info.
     *
     * @see self::_send_binary_packet()
     * @var int
     * @access private
     */
    var $send_seq_no = 0;

    /**
     * Get Sequence Number
     *
     * See 'Section 6.4.  Data Integrity' of rfc4253 for more info.
     *
     * @see self::_get_binary_packet()
     * @var int
     * @access private
     */
    var $get_seq_no = 0;

    /**
     * Server Channels
     *
     * Maps client channels to server channels
     *
     * @see self::_get_channel_packet()
     * @see self::exec()
     * @var array
     * @access private
     */
    var $server_channels = array();

    /**
     * Channel Buffers
     *
     * If a client requests a packet from one channel but receives two packets from another those packets should
     * be placed in a buffer
     *
     * @see self::_get_channel_packet()
     * @see self::exec()
     * @var array
     * @access private
     */
    var $channel_buffers = array();

    /**
     * Channel Status
     *
     * Contains the type of the last sent message
     *
     * @see self::_get_channel_packet()
     * @var array
     * @access private
     */
    var $channel_status = array();

    /**
     * Packet Size
     *
     * Maximum packet size indexed by channel
     *
     * @see self::_send_channel_packet()
     * @var array
     * @access private
     */
    var $packet_size_client_to_server = array();

    /**
     * Message Number Log
     *
     * @see self::getLog()
     * @var array
     * @access private
     */
    var $message_number_log = array();

    /**
     * Message Log
     *
     * @see self::getLog()
     * @var array
     * @access private
     */
    var $message_log = array();

    /**
     * The Window Size
     *
     * Bytes the other party can send before it must wait for the window to be adjusted (0x7FFFFFFF = 2GB)
     *
     * @var int
     * @see self::_send_channel_packet()
     * @see self::exec()
     * @access private
     */
    var $window_size = 0x7FFFFFFF;

    /**
     * What we resize the window to
     *
     * When PuTTY resizes the window it doesn't add an additional 0x7FFFFFFF bytes - it adds 0x40000000 bytes.
     * Some SFTP clients (GoAnywhere) don't support adding 0x7FFFFFFF to the window size after the fact so
     * we'll just do what PuTTY does
     *
     * @var int
     * @see self::_send_channel_packet()
     * @see self::exec()
     * @access private
     */
    var $window_resize = 0x40000000;

    /**
     * Window size, server to client
     *
     * Window size indexed by channel
     *
     * @see self::_send_channel_packet()
     * @var array
     * @access private
     */
    var $window_size_server_to_client = array();

    /**
     * Window size, client to server
     *
     * Window size indexed by channel
     *
     * @see self::_get_channel_packet()
     * @var array
     * @access private
     */
    var $window_size_client_to_server = array();

    /**
     * Server signature
     *
     * Verified against $this->session_id
     *
     * @see self::getServerPublicHostKey()
     * @var string
     * @access private
     */
    var $signature = '';

    /**
     * Server signature format
     *
     * ssh-rsa or ssh-dss.
     *
     * @see self::getServerPublicHostKey()
     * @var string
     * @access private
     */
    var $signature_format = '';

    /**
     * Interactive Buffer
     *
     * @see self::read()
     * @var array
     * @access private
     */
    var $interactiveBuffer = '';

    /**
     * Current log size
     *
     * Should never exceed self::LOG_MAX_SIZE
     *
     * @see self::_send_binary_packet()
     * @see self::_get_binary_packet()
     * @var int
     * @access private
     */
    var $log_size;

    /**
     * Timeout
     *
     * @see self::setTimeout()
     * @access private
     */
    var $timeout;

    /**
     * Current Timeout
     *
     * @see self::_get_channel_packet()
     * @access private
     */
    var $curTimeout;

    /**
     * Real-time log file pointer
     *
     * @see self::_append_log()
     * @var resource
     * @access private
     */
    var $realtime_log_file;

    /**
     * Real-time log file size
     *
     * @see self::_append_log()
     * @var int
     * @access private
     */
    var $realtime_log_size;

    /**
     * Has the signature been validated?
     *
     * @see self::getServerPublicHostKey()
     * @var bool
     * @access private
     */
    var $signature_validated = false;

    /**
     * Real-time log file wrap boolean
     *
     * @see self::_append_log()
     * @access private
     */
    var $realtime_log_wrap;

    /**
     * Flag to suppress stderr from output
     *
     * @see self::enableQuietMode()
     * @access private
     */
    var $quiet_mode = false;

    /**
     * Time of first network activity
     *
     * @var int
     * @access private
     */
    var $last_packet;

    /**
     * Exit status returned from ssh if any
     *
     * @var int
     * @access private
     */
    var $exit_status;

    /**
     * Flag to request a PTY when using exec()
     *
     * @var bool
     * @see self::enablePTY()
     * @access private
     */
    var $request_pty = false;

    /**
     * Flag set while exec() is running when using enablePTY()
     *
     * @var bool
     * @access private
     */
    var $in_request_pty_exec = false;

    /**
     * Flag set after startSubsystem() is called
     *
     * @var bool
     * @access private
     */
    var $in_subsystem;

    /**
     * Contents of stdError
     *
     * @var string
     * @access private
     */
    var $stdErrorLog;

    /**
     * The Last Interactive Response
     *
     * @see self::_keyboard_interactive_process()
     * @var string
     * @access private
     */
    var $last_interactive_response = '';

    /**
     * Keyboard Interactive Request / Responses
     *
     * @see self::_keyboard_interactive_process()
     * @var array
     * @access private
     */
    var $keyboard_requests_responses = array();

    /**
     * Banner Message
     *
     * Quoting from the RFC, "in some jurisdictions, sending a warning message before
     * authentication may be relevant for getting legal protection."
     *
     * @see self::_filter()
     * @see self::getBannerMessage()
     * @var string
     * @access private
     */
    var $banner_message = '';

    /**
     * Did read() timeout or return normally?
     *
     * @see self::isTimeout()
     * @var bool
     * @access private
     */
    var $is_timeout = false;

    /**
     * Log Boundary
     *
     * @see self::_format_log()
     * @var string
     * @access private
     */
    var $log_boundary = ':';

    /**
     * Log Long Width
     *
     * @see self::_format_log()
     * @var int
     * @access private
     */
    var $log_long_width = 65;

    /**
     * Log Short Width
     *
     * @see self::_format_log()
     * @var int
     * @access private
     */
    var $log_short_width = 16;

    /**
     * Hostname
     *
     * @see self::__construct()
     * @see self::_connect()
     * @var string
     * @access private
     */
    var $host;

    /**
     * Port Number
     *
     * @see self::__construct()
     * @see self::_connect()
     * @var int
     * @access private
     */
    var $port;

    /**
     * Number of columns for terminal window size
     *
     * @see self::getWindowColumns()
     * @see self::setWindowColumns()
     * @see self::setWindowSize()
     * @var int
     * @access private
     */
    var $windowColumns = 80;

    /**
     * Number of columns for terminal window size
     *
     * @see self::getWindowRows()
     * @see self::setWindowRows()
     * @see self::setWindowSize()
     * @var int
     * @access private
     */
    var $windowRows = 24;

    /**
     * Crypto Engine
     *
     * @see self::setCryptoEngine()
     * @see self::_key_exchange()
     * @var int
     * @access private
     */
    var $crypto_engine = false;

    /**
     * A System_SSH_Agent for use in the SSH2 Agent Forwarding scenario
     *
     * @var System_SSH_Agent
     * @access private
     */
    var $agent;

    /**
     * Send the identification string first?
     *
     * @var bool
     * @access private
     */
    var $send_id_string_first = true;

    /**
     * Send the key exchange initiation packet first?
     *
     * @var bool
     * @access private
     */
    var $send_kex_first = true;

    /**
     * Some versions of OpenSSH incorrectly calculate the key size
     *
     * @var bool
     * @access private
     */
    var $bad_key_size_fix = false;

    /**
     * Should we try to re-connect to re-establish keys?
     *
     * @var bool
     * @access private
     */
    var $retry_connect = false;

    /**
     * Binary Packet Buffer
     *
     * @var string|false
     * @access private
     */
    var $binary_packet_buffer = false;

    /**
     * Preferred Signature Format
     *
     * @var string|false
     * @access private
     */
    var $preferred_signature_format = false;

    /**
     * Authentication Credentials
     *
     * @var array
     * @access private
     */
    var $auth = array();

    /**
     * Default Constructor.
     *
     * $host can either be a string, representing the host, or a stream resource.
     *
     * @param mixed $host
     * @param int $port
     * @param int $timeout
     * @see self::login()
     * @return \phpseclib\Net\SSH2
     * @access public
     */
    function __construct($host, $port = 22, $timeout = 10)
    {
        $this->message_numbers = array(
            1 => 'NET_SSH2_MSG_DISCONNECT',
            2 => 'NET_SSH2_MSG_IGNORE',
            3 => 'NET_SSH2_MSG_UNIMPLEMENTED',
            4 => 'NET_SSH2_MSG_DEBUG',
            5 => 'NET_SSH2_MSG_SERVICE_REQUEST',
            6 => 'NET_SSH2_MSG_SERVICE_ACCEPT',
            20 => 'NET_SSH2_MSG_KEXINIT',
            21 => 'NET_SSH2_MSG_NEWKEYS',
            30 => 'NET_SSH2_MSG_KEXDH_INIT',
            31 => 'NET_SSH2_MSG_KEXDH_REPLY',
            50 => 'NET_SSH2_MSG_USERAUTH_REQUEST',
            51 => 'NET_SSH2_MSG_USERAUTH_FAILURE',
            52 => 'NET_SSH2_MSG_USERAUTH_SUCCESS',
            53 => 'NET_SSH2_MSG_USERAUTH_BANNER',

            80 => 'NET_SSH2_MSG_GLOBAL_REQUEST',
            81 => 'NET_SSH2_MSG_REQUEST_SUCCESS',
            82 => 'NET_SSH2_MSG_REQUEST_FAILURE',
            90 => 'NET_SSH2_MSG_CHANNEL_OPEN',
            91 => 'NET_SSH2_MSG_CHANNEL_OPEN_CONFIRMATION',
            92 => 'NET_SSH2_MSG_CHANNEL_OPEN_FAILURE',
            93 => 'NET_SSH2_MSG_CHANNEL_WINDOW_ADJUST',
            94 => 'NET_SSH2_MSG_CHANNEL_DATA',
            95 => 'NET_SSH2_MSG_CHANNEL_EXTENDED_DATA',
            96 => 'NET_SSH2_MSG_CHANNEL_EOF',
            97 => 'NET_SSH2_MSG_CHANNEL_CLOSE',
            98 => 'NET_SSH2_MSG_CHANNEL_REQUEST',
            99 => 'NET_SSH2_MSG_CHANNEL_SUCCESS',
            100 => 'NET_SSH2_MSG_CHANNEL_FAILURE'
        );
        $this->disconnect_reasons = array(
            1 => 'NET_SSH2_DISCONNECT_HOST_NOT_ALLOWED_TO_CONNECT',
            2 => 'NET_SSH2_DISCONNECT_PROTOCOL_ERROR',
            3 => 'NET_SSH2_DISCONNECT_KEY_EXCHANGE_FAILED',
            4 => 'NET_SSH2_DISCONNECT_RESERVED',
            5 => 'NET_SSH2_DISCONNECT_MAC_ERROR',
            6 => 'NET_SSH2_DISCONNECT_COMPRESSION_ERROR',
            7 => 'NET_SSH2_DISCONNECT_SERVICE_NOT_AVAILABLE',
            8 => 'NET_SSH2_DISCONNECT_PROTOCOL_VERSION_NOT_SUPPORTED',
            9 => 'NET_SSH2_DISCONNECT_HOST_KEY_NOT_VERIFIABLE',
            10 => 'NET_SSH2_DISCONNECT_CONNECTION_LOST',
            11 => 'NET_SSH2_DISCONNECT_BY_APPLICATION',
            12 => 'NET_SSH2_DISCONNECT_TOO_MANY_CONNECTIONS',
            13 => 'NET_SSH2_DISCONNECT_AUTH_CANCELLED_BY_USER',
            14 => 'NET_SSH2_DISCONNECT_NO_MORE_AUTH_METHODS_AVAILABLE',
            15 => 'NET_SSH2_DISCONNECT_ILLEGAL_USER_NAME'
        );
        $this->channel_open_failure_reasons = array(
            1 => 'NET_SSH2_OPEN_ADMINISTRATIVELY_PROHIBITED'
        );
        $this->terminal_modes = array(
            0 => 'NET_SSH2_TTY_OP_END'
        );
        $this->channel_extended_data_type_codes = array(
            1 => 'NET_SSH2_EXTENDED_DATA_STDERR'
        );

        $this->_define_array(
            $this->message_numbers,
            $this->disconnect_reasons,
            $this->channel_open_failure_reasons,
            $this->terminal_modes,
            $this->channel_extended_data_type_codes,
            array(60 => 'NET_SSH2_MSG_USERAUTH_PASSWD_CHANGEREQ'),
            array(60 => 'NET_SSH2_MSG_USERAUTH_PK_OK'),
            array(60 => 'NET_SSH2_MSG_USERAUTH_INFO_REQUEST',
                  61 => 'NET_SSH2_MSG_USERAUTH_INFO_RESPONSE'),
            // RFC 4419 - diffie-hellman-group-exchange-sha{1,256}
            array(30 => 'NET_SSH2_MSG_KEXDH_GEX_REQUEST_OLD',
                  31 => 'NET_SSH2_MSG_KEXDH_GEX_GROUP',
                  32 => 'NET_SSH2_MSG_KEXDH_GEX_INIT',
                  33 => 'NET_SSH2_MSG_KEXDH_GEX_REPLY',
                  34 => 'NET_SSH2_MSG_KEXDH_GEX_REQUEST'),
            // RFC 5656 - Elliptic Curves (for curve25519-sha256@libssh.org)
            array(30 => 'NET_SSH2_MSG_KEX_ECDH_INIT',
                  31 => 'NET_SSH2_MSG_KEX_ECDH_REPLY')
        );

        if (is_resource($host)) {
            $this->fsock = $host;
            return;
        }

        if (is_string($host)) {
            $this->host = $host;
            $this->port = $port;
            $this->timeout = $timeout;
        }
    }

    /**
     * Set Crypto Engine Mode
     *
     * Possible $engine values:
     * CRYPT_MODE_INTERNAL, CRYPT_MODE_MCRYPT
     *
     * @param int $engine
     * @access public
     */
    function setCryptoEngine($engine)
    {
        $this->crypto_engine = $engine;
    }

    /**
     * Send Identification String First
     *
     * https://tools.ietf.org/html/rfc4253#section-4.2 says "when the connection has been established,
     * both sides MUST send an identification string". It does not say which side sends it first. In
     * theory it shouldn't matter but it is a fact of life that some SSH servers are simply buggy
     *
     * @access public
     */
    function sendIdentificationStringFirst()
    {
        $this->send_id_string_first = true;
    }

    /**
     * Send Identification String Last
     *
     * https://tools.ietf.org/html/rfc4253#section-4.2 says "when the connection has been established,
     * both sides MUST send an identification string". It does not say which side sends it first. In
     * theory it shouldn't matter but it is a fact of life that some SSH servers are simply buggy
     *
     * @access public
     */
    function sendIdentificationStringLast()
    {
        $this->send_id_string_first = false;
    }

    /**
     * Send SSH_MSG_KEXINIT First
     *
     * https://tools.ietf.org/html/rfc4253#section-7.1 says "key exchange begins by each sending
     * sending the [SSH_MSG_KEXINIT] packet". It does not say which side sends it first. In theory
     * it shouldn't matter but it is a fact of life that some SSH servers are simply buggy
     *
     * @access public
     */
    function sendKEXINITFirst()
    {
        $this->send_kex_first = true;
    }

    /**
     * Send SSH_MSG_KEXINIT Last
     *
     * https://tools.ietf.org/html/rfc4253#section-7.1 says "key exchange begins by each sending
     * sending the [SSH_MSG_KEXINIT] packet". It does not say which side sends it first. In theory
     * it shouldn't matter but it is a fact of life that some SSH servers are simply buggy
     *
     * @access public
     */
    function sendKEXINITLast()
    {
        $this->send_kex_first = false;
    }

    /**
     * Connect to an SSHv2 server
     *
     * @return bool
     * @access private
     */
    function _connect()
    {
        if ($this->bitmap & self::MASK_CONSTRUCTOR) {
            return false;
        }

        $this->bitmap |= self::MASK_CONSTRUCTOR;

        $this->curTimeout = $this->timeout;

        $this->last_packet = microtime(true);

        if (!is_resource($this->fsock)) {
            $start = microtime(true);
            // with stream_select a timeout of 0 means that no timeout takes place;
            // with fsockopen a timeout of 0 means that you instantly timeout
            // to resolve this incompatibility a timeout of 100,000 will be used for fsockopen if timeout is 0
            $this->fsock = @fsockopen($this->host, $this->port, $errno, $errstr, $this->curTimeout == 0 ? 100000 : $this->curTimeout);
            if (!$this->fsock) {
                $host = $this->host . ':' . $this->port;
                user_error(rtrim("Cannot connect to $host. Error $errno. $errstr"));
                return false;
            }
            $elapsed = microtime(true) - $start;

            if ($this->curTimeout) {
                $this->curTimeout-= $elapsed;
                if ($this->curTimeout < 0) {
                    $this->is_timeout = true;
                    return false;
                }
            }
        }

        $this->identifier = $this->_generate_identifier();

        if ($this->send_id_string_first) {
            fputs($this->fsock, $this->identifier . "\r\n");
        }

        /* According to the SSH2 specs,

          "The server MAY send other lines of data before sending the version
           string.  Each line SHOULD be terminated by a Carriage Return and Line
           Feed.  Such lines MUST NOT begin with "SSH-", and SHOULD be encoded
           in ISO-10646 UTF-8 [RFC3629] (language is not specified).  Clients
           MUST be able to process such lines." */
        $data = '';
        while (!feof($this->fsock) && !preg_match('#(.*)^(SSH-(\d\.\d+).*)#ms', $data, $matches)) {
            $line = '';
            while (true) {
                if ($this->curTimeout) {
                    if ($this->curTimeout < 0) {
                        $this->is_timeout = true;
                        return false;
                    }
                    $read = array($this->fsock);
                    $write = $except = null;
                    $start = microtime(true);
                    $sec = floor($this->curTimeout);
                    $usec = 1000000 * ($this->curTimeout - $sec);
                    // on windows this returns a "Warning: Invalid CRT parameters detected" error
                    // the !count() is done as a workaround for <https://bugs.php.net/42682>
                    if (!@stream_select($read, $write, $except, $sec, $usec) && !count($read)) {
                        $this->is_timeout = true;
                        return false;
                    }
                    $elapsed = microtime(true) - $start;
                    $this->curTimeout-= $elapsed;
                }

                $temp = stream_get_line($this->fsock, 255, "\n");
                if (strlen($temp) == 255) {
                    continue;
                }
                if ($temp === false) {
                    return false;
                }

                $line.= "$temp\n";

                // quoting RFC4253, "Implementers who wish to maintain
                // compatibility with older, undocumented versions of this protocol may
                // want to process the identification string without expecting the
                // presence of the carriage return character for reasons described in
                // Section 5 of this document."

                //if (substr($line, -2) == "\r\n") {
                //    break;
                //}

                break;
            }

            $data.= $line;
        }

        if (feof($this->fsock)) {
            $this->bitmap = 0;
            user_error('Connection closed by server');
            return false;
        }

        $extra = $matches[1];

        if (defined('NET_SSH2_LOGGING')) {
            $this->_append_log('<-', $matches[0]);
            $this->_append_log('->', $this->identifier . "\r\n");
        }

        $this->server_identifier = trim($temp, "\r\n");
        if (strlen($extra)) {
            $this->errors[] = $data;
        }

        if (version_compare($matches[3], '1.99', '<')) {
            user_error("Cannot connect to SSH $matches[3] servers");
            return false;
        }

        if (!$this->send_id_string_first) {
            fputs($this->fsock, $this->identifier . "\r\n");
        }

        if (!$this->send_kex_first) {
            $response = $this->_get_binary_packet();
            if ($response === false) {
                $this->bitmap = 0;
                user_error('Connection closed by server');
                return false;
            }

            if (!strlen($response) || ord($response[0]) != NET_SSH2_MSG_KEXINIT) {
                user_error('Expected SSH_MSG_KEXINIT');
                return false;
            }

            if (!$this->_key_exchange($response)) {
                return false;
            }
        }

        if ($this->send_kex_first && !$this->_key_exchange()) {
            return false;
        }

        $this->bitmap|= self::MASK_CONNECTED;

        return true;
    }

    /**
     * Generates the SSH identifier
     *
     * You should overwrite this method in your own class if you want to use another identifier
     *
     * @access protected
     * @return string
     */
    function _generate_identifier()
    {
        $identifier = 'SSH-2.0-phpseclib_2.0';

        $ext = array();
        if (function_exists('sodium_crypto_box_publickey_from_secretkey')) {
            $ext[] = 'libsodium';
        }

        if (extension_loaded('openssl')) {
            $ext[] = 'openssl';
        } elseif (extension_loaded('mcrypt')) {
            $ext[] = 'mcrypt';
        }

        if (extension_loaded('gmp')) {
            $ext[] = 'gmp';
        } elseif (extension_loaded('bcmath')) {
            $ext[] = 'bcmath';
        }

        if (!empty($ext)) {
            $identifier .= ' (' . implode(', ', $ext) . ')';
        }

        return $identifier;
    }

    /**
     * Key Exchange
     *
     * @param string $kexinit_payload_server optional
     * @access private
     */
    function _key_exchange($kexinit_payload_server = false)
    {
        $preferred = $this->preferred;

        $kex_algorithms = isset($preferred['kex']) ?
            $preferred['kex'] :
            $this->getSupportedKEXAlgorithms();
        $server_host_key_algorithms = isset($preferred['hostkey']) ?
            $preferred['hostkey'] :
            $this->getSupportedHostKeyAlgorithms();
        $s2c_encryption_algorithms = isset($preferred['server_to_client']['crypt']) ?
            $preferred['server_to_client']['crypt'] :
            $this->getSupportedEncryptionAlgorithms();
        $c2s_encryption_algorithms = isset($preferred['client_to_server']['crypt']) ?
            $preferred['client_to_server']['crypt'] :
            $this->getSupportedEncryptionAlgorithms();
        $s2c_mac_algorithms = isset($preferred['server_to_client']['mac']) ?
            $preferred['server_to_client']['mac'] :
            $this->getSupportedMACAlgorithms();
        $c2s_mac_algorithms = isset($preferred['client_to_server']['mac']) ?
            $preferred['client_to_server']['mac'] :
            $this->getSupportedMACAlgorithms();
        $s2c_compression_algorithms = isset($preferred['server_to_client']['comp']) ?
            $preferred['server_to_client']['comp'] :
            $this->getSupportedCompressionAlgorithms();
        $c2s_compression_algorithms = isset($preferred['client_to_server']['comp']) ?
            $preferred['client_to_server']['comp'] :
            $this->getSupportedCompressionAlgorithms();

        // some SSH servers have buggy implementations of some of the above algorithms
        switch (true) {
            case $this->server_identifier == 'SSH-2.0-SSHD':
            case substr($this->server_identifier, 0, 13) == 'SSH-2.0-DLINK':
                if (!isset($preferred['server_to_client']['mac'])) {
                    $s2c_mac_algorithms = array_values(array_diff(
                        $s2c_mac_algorithms,
                        array('hmac-sha1-96', 'hmac-md5-96')
                    ));
                }
                if (!isset($preferred['client_to_server']['mac'])) {
                    $c2s_mac_algorithms = array_values(array_diff(
                        $c2s_mac_algorithms,
                        array('hmac-sha1-96', 'hmac-md5-96')
                    ));
                }
        }

        $str_kex_algorithms = implode(',', $kex_algorithms);
        $str_server_host_key_algorithms = implode(',', $server_host_key_algorithms);
        $encryption_algorithms_server_to_client = implode(',', $s2c_encryption_algorithms);
        $encryption_algorithms_client_to_server = implode(',', $c2s_encryption_algorithms);
        $mac_algorithms_server_to_client = implode(',', $s2c_mac_algorithms);
        $mac_algorithms_client_to_server = implode(',', $c2s_mac_algorithms);
        $compression_algorithms_server_to_client = implode(',', $s2c_compression_algorithms);
        $compression_algorithms_client_to_server = implode(',', $c2s_compression_algorithms);

        $client_cookie = Random::string(16);

        $kexinit_payload_client = pack(
            'Ca*Na*Na*Na*Na*Na*Na*Na*Na*Na*Na*CN',
            NET_SSH2_MSG_KEXINIT,
            $client_cookie,
            strlen($str_kex_algorithms),
            $str_kex_algorithms,
            strlen($str_server_host_key_algorithms),
            $str_server_host_key_algorithms,
            strlen($encryption_algorithms_client_to_server),
            $encryption_algorithms_client_to_server,
            strlen($encryption_algorithms_server_to_client),
            $encryption_algorithms_server_to_client,
            strlen($mac_algorithms_client_to_server),
            $mac_algorithms_client_to_server,
            strlen($mac_algorithms_server_to_client),
            $mac_algorithms_server_to_client,
            strlen($compression_algorithms_client_to_server),
            $compression_algorithms_client_to_server,
            strlen($compression_algorithms_server_to_client),
            $compression_algorithms_server_to_client,
            0,
            '',
            0,
            '',
            0,
            0
        );

        if ($this->send_kex_first) {
            if (!$this->_send_binary_packet($kexinit_payload_client)) {
                return false;
            }

            $kexinit_payload_server = $this->_get_binary_packet();
            if ($kexinit_payload_server === false) {
                $this->bitmap = 0;
                user_error('Connection closed by server');
                return false;
            }

            if (!strlen($kexinit_payload_server) || ord($kexinit_payload_server[0]) != NET_SSH2_MSG_KEXINIT) {
                user_error('Expected SSH_MSG_KEXINIT');
                return false;
            }
        }

        $response = $kexinit_payload_server;
        $this->_string_shift($response, 1); // skip past the message number (it should be SSH_MSG_KEXINIT)
        $server_cookie = $this->_string_shift($response, 16);

        if (strlen($response) < 4) {
            return false;
        }
        $temp = unpack('Nlength', $this->_string_shift($response, 4));
        $this->kex_algorithms = explode(',', $this->_string_shift($response, $temp['length']));

        if (strlen($response) < 4) {
            return false;
        }
        $temp = unpack('Nlength', $this->_string_shift($response, 4));
        $this->server_host_key_algorithms = explode(',', $this->_string_shift($response, $temp['length']));

        if (strlen($response) < 4) {
            return false;
        }
        $temp = unpack('Nlength', $this->_string_shift($response, 4));
        $this->encryption_algorithms_client_to_server = explode(',', $this->_string_shift($response, $temp['length']));

        if (strlen($response) < 4) {
            return false;
        }
        $temp = unpack('Nlength', $this->_string_shift($response, 4));
        $this->encryption_algorithms_server_to_client = explode(',', $this->_string_shift($response, $temp['length']));

        if (strlen($response) < 4) {
            return false;
        }
        $temp = unpack('Nlength', $this->_string_shift($response, 4));
        $this->mac_algorithms_client_to_server = explode(',', $this->_string_shift($response, $temp['length']));

        if (strlen($response) < 4) {
            return false;
        }
        $temp = unpack('Nlength', $this->_string_shift($response, 4));
        $this->mac_algorithms_server_to_client = explode(',', $this->_string_shift($response, $temp['length']));

        if (strlen($response) < 4) {
            return false;
        }
        $temp = unpack('Nlength', $this->_string_shift($response, 4));
        $this->compression_algorithms_client_to_server = explode(',', $this->_string_shift($response, $temp['length']));

        if (strlen($response) < 4) {
            return false;
        }
        $temp = unpack('Nlength', $this->_string_shift($response, 4));
        $this->compression_algorithms_server_to_client = explode(',', $this->_string_shift($response, $temp['length']));

        if (strlen($response) < 4) {
            return false;
        }
        $temp = unpack('Nlength', $this->_string_shift($response, 4));
        $this->languages_client_to_server = explode(',', $this->_string_shift($response, $temp['length']));

        if (strlen($response) < 4) {
            return false;
        }
        $temp = unpack('Nlength', $this->_string_shift($response, 4));
        $this->languages_server_to_client = explode(',', $this->_string_shift($response, $temp['length']));

        if (!strlen($response)) {
            return false;
        }
        extract(unpack('Cfirst_kex_packet_follows', $this->_string_shift($response, 1)));
        $first_kex_packet_follows = $first_kex_packet_follows != 0;

        if (!$this->send_kex_first && !$this->_send_binary_packet($kexinit_payload_client)) {
            return false;
        }

        // we need to decide upon the symmetric encryption algorithms before we do the diffie-hellman key exchange
        // we don't initialize any crypto-objects, yet - we do that, later. for now, we need the lengths to make the
        // diffie-hellman key exchange as fast as possible
        $decrypt = $this->_array_intersect_first($s2c_encryption_algorithms, $this->encryption_algorithms_server_to_client);
        $decryptKeyLength = $this->_encryption_algorithm_to_key_size($decrypt);
        if ($decryptKeyLength === null) {
            user_error('No compatible server to client encryption algorithms found');
            return $this->_disconnect(NET_SSH2_DISCONNECT_KEY_EXCHANGE_FAILED);
        }

        $encrypt = $this->_array_intersect_first($c2s_encryption_algorithms, $this->encryption_algorithms_client_to_server);
        $encryptKeyLength = $this->_encryption_algorithm_to_key_size($encrypt);
        if ($encryptKeyLength === null) {
            user_error('No compatible client to server encryption algorithms found');
            return $this->_disconnect(NET_SSH2_DISCONNECT_KEY_EXCHANGE_FAILED);
        }

        // through diffie-hellman key exchange a symmetric key is obtained
        $this->kex_algorithm = $kex_algorithm = $this->_array_intersect_first($kex_algorithms, $this->kex_algorithms);
        if ($kex_algorithm === false) {
            user_error('No compatible key exchange algorithms found');
            return $this->_disconnect(NET_SSH2_DISCONNECT_KEY_EXCHANGE_FAILED);
        }

        // Only relevant in diffie-hellman-group-exchange-sha{1,256}, otherwise empty.
        $exchange_hash_rfc4419 = '';

        if ($kex_algorithm === 'curve25519-sha256@libssh.org') {
            $x = Random::string(32);
            $eBytes = sodium_crypto_box_publickey_from_secretkey($x);
            $clientKexInitMessage = 'NET_SSH2_MSG_KEX_ECDH_INIT';
            $serverKexReplyMessage = 'NET_SSH2_MSG_KEX_ECDH_REPLY';
            $kexHash = new Hash('sha256');
        } else {
            if (strpos($kex_algorithm, 'diffie-hellman-group-exchange') === 0) {
                $dh_group_sizes_packed = pack(
                    'NNN',
                    $this->kex_dh_group_size_min,
                    $this->kex_dh_group_size_preferred,
                    $this->kex_dh_group_size_max
                );
                $packet = pack(
                    'Ca*',
                    NET_SSH2_MSG_KEXDH_GEX_REQUEST,
                    $dh_group_sizes_packed
                );
                if (!$this->_send_binary_packet($packet)) {
                    return false;
                }
                $this->_updateLogHistory('UNKNOWN (34)', 'NET_SSH2_MSG_KEXDH_GEX_REQUEST');

                $response = $this->_get_binary_packet();
                if ($response === false) {
                    $this->bitmap = 0;
                    user_error('Connection closed by server');
                    return false;
                }
                extract(unpack('Ctype', $this->_string_shift($response, 1)));
                if ($type != NET_SSH2_MSG_KEXDH_GEX_GROUP) {
                    user_error('Expected SSH_MSG_KEX_DH_GEX_GROUP');
                    return false;
                }
                $this->_updateLogHistory('NET_SSH2_MSG_KEXDH_REPLY', 'NET_SSH2_MSG_KEXDH_GEX_GROUP');

                if (strlen($response) < 4) {
                    return false;
                }
                extract(unpack('NprimeLength', $this->_string_shift($response, 4)));
                $primeBytes = $this->_string_shift($response, $primeLength);
                $prime = new BigInteger($primeBytes, -256);

                if (strlen($response) < 4) {
                    return false;
                }
                extract(unpack('NgLength', $this->_string_shift($response, 4)));
                $gBytes = $this->_string_shift($response, $gLength);
                $g = new BigInteger($gBytes, -256);

                $exchange_hash_rfc4419 = pack(
                    'a*Na*Na*',
                    $dh_group_sizes_packed,
                    $primeLength,
                    $primeBytes,
                    $gLength,
                    $gBytes
                );

                $clientKexInitMessage = 'NET_SSH2_MSG_KEXDH_GEX_INIT';
                $serverKexReplyMessage = 'NET_SSH2_MSG_KEXDH_GEX_REPLY';
            } else {
                switch ($kex_algorithm) {
                    // see http://tools.ietf.org/html/rfc2409#section-6.2 and
                    // http://tools.ietf.org/html/rfc2412, appendex E
                    case 'diffie-hellman-group1-sha1':
                        $prime = 'FFFFFFFFFFFFFFFFC90FDAA22168C234C4C6628B80DC1CD129024E088A67CC74' .
                                '020BBEA63B139B22514A08798E3404DDEF9519B3CD3A431B302B0A6DF25F1437' .
                                '4FE1356D6D51C245E485B576625E7EC6F44C42E9A637ED6B0BFF5CB6F406B7ED' .
                                'EE386BFB5A899FA5AE9F24117C4B1FE649286651ECE65381FFFFFFFFFFFFFFFF';
                        break;
                    // see http://tools.ietf.org/html/rfc3526#section-3
                    case 'diffie-hellman-group14-sha1':
                        $prime = 'FFFFFFFFFFFFFFFFC90FDAA22168C234C4C6628B80DC1CD129024E088A67CC74' .
                                '020BBEA63B139B22514A08798E3404DDEF9519B3CD3A431B302B0A6DF25F1437' .
                                '4FE1356D6D51C245E485B576625E7EC6F44C42E9A637ED6B0BFF5CB6F406B7ED' .
                                'EE386BFB5A899FA5AE9F24117C4B1FE649286651ECE45B3DC2007CB8A163BF05' .
                                '98DA48361C55D39A69163FA8FD24CF5F83655D23DCA3AD961C62F356208552BB' .
                                '9ED529077096966D670C354E4ABC9804F1746C08CA18217C32905E462E36CE3B' .
                                'E39E772C180E86039B2783A2EC07A28FB5C55DF06F4C52C9DE2BCBF695581718' .
                                '3995497CEA956AE515D2261898FA051015728E5A8AACAA68FFFFFFFFFFFFFFFF';
                        break;
                }
                // For both diffie-hellman-group1-sha1 and diffie-hellman-group14-sha1
                // the generator field element is 2 (decimal) and the hash function is sha1.
                $g = new BigInteger(2);
                $prime = new BigInteger($prime, 16);
                $clientKexInitMessage = 'NET_SSH2_MSG_KEXDH_INIT';
                $serverKexReplyMessage = 'NET_SSH2_MSG_KEXDH_REPLY';
            }

            switch ($kex_algorithm) {
                case 'diffie-hellman-group-exchange-sha256':
                    $kexHash = new Hash('sha256');
                    break;
                default:
                    $kexHash = new Hash('sha1');
            }

            /* To increase the speed of the key exchange, both client and server may
            reduce the size of their private exponents.  It should be at least
            twice as long as the key material that is generated from the shared
            secret.  For more details, see the paper by van Oorschot and Wiener
            [VAN-OORSCHOT].

            -- http://tools.ietf.org/html/rfc4419#section-6.2 */
            $one = new BigInteger(1);
            $keyLength = min($kexHash->getLength(), max($encryptKeyLength, $decryptKeyLength));
            $max = $one->bitwise_leftShift(16 * $keyLength); // 2 * 8 * $keyLength
            $max = $max->subtract($one);

            $x = $one->random($one, $max);
            $e = $g->modPow($x, $prime);

            $eBytes = $e->toBytes(true);
        }
        $data = pack('CNa*', constant($clientKexInitMessage), strlen($eBytes), $eBytes);

        if (!$this->_send_binary_packet($data)) {
            $this->bitmap = 0;
            user_error('Connection closed by server');
            return false;
        }
        switch ($clientKexInitMessage) {
            case 'NET_SSH2_MSG_KEX_ECDH_INIT':
                $this->_updateLogHistory('NET_SSH2_MSG_KEXDH_INIT', 'NET_SSH2_MSG_KEX_ECDH_INIT');
                break;
            case 'NET_SSH2_MSG_KEXDH_GEX_INIT':
                $this->_updateLogHistory('UNKNOWN (32)', 'NET_SSH2_MSG_KEXDH_GEX_INIT');
        }

        $response = $this->_get_binary_packet();
        if ($response === false) {
            $this->bitmap = 0;
            user_error('Connection closed by server');
            return false;
        }
        if (!strlen($response)) {
            return false;
        }
        extract(unpack('Ctype', $this->_string_shift($response, 1)));

        if ($type != constant($serverKexReplyMessage)) {
            user_error("Expected $serverKexReplyMessage");
            return false;
        }
        switch ($serverKexReplyMessage) {
            case 'NET_SSH2_MSG_KEX_ECDH_REPLY':
                $this->_updateLogHistory('NET_SSH2_MSG_KEXDH_REPLY', 'NET_SSH2_MSG_KEX_ECDH_REPLY');
                break;
            case 'NET_SSH2_MSG_KEXDH_GEX_REPLY':
                $this->_updateLogHistory('UNKNOWN (33)', 'NET_SSH2_MSG_KEXDH_GEX_REPLY');
        }

        if (strlen($response) < 4) {
            return false;
        }
        $temp = unpack('Nlength', $this->_string_shift($response, 4));
        $this->server_public_host_key = $server_public_host_key = $this->_string_shift($response, $temp['length']);

        if (strlen($server_public_host_key) < 4) {
            return false;
        }
        $temp = unpack('Nlength', $this->_string_shift($server_public_host_key, 4));
        $public_key_format = $this->_string_shift($server_public_host_key, $temp['length']);

        if (strlen($response) < 4) {
            return false;
        }
        $temp = unpack('Nlength', $this->_string_shift($response, 4));
        $fBytes = $this->_string_shift($response, $temp['length']);

        if (strlen($response) < 4) {
            return false;
        }
        $temp = unpack('Nlength', $this->_string_shift($response, 4));
        $this->signature = $this->_string_shift($response, $temp['length']);

        if (strlen($this->signature) < 4) {
            return false;
        }
        $temp = unpack('Nlength', $this->_string_shift($this->signature, 4));
        $this->signature_format = $this->_string_shift($this->signature, $temp['length']);

        if ($kex_algorithm === 'curve25519-sha256@libssh.org') {
            if (strlen($fBytes) !== 32) {
                user_error('Received curve25519 public key of invalid length.');
                return false;
            }
            $key = new BigInteger(sodium_crypto_scalarmult($x, $fBytes), 256);
            // sodium_compat doesn't emulate sodium_memzero
            // also, with v1 of libsodium API the extension identifies itself as
            // libsodium whereas v2 of the libsodium API (what PHP 7.2+ includes)
            // identifies itself as sodium. sodium_compat uses the v1 API to
            // emulate the v2 API if it's the v1 API that's available
            if (extension_loaded('sodium') || extension_loaded('libsodium')) {
                sodium_memzero($x);
            }
        } else {
            $f = new BigInteger($fBytes, -256);
            $key = $f->modPow($x, $prime);
        }
        $keyBytes = $key->toBytes(true);

        $this->exchange_hash = pack(
            'Na*Na*Na*Na*Na*a*Na*Na*Na*',
            strlen($this->identifier),
            $this->identifier,
            strlen($this->server_identifier),
            $this->server_identifier,
            strlen($kexinit_payload_client),
            $kexinit_payload_client,
            strlen($kexinit_payload_server),
            $kexinit_payload_server,
            strlen($this->server_public_host_key),
            $this->server_public_host_key,
            $exchange_hash_rfc4419,
            strlen($eBytes),
            $eBytes,
            strlen($fBytes),
            $fBytes,
            strlen($keyBytes),
            $keyBytes
        );

        $this->exchange_hash = $kexHash->hash($this->exchange_hash);

        if ($this->session_id === false) {
            $this->session_id = $this->exchange_hash;
        }

        $server_host_key_algorithm = $this->_array_intersect_first($server_host_key_algorithms, $this->server_host_key_algorithms);
        if ($server_host_key_algorithm === false) {
            user_error('No compatible server host key algorithms found');
            return $this->_disconnect(NET_SSH2_DISCONNECT_KEY_EXCHANGE_FAILED);
        }

        switch ($server_host_key_algorithm) {
            case 'ssh-dss':
                $expected_key_format = 'ssh-dss';
                break;
            //case 'rsa-sha2-256':
            //case 'rsa-sha2-512':
            //case 'ssh-rsa':
            default:
                $expected_key_format = 'ssh-rsa';
        }

        if ($public_key_format != $expected_key_format || $this->signature_format != $server_host_key_algorithm) {
            switch (true) {
                case $this->signature_format == $server_host_key_algorithm:
                case $server_host_key_algorithm != 'rsa-sha2-256' && $server_host_key_algorithm != 'rsa-sha2-512':
                case $this->signature_format != 'ssh-rsa':
                    user_error('Server Host Key Algorithm Mismatch');
                    return $this->_disconnect(NET_SSH2_DISCONNECT_KEY_EXCHANGE_FAILED);
            }
        }

        $packet = pack(
            'C',
            NET_SSH2_MSG_NEWKEYS
        );

        if (!$this->_send_binary_packet($packet)) {
            return false;
        }

        $response = $this->_get_binary_packet();

        if ($response === false) {
            $this->bitmap = 0;
            user_error('Connection closed by server');
            return false;
        }

        if (!strlen($response)) {
            return false;
        }
        extract(unpack('Ctype', $this->_string_shift($response, 1)));

        if ($type != NET_SSH2_MSG_NEWKEYS) {
            user_error('Expected SSH_MSG_NEWKEYS');
            return false;
        }

        $keyBytes = pack('Na*', strlen($keyBytes), $keyBytes);

        $this->encrypt = $this->_encryption_algorithm_to_crypt_instance($encrypt);
        if ($this->encrypt) {
            if ($this->crypto_engine) {
                $this->encrypt->setPreferredEngine($this->crypto_engine);
            }
            if ($this->encrypt->block_size) {
                $this->encrypt_block_size = $this->encrypt->block_size;
            }
            $this->encrypt->enableContinuousBuffer();
            $this->encrypt->disablePadding();

            if ($this->encrypt->getBlockLength()) {
                $this->encrypt_block_size = $this->encrypt->getBlockLength() >> 3;
            }

            $iv = $kexHash->hash($keyBytes . $this->exchange_hash . 'A' . $this->session_id);
            while ($this->encrypt_block_size > strlen($iv)) {
                $iv.= $kexHash->hash($keyBytes . $this->exchange_hash . $iv);
            }
            $this->encrypt->setIV(substr($iv, 0, $this->encrypt_block_size));

            $key = $kexHash->hash($keyBytes . $this->exchange_hash . 'C' . $this->session_id);
            while ($encryptKeyLength > strlen($key)) {
                $key.= $kexHash->hash($keyBytes . $this->exchange_hash . $key);
            }
            $this->encrypt->setKey(substr($key, 0, $encryptKeyLength));

            $this->encrypt->name = $decrypt;
        }

        $this->decrypt = $this->_encryption_algorithm_to_crypt_instance($decrypt);
        if ($this->decrypt) {
            if ($this->crypto_engine) {
                $this->decrypt->setPreferredEngine($this->crypto_engine);
            }
            if ($this->decrypt->block_size) {
                $this->decrypt_block_size = $this->decrypt->block_size;
            }
            $this->decrypt->enableContinuousBuffer();
            $this->decrypt->disablePadding();

            if ($this->decrypt->getBlockLength()) {
                $this->decrypt_block_size = $this->decrypt->getBlockLength() >> 3;
            }

            $iv = $kexHash->hash($keyBytes . $this->exchange_hash . 'B' . $this->session_id);
            while ($this->decrypt_block_size > strlen($iv)) {
                $iv.= $kexHash->hash($keyBytes . $this->exchange_hash . $iv);
            }
            $this->decrypt->setIV(substr($iv, 0, $this->decrypt_block_size));

            $key = $kexHash->hash($keyBytes . $this->exchange_hash . 'D' . $this->session_id);
            while ($decryptKeyLength > strlen($key)) {
                $key.= $kexHash->hash($keyBytes . $this->exchange_hash . $key);
            }
            $this->decrypt->setKey(substr($key, 0, $decryptKeyLength));

            $this->decrypt->name = $decrypt;
        }

        /* The "arcfour128" algorithm is the RC4 cipher, as described in
           [SCHNEIER], using a 128-bit key.  The first 1536 bytes of keystream
           generated by the cipher MUST be discarded, and the first byte of the
           first encrypted packet MUST be encrypted using the 1537th byte of
           keystream.

           -- http://tools.ietf.org/html/rfc4345#section-4 */
        if ($encrypt == 'arcfour128' || $encrypt == 'arcfour256') {
            $this->encrypt->encrypt(str_repeat("\0", 1536));
        }
        if ($decrypt == 'arcfour128' || $decrypt == 'arcfour256') {
            $this->decrypt->decrypt(str_repeat("\0", 1536));
        }

        $mac_algorithm = $this->_array_intersect_first($c2s_mac_algorithms, $this->mac_algorithms_client_to_server);
        if ($mac_algorithm === false) {
            user_error('No compatible client to server message authentication algorithms found');
            return $this->_disconnect(NET_SSH2_DISCONNECT_KEY_EXCHANGE_FAILED);
        }

        $createKeyLength = 0; // ie. $mac_algorithm == 'none'
        switch ($mac_algorithm) {
            case 'hmac-sha2-256':
                $this->hmac_create = new Hash('sha256');
                $createKeyLength = 32;
                break;
            case 'hmac-sha1':
                $this->hmac_create = new Hash('sha1');
                $createKeyLength = 20;
                break;
            case 'hmac-sha1-96':
                $this->hmac_create = new Hash('sha1-96');
                $createKeyLength = 20;
                break;
            case 'hmac-md5':
                $this->hmac_create = new Hash('md5');
                $createKeyLength = 16;
                break;
            case 'hmac-md5-96':
                $this->hmac_create = new Hash('md5-96');
                $createKeyLength = 16;
        }
        $this->hmac_create->name = $mac_algorithm;

        $mac_algorithm = $this->_array_intersect_first($s2c_mac_algorithms, $this->mac_algorithms_server_to_client);
        if ($mac_algorithm === false) {
            user_error('No compatible server to client message authentication algorithms found');
            return $this->_disconnect(NET_SSH2_DISCONNECT_KEY_EXCHANGE_FAILED);
        }

        $checkKeyLength = 0;
        $this->hmac_size = 0;
        switch ($mac_algorithm) {
            case 'hmac-sha2-256':
                $this->hmac_check = new Hash('sha256');
                $checkKeyLength = 32;
                $this->hmac_size = 32;
                break;
            case 'hmac-sha1':
                $this->hmac_check = new Hash('sha1');
                $checkKeyLength = 20;
                $this->hmac_size = 20;
                break;
            case 'hmac-sha1-96':
                $this->hmac_check = new Hash('sha1-96');
                $checkKeyLength = 20;
                $this->hmac_size = 12;
                break;
            case 'hmac-md5':
                $this->hmac_check = new Hash('md5');
                $checkKeyLength = 16;
                $this->hmac_size = 16;
                break;
            case 'hmac-md5-96':
                $this->hmac_check = new Hash('md5-96');
                $checkKeyLength = 16;
                $this->hmac_size = 12;
        }
        $this->hmac_check->name = $mac_algorithm;

        $key = $kexHash->hash($keyBytes . $this->exchange_hash . 'E' . $this->session_id);
        while ($createKeyLength > strlen($key)) {
            $key.= $kexHash->hash($keyBytes . $this->exchange_hash . $key);
        }
        $this->hmac_create->setKey(substr($key, 0, $createKeyLength));

        $key = $kexHash->hash($keyBytes . $this->exchange_hash . 'F' . $this->session_id);
        while ($checkKeyLength > strlen($key)) {
            $key.= $kexHash->hash($keyBytes . $this->exchange_hash . $key);
        }
        $this->hmac_check->setKey(substr($key, 0, $checkKeyLength));

        $compression_algorithm = $this->_array_intersect_first($c2s_compression_algorithms, $this->compression_algorithms_client_to_server);
        if ($compression_algorithm === false) {
            user_error('No compatible client to server compression algorithms found');
            return $this->_disconnect(NET_SSH2_DISCONNECT_KEY_EXCHANGE_FAILED);
        }
        //$this->decompress = $compression_algorithm == 'zlib';

        $compression_algorithm = $this->_array_intersect_first($s2c_compression_algorithms, $this->compression_algorithms_client_to_server);
        if ($compression_algorithm === false) {
            user_error('No compatible server to client compression algorithms found');
            return $this->_disconnect(NET_SSH2_DISCONNECT_KEY_EXCHANGE_FAILED);
        }
        //$this->compress = $compression_algorithm == 'zlib';

        return true;
    }

    /**
     * Maps an encryption algorithm name to the number of key bytes.
     *
     * @param string $algorithm Name of the encryption algorithm
     * @return int|null Number of bytes as an integer or null for unknown
     * @access private
     */
    function _encryption_algorithm_to_key_size($algorithm)
    {
        if ($this->bad_key_size_fix && $this->_bad_algorithm_candidate($algorithm)) {
            return 16;
        }

        switch ($algorithm) {
            case 'none':
                return 0;
            case 'aes128-cbc':
            case 'aes128-ctr':
            case 'arcfour':
            case 'arcfour128':
            case 'blowfish-cbc':
            case 'blowfish-ctr':
            case 'twofish128-cbc':
            case 'twofish128-ctr':
                return 16;
            case '3des-cbc':
            case '3des-ctr':
            case 'aes192-cbc':
            case 'aes192-ctr':
            case 'twofish192-cbc':
            case 'twofish192-ctr':
                return 24;
            case 'aes256-cbc':
            case 'aes256-ctr':
            case 'arcfour256':
            case 'twofish-cbc':
            case 'twofish256-cbc':
            case 'twofish256-ctr':
                return 32;
        }
        return null;
    }

    /**
     * Maps an encryption algorithm name to an instance of a subclass of
     * \phpseclib\Crypt\Base.
     *
     * @param string $algorithm Name of the encryption algorithm
     * @return mixed Instance of \phpseclib\Crypt\Base or null for unknown
     * @access private
     */
    function _encryption_algorithm_to_crypt_instance($algorithm)
    {
        switch ($algorithm) {
            case '3des-cbc':
                return new TripleDES();
            case '3des-ctr':
                return new TripleDES(Base::MODE_CTR);
            case 'aes256-cbc':
            case 'aes192-cbc':
            case 'aes128-cbc':
                return new Rijndael();
            case 'aes256-ctr':
            case 'aes192-ctr':
            case 'aes128-ctr':
                return new Rijndael(Base::MODE_CTR);
            case 'blowfish-cbc':
                return new Blowfish();
            case 'blowfish-ctr':
                return new Blowfish(Base::MODE_CTR);
            case 'twofish128-cbc':
            case 'twofish192-cbc':
            case 'twofish256-cbc':
            case 'twofish-cbc':
                return new Twofish();
            case 'twofish128-ctr':
            case 'twofish192-ctr':
            case 'twofish256-ctr':
                return new Twofish(Base::MODE_CTR);
            case 'arcfour':
            case 'arcfour128':
            case 'arcfour256':
                return new RC4();
        }
        return null;
    }

    /**
     * Tests whether or not proposed algorithm has a potential for issues
     *
     * @link https://www.chiark.greenend.org.uk/~sgtatham/putty/wishlist/ssh2-aesctr-openssh.html
     * @link https://bugzilla.mindrot.org/show_bug.cgi?id=1291
     * @param string $algorithm Name of the encryption algorithm
     * @return bool
     * @access private
     */
    function _bad_algorithm_candidate($algorithm)
    {
        switch ($algorithm) {
            case 'arcfour256':
            case 'aes192-ctr':
            case 'aes256-ctr':
                return true;
        }

        return false;
    }

    /**
     * Login
     *
     * The $password parameter can be a plaintext password, a \phpseclib\Crypt\RSA object or an array
     *
     * @param string $username
     * @param mixed $password
     * @param mixed $...
     * @return bool
     * @see self::_login()
     * @access public
     */
    function login($username)
    {
        $args = func_get_args();
        $this->auth[] = $args;

        // try logging with 'none' as an authentication method first since that's what
        // PuTTY does
        if (substr($this->server_identifier, 0, 13) != 'SSH-2.0-CoreFTP') {
            if ($this->_login($username)) {
                return true;
            }
            if (count($args) == 1) {
                return false;
            }
        }
        return call_user_func_array(array(&$this, '_login'), $args);
    }

    /**
     * Login Helper
     *
     * @param string $username
     * @param mixed $password
     * @param mixed $...
     * @return bool
     * @see self::_login_helper()
     * @access private
     */
    function _login($username)
    {
        if (!($this->bitmap & self::MASK_CONSTRUCTOR)) {
            if (!$this->_connect()) {
                return false;
            }
        }

        $args = array_slice(func_get_args(), 1);
        if (empty($args)) {
            return $this->_login_helper($username);
        }

        foreach ($args as $arg) {
            if ($this->_login_helper($username, $arg)) {
                return true;
            }
        }
        return false;
    }

    /**
     * Login Helper
     *
     * @param string $username
     * @param string $password
     * @return bool
     * @access private
     * @internal It might be worthwhile, at some point, to protect against {@link http://tools.ietf.org/html/rfc4251#section-9.3.9 traffic analysis}
     *           by sending dummy SSH_MSG_IGNORE messages.
     */
    function _login_helper($username, $password = null)
    {
        if (!($this->bitmap & self::MASK_CONNECTED)) {
            return false;
        }

        if (!($this->bitmap & self::MASK_LOGIN_REQ)) {
            $packet = pack(
                'CNa*',
                NET_SSH2_MSG_SERVICE_REQUEST,
                strlen('ssh-userauth'),
                'ssh-userauth'
            );

            if (!$this->_send_binary_packet($packet)) {
                return false;
            }

            $response = $this->_get_binary_packet();
            if ($response === false) {
                if ($this->retry_connect) {
                    $this->retry_connect = false;
                    if (!$this->_connect()) {
                        return false;
                    }
                    return $this->_login_helper($username, $password);
                }
                $this->bitmap = 0;
                user_error('Connection closed by server');
                return false;
            }

            if (strlen($response) < 4) {
                return false;
            }
            extract(unpack('Ctype', $this->_string_shift($response, 1)));

            if ($type != NET_SSH2_MSG_SERVICE_ACCEPT) {
                user_error('Expected SSH_MSG_SERVICE_ACCEPT');
                return false;
            }
            $this->bitmap |= self::MASK_LOGIN_REQ;
        }

        if (strlen($this->last_interactive_response)) {
            return !is_string($password) && !is_array($password) ? false : $this->_keyboard_interactive_process($password);
        }

        if ($password instanceof RSA) {
            return $this->_privatekey_login($username, $password);
        } elseif ($password instanceof Agent) {
            return $this->_ssh_agent_login($username, $password);
        }

        if (is_array($password)) {
            if ($this->_keyboard_interactive_login($username, $password)) {
                $this->bitmap |= self::MASK_LOGIN;
                return true;
            }
            return false;
        }

        if (!isset($password)) {
            $packet = pack(
                'CNa*Na*Na*',
                NET_SSH2_MSG_USERAUTH_REQUEST,
                strlen($username),
                $username,
                strlen('ssh-connection'),
                'ssh-connection',
                strlen('none'),
                'none'
            );

            if (!$this->_send_binary_packet($packet)) {
                return false;
            }

            $response = $this->_get_binary_packet();
            if ($response === false) {
                $this->bitmap = 0;
                user_error('Connection closed by server');
                return false;
            }

            if (!strlen($response)) {
                return false;
            }
            extract(unpack('Ctype', $this->_string_shift($response, 1)));

            switch ($type) {
                case NET_SSH2_MSG_USERAUTH_SUCCESS:
                    $this->bitmap |= self::MASK_LOGIN;
                    return true;
                //case NET_SSH2_MSG_USERAUTH_FAILURE:
                default:
                    return false;
            }
        }

        $packet = pack(
            'CNa*Na*Na*CNa*',
            NET_SSH2_MSG_USERAUTH_REQUEST,
            strlen($username),
            $username,
            strlen('ssh-connection'),
            'ssh-connection',
            strlen('password'),
            'password',
            0,
            strlen($password),
            $password
        );

        // remove the username and password from the logged packet
        if (!defined('NET_SSH2_LOGGING')) {
            $logged = null;
        } else {
            $logged = pack(
                'CNa*Na*Na*CNa*',
                NET_SSH2_MSG_USERAUTH_REQUEST,
                strlen('username'),
                'username',
                strlen('ssh-connection'),
                'ssh-connection',
                strlen('password'),
                'password',
                0,
                strlen('password'),
                'password'
            );
        }

        if (!$this->_send_binary_packet($packet, $logged)) {
            return false;
        }

        $response = $this->_get_binary_packet();
        if ($response === false) {
            $this->bitmap = 0;
            user_error('Connection closed by server');
            return false;
        }

        if (!strlen($response)) {
            return false;
        }
        extract(unpack('Ctype', $this->_string_shift($response, 1)));

        switch ($type) {
            case NET_SSH2_MSG_USERAUTH_PASSWD_CHANGEREQ: // in theory, the password can be changed
                $this->_updateLogHistory('UNKNOWN (60)', 'NET_SSH2_MSG_USERAUTH_PASSWD_CHANGEREQ');
                if (strlen($response) < 4) {
                    return false;
                }
                extract(unpack('Nlength', $this->_string_shift($response, 4)));
                $this->errors[] = 'SSH_MSG_USERAUTH_PASSWD_CHANGEREQ: ' . $this->_string_shift($response, $length);
                return $this->_disconnect(NET_SSH2_DISCONNECT_AUTH_CANCELLED_BY_USER);
            case NET_SSH2_MSG_USERAUTH_FAILURE:
                // can we use keyboard-interactive authentication?  if not then either the login is bad or the server employees
                // multi-factor authentication
                if (strlen($response) < 4) {
                    return false;
                }
                extract(unpack('Nlength', $this->_string_shift($response, 4)));
                $auth_methods = explode(',', $this->_string_shift($response, $length));
                if (!strlen($response)) {
                    return false;
                }
                extract(unpack('Cpartial_success', $this->_string_shift($response, 1)));
                $partial_success = $partial_success != 0;

                if (!$partial_success && in_array('keyboard-interactive', $auth_methods)) {
                    if ($this->_keyboard_interactive_login($username, $password)) {
                        $this->bitmap |= self::MASK_LOGIN;
                        return true;
                    }
                    return false;
                }
                return false;
            case NET_SSH2_MSG_USERAUTH_SUCCESS:
                $this->bitmap |= self::MASK_LOGIN;
                return true;
        }

        return false;
    }

    /**
     * Login via keyboard-interactive authentication
     *
     * See {@link http://tools.ietf.org/html/rfc4256 RFC4256} for details.  This is not a full-featured keyboard-interactive authenticator.
     *
     * @param string $username
     * @param string $password
     * @return bool
     * @access private
     */
    function _keyboard_interactive_login($username, $password)
    {
        $packet = pack(
            'CNa*Na*Na*Na*Na*',
            NET_SSH2_MSG_USERAUTH_REQUEST,
            strlen($username),
            $username,
            strlen('ssh-connection'),
            'ssh-connection',
            strlen('keyboard-interactive'),
            'keyboard-interactive',
            0,
            '',
            0,
            ''
        );

        if (!$this->_send_binary_packet($packet)) {
            return false;
        }

        return $this->_keyboard_interactive_process($password);
    }

    /**
     * Handle the keyboard-interactive requests / responses.
     *
     * @param string $responses...
     * @return bool
     * @access private
     */
    function _keyboard_interactive_process()
    {
        $responses = func_get_args();

        if (strlen($this->last_interactive_response)) {
            $response = $this->last_interactive_response;
        } else {
            $orig = $response = $this->_get_binary_packet();
            if ($response === false) {
                $this->bitmap = 0;
                user_error('Connection closed by server');
                return false;
            }
        }

        if (!strlen($response)) {
            return false;
        }
        extract(unpack('Ctype', $this->_string_shift($response, 1)));

        switch ($type) {
            case NET_SSH2_MSG_USERAUTH_INFO_REQUEST:
                if (strlen($response) < 4) {
                    return false;
                }
                extract(unpack('Nlength', $this->_string_shift($response, 4)));
                $this->_string_shift($response, $length); // name; may be empty
                if (strlen($response) < 4) {
                    return false;
                }
                extract(unpack('Nlength', $this->_string_shift($response, 4)));
                $this->_string_shift($response, $length); // instruction; may be empty
                if (strlen($response) < 4) {
                    return false;
                }
                extract(unpack('Nlength', $this->_string_shift($response, 4)));
                $this->_string_shift($response, $length); // language tag; may be empty
                if (strlen($response) < 4) {
                    return false;
                }
                extract(unpack('Nnum_prompts', $this->_string_shift($response, 4)));

                for ($i = 0; $i < count($responses); $i++) {
                    if (is_array($responses[$i])) {
                        foreach ($responses[$i] as $key => $value) {
                            $this->keyboard_requests_responses[$key] = $value;
                        }
                        unset($responses[$i]);
                    }
                }
                $responses = array_values($responses);

                if (isset($this->keyboard_requests_responses)) {
                    for ($i = 0; $i < $num_prompts; $i++) {
                        if (strlen($response) < 4) {
                            return false;
                        }
                        extract(unpack('Nlength', $this->_string_shift($response, 4)));
                        // prompt - ie. "Password: "; must not be empty
                        $prompt = $this->_string_shift($response, $length);
                        //$echo = $this->_string_shift($response) != chr(0);
                        foreach ($this->keyboard_requests_responses as $key => $value) {
                            if (substr($prompt, 0, strlen($key)) == $key) {
                                $responses[] = $value;
                                break;
                            }
                        }
                    }
                }

                // see http://tools.ietf.org/html/rfc4256#section-3.2
                if (strlen($this->last_interactive_response)) {
                    $this->last_interactive_response = '';
                } else {
                    $this->_updateLogHistory('UNKNOWN (60)', 'NET_SSH2_MSG_USERAUTH_INFO_REQUEST');
                }

                if (!count($responses) && $num_prompts) {
                    $this->last_interactive_response = $orig;
                    return false;
                }

                /*
                   After obtaining the requested information from the user, the client
                   MUST respond with an SSH_MSG_USERAUTH_INFO_RESPONSE message.
                */
                // see http://tools.ietf.org/html/rfc4256#section-3.4
                $packet = $logged = pack('CN', NET_SSH2_MSG_USERAUTH_INFO_RESPONSE, count($responses));
                for ($i = 0; $i < count($responses); $i++) {
                    $packet.= pack('Na*', strlen($responses[$i]), $responses[$i]);
                    $logged.= pack('Na*', strlen('dummy-answer'), 'dummy-answer');
                }

                if (!$this->_send_binary_packet($packet, $logged)) {
                    return false;
                }

                $this->_updateLogHistory('UNKNOWN (61)', 'NET_SSH2_MSG_USERAUTH_INFO_RESPONSE');

                /*
                   After receiving the response, the server MUST send either an
                   SSH_MSG_USERAUTH_SUCCESS, SSH_MSG_USERAUTH_FAILURE, or another
                   SSH_MSG_USERAUTH_INFO_REQUEST message.
                */
                // maybe phpseclib should force close the connection after x request / responses?  unless something like that is done
                // there could be an infinite loop of request / responses.
                return $this->_keyboard_interactive_process();
            case NET_SSH2_MSG_USERAUTH_SUCCESS:
                return true;
            case NET_SSH2_MSG_USERAUTH_FAILURE:
                return false;
        }

        return false;
    }

    /**
     * Login with an ssh-agent provided key
     *
     * @param string $username
     * @param \phpseclib\System\SSH\Agent $agent
     * @return bool
     * @access private
     */
    function _ssh_agent_login($username, $agent)
    {
        $this->agent = $agent;
        $keys = $agent->requestIdentities();
        foreach ($keys as $key) {
            if ($this->_privatekey_login($username, $key)) {
                return true;
            }
        }

        return false;
    }

    /**
     * Login with an RSA private key
     *
     * @param string $username
     * @param \phpseclib\Crypt\RSA $password
     * @return bool
     * @access private
     * @internal It might be worthwhile, at some point, to protect against {@link http://tools.ietf.org/html/rfc4251#section-9.3.9 traffic analysis}
     *           by sending dummy SSH_MSG_IGNORE messages.
     */
    function _privatekey_login($username, $privatekey)
    {
        // see http://tools.ietf.org/html/rfc4253#page-15
        $publickey = $privatekey->getPublicKey(RSA::PUBLIC_FORMAT_RAW);
        if ($publickey === false) {
            return false;
        }

        $publickey = array(
            'e' => $publickey['e']->toBytes(true),
            'n' => $publickey['n']->toBytes(true)
        );
        $publickey = pack(
            'Na*Na*Na*',
            strlen('ssh-rsa'),
            'ssh-rsa',
            strlen($publickey['e']),
            $publickey['e'],
            strlen($publickey['n']),
            $publickey['n']
        );

        switch ($this->signature_format) {
            case 'rsa-sha2-512':
                $hash = 'sha512';
                $signatureType = 'rsa-sha2-512';
                break;
            case 'rsa-sha2-256':
                $hash = 'sha256';
                $signatureType = 'rsa-sha2-256';
                break;
            //case 'ssh-rsa':
            default:
                $hash = 'sha1';
                $signatureType = 'ssh-rsa';
        }

        $part1 = pack(
            'CNa*Na*Na*',
            NET_SSH2_MSG_USERAUTH_REQUEST,
            strlen($username),
            $username,
            strlen('ssh-connection'),
            'ssh-connection',
            strlen('publickey'),
            'publickey'
        );
        $part2 = pack('Na*Na*', strlen($signatureType), $signatureType, strlen($publickey), $publickey);

        $packet = $part1 . chr(0) . $part2;
        if (!$this->_send_binary_packet($packet)) {
            return false;
        }

        $response = $this->_get_binary_packet();
        if ($response === false) {
            $this->bitmap = 0;
            user_error('Connection closed by server');
            return false;
        }

        if (!strlen($response)) {
            return false;
        }
        extract(unpack('Ctype', $this->_string_shift($response, 1)));

        switch ($type) {
            case NET_SSH2_MSG_USERAUTH_FAILURE:
                if (strlen($response) < 4) {
                    return false;
                }
                extract(unpack('Nlength', $this->_string_shift($response, 4)));
                $this->errors[] = 'SSH_MSG_USERAUTH_FAILURE: ' . $this->_string_shift($response, $length);
                return false;
            case NET_SSH2_MSG_USERAUTH_PK_OK:
                // we'll just take it on faith that the public key blob and the public key algorithm name are as
                // they should be
                $this->_updateLogHistory('UNKNOWN (60)', 'NET_SSH2_MSG_USERAUTH_PK_OK');
        }

        $packet = $part1 . chr(1) . $part2;
        $privatekey->setSignatureMode(RSA::SIGNATURE_PKCS1);
        $privatekey->setHash($hash);
        $signature = $privatekey->sign(pack('Na*a*', strlen($this->session_id), $this->session_id, $packet));
        $signature = pack('Na*Na*', strlen($signatureType), $signatureType, strlen($signature), $signature);
        $packet.= pack('Na*', strlen($signature), $signature);

        if (!$this->_send_binary_packet($packet)) {
            return false;
        }

        $response = $this->_get_binary_packet();
        if ($response === false) {
            $this->bitmap = 0;
            user_error('Connection closed by server');
            return false;
        }

        if (!strlen($response)) {
            return false;
        }
        extract(unpack('Ctype', $this->_string_shift($response, 1)));

        switch ($type) {
            case NET_SSH2_MSG_USERAUTH_FAILURE:
                // either the login is bad or the server employs multi-factor authentication
                return false;
            case NET_SSH2_MSG_USERAUTH_SUCCESS:
                $this->bitmap |= self::MASK_LOGIN;
                return true;
        }

        return false;
    }

    /**
     * Set Timeout
     *
     * $ssh->exec('ping 127.0.0.1'); on a Linux host will never return and will run indefinitely.  setTimeout() makes it so it'll timeout.
     * Setting $timeout to false or 0 will mean there is no timeout.
     *
     * @param mixed $timeout
     * @access public
     */
    function setTimeout($timeout)
    {
        $this->timeout = $this->curTimeout = $timeout;
    }

    /**
     * Get the output from stdError
     *
     * @access public
     */
    function getStdError()
    {
        return $this->stdErrorLog;
    }

    /**
     * Execute Command
     *
     * If $callback is set to false then \phpseclib\Net\SSH2::_get_channel_packet(self::CHANNEL_EXEC) will need to be called manually.
     * In all likelihood, this is not a feature you want to be taking advantage of.
     *
     * @param string $command
     * @param Callback $callback
     * @return string
     * @access public
     */
    function exec($command, $callback = null)
    {
        $this->curTimeout = $this->timeout;
        $this->is_timeout = false;
        $this->stdErrorLog = '';

        if (!$this->isAuthenticated()) {
            return false;
        }

        if ($this->in_request_pty_exec) {
            user_error('If you want to run multiple exec()\'s you will need to disable (and re-enable if appropriate) a PTY for each one.');
            return false;
        }

        // RFC4254 defines the (client) window size as "bytes the other party can send before it must wait for the window to
        // be adjusted".  0x7FFFFFFF is, at 2GB, the max size.  technically, it should probably be decremented, but,
        // honestly, if you're transferring more than 2GB, you probably shouldn't be using phpseclib, anyway.
        // see http://tools.ietf.org/html/rfc4254#section-5.2 for more info
        $this->window_size_server_to_client[self::CHANNEL_EXEC] = $this->window_size;
        // 0x8000 is the maximum max packet size, per http://tools.ietf.org/html/rfc4253#section-6.1, although since PuTTy
        // uses 0x4000, that's what will be used here, as well.
        $packet_size = 0x4000;

        $packet = pack(
            'CNa*N3',
            NET_SSH2_MSG_CHANNEL_OPEN,
            strlen('session'),
            'session',
            self::CHANNEL_EXEC,
            $this->window_size_server_to_client[self::CHANNEL_EXEC],
            $packet_size
        );

        if (!$this->_send_binary_packet($packet)) {
            return false;
        }

        $this->channel_status[self::CHANNEL_EXEC] = NET_SSH2_MSG_CHANNEL_OPEN;

        $response = $this->_get_channel_packet(self::CHANNEL_EXEC);
        if ($response === false) {
            return false;
        }

        if ($this->request_pty === true) {
            $terminal_modes = pack('C', NET_SSH2_TTY_OP_END);
            $packet = pack(
                'CNNa*CNa*N5a*',
                NET_SSH2_MSG_CHANNEL_REQUEST,
                $this->server_channels[self::CHANNEL_EXEC],
                strlen('pty-req'),
                'pty-req',
                1,
                strlen('vt100'),
                'vt100',
                $this->windowColumns,
                $this->windowRows,
                0,
                0,
                strlen($terminal_modes),
                $terminal_modes
            );

            if (!$this->_send_binary_packet($packet)) {
                return false;
            }

            $response = $this->_get_binary_packet();
            if ($response === false) {
                $this->bitmap = 0;
                user_error('Connection closed by server');
                return false;
            }

            if (!strlen($response)) {
                return false;
            }
            list(, $type) = unpack('C', $this->_string_shift($response, 1));

            switch ($type) {
                case NET_SSH2_MSG_CHANNEL_SUCCESS:
                    break;
                case NET_SSH2_MSG_CHANNEL_FAILURE:
                default:
                    user_error('Unable to request pseudo-terminal');
                    return $this->_disconnect(NET_SSH2_DISCONNECT_BY_APPLICATION);
            }
            $this->in_request_pty_exec = true;
        }

        // sending a pty-req SSH_MSG_CHANNEL_REQUEST message is unnecessary and, in fact, in most cases, slows things
        // down.  the one place where it might be desirable is if you're doing something like \phpseclib\Net\SSH2::exec('ping localhost &').
        // with a pty-req SSH_MSG_CHANNEL_REQUEST, exec() will return immediately and the ping process will then
        // then immediately terminate.  without such a request exec() will loop indefinitely.  the ping process won't end but
        // neither will your script.

        // although, in theory, the size of SSH_MSG_CHANNEL_REQUEST could exceed the maximum packet size established by
        // SSH_MSG_CHANNEL_OPEN_CONFIRMATION, RFC4254#section-5.1 states that the "maximum packet size" refers to the
        // "maximum size of an individual data packet". ie. SSH_MSG_CHANNEL_DATA.  RFC4254#section-5.2 corroborates.
        $packet = pack(
            'CNNa*CNa*',
            NET_SSH2_MSG_CHANNEL_REQUEST,
            $this->server_channels[self::CHANNEL_EXEC],
            strlen('exec'),
            'exec',
            1,
            strlen($command),
            $command
        );
        if (!$this->_send_binary_packet($packet)) {
            return false;
        }

        $this->channel_status[self::CHANNEL_EXEC] = NET_SSH2_MSG_CHANNEL_REQUEST;

        $response = $this->_get_channel_packet(self::CHANNEL_EXEC);
        if ($response === false) {
            return false;
        }

        $this->channel_status[self::CHANNEL_EXEC] = NET_SSH2_MSG_CHANNEL_DATA;

        if ($callback === false || $this->in_request_pty_exec) {
            return true;
        }

        $output = '';
        while (true) {
            $temp = $this->_get_channel_packet(self::CHANNEL_EXEC);
            switch (true) {
                case $temp === true:
                    return is_callable($callback) ? true : $output;
                case $temp === false:
                    return false;
                default:
                    if (is_callable($callback)) {
                        if (call_user_func($callback, $temp) === true) {
                            $this->_close_channel(self::CHANNEL_EXEC);
                            return true;
                        }
                    } else {
                        $output.= $temp;
                    }
            }
        }
    }

    /**
     * Creates an interactive shell
     *
     * @see self::read()
     * @see self::write()
     * @return bool
     * @access private
     */
    function _initShell()
    {
        if ($this->in_request_pty_exec === true) {
            return true;
        }

        $this->window_size_server_to_client[self::CHANNEL_SHELL] = $this->window_size;
        $packet_size = 0x4000;

        $packet = pack(
            'CNa*N3',
            NET_SSH2_MSG_CHANNEL_OPEN,
            strlen('session'),
            'session',
            self::CHANNEL_SHELL,
            $this->window_size_server_to_client[self::CHANNEL_SHELL],
            $packet_size
        );

        if (!$this->_send_binary_packet($packet)) {
            return false;
        }

        $this->channel_status[self::CHANNEL_SHELL] = NET_SSH2_MSG_CHANNEL_OPEN;

        $response = $this->_get_channel_packet(self::CHANNEL_SHELL);
        if ($response === false) {
            return false;
        }

        $terminal_modes = pack('C', NET_SSH2_TTY_OP_END);
        $packet = pack(
            'CNNa*CNa*N5a*',
            NET_SSH2_MSG_CHANNEL_REQUEST,
            $this->server_channels[self::CHANNEL_SHELL],
            strlen('pty-req'),
            'pty-req',
            1,
            strlen('vt100'),
            'vt100',
            $this->windowColumns,
            $this->windowRows,
            0,
            0,
            strlen($terminal_modes),
            $terminal_modes
        );

        if (!$this->_send_binary_packet($packet)) {
            return false;
        }

        $response = $this->_get_binary_packet();
        if ($response === false) {
            $this->bitmap = 0;
            user_error('Connection closed by server');
            return false;
        }

        if (!strlen($response)) {
            return false;
        }
        list(, $type) = unpack('C', $this->_string_shift($response, 1));

        switch ($type) {
            case NET_SSH2_MSG_CHANNEL_SUCCESS:
            // if a pty can't be opened maybe commands can still be executed
            case NET_SSH2_MSG_CHANNEL_FAILURE:
                break;
            default:
                user_error('Unable to request pseudo-terminal');
                return $this->_disconnect(NET_SSH2_DISCONNECT_BY_APPLICATION);
        }

        $packet = pack(
            'CNNa*C',
            NET_SSH2_MSG_CHANNEL_REQUEST,
            $this->server_channels[self::CHANNEL_SHELL],
            strlen('shell'),
            'shell',
            1
        );
        if (!$this->_send_binary_packet($packet)) {
            return false;
        }

        $this->channel_status[self::CHANNEL_SHELL] = NET_SSH2_MSG_CHANNEL_REQUEST;

        $response = $this->_get_channel_packet(self::CHANNEL_SHELL);
        if ($response === false) {
            return false;
        }

        $this->channel_status[self::CHANNEL_SHELL] = NET_SSH2_MSG_CHANNEL_DATA;

        $this->bitmap |= self::MASK_SHELL;

        return true;
    }

    /**
     * Return the channel to be used with read() / write()
     *
     * @see self::read()
     * @see self::write()
     * @return int
     * @access public
     */
    function _get_interactive_channel()
    {
        switch (true) {
            case $this->in_subsystem:
                return self::CHANNEL_SUBSYSTEM;
            case $this->in_request_pty_exec:
                return self::CHANNEL_EXEC;
            default:
                return self::CHANNEL_SHELL;
        }
    }

    /**
     * Return an available open channel
     *
     * @return int
     * @access public
     */
    function _get_open_channel()
    {
        $channel = self::CHANNEL_EXEC;
        do {
            if (isset($this->channel_status[$channel]) && $this->channel_status[$channel] == NET_SSH2_MSG_CHANNEL_OPEN) {
                return $channel;
            }
        } while ($channel++ < self::CHANNEL_SUBSYSTEM);

        return false;
    }

    /**
     * Returns the output of an interactive shell
     *
     * Returns when there's a match for $expect, which can take the form of a string literal or,
     * if $mode == self::READ_REGEX, a regular expression.
     *
     * @see self::write()
     * @param string $expect
     * @param int $mode
     * @return string|bool
     * @access public
     */
    function read($expect = '', $mode = self::READ_SIMPLE)
    {
        $this->curTimeout = $this->timeout;
        $this->is_timeout = false;

        if (!$this->isAuthenticated()) {
            user_error('Operation disallowed prior to login()');
            return false;
        }

        if (!($this->bitmap & self::MASK_SHELL) && !$this->_initShell()) {
            user_error('Unable to initiate an interactive shell session');
            return false;
        }

        $channel = $this->_get_interactive_channel();

        if ($mode == self::READ_NEXT) {
            return $this->_get_channel_packet($channel);
        }

        $match = $expect;
        while (true) {
            if ($mode == self::READ_REGEX) {
                preg_match($expect, substr($this->interactiveBuffer, -1024), $matches);
                $match = isset($matches[0]) ? $matches[0] : '';
            }
            $pos = strlen($match) ? strpos($this->interactiveBuffer, $match) : false;
            if ($pos !== false) {
                return $this->_string_shift($this->interactiveBuffer, $pos + strlen($match));
            }
            $response = $this->_get_channel_packet($channel);
            if (is_bool($response)) {
                $this->in_request_pty_exec = false;
                return $response ? $this->_string_shift($this->interactiveBuffer, strlen($this->interactiveBuffer)) : false;
            }

            $this->interactiveBuffer.= $response;
        }
    }

    /**
     * Inputs a command into an interactive shell.
     *
     * @see self::read()
     * @param string $cmd
     * @return bool
     * @access public
     */
    function write($cmd)
    {
        if (!$this->isAuthenticated()) {
            user_error('Operation disallowed prior to login()');
            return false;
        }

        if (!($this->bitmap & self::MASK_SHELL) && !$this->_initShell()) {
            user_error('Unable to initiate an interactive shell session');
            return false;
        }

        return $this->_send_channel_packet($this->_get_interactive_channel(), $cmd);
    }

    /**
     * Start a subsystem.
     *
     * Right now only one subsystem at a time is supported. To support multiple subsystem's stopSubsystem() could accept
     * a string that contained the name of the subsystem, but at that point, only one subsystem of each type could be opened.
     * To support multiple subsystem's of the same name maybe it'd be best if startSubsystem() generated a new channel id and
     * returns that and then that that was passed into stopSubsystem() but that'll be saved for a future date and implemented
     * if there's sufficient demand for such a feature.
     *
     * @see self::stopSubsystem()
     * @param string $subsystem
     * @return bool
     * @access public
     */
    function startSubsystem($subsystem)
    {
        $this->window_size_server_to_client[self::CHANNEL_SUBSYSTEM] = $this->window_size;

        $packet = pack(
            'CNa*N3',
            NET_SSH2_MSG_CHANNEL_OPEN,
            strlen('session'),
            'session',
            self::CHANNEL_SUBSYSTEM,
            $this->window_size,
            0x4000
        );

        if (!$this->_send_binary_packet($packet)) {
            return false;
        }

        $this->channel_status[self::CHANNEL_SUBSYSTEM] = NET_SSH2_MSG_CHANNEL_OPEN;

        $response = $this->_get_channel_packet(self::CHANNEL_SUBSYSTEM);
        if ($response === false) {
            return false;
        }

        $packet = pack(
            'CNNa*CNa*',
            NET_SSH2_MSG_CHANNEL_REQUEST,
            $this->server_channels[self::CHANNEL_SUBSYSTEM],
            strlen('subsystem'),
            'subsystem',
            1,
            strlen($subsystem),
            $subsystem
        );
        if (!$this->_send_binary_packet($packet)) {
            return false;
        }

        $this->channel_status[self::CHANNEL_SUBSYSTEM] = NET_SSH2_MSG_CHANNEL_REQUEST;

        $response = $this->_get_channel_packet(self::CHANNEL_SUBSYSTEM);

        if ($response === false) {
            return false;
        }

        $this->channel_status[self::CHANNEL_SUBSYSTEM] = NET_SSH2_MSG_CHANNEL_DATA;

        $this->bitmap |= self::MASK_SHELL;
        $this->in_subsystem = true;

        return true;
    }

    /**
     * Stops a subsystem.
     *
     * @see self::startSubsystem()
     * @return bool
     * @access public
     */
    function stopSubsystem()
    {
        $this->in_subsystem = false;
        $this->_close_channel(self::CHANNEL_SUBSYSTEM);
        return true;
    }

    /**
     * Closes a channel
     *
     * If read() timed out you might want to just close the channel and have it auto-restart on the next read() call
     *
     * @access public
     */
    function reset()
    {
        $this->_close_channel($this->_get_interactive_channel());
    }

    /**
     * Is timeout?
     *
     * Did exec() or read() return because they timed out or because they encountered the end?
     *
     * @access public
     */
    function isTimeout()
    {
        return $this->is_timeout;
    }

    /**
     * Disconnect
     *
     * @access public
     */
    function disconnect()
    {
        $this->_disconnect(NET_SSH2_DISCONNECT_BY_APPLICATION);
        if (isset($this->realtime_log_file) && is_resource($this->realtime_log_file)) {
            fclose($this->realtime_log_file);
        }
    }

    /**
     * Destructor.
     *
     * Will be called, automatically, if you're supporting just PHP5.  If you're supporting PHP4, you'll need to call
     * disconnect().
     *
     * @access public
     */
    function __destruct()
    {
        $this->disconnect();
    }

    /**
     * Is the connection still active?
     *
     * @return bool
     * @access public
     */
    function isConnected()
    {
        return (bool) ($this->bitmap & self::MASK_CONNECTED);
    }

    /**
     * Have you successfully been logged in?
     *
     * @return bool
     * @access public
     */
    function isAuthenticated()
    {
        return (bool) ($this->bitmap & self::MASK_LOGIN);
    }

    /**
     * Pings a server connection, or tries to reconnect if the connection has gone down
     *
     * Inspired by http://php.net/manual/en/mysqli.ping.php
     *
     * @return bool
     * @access public
     */
    function ping()
    {
        if (!$this->isAuthenticated()) {
            if (!empty($this->auth)) {
                return $this->_reconnect();
            }
            return false;
        }

        $this->window_size_server_to_client[self::CHANNEL_KEEP_ALIVE] = $this->window_size;
        $packet_size = 0x4000;
        $packet = pack(
            'CNa*N3',
            NET_SSH2_MSG_CHANNEL_OPEN,
            strlen('session'),
            'session',
            self::CHANNEL_KEEP_ALIVE,
            $this->window_size_server_to_client[self::CHANNEL_KEEP_ALIVE],
            $packet_size
        );

        if (!@$this->_send_binary_packet($packet)) {
            return $this->_reconnect();
        }

        $this->channel_status[self::CHANNEL_KEEP_ALIVE] = NET_SSH2_MSG_CHANNEL_OPEN;

        $response = @$this->_get_channel_packet(self::CHANNEL_KEEP_ALIVE);
        if ($response !== false) {
            $this->_close_channel(self::CHANNEL_KEEP_ALIVE);
            return true;
        }

        return $this->_reconnect();
    }

    /**
     * In situ reconnect method
     *
     * @return boolean
     * @access private
     */
    function _reconnect()
    {
        $this->_reset_connection(NET_SSH2_DISCONNECT_CONNECTION_LOST);
        $this->retry_connect = true;
        if (!$this->_connect()) {
            return false;
        }
        foreach ($this->auth as $auth) {
            $result = call_user_func_array(array(&$this, 'login'), $auth);
        }
        return $result;
    }

    /**
     * Resets a connection for re-use
     *
     * @param int $reason
     * @access private
     */
    function _reset_connection($reason)
    {
        $this->_disconnect($reason);
        $this->decrypt = $this->encrypt = false;
        $this->decrypt_block_size = $this->encrypt_block_size = 8;
        $this->hmac_check = $this->hmac_create = false;
        $this->hmac_size = false;
        $this->session_id = false;
        $this->retry_connect = true;
        $this->get_seq_no = $this->send_seq_no = 0;
    }

    /**
     * Gets Binary Packets
     *
     * See '6. Binary Packet Protocol' of rfc4253 for more info.
     *
     * @see self::_send_binary_packet()
     * @return string
     * @access private
     */
    function _get_binary_packet($skip_channel_filter = false)
    {
        if (!is_resource($this->fsock) || feof($this->fsock)) {
            $this->bitmap = 0;
            user_error('Connection closed prematurely');
            return false;
        }

        $start = microtime(true);
        $raw = stream_get_contents($this->fsock, $this->decrypt_block_size);

        if (!strlen($raw)) {
            return '';
        }

        if ($this->decrypt !== false) {
            $raw = $this->decrypt->decrypt($raw);
        }
        if ($raw === false) {
            user_error('Unable to decrypt content');
            return false;
        }

        if (strlen($raw) < 5) {
            return false;
        }
        extract(unpack('Npacket_length/Cpadding_length', $this->_string_shift($raw, 5)));

        $remaining_length = $packet_length + 4 - $this->decrypt_block_size;

        // quoting <http://tools.ietf.org/html/rfc4253#section-6.1>,
        // "implementations SHOULD check that the packet length is reasonable"
        // PuTTY uses 0x9000 as the actual max packet size and so to shall we
        if ($remaining_length < -$this->decrypt_block_size || $remaining_length > 0x9000 || $remaining_length % $this->decrypt_block_size != 0) {
            if (!$this->bad_key_size_fix && $this->_bad_algorithm_candidate($this->decrypt->name) && !($this->bitmap & SSH2::MASK_LOGIN)) {
                $this->bad_key_size_fix = true;
                $this->_reset_connection(NET_SSH2_DISCONNECT_KEY_EXCHANGE_FAILED);
                return false;
            }
            user_error('Invalid size');
            return false;
        }

        $buffer = '';
        while ($remaining_length > 0) {
            $temp = stream_get_contents($this->fsock, $remaining_length);
            if ($temp === false || feof($this->fsock)) {
                $this->bitmap = 0;
                user_error('Error reading from socket');
                return false;
            }
            $buffer.= $temp;
            $remaining_length-= strlen($temp);
        }

        $stop = microtime(true);
        if (strlen($buffer)) {
            $raw.= $this->decrypt !== false ? $this->decrypt->decrypt($buffer) : $buffer;
        }

        $payload = $this->_string_shift($raw, $packet_length - $padding_length - 1);
        $padding = $this->_string_shift($raw, $padding_length); // should leave $raw empty

        if ($this->hmac_check !== false) {
            $hmac = stream_get_contents($this->fsock, $this->hmac_size);
            if ($hmac === false || strlen($hmac) != $this->hmac_size) {
                $this->bitmap = 0;
                user_error('Error reading socket');
                return false;
            } elseif ($hmac != $this->hmac_check->hash(pack('NNCa*', $this->get_seq_no, $packet_length, $padding_length, $payload . $padding))) {
                user_error('Invalid HMAC');
                return false;
            }
        }

        //if ($this->decompress) {
        //    $payload = gzinflate(substr($payload, 2));
        //}

        $this->get_seq_no++;

        if (defined('NET_SSH2_LOGGING')) {
            $current = microtime(true);
            $message_number = isset($this->message_numbers[ord($payload[0])]) ? $this->message_numbers[ord($payload[0])] : 'UNKNOWN (' . ord($payload[0]) . ')';
            $message_number = '<- ' . $message_number .
                              ' (since last: ' . round($current - $this->last_packet, 4) . ', network: ' . round($stop - $start, 4) . 's)';
            $this->_append_log($message_number, $payload);
            $this->last_packet = $current;
        }

        return $this->_filter($payload, $skip_channel_filter);
    }

    /**
     * Filter Binary Packets
     *
     * Because some binary packets need to be ignored...
     *
     * @see self::_get_binary_packet()
     * @return string
     * @access private
     */
    function _filter($payload, $skip_channel_filter)
    {
        switch (ord($payload[0])) {
            case NET_SSH2_MSG_DISCONNECT:
                $this->_string_shift($payload, 1);
                if (strlen($payload) < 8) {
                    return false;
                }
                extract(unpack('Nreason_code/Nlength', $this->_string_shift($payload, 8)));
                $this->errors[] = 'SSH_MSG_DISCONNECT: ' . $this->disconnect_reasons[$reason_code] . "\r\n" . $this->_string_shift($payload, $length);
                $this->bitmap = 0;
                return false;
            case NET_SSH2_MSG_IGNORE:
                $payload = $this->_get_binary_packet($skip_channel_filter);
                break;
            case NET_SSH2_MSG_DEBUG:
                $this->_string_shift($payload, 2);
                if (strlen($payload) < 4) {
                    return false;
                }
                extract(unpack('Nlength', $this->_string_shift($payload, 4)));
                $this->errors[] = 'SSH_MSG_DEBUG: ' . $this->_string_shift($payload, $length);
                $payload = $this->_get_binary_packet($skip_channel_filter);
                break;
            case NET_SSH2_MSG_UNIMPLEMENTED:
                return false;
            case NET_SSH2_MSG_KEXINIT:
                if ($this->session_id !== false) {
                    $this->send_kex_first = false;
                    if (!$this->_key_exchange($payload)) {
                        $this->bitmap = 0;
                        return false;
                    }
                    $payload = $this->_get_binary_packet($skip_channel_filter);
                }
        }

        // see http://tools.ietf.org/html/rfc4252#section-5.4; only called when the encryption has been activated and when we haven't already logged in
        if (($this->bitmap & self::MASK_CONNECTED) && !$this->isAuthenticated() && ord($payload[0]) == NET_SSH2_MSG_USERAUTH_BANNER) {
            $this->_string_shift($payload, 1);
            if (strlen($payload) < 4) {
                return false;
            }
            extract(unpack('Nlength', $this->_string_shift($payload, 4)));
            $this->banner_message = $this->_string_shift($payload, $length);
            $payload = $this->_get_binary_packet();
        }

        // only called when we've already logged in
        if (($this->bitmap & self::MASK_CONNECTED) && $this->isAuthenticated()) {
            switch (ord($payload[0])) {
                case NET_SSH2_MSG_CHANNEL_DATA:
                case NET_SSH2_MSG_CHANNEL_EXTENDED_DATA:
                case NET_SSH2_MSG_CHANNEL_REQUEST:
                case NET_SSH2_MSG_CHANNEL_CLOSE:
                case NET_SSH2_MSG_CHANNEL_EOF:
                    if (!$skip_channel_filter && !empty($this->server_channels)) {
                        $this->binary_packet_buffer = $payload;
                        $this->_get_channel_packet(true);
                        $payload = $this->_get_binary_packet();
                    }
                    break;
                case NET_SSH2_MSG_GLOBAL_REQUEST: // see http://tools.ietf.org/html/rfc4254#section-4
                    if (strlen($payload) < 4) {
                        return false;
                    }
                    extract(unpack('Nlength', $this->_string_shift($payload, 4)));
                    $this->errors[] = 'SSH_MSG_GLOBAL_REQUEST: ' . $this->_string_shift($payload, $length);

                    if (!$this->_send_binary_packet(pack('C', NET_SSH2_MSG_REQUEST_FAILURE))) {
                        return $this->_disconnect(NET_SSH2_DISCONNECT_BY_APPLICATION);
                    }

                    $payload = $this->_get_binary_packet($skip_channel_filter);
                    break;
                case NET_SSH2_MSG_CHANNEL_OPEN: // see http://tools.ietf.org/html/rfc4254#section-5.1
                    $this->_string_shift($payload, 1);
                    if (strlen($payload) < 4) {
                        return false;
                    }
                    extract(unpack('Nlength', $this->_string_shift($payload, 4)));
                    $data = $this->_string_shift($payload, $length);
                    if (strlen($payload) < 4) {
                        return false;
                    }
                    extract(unpack('Nserver_channel', $this->_string_shift($payload, 4)));
                    switch ($data) {
                        case 'auth-agent':
                        case 'auth-agent@openssh.com':
                            if (isset($this->agent)) {
                                $new_channel = self::CHANNEL_AGENT_FORWARD;

                                if (strlen($payload) < 8) {
                                    return false;
                                }
                                extract(unpack('Nremote_window_size', $this->_string_shift($payload, 4)));
                                extract(unpack('Nremote_maximum_packet_size', $this->_string_shift($payload, 4)));

                                $this->packet_size_client_to_server[$new_channel] = $remote_window_size;
                                $this->window_size_server_to_client[$new_channel] = $remote_maximum_packet_size;
                                $this->window_size_client_to_server[$new_channel] = $this->window_size;

                                $packet_size = 0x4000;

                                $packet = pack(
                                    'CN4',
                                    NET_SSH2_MSG_CHANNEL_OPEN_CONFIRMATION,
                                    $server_channel,
                                    $new_channel,
                                    $packet_size,
                                    $packet_size
                                );

                                $this->server_channels[$new_channel] = $server_channel;
                                $this->channel_status[$new_channel] = NET_SSH2_MSG_CHANNEL_OPEN_CONFIRMATION;
                                if (!$this->_send_binary_packet($packet)) {
                                    return false;
                                }
                            }
                            break;
                        default:
                            $packet = pack(
                                'CN3a*Na*',
                                NET_SSH2_MSG_REQUEST_FAILURE,
                                $server_channel,
                                NET_SSH2_OPEN_ADMINISTRATIVELY_PROHIBITED,
                                0,
                                '',
                                0,
                                ''
                            );

                            if (!$this->_send_binary_packet($packet)) {
                                return $this->_disconnect(NET_SSH2_DISCONNECT_BY_APPLICATION);
                            }
                    }
                    $payload = $this->_get_binary_packet($skip_channel_filter);
                    break;
                case NET_SSH2_MSG_CHANNEL_WINDOW_ADJUST:
                    $this->_string_shift($payload, 1);
                    if (strlen($payload) < 8) {
                        return false;
                    }
                    extract(unpack('Nchannel', $this->_string_shift($payload, 4)));
                    extract(unpack('Nwindow_size', $this->_string_shift($payload, 4)));
                    $this->window_size_client_to_server[$channel]+= $window_size;

                    $payload = ($this->bitmap & self::MASK_WINDOW_ADJUST) ? true : $this->_get_binary_packet($skip_channel_filter);
            }
        }

        return $payload;
    }

    /**
     * Enable Quiet Mode
     *
     * Suppress stderr from output
     *
     * @access public
     */
    function enableQuietMode()
    {
        $this->quiet_mode = true;
    }

    /**
     * Disable Quiet Mode
     *
     * Show stderr in output
     *
     * @access public
     */
    function disableQuietMode()
    {
        $this->quiet_mode = false;
    }

    /**
     * Returns whether Quiet Mode is enabled or not
     *
     * @see self::enableQuietMode()
     * @see self::disableQuietMode()
     * @access public
     * @return bool
     */
    function isQuietModeEnabled()
    {
        return $this->quiet_mode;
    }

    /**
     * Enable request-pty when using exec()
     *
     * @access public
     */
    function enablePTY()
    {
        $this->request_pty = true;
    }

    /**
     * Disable request-pty when using exec()
     *
     * @access public
     */
    function disablePTY()
    {
        if ($this->in_request_pty_exec) {
            $this->_close_channel(self::CHANNEL_EXEC);
            $this->in_request_pty_exec = false;
        }
        $this->request_pty = false;
    }

    /**
     * Returns whether request-pty is enabled or not
     *
     * @see self::enablePTY()
     * @see self::disablePTY()
     * @access public
     * @return bool
     */
    function isPTYEnabled()
    {
        return $this->request_pty;
    }

    /**
     * Gets channel data
     *
     * Returns the data as a string if it's available and false if not.
     *
     * @param $client_channel
     * @return mixed
     * @access private
     */
    function _get_channel_packet($client_channel, $skip_extended = false)
    {
        if (!empty($this->channel_buffers[$client_channel])) {
            return array_shift($this->channel_buffers[$client_channel]);
        }

        while (true) {
            if ($this->binary_packet_buffer !== false) {
                $response = $this->binary_packet_buffer;
                $this->binary_packet_buffer = false;
            } else {
                $read = array($this->fsock);
                $write = $except = null;

                if (!$this->curTimeout) {
                    @stream_select($read, $write, $except, null);
                } else {
                    if ($this->curTimeout < 0) {
                        $this->is_timeout = true;
                        return true;
                    }

                    $read = array($this->fsock);
                    $write = $except = null;

                    $start = microtime(true);
                    $sec = floor($this->curTimeout);
                    $usec = 1000000 * ($this->curTimeout - $sec);
                    // on windows this returns a "Warning: Invalid CRT parameters detected" error
                    if (!@stream_select($read, $write, $except, $sec, $usec) && !count($read)) {
                        $this->is_timeout = true;
                        if ($client_channel == self::CHANNEL_EXEC && !$this->request_pty) {
                            $this->_close_channel($client_channel);
                        }
                        return true;
                    }
                    $elapsed = microtime(true) - $start;
                    $this->curTimeout-= $elapsed;
                }

                $response = $this->_get_binary_packet(true);
                if ($response === false) {
                    $this->bitmap = 0;
                    user_error('Connection closed by server');
                    return false;
                }
            }

            if ($client_channel == -1 && $response === true) {
                return true;
            }
            if (!strlen($response)) {
                return false;
            }
            extract(unpack('Ctype', $this->_string_shift($response, 1)));

            if (strlen($response) < 4) {
                return false;
            }
            if ($type == NET_SSH2_MSG_CHANNEL_OPEN) {
                extract(unpack('Nlength', $this->_string_shift($response, 4)));
            } else {
                extract(unpack('Nchannel', $this->_string_shift($response, 4)));
            }

            // will not be setup yet on incoming channel open request
            if (isset($channel) && isset($this->channel_status[$channel]) && isset($this->window_size_server_to_client[$channel])) {
                $this->window_size_server_to_client[$channel]-= strlen($response);

                // resize the window, if appropriate
                if ($this->window_size_server_to_client[$channel] < 0) {
                // PuTTY does something more analogous to the following:
                //if ($this->window_size_server_to_client[$channel] < 0x3FFFFFFF) {
                    $packet = pack('CNN', NET_SSH2_MSG_CHANNEL_WINDOW_ADJUST, $this->server_channels[$channel], $this->window_resize);
                    if (!$this->_send_binary_packet($packet)) {
                        return false;
                    }
                    $this->window_size_server_to_client[$channel]+= $this->window_resize;
                }

                switch ($type) {
                    case NET_SSH2_MSG_CHANNEL_EXTENDED_DATA:
                        /*
                        if ($client_channel == self::CHANNEL_EXEC) {
                            $this->_send_channel_packet($client_channel, chr(0));
                        }
                        */
                        // currently, there's only one possible value for $data_type_code: NET_SSH2_EXTENDED_DATA_STDERR
                        if (strlen($response) < 8) {
                            return false;
                        }
                        extract(unpack('Ndata_type_code/Nlength', $this->_string_shift($response, 8)));
                        $data = $this->_string_shift($response, $length);
                        $this->stdErrorLog.= $data;
                        if ($skip_extended || $this->quiet_mode) {
                            continue 2;
                        }
                        if ($client_channel == $channel && $this->channel_status[$channel] == NET_SSH2_MSG_CHANNEL_DATA) {
                            return $data;
                        }
                        if (!isset($this->channel_buffers[$channel])) {
                            $this->channel_buffers[$channel] = array();
                        }
                        $this->channel_buffers[$channel][] = $data;

                        continue 2;
                    case NET_SSH2_MSG_CHANNEL_REQUEST:
                        if ($this->channel_status[$channel] == NET_SSH2_MSG_CHANNEL_CLOSE) {
                            continue 2;
                        }
                        if (strlen($response) < 4) {
                            return false;
                        }
                        extract(unpack('Nlength', $this->_string_shift($response, 4)));
                        $value = $this->_string_shift($response, $length);
                        switch ($value) {
                            case 'exit-signal':
                                $this->_string_shift($response, 1);
                                if (strlen($response) < 4) {
                                    return false;
                                }
                                extract(unpack('Nlength', $this->_string_shift($response, 4)));
                                $this->errors[] = 'SSH_MSG_CHANNEL_REQUEST (exit-signal): ' . $this->_string_shift($response, $length);
                                $this->_string_shift($response, 1);
                                if (strlen($response) < 4) {
                                    return false;
                                }
                                extract(unpack('Nlength', $this->_string_shift($response, 4)));
                                if ($length) {
                                    $this->errors[count($this->errors)].= "\r\n" . $this->_string_shift($response, $length);
                                }

                                $this->_send_binary_packet(pack('CN', NET_SSH2_MSG_CHANNEL_EOF, $this->server_channels[$client_channel]));
                                $this->_send_binary_packet(pack('CN', NET_SSH2_MSG_CHANNEL_CLOSE, $this->server_channels[$channel]));

                                $this->channel_status[$channel] = NET_SSH2_MSG_CHANNEL_EOF;

                                continue 3;
                            case 'exit-status':
                                if (strlen($response) < 5) {
                                    return false;
                                }
                                extract(unpack('Cfalse/Nexit_status', $this->_string_shift($response, 5)));
                                $this->exit_status = $exit_status;

                                // "The client MAY ignore these messages."
                                // -- http://tools.ietf.org/html/rfc4254#section-6.10

                                continue 3;
                            default:
                                // "Some systems may not implement signals, in which case they SHOULD ignore this message."
                                //  -- http://tools.ietf.org/html/rfc4254#section-6.9
                                continue 3;
                        }
                }

                switch ($this->channel_status[$channel]) {
                    case NET_SSH2_MSG_CHANNEL_OPEN:
                        switch ($type) {
                            case NET_SSH2_MSG_CHANNEL_OPEN_CONFIRMATION:
                                if (strlen($response) < 4) {
                                    return false;
                                }
                                extract(unpack('Nserver_channel', $this->_string_shift($response, 4)));
                                $this->server_channels[$channel] = $server_channel;
                                if (strlen($response) < 4) {
                                    return false;
                                }
                                extract(unpack('Nwindow_size', $this->_string_shift($response, 4)));
                                if ($window_size < 0) {
                                    $window_size&= 0x7FFFFFFF;
                                    $window_size+= 0x80000000;
                                }
                                $this->window_size_client_to_server[$channel] = $window_size;
                                if (strlen($response) < 4) {
                                     return false;
                                }
                                $temp = unpack('Npacket_size_client_to_server', $this->_string_shift($response, 4));
                                $this->packet_size_client_to_server[$channel] = $temp['packet_size_client_to_server'];
                                $result = $client_channel == $channel ? true : $this->_get_channel_packet($client_channel, $skip_extended);
                                $this->_on_channel_open();
                                return $result;
                            //case NET_SSH2_MSG_CHANNEL_OPEN_FAILURE:
                            default:
                                user_error('Unable to open channel');
                                return $this->_disconnect(NET_SSH2_DISCONNECT_BY_APPLICATION);
                        }
                        break;
                    case NET_SSH2_MSG_CHANNEL_REQUEST:
                        switch ($type) {
                            case NET_SSH2_MSG_CHANNEL_SUCCESS:
                                return true;
                            case NET_SSH2_MSG_CHANNEL_FAILURE:
                                return false;
                            default:
                                user_error('Unable to fulfill channel request');
                                return $this->_disconnect(NET_SSH2_DISCONNECT_BY_APPLICATION);
                        }
                    case NET_SSH2_MSG_CHANNEL_CLOSE:
                        return $type == NET_SSH2_MSG_CHANNEL_CLOSE ? true : $this->_get_channel_packet($client_channel, $skip_extended);
                }
            }

            // ie. $this->channel_status[$channel] == NET_SSH2_MSG_CHANNEL_DATA

            switch ($type) {
                case NET_SSH2_MSG_CHANNEL_DATA:
                    /*
                    if ($channel == self::CHANNEL_EXEC) {
                        // SCP requires null packets, such as this, be sent.  further, in the case of the ssh.com SSH server
                        // this actually seems to make things twice as fast.  more to the point, the message right after
                        // SSH_MSG_CHANNEL_DATA (usually SSH_MSG_IGNORE) won't block for as long as it would have otherwise.
                        // in OpenSSH it slows things down but only by a couple thousandths of a second.
                        $this->_send_channel_packet($channel, chr(0));
                    }
                    */
                    if (strlen($response) < 4) {
                        return false;
                    }
                    extract(unpack('Nlength', $this->_string_shift($response, 4)));
                    $data = $this->_string_shift($response, $length);

                    if ($channel == self::CHANNEL_AGENT_FORWARD) {
                        $agent_response = $this->agent->_forward_data($data);
                        if (!is_bool($agent_response)) {
                            $this->_send_channel_packet($channel, $agent_response);
                        }
                        break;
                    }

                    if ($client_channel == $channel) {
                        return $data;
                    }
                    if (!isset($this->channel_buffers[$channel])) {
                        $this->channel_buffers[$channel] = array();
                    }
                    $this->channel_buffers[$channel][] = $data;
                    break;
                case NET_SSH2_MSG_CHANNEL_CLOSE:
                    $this->curTimeout = 5;

                    if ($this->bitmap & self::MASK_SHELL) {
                        $this->bitmap&= ~self::MASK_SHELL;
                    }
                    if ($this->channel_status[$channel] != NET_SSH2_MSG_CHANNEL_EOF) {
                        $this->_send_binary_packet(pack('CN', NET_SSH2_MSG_CHANNEL_CLOSE, $this->server_channels[$channel]));
                    }

                    $this->channel_status[$channel] = NET_SSH2_MSG_CHANNEL_CLOSE;
                    if ($client_channel == $channel) {
                        return true;
                    }
                case NET_SSH2_MSG_CHANNEL_EOF:
                    break;
                default:
                    user_error('Error reading channel data');
                    return $this->_disconnect(NET_SSH2_DISCONNECT_BY_APPLICATION);
            }
        }
    }

    /**
     * Sends Binary Packets
     *
     * See '6. Binary Packet Protocol' of rfc4253 for more info.
     *
     * @param string $data
     * @param string $logged
     * @see self::_get_binary_packet()
     * @return bool
     * @access private
     */
    function _send_binary_packet($data, $logged = null)
    {
        if (!is_resource($this->fsock) || feof($this->fsock)) {
            $this->bitmap = 0;
            user_error('Connection closed prematurely');
            return false;
        }

        //if ($this->compress) {
        //    // the -4 removes the checksum:
        //    // http://php.net/function.gzcompress#57710
        //    $data = substr(gzcompress($data), 0, -4);
        //}

        // 4 (packet length) + 1 (padding length) + 4 (minimal padding amount) == 9
        $packet_length = strlen($data) + 9;
        // round up to the nearest $this->encrypt_block_size
        $packet_length+= (($this->encrypt_block_size - 1) * $packet_length) % $this->encrypt_block_size;
        // subtracting strlen($data) is obvious - subtracting 5 is necessary because of packet_length and padding_length
        $padding_length = $packet_length - strlen($data) - 5;
        $padding = Random::string($padding_length);

        // we subtract 4 from packet_length because the packet_length field isn't supposed to include itself
        $packet = pack('NCa*', $packet_length - 4, $padding_length, $data . $padding);

        $hmac = $this->hmac_create !== false ? $this->hmac_create->hash(pack('Na*', $this->send_seq_no, $packet)) : '';
        $this->send_seq_no++;

        if ($this->encrypt !== false) {
            $packet = $this->encrypt->encrypt($packet);
        }

        $packet.= $hmac;

<<<<<<< HEAD
        $start = microtime(true);
        $result = strlen($packet) == fputs($this->fsock, $packet);
        $stop = microtime(true);
=======
        $start = strtok(microtime(), ' ') + strtok(''); // http://php.net/microtime#61838
        $result = strlen($packet) == @fputs($this->fsock, $packet);
        $stop = strtok(microtime(), ' ') + strtok('');
>>>>>>> ded9b304

        if (defined('NET_SSH2_LOGGING')) {
            $current = microtime(true);
            $message_number = isset($this->message_numbers[ord($data[0])]) ? $this->message_numbers[ord($data[0])] : 'UNKNOWN (' . ord($data[0]) . ')';
            $message_number = '-> ' . $message_number .
                              ' (since last: ' . round($current - $this->last_packet, 4) . ', network: ' . round($stop - $start, 4) . 's)';
            $this->_append_log($message_number, isset($logged) ? $logged : $data);
            $this->last_packet = $current;
        }

        return $result;
    }

    /**
     * Logs data packets
     *
     * Makes sure that only the last 1MB worth of packets will be logged
     *
     * @param string $data
     * @access private
     */
    function _append_log($message_number, $message)
    {
        // remove the byte identifying the message type from all but the first two messages (ie. the identification strings)
        if (strlen($message_number) > 2) {
            $this->_string_shift($message);
        }

        switch (NET_SSH2_LOGGING) {
            // useful for benchmarks
            case self::LOG_SIMPLE:
                $this->message_number_log[] = $message_number;
                break;
            // the most useful log for SSH2
            case self::LOG_COMPLEX:
                $this->message_number_log[] = $message_number;
                $this->log_size+= strlen($message);
                $this->message_log[] = $message;
                while ($this->log_size > self::LOG_MAX_SIZE) {
                    $this->log_size-= strlen(array_shift($this->message_log));
                    array_shift($this->message_number_log);
                }
                break;
            // dump the output out realtime; packets may be interspersed with non packets,
            // passwords won't be filtered out and select other packets may not be correctly
            // identified
            case self::LOG_REALTIME:
                switch (PHP_SAPI) {
                    case 'cli':
                        $start = $stop = "\r\n";
                        break;
                    default:
                        $start = '<pre>';
                        $stop = '</pre>';
                }
                echo $start . $this->_format_log(array($message), array($message_number)) . $stop;
                @flush();
                @ob_flush();
                break;
            // basically the same thing as self::LOG_REALTIME with the caveat that self::LOG_REALTIME_FILE
            // needs to be defined and that the resultant log file will be capped out at self::LOG_MAX_SIZE.
            // the earliest part of the log file is denoted by the first <<< START >>> and is not going to necessarily
            // at the beginning of the file
            case self::LOG_REALTIME_FILE:
                if (!isset($this->realtime_log_file)) {
                    // PHP doesn't seem to like using constants in fopen()
                    $filename = self::LOG_REALTIME_FILENAME;
                    $fp = fopen($filename, 'w');
                    $this->realtime_log_file = $fp;
                }
                if (!is_resource($this->realtime_log_file)) {
                    break;
                }
                $entry = $this->_format_log(array($message), array($message_number));
                if ($this->realtime_log_wrap) {
                    $temp = "<<< START >>>\r\n";
                    $entry.= $temp;
                    fseek($this->realtime_log_file, ftell($this->realtime_log_file) - strlen($temp));
                }
                $this->realtime_log_size+= strlen($entry);
                if ($this->realtime_log_size > self::LOG_MAX_SIZE) {
                    fseek($this->realtime_log_file, 0);
                    $this->realtime_log_size = strlen($entry);
                    $this->realtime_log_wrap = true;
                }
                fputs($this->realtime_log_file, $entry);
        }
    }

    /**
     * Sends channel data
     *
     * Spans multiple SSH_MSG_CHANNEL_DATAs if appropriate
     *
     * @param int $client_channel
     * @param string $data
     * @return bool
     * @access private
     */
    function _send_channel_packet($client_channel, $data)
    {
        while (strlen($data)) {
            if (!$this->window_size_client_to_server[$client_channel]) {
                $this->bitmap^= self::MASK_WINDOW_ADJUST;
                // using an invalid channel will let the buffers be built up for the valid channels
                $this->_get_channel_packet(-1);
                $this->bitmap^= self::MASK_WINDOW_ADJUST;
            }

            /* The maximum amount of data allowed is determined by the maximum
               packet size for the channel, and the current window size, whichever
               is smaller.
                 -- http://tools.ietf.org/html/rfc4254#section-5.2 */
            $max_size = min(
                $this->packet_size_client_to_server[$client_channel],
                $this->window_size_client_to_server[$client_channel]
            );

            $temp = $this->_string_shift($data, $max_size);
            $packet = pack(
                'CN2a*',
                NET_SSH2_MSG_CHANNEL_DATA,
                $this->server_channels[$client_channel],
                strlen($temp),
                $temp
            );
            $this->window_size_client_to_server[$client_channel]-= strlen($temp);
            if (!$this->_send_binary_packet($packet)) {
                return false;
            }
        }

        return true;
    }

    /**
     * Closes and flushes a channel
     *
     * \phpseclib\Net\SSH2 doesn't properly close most channels.  For exec() channels are normally closed by the server
     * and for SFTP channels are presumably closed when the client disconnects.  This functions is intended
     * for SCP more than anything.
     *
     * @param int $client_channel
     * @param bool $want_reply
     * @return bool
     * @access private
     */
    function _close_channel($client_channel, $want_reply = false)
    {
        // see http://tools.ietf.org/html/rfc4254#section-5.3

        $this->_send_binary_packet(pack('CN', NET_SSH2_MSG_CHANNEL_EOF, $this->server_channels[$client_channel]));

        if (!$want_reply) {
            $this->_send_binary_packet(pack('CN', NET_SSH2_MSG_CHANNEL_CLOSE, $this->server_channels[$client_channel]));
        }

        $this->channel_status[$client_channel] = NET_SSH2_MSG_CHANNEL_CLOSE;

        $this->curTimeout = 5;

        while (!is_bool($this->_get_channel_packet($client_channel))) {
        }

        if ($this->is_timeout) {
            $this->disconnect();
        }

        if ($want_reply) {
            $this->_send_binary_packet(pack('CN', NET_SSH2_MSG_CHANNEL_CLOSE, $this->server_channels[$client_channel]));
        }

        if ($this->bitmap & self::MASK_SHELL) {
            $this->bitmap&= ~self::MASK_SHELL;
        }
    }

    /**
     * Disconnect
     *
     * @param int $reason
     * @return bool
     * @access private
     */
    function _disconnect($reason)
    {
        if ($this->bitmap & self::MASK_CONNECTED) {
            $data = pack('CNNa*Na*', NET_SSH2_MSG_DISCONNECT, $reason, 0, '', 0, '');
            $this->_send_binary_packet($data);
        }

        $this->bitmap = 0;
        if (is_resource($this->fsock) && get_resource_type($this->fsock) == 'stream') {
            fclose($this->fsock);
        }

        return false;
    }

    /**
     * String Shift
     *
     * Inspired by array_shift
     *
     * @param string $string
     * @param int $index
     * @return string
     * @access private
     */
    function _string_shift(&$string, $index = 1)
    {
        $substr = substr($string, 0, $index);
        $string = substr($string, $index);
        return $substr;
    }

    /**
     * Define Array
     *
     * Takes any number of arrays whose indices are integers and whose values are strings and defines a bunch of
     * named constants from it, using the value as the name of the constant and the index as the value of the constant.
     * If any of the constants that would be defined already exists, none of the constants will be defined.
     *
     * @param array $array
     * @access private
     */
    function _define_array()
    {
        $args = func_get_args();
        foreach ($args as $arg) {
            foreach ($arg as $key => $value) {
                if (!defined($value)) {
                    define($value, $key);
                } else {
                    break 2;
                }
            }
        }
    }

    /**
     * Returns a log of the packets that have been sent and received.
     *
     * Returns a string if NET_SSH2_LOGGING == self::LOG_COMPLEX, an array if NET_SSH2_LOGGING == self::LOG_SIMPLE and false if !defined('NET_SSH2_LOGGING')
     *
     * @access public
     * @return array|false|string
     */
    function getLog()
    {
        if (!defined('NET_SSH2_LOGGING')) {
            return false;
        }

        switch (NET_SSH2_LOGGING) {
            case self::LOG_SIMPLE:
                return $this->message_number_log;
            case self::LOG_COMPLEX:
                $log = $this->_format_log($this->message_log, $this->message_number_log);
                return PHP_SAPI == 'cli' ? $log : '<pre>' . $log . '</pre>';
            default:
                return false;
        }
    }

    /**
     * Formats a log for printing
     *
     * @param array $message_log
     * @param array $message_number_log
     * @access private
     * @return string
     */
    function _format_log($message_log, $message_number_log)
    {
        $output = '';
        for ($i = 0; $i < count($message_log); $i++) {
            $output.= $message_number_log[$i] . "\r\n";
            $current_log = $message_log[$i];
            $j = 0;
            do {
                if (strlen($current_log)) {
                    $output.= str_pad(dechex($j), 7, '0', STR_PAD_LEFT) . '0  ';
                }
                $fragment = $this->_string_shift($current_log, $this->log_short_width);
                $hex = substr(preg_replace_callback('#.#s', array($this, '_format_log_helper'), $fragment), strlen($this->log_boundary));
                // replace non ASCII printable characters with dots
                // http://en.wikipedia.org/wiki/ASCII#ASCII_printable_characters
                // also replace < with a . since < messes up the output on web browsers
                $raw = preg_replace('#[^\x20-\x7E]|<#', '.', $fragment);
                $output.= str_pad($hex, $this->log_long_width - $this->log_short_width, ' ') . $raw . "\r\n";
                $j++;
            } while (strlen($current_log));
            $output.= "\r\n";
        }

        return $output;
    }

    /**
     * Helper function for _format_log
     *
     * For use with preg_replace_callback()
     *
     * @param array $matches
     * @access private
     * @return string
     */
    function _format_log_helper($matches)
    {
        return $this->log_boundary . str_pad(dechex(ord($matches[0])), 2, '0', STR_PAD_LEFT);
    }

    /**
     * Helper function for agent->_on_channel_open()
     *
     * Used when channels are created to inform agent
     * of said channel opening. Must be called after
     * channel open confirmation received
     *
     * @access private
     */
    function _on_channel_open()
    {
        if (isset($this->agent)) {
            $this->agent->_on_channel_open($this);
        }
    }

    /**
     * Returns the first value of the intersection of two arrays or false if
     * the intersection is empty. The order is defined by the first parameter.
     *
     * @param array $array1
     * @param array $array2
     * @return mixed False if intersection is empty, else intersected value.
     * @access private
     */
    function _array_intersect_first($array1, $array2)
    {
        foreach ($array1 as $value) {
            if (in_array($value, $array2)) {
                return $value;
            }
        }
        return false;
    }

    /**
     * Returns all errors
     *
     * @return string[]
     * @access public
     */
    function getErrors()
    {
        return $this->errors;
    }

    /**
     * Returns the last error
     *
     * @return string
     * @access public
     */
    function getLastError()
    {
        $count = count($this->errors);

        if ($count > 0) {
            return $this->errors[$count - 1];
        }
    }

    /**
     * Return the server identification.
     *
     * @return string
     * @access public
     */
    function getServerIdentification()
    {
        $this->_connect();

        return $this->server_identifier;
    }

    /**
     * Return a list of the key exchange algorithms the server supports.
     *
     * @return array
     * @access public
     */
    function getKexAlgorithms()
    {
        $this->_connect();

        return $this->kex_algorithms;
    }

    /**
     * Return a list of the host key (public key) algorithms the server supports.
     *
     * @return array
     * @access public
     */
    function getServerHostKeyAlgorithms()
    {
        $this->_connect();

        return $this->server_host_key_algorithms;
    }

    /**
     * Return a list of the (symmetric key) encryption algorithms the server supports, when receiving stuff from the client.
     *
     * @return array
     * @access public
     */
    function getEncryptionAlgorithmsClient2Server()
    {
        $this->_connect();

        return $this->encryption_algorithms_client_to_server;
    }

    /**
     * Return a list of the (symmetric key) encryption algorithms the server supports, when sending stuff to the client.
     *
     * @return array
     * @access public
     */
    function getEncryptionAlgorithmsServer2Client()
    {
        $this->_connect();

        return $this->encryption_algorithms_server_to_client;
    }

    /**
     * Return a list of the MAC algorithms the server supports, when receiving stuff from the client.
     *
     * @return array
     * @access public
     */
    function getMACAlgorithmsClient2Server()
    {
        $this->_connect();

        return $this->mac_algorithms_client_to_server;
    }

    /**
     * Return a list of the MAC algorithms the server supports, when sending stuff to the client.
     *
     * @return array
     * @access public
     */
    function getMACAlgorithmsServer2Client()
    {
        $this->_connect();

        return $this->mac_algorithms_server_to_client;
    }

    /**
     * Return a list of the compression algorithms the server supports, when receiving stuff from the client.
     *
     * @return array
     * @access public
     */
    function getCompressionAlgorithmsClient2Server()
    {
        $this->_connect();

        return $this->compression_algorithms_client_to_server;
    }

    /**
     * Return a list of the compression algorithms the server supports, when sending stuff to the client.
     *
     * @return array
     * @access public
     */
    function getCompressionAlgorithmsServer2Client()
    {
        $this->_connect();

        return $this->compression_algorithms_server_to_client;
    }

    /**
     * Return a list of the languages the server supports, when sending stuff to the client.
     *
     * @return array
     * @access public
     */
    function getLanguagesServer2Client()
    {
        $this->_connect();

        return $this->languages_server_to_client;
    }

    /**
     * Return a list of the languages the server supports, when receiving stuff from the client.
     *
     * @return array
     * @access public
     */
    function getLanguagesClient2Server()
    {
        $this->_connect();

        return $this->languages_client_to_server;
    }

    /**
     * Returns a list of algorithms the server supports
     *
     * @return array
     * @access public
     */
    function getServerAlgorithms()
    {
        $this->_connect();

        return array(
            'kex' => $this->kex_algorithms,
            'hostkey' => $this->server_host_key_algorithms,
            'client_to_server' => array(
                'crypt' => $this->encryption_algorithms_client_to_server,
                'mac' => $this->mac_algorithms_client_to_server,
                'comp' => $this->compression_algorithms_client_to_server,
                'lang' => $this->languages_client_to_server
            ),
            'server_to_client' => array(
                'crypt' => $this->encryption_algorithms_server_to_client,
                'mac' => $this->mac_algorithms_server_to_client,
                'comp' => $this->compression_algorithms_server_to_client,
                'lang' => $this->languages_server_to_client
            )
        );
    }

    /**
     * Returns a list of KEX algorithms that phpseclib supports
     *
     * @return array
     * @access public
     */
    function getSupportedKEXAlgorithms()
    {
        $kex_algorithms = array(
            // Elliptic Curve Diffie-Hellman Key Agreement (ECDH) using
            // Curve25519. See doc/curve25519-sha256@libssh.org.txt in the
            // libssh repository for more information.
            'curve25519-sha256@libssh.org',

            'diffie-hellman-group-exchange-sha256',// RFC 4419
            'diffie-hellman-group-exchange-sha1',  // RFC 4419

            // Diffie-Hellman Key Agreement (DH) using integer modulo prime
            // groups.
            'diffie-hellman-group14-sha1', // REQUIRED
            'diffie-hellman-group1-sha1', // REQUIRED
        );

        if (!function_exists('sodium_crypto_box_publickey_from_secretkey')) {
            $kex_algorithms = array_diff(
                $kex_algorithms,
                array('curve25519-sha256@libssh.org')
            );
        }

        return $kex_algorithms;
    }

    /**
     * Returns a list of host key algorithms that phpseclib supports
     *
     * @return array
     * @access public
     */
    function getSupportedHostKeyAlgorithms()
    {
        return array(
            'rsa-sha2-256', // RFC 8332
            'rsa-sha2-512', // RFC 8332
            'ssh-rsa', // RECOMMENDED  sign   Raw RSA Key
            'ssh-dss'  // REQUIRED     sign   Raw DSS Key
        );
    }

    /**
     * Returns a list of symmetric key algorithms that phpseclib supports
     *
     * @return array
     * @access public
     */
    function getSupportedEncryptionAlgorithms()
    {
        $algos = array(
            // from <http://tools.ietf.org/html/rfc4345#section-4>:
            'arcfour256',
            'arcfour128',

            //'arcfour',      // OPTIONAL          the ARCFOUR stream cipher with a 128-bit key

            // CTR modes from <http://tools.ietf.org/html/rfc4344#section-4>:
            'aes128-ctr',     // RECOMMENDED       AES (Rijndael) in SDCTR mode, with 128-bit key
            'aes192-ctr',     // RECOMMENDED       AES with 192-bit key
            'aes256-ctr',     // RECOMMENDED       AES with 256-bit key

            'twofish128-ctr', // OPTIONAL          Twofish in SDCTR mode, with 128-bit key
            'twofish192-ctr', // OPTIONAL          Twofish with 192-bit key
            'twofish256-ctr', // OPTIONAL          Twofish with 256-bit key

            'aes128-cbc',     // RECOMMENDED       AES with a 128-bit key
            'aes192-cbc',     // OPTIONAL          AES with a 192-bit key
            'aes256-cbc',     // OPTIONAL          AES in CBC mode, with a 256-bit key

            'twofish128-cbc', // OPTIONAL          Twofish with a 128-bit key
            'twofish192-cbc', // OPTIONAL          Twofish with a 192-bit key
            'twofish256-cbc',
            'twofish-cbc',    // OPTIONAL          alias for "twofish256-cbc"
                              //                   (this is being retained for historical reasons)

            'blowfish-ctr',   // OPTIONAL          Blowfish in SDCTR mode

            'blowfish-cbc',   // OPTIONAL          Blowfish in CBC mode

            '3des-ctr',       // RECOMMENDED       Three-key 3DES in SDCTR mode

            '3des-cbc',       // REQUIRED          three-key 3DES in CBC mode

             //'none'           // OPTIONAL          no encryption; NOT RECOMMENDED
        );

        if ($this->crypto_engine) {
            $engines = array($this->crypto_engine);
        } else {
            $engines = array(
                Base::ENGINE_OPENSSL,
                Base::ENGINE_MCRYPT,
                Base::ENGINE_INTERNAL
            );
        }

        $ciphers = array();
        foreach ($engines as $engine) {
            foreach ($algos as $algo) {
                $obj = $this->_encryption_algorithm_to_crypt_instance($algo);
                if ($obj instanceof Rijndael) {
                    $obj->setKeyLength(preg_replace('#[^\d]#', '', $algo));
                }
                switch ($algo) {
                    case 'arcfour128':
                    case 'arcfour256':
                        if ($engine != Base::ENGINE_INTERNAL) {
                            continue 2;
                        }
                }
                if ($obj->isValidEngine($engine)) {
                    $algos = array_diff($algos, array($algo));
                    $ciphers[] = $algo;
                }
            }
        }

        return $ciphers;
    }

    /**
     * Returns a list of MAC algorithms that phpseclib supports
     *
     * @return array
     * @access public
     */
    function getSupportedMACAlgorithms()
    {
        return array(
            // from <http://www.ietf.org/rfc/rfc6668.txt>:
            'hmac-sha2-256',// RECOMMENDED     HMAC-SHA256 (digest length = key length = 32)

            'hmac-sha1-96', // RECOMMENDED     first 96 bits of HMAC-SHA1 (digest length = 12, key length = 20)
            'hmac-sha1',    // REQUIRED        HMAC-SHA1 (digest length = key length = 20)
            'hmac-md5-96',  // OPTIONAL        first 96 bits of HMAC-MD5 (digest length = 12, key length = 16)
            'hmac-md5',     // OPTIONAL        HMAC-MD5 (digest length = key length = 16)
            //'none'          // OPTIONAL        no MAC; NOT RECOMMENDED
        );
    }

    /**
     * Returns a list of compression algorithms that phpseclib supports
     *
     * @return array
     * @access public
     */
    function getSupportedCompressionAlgorithms()
    {
        return array(
            'none'   // REQUIRED        no compression
            //'zlib' // OPTIONAL        ZLIB (LZ77) compression
        );
    }

    /**
     * Return list of negotiated algorithms
     *
     * Uses the same format as https://www.php.net/ssh2-methods-negotiated
     *
     * @return array
     * @access public
     */
    function getAlgorithmsNegotiated()
    {
        $this->_connect();

        return array(
            'kex' => $this->kex_algorithm,
            'hostkey' => $this->signature_format,
            'client_to_server' => array(
                'crypt' => $this->encrypt->name,
                'mac' => $this->hmac_create->name,
                'comp' => 'none',
            ),
            'server_to_client' => array(
                'crypt' => $this->decrypt->name,
                'mac' => $this->hmac_check->name,
                'comp' => 'none',
            )
        );
    }

    /**
     * Accepts an associative array with up to four parameters as described at
     * <https://www.php.net/manual/en/function.ssh2-connect.php>
     *
     * @param array $methods
     * @access public
     */
    function setPreferredAlgorithms($methods)
    {
        $preferred = $methods;

        if (isset($preferred['kex'])) {
            $preferred['kex'] = array_intersect(
                $preferred['kex'],
                $this->getSupportedKEXAlgorithms()
            );
        }

        if (isset($preferred['hostkey'])) {
            $preferred['hostkey'] = array_intersect(
                $preferred['hostkey'],
                $this->getSupportedHostKeyAlgorithms()
            );
        }

        $keys = array('client_to_server', 'server_to_client');
        foreach ($keys as $key) {
            if (isset($preferred[$key])) {
                $a = &$preferred[$key];
                if (isset($a['crypt'])) {
                    $a['crypt'] = array_intersect(
                        $a['crypt'],
                        $this->getSupportedEncryptionAlgorithms()
                    );
                }
                if (isset($a['comp'])) {
                    $a['comp'] = array_intersect(
                        $a['comp'],
                        $this->getSupportedCompressionAlgorithms()
                    );
                }
                if (isset($a['mac'])) {
                    $a['mac'] = array_intersect(
                        $a['mac'],
                        $this->getSupportedMACAlgorithms()
                    );
                }
            }
        }

        $keys = array(
            'kex',
            'hostkey',
            'client_to_server/crypt',
            'client_to_server/comp',
            'client_to_server/mac',
            'server_to_client/crypt',
            'server_to_client/comp',
            'server_to_client/mac',
        );
        foreach ($keys as $key) {
            $p = $preferred;
            $m = $methods;

            $subkeys = explode('/', $key);
            foreach ($subkeys as $subkey) {
                if (!isset($p[$subkey])) {
                    continue 2;
                }
                $p = $p[$subkey];
                $m = $m[$subkey];
            }

            if (count($p) != count($m)) {
                $diff = array_diff($m, $p);
                $msg = count($diff) == 1 ?
                    ' is not a supported algorithm' :
                    ' are not supported algorithms';
                user_error(implode(', ', $diff) . $msg);
                return false;
            }
        }

        $this->preferred = $preferred;
    }

    /**
     * Returns the banner message.
     *
     * Quoting from the RFC, "in some jurisdictions, sending a warning message before
     * authentication may be relevant for getting legal protection."
     *
     * @return string
     * @access public
     */
    function getBannerMessage()
    {
        return $this->banner_message;
    }

    /**
     * Returns the server public host key.
     *
     * Caching this the first time you connect to a server and checking the result on subsequent connections
     * is recommended.  Returns false if the server signature is not signed correctly with the public host key.
     *
     * @return mixed
     * @access public
     */
    function getServerPublicHostKey()
    {
        if (!($this->bitmap & self::MASK_CONSTRUCTOR)) {
            if (!$this->_connect()) {
                return false;
            }
        }

        $signature = $this->signature;
        $server_public_host_key = $this->server_public_host_key;

        if (strlen($server_public_host_key) < 4) {
            return false;
        }
        extract(unpack('Nlength', $this->_string_shift($server_public_host_key, 4)));
        $this->_string_shift($server_public_host_key, $length);

        if ($this->signature_validated) {
            return $this->bitmap ?
                $this->signature_format . ' ' . base64_encode($this->server_public_host_key) :
                false;
        }

        $this->signature_validated = true;

        switch ($this->signature_format) {
            case 'ssh-dss':
                $zero = new BigInteger();

                if (strlen($server_public_host_key) < 4) {
                    return false;
                }
                $temp = unpack('Nlength', $this->_string_shift($server_public_host_key, 4));
                $p = new BigInteger($this->_string_shift($server_public_host_key, $temp['length']), -256);

                if (strlen($server_public_host_key) < 4) {
                    return false;
                }
                $temp = unpack('Nlength', $this->_string_shift($server_public_host_key, 4));
                $q = new BigInteger($this->_string_shift($server_public_host_key, $temp['length']), -256);

                if (strlen($server_public_host_key) < 4) {
                    return false;
                }
                $temp = unpack('Nlength', $this->_string_shift($server_public_host_key, 4));
                $g = new BigInteger($this->_string_shift($server_public_host_key, $temp['length']), -256);

                if (strlen($server_public_host_key) < 4) {
                    return false;
                }
                $temp = unpack('Nlength', $this->_string_shift($server_public_host_key, 4));
                $y = new BigInteger($this->_string_shift($server_public_host_key, $temp['length']), -256);

                /* The value for 'dss_signature_blob' is encoded as a string containing
                   r, followed by s (which are 160-bit integers, without lengths or
                   padding, unsigned, and in network byte order). */
                $temp = unpack('Nlength', $this->_string_shift($signature, 4));
                if ($temp['length'] != 40) {
                    user_error('Invalid signature');
                    return $this->_disconnect(NET_SSH2_DISCONNECT_KEY_EXCHANGE_FAILED);
                }

                $r = new BigInteger($this->_string_shift($signature, 20), 256);
                $s = new BigInteger($this->_string_shift($signature, 20), 256);

                switch (true) {
                    case $r->equals($zero):
                    case $r->compare($q) >= 0:
                    case $s->equals($zero):
                    case $s->compare($q) >= 0:
                        user_error('Invalid signature');
                        return $this->_disconnect(NET_SSH2_DISCONNECT_KEY_EXCHANGE_FAILED);
                }

                $w = $s->modInverse($q);

                $u1 = $w->multiply(new BigInteger(sha1($this->exchange_hash), 16));
                list(, $u1) = $u1->divide($q);

                $u2 = $w->multiply($r);
                list(, $u2) = $u2->divide($q);

                $g = $g->modPow($u1, $p);
                $y = $y->modPow($u2, $p);

                $v = $g->multiply($y);
                list(, $v) = $v->divide($p);
                list(, $v) = $v->divide($q);

                if (!$v->equals($r)) {
                    user_error('Bad server signature');
                    return $this->_disconnect(NET_SSH2_DISCONNECT_HOST_KEY_NOT_VERIFIABLE);
                }

                break;
            case 'ssh-rsa':
            case 'rsa-sha2-256':
            case 'rsa-sha2-512':
                if (strlen($server_public_host_key) < 4) {
                    return false;
                }
                $temp = unpack('Nlength', $this->_string_shift($server_public_host_key, 4));
                $e = new BigInteger($this->_string_shift($server_public_host_key, $temp['length']), -256);

                if (strlen($server_public_host_key) < 4) {
                    return false;
                }
                $temp = unpack('Nlength', $this->_string_shift($server_public_host_key, 4));
                $rawN = $this->_string_shift($server_public_host_key, $temp['length']);
                $n = new BigInteger($rawN, -256);
                $nLength = strlen(ltrim($rawN, "\0"));

                /*
                if (strlen($signature) < 4) {
                    return false;
                }
                $temp = unpack('Nlength', $this->_string_shift($signature, 4));
                $signature = $this->_string_shift($signature, $temp['length']);

                $rsa = new RSA();
                switch ($this->signature_format) {
                    case 'rsa-sha2-512':
                        $hash = 'sha512';
                        break;
                    case 'rsa-sha2-256':
                        $hash = 'sha256';
                        break;
                    //case 'ssh-rsa':
                    default:
                        $hash = 'sha1';
                }
                $rsa->setHash($hash);
                $rsa->setSignatureMode(RSA::SIGNATURE_PKCS1);
                $rsa->loadKey(array('e' => $e, 'n' => $n), RSA::PUBLIC_FORMAT_RAW);

                if (!$rsa->verify($this->exchange_hash, $signature)) {
                    user_error('Bad server signature');
                    return $this->_disconnect(NET_SSH2_DISCONNECT_HOST_KEY_NOT_VERIFIABLE);
                }
                */

                if (strlen($signature) < 4) {
                    return false;
                }
                $temp = unpack('Nlength', $this->_string_shift($signature, 4));
                $s = new BigInteger($this->_string_shift($signature, $temp['length']), 256);

                // validate an RSA signature per "8.2 RSASSA-PKCS1-v1_5", "5.2.2 RSAVP1", and "9.1 EMSA-PSS" in the
                // following URL:
                // ftp://ftp.rsasecurity.com/pub/pkcs/pkcs-1/pkcs-1v2-1.pdf

                // also, see SSHRSA.c (rsa2_verifysig) in PuTTy's source.

                if ($s->compare(new BigInteger()) < 0 || $s->compare($n->subtract(new BigInteger(1))) > 0) {
                    user_error('Invalid signature');
                    return $this->_disconnect(NET_SSH2_DISCONNECT_KEY_EXCHANGE_FAILED);
                }

                $s = $s->modPow($e, $n);
                $s = $s->toBytes();

                switch ($this->signature_format) {
                    case 'rsa-sha2-512':
                        $hash = 'sha512';
                        break;
                    case 'rsa-sha2-256':
                        $hash = 'sha256';
                        break;
                    //case 'ssh-rsa':
                    default:
                        $hash = 'sha1';
                }
                $hashObj = new Hash($hash);
                switch ($this->signature_format) {
                    case 'rsa-sha2-512':
                        $h = pack('N5a*', 0x00305130, 0x0D060960, 0x86480165, 0x03040203, 0x05000440, $hashObj->hash($this->exchange_hash));
                        break;
                    case 'rsa-sha2-256':
                        $h = pack('N5a*', 0x00303130, 0x0D060960, 0x86480165, 0x03040201, 0x05000420, $hashObj->hash($this->exchange_hash));
                        break;
                    //case 'ssh-rsa':
                    default:
                        $hash = 'sha1';
                        $h = pack('N4a*', 0x00302130, 0x0906052B, 0x0E03021A, 0x05000414, $hashObj->hash($this->exchange_hash));
                }
                $h = chr(0x01) . str_repeat(chr(0xFF), $nLength - 2 - strlen($h)) . $h;

                if ($s != $h) {
                    user_error('Bad server signature');
                    return $this->_disconnect(NET_SSH2_DISCONNECT_HOST_KEY_NOT_VERIFIABLE);
                }
                break;
            default:
                user_error('Unsupported signature format');
                return $this->_disconnect(NET_SSH2_DISCONNECT_HOST_KEY_NOT_VERIFIABLE);
        }

        return $this->signature_format . ' ' . base64_encode($this->server_public_host_key);
    }

    /**
     * Returns the exit status of an SSH command or false.
     *
     * @return false|int
     * @access public
     */
    function getExitStatus()
    {
        if (is_null($this->exit_status)) {
            return false;
        }
        return $this->exit_status;
    }

    /**
     * Returns the number of columns for the terminal window size.
     *
     * @return int
     * @access public
     */
    function getWindowColumns()
    {
        return $this->windowColumns;
    }

    /**
     * Returns the number of rows for the terminal window size.
     *
     * @return int
     * @access public
     */
    function getWindowRows()
    {
        return $this->windowRows;
    }

    /**
     * Sets the number of columns for the terminal window size.
     *
     * @param int $value
     * @access public
     */
    function setWindowColumns($value)
    {
        $this->windowColumns = $value;
    }

    /**
     * Sets the number of rows for the terminal window size.
     *
     * @param int $value
     * @access public
     */
    function setWindowRows($value)
    {
        $this->windowRows = $value;
    }

    /**
     * Sets the number of columns and rows for the terminal window size.
     *
     * @param int $columns
     * @param int $rows
     * @access public
     */
    function setWindowSize($columns = 80, $rows = 24)
    {
        $this->windowColumns = $columns;
        $this->windowRows = $rows;
    }

    /**
     * Update packet types in log history
     *
     * @param string $old
     * @param string $new
     * @access private
     */
    function _updateLogHistory($old, $new)
    {
        if (defined('NET_SSH2_LOGGING') && NET_SSH2_LOGGING == self::LOG_COMPLEX) {
            $this->message_number_log[count($this->message_number_log) - 1] = str_replace(
                $old,
                $new,
                $this->message_number_log[count($this->message_number_log) - 1]
            );
        }
    }
}<|MERGE_RESOLUTION|>--- conflicted
+++ resolved
@@ -3963,15 +3963,9 @@
 
         $packet.= $hmac;
 
-<<<<<<< HEAD
         $start = microtime(true);
-        $result = strlen($packet) == fputs($this->fsock, $packet);
+        $result = strlen($packet) == @fputs($this->fsock, $packet);
         $stop = microtime(true);
-=======
-        $start = strtok(microtime(), ' ') + strtok(''); // http://php.net/microtime#61838
-        $result = strlen($packet) == @fputs($this->fsock, $packet);
-        $stop = strtok(microtime(), ' ') + strtok('');
->>>>>>> ded9b304
 
         if (defined('NET_SSH2_LOGGING')) {
             $current = microtime(true);
