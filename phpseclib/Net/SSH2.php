--- conflicted
+++ resolved
@@ -1103,12 +1103,14 @@
     private $errorOnMultipleChannels;
 
     /**
-     * Extra packets counter
-     *
-     * @var bool
-     * @access private
-     */
-    var $extra_packets;
+     * Terrapin Countermeasure
+     *
+     * "During initial KEX, terminate the connection if any unexpected or out-of-sequence packet is received"
+     * -- https://github.com/openssh/openssh-portable/commit/1edb00c58f8a6875fad6a497aa2bacf37f9e6cd5
+     *
+     * @var int
+     */
+    private $extra_packets;
 
     /**
      * Default Constructor.
@@ -1544,11 +1546,7 @@
             $preferred['client_to_server']['comp'] :
             SSH2::getSupportedCompressionAlgorithms();
 
-<<<<<<< HEAD
-        $kex_algorithms = array_merge($kex_algorithms, ['ext-info-c']);
-=======
-        $kex_algorithms = array_merge($kex_algorithms, array('ext-info-c', 'kex-strict-c-v00@openssh.com'));
->>>>>>> 542a044c
+        $kex_algorithms = array_merge($kex_algorithms, ['ext-info-c', 'kex-strict-c-v00@openssh.com']);
 
         // some SSH servers have buggy implementations of some of the above algorithms
         switch (true) {
@@ -1604,17 +1602,8 @@
         if ($kexinit_payload_server === false) {
             $this->send_binary_packet($kexinit_payload_client);
 
-<<<<<<< HEAD
+            $this->extra_packets = 0;
             $kexinit_payload_server = $this->get_binary_packet();
-=======
-            $this->extra_packets = 0;
-            $kexinit_payload_server = $this->_get_binary_packet();
-            if ($kexinit_payload_server === false) {
-                $this->bitmap = 0;
-                user_error('Connection closed by server');
-                return false;
-            }
->>>>>>> 542a044c
 
             if (
                 is_bool($kexinit_payload_server)
@@ -1629,7 +1618,6 @@
         }
 
         $response = $kexinit_payload_server;
-<<<<<<< HEAD
         Strings::shift($response, 1); // skip past the message number (it should be SSH_MSG_KEXINIT)
         $server_cookie = Strings::shift($response, 16);
 
@@ -1646,28 +1634,11 @@
             $this->languages_server_to_client,
             $first_kex_packet_follows
         ) = Strings::unpackSSH2('L10C', $response);
-=======
-        $this->_string_shift($response, 1); // skip past the message number (it should be SSH_MSG_KEXINIT)
-        $server_cookie = $this->_string_shift($response, 16);
-
-        if (strlen($response) < 4) {
-            return false;
-        }
-        $temp = unpack('Nlength', $this->_string_shift($response, 4));
-        $this->kex_algorithms = explode(',', $this->_string_shift($response, $temp['length']));
         if (in_array('kex-strict-s-v00@openssh.com', $this->kex_algorithms)) {
             if ($this->session_id === false && $this->extra_packets) {
-                user_error('Possible Terrapin Attack detected');
-                return $this->_disconnect(NET_SSH2_DISCONNECT_KEY_EXCHANGE_FAILED);
-            }
-        }
-
-        if (strlen($response) < 4) {
-            return false;
-        }
-        $temp = unpack('Nlength', $this->_string_shift($response, 4));
-        $this->server_host_key_algorithms = explode(',', $this->_string_shift($response, $temp['length']));
->>>>>>> 542a044c
+                throw new \UnexpectedValueException('Possible Terrapin Attack detected');
+            }
+        }
 
         $this->supported_private_key_algorithms = $this->server_host_key_algorithms;
 
@@ -3818,28 +3789,15 @@
                 $this->bitmap = 0;
                 return false;
             case NET_SSH2_MSG_IGNORE:
-<<<<<<< HEAD
+                $this->extra_packets++;
                 $payload = $this->get_binary_packet($skip_channel_filter);
                 break;
             case NET_SSH2_MSG_DEBUG:
+                $this->extra_packets++;
                 Strings::shift($payload, 2); // second byte is "always_display"
                 list($message) = Strings::unpackSSH2('s', $payload);
                 $this->errors[] = "SSH_MSG_DEBUG: $message";
                 $payload = $this->get_binary_packet($skip_channel_filter);
-=======
-                $this->extra_packets++;
-                $payload = $this->_get_binary_packet($skip_channel_filter);
-                break;
-            case NET_SSH2_MSG_DEBUG:
-                $this->extra_packets++;
-                $this->_string_shift($payload, 2);
-                if (strlen($payload) < 4) {
-                    return false;
-                }
-                extract(unpack('Nlength', $this->_string_shift($payload, 4)));
-                $this->errors[] = 'SSH_MSG_DEBUG: ' . $this->_string_shift($payload, $length);
-                $payload = $this->_get_binary_packet($skip_channel_filter);
->>>>>>> 542a044c
                 break;
             case NET_SSH2_MSG_UNIMPLEMENTED:
                 return false;
