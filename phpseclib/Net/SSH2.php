<?php

/**
 * Pure-PHP implementation of SSHv2.
 *
 * PHP version 5
 *
 * Here are some examples of how to use this library:
 * <code>
 * <?php
 *    include 'vendor/autoload.php';
 *
 *    $ssh = new \phpseclib3\Net\SSH2('www.domain.tld');
 *    if (!$ssh->login('username', 'password')) {
 *        exit('Login Failed');
 *    }
 *
 *    echo $ssh->exec('pwd');
 *    echo $ssh->exec('ls -la');
 * ?>
 * </code>
 *
 * <code>
 * <?php
 *    include 'vendor/autoload.php';
 *
 *    $key = \phpseclib3\Crypt\PublicKeyLoader::load('...', '(optional) password');
 *
 *    $ssh = new \phpseclib3\Net\SSH2('www.domain.tld');
 *    if (!$ssh->login('username', $key)) {
 *        exit('Login Failed');
 *    }
 *
 *    echo $ssh->read('username@username:~$');
 *    $ssh->write("ls -la\n");
 *    echo $ssh->read('username@username:~$');
 * ?>
 * </code>
 *
 * @category  Net
 * @package   SSH2
 * @author    Jim Wigginton <terrafrost@php.net>
 * @copyright 2007 Jim Wigginton
 * @license   http://www.opensource.org/licenses/mit-license.html  MIT License
 * @link      http://phpseclib.sourceforge.net
 */

namespace phpseclib3\Net;

use phpseclib3\Crypt\Blowfish;
use phpseclib3\Crypt\Hash;
use phpseclib3\Crypt\Random;
use phpseclib3\Crypt\RC4;
use phpseclib3\Crypt\Rijndael;
use phpseclib3\Crypt\Common\PrivateKey;
use phpseclib3\Crypt\RSA;
use phpseclib3\Crypt\DSA;
use phpseclib3\Crypt\EC;
use phpseclib3\Crypt\DH;
use phpseclib3\Crypt\TripleDES;
use phpseclib3\Crypt\Twofish;
use phpseclib3\Crypt\ChaCha20;
use phpseclib3\Math\BigInteger; // Used to do Diffie-Hellman key exchange and DSA/RSA signature verification.
use phpseclib3\System\SSH\Agent;
use phpseclib3\System\SSH\Agent\Identity as AgentIdentity;
use phpseclib3\Exception\NoSupportedAlgorithmsException;
use phpseclib3\Exception\UnsupportedAlgorithmException;
use phpseclib3\Exception\UnsupportedCurveException;
use phpseclib3\Exception\ConnectionClosedException;
use phpseclib3\Exception\UnableToConnectException;
use phpseclib3\Exception\InsufficientSetupException;
use phpseclib3\Common\Functions\Strings;
use phpseclib3\Crypt\Common\AsymmetricKey;

/**#@+
 * @access private
 */
/**
 * No compression
 */
define('NET_SSH2_COMPRESSION_NONE',  1);
/**
 * zlib compression
 */
define('NET_SSH2_COMPRESSION_ZLIB', 2);
/**
 * zlib@openssh.com
 */
define('NET_SSH2_COMPRESSION_ZLIB_AT_OPENSSH', 3);
/**#@-*/

/**
 * Pure-PHP implementation of SSHv2.
 *
 * @package SSH2
 * @author  Jim Wigginton <terrafrost@php.net>
 * @access  public
 */
class SSH2
{
    // Execution Bitmap Masks
    const MASK_CONSTRUCTOR   = 0x00000001;
    const MASK_CONNECTED     = 0x00000002;
    const MASK_LOGIN_REQ     = 0x00000004;
    const MASK_LOGIN         = 0x00000008;
    const MASK_SHELL         = 0x00000010;
    const MASK_WINDOW_ADJUST = 0x00000020;

    /*
     * Channel constants
     *
     * RFC4254 refers not to client and server channels but rather to sender and recipient channels.  we don't refer
     * to them in that way because RFC4254 toggles the meaning. the client sends a SSH_MSG_CHANNEL_OPEN message with
     * a sender channel and the server sends a SSH_MSG_CHANNEL_OPEN_CONFIRMATION in response, with a sender and a
     * recipient channel.  at first glance, you might conclude that SSH_MSG_CHANNEL_OPEN_CONFIRMATION's sender channel
     * would be the same thing as SSH_MSG_CHANNEL_OPEN's sender channel, but it's not, per this snippet:
     *     The 'recipient channel' is the channel number given in the original
     *     open request, and 'sender channel' is the channel number allocated by
     *     the other side.
     *
     * @see \phpseclib3\Net\SSH2::send_channel_packet()
     * @see \phpseclib3\Net\SSH2::get_channel_packet()
     * @access private
     */
    const CHANNEL_EXEC          = 1; // PuTTy uses 0x100
    const CHANNEL_SHELL         = 2;
    const CHANNEL_SUBSYSTEM     = 3;
    const CHANNEL_AGENT_FORWARD = 4;
    const CHANNEL_KEEP_ALIVE    = 5;

    /**
     * Returns the message numbers
     *
     * @access public
     * @see \phpseclib3\Net\SSH2::getLog()
     */
    const LOG_SIMPLE = 1;
    /**
     * Returns the message content
     *
     * @access public
     * @see \phpseclib3\Net\SSH2::getLog()
     */
    const LOG_COMPLEX = 2;
    /**
     * Outputs the content real-time
     *
     * @access public
     * @see \phpseclib3\Net\SSH2::getLog()
     */
    const LOG_REALTIME = 3;
    /**
     * Dumps the content real-time to a file
     *
     * @access public
     * @see \phpseclib3\Net\SSH2::getLog()
     */
    const LOG_REALTIME_FILE = 4;
    /**
     * Make sure that the log never gets larger than this
     *
     * @access public
     * @see \phpseclib3\Net\SSH2::getLog()
     */
    const LOG_MAX_SIZE = 1048576; // 1024 * 1024

    /**
     * Returns when a string matching $expect exactly is found
     *
     * @access public
     * @see \phpseclib3\Net\SSH2::read()
     */
    const READ_SIMPLE = 1;
    /**
     * Returns when a string matching the regular expression $expect is found
     *
     * @access public
     * @see \phpseclib3\Net\SSH2::read()
     */
    const READ_REGEX = 2;
    /**
     * Returns whenever a data packet is received.
     *
     * Some data packets may only contain a single character so it may be necessary
     * to call read() multiple times when using this option
     *
     * @access public
     * @see \phpseclib3\Net\SSH2::read()
     */
    const READ_NEXT = 3;

    /**
     * The SSH identifier
     *
     * @var string
     * @access private
     */
    private $identifier;

    /**
     * The Socket Object
     *
     * @var object
     * @access private
     */
    public $fsock;

    /**
     * Execution Bitmap
     *
     * The bits that are set represent functions that have been called already.  This is used to determine
     * if a requisite function has been successfully executed.  If not, an error should be thrown.
     *
     * @var int
     * @access private
     */
    protected $bitmap = 0;

    /**
     * Error information
     *
     * @see self::getErrors()
     * @see self::getLastError()
     * @var array
     * @access private
     */
    private $errors = [];

    /**
     * Server Identifier
     *
     * @see self::getServerIdentification()
     * @var array|false
     * @access private
     */
    protected $server_identifier = false;

    /**
     * Key Exchange Algorithms
     *
     * @see self::getKexAlgorithims()
     * @var array|false
     * @access private
     */
    private $kex_algorithms = false;

    /**
     * Key Exchange Algorithm
     *
     * @see self::getMethodsNegotiated()
     * @var string|false
     * @access private
     */
    private $kex_algorithm = false;

    /**
     * Minimum Diffie-Hellman Group Bit Size in RFC 4419 Key Exchange Methods
     *
     * @see self::_key_exchange()
     * @var int
     * @access private
     */
    private $kex_dh_group_size_min = 1536;

    /**
     * Preferred Diffie-Hellman Group Bit Size in RFC 4419 Key Exchange Methods
     *
     * @see self::_key_exchange()
     * @var int
     * @access private
     */
    private $kex_dh_group_size_preferred = 2048;

    /**
     * Maximum Diffie-Hellman Group Bit Size in RFC 4419 Key Exchange Methods
     *
     * @see self::_key_exchange()
     * @var int
     * @access private
     */
    private $kex_dh_group_size_max = 4096;

    /**
     * Server Host Key Algorithms
     *
     * @see self::getServerHostKeyAlgorithms()
     * @var array|false
     * @access private
     */
    private $server_host_key_algorithms = false;

    /**
     * Encryption Algorithms: Client to Server
     *
     * @see self::getEncryptionAlgorithmsClient2Server()
     * @var array|false
     * @access private
     */
    private $encryption_algorithms_client_to_server = false;

    /**
     * Encryption Algorithms: Server to Client
     *
     * @see self::getEncryptionAlgorithmsServer2Client()
     * @var array|false
     * @access private
     */
    private $encryption_algorithms_server_to_client = false;

    /**
     * MAC Algorithms: Client to Server
     *
     * @see self::getMACAlgorithmsClient2Server()
     * @var array|false
     * @access private
     */
    private $mac_algorithms_client_to_server = false;

    /**
     * MAC Algorithms: Server to Client
     *
     * @see self::getMACAlgorithmsServer2Client()
     * @var array|false
     * @access private
     */
    private $mac_algorithms_server_to_client = false;

    /**
     * Compression Algorithms: Client to Server
     *
     * @see self::getCompressionAlgorithmsClient2Server()
     * @var array|false
     * @access private
     */
    private $compression_algorithms_client_to_server = false;

    /**
     * Compression Algorithms: Server to Client
     *
     * @see self::getCompressionAlgorithmsServer2Client()
     * @var array|false
     * @access private
     */
    private $compression_algorithms_server_to_client = false;

    /**
     * Languages: Server to Client
     *
     * @see self::getLanguagesServer2Client()
     * @var array|false
     * @access private
     */
    private $languages_server_to_client = false;

    /**
     * Languages: Client to Server
     *
     * @see self::getLanguagesClient2Server()
     * @var array|false
     * @access private
     */
    private $languages_client_to_server = false;

    /**
     * Preferred Algorithms
     *
     * @see self::setPreferredAlgorithms()
     * @var array
     * @access private
     */
    private $preferred = [];

    /**
     * Block Size for Server to Client Encryption
     *
     * "Note that the length of the concatenation of 'packet_length',
     *  'padding_length', 'payload', and 'random padding' MUST be a multiple
     *  of the cipher block size or 8, whichever is larger.  This constraint
     *  MUST be enforced, even when using stream ciphers."
     *
     *  -- http://tools.ietf.org/html/rfc4253#section-6
     *
     * @see self::__construct()
     * @see self::_send_binary_packet()
     * @var int
     * @access private
     */
    private $encrypt_block_size = 8;

    /**
     * Block Size for Client to Server Encryption
     *
     * @see self::__construct()
     * @see self::_get_binary_packet()
     * @var int
     * @access private
     */
    private $decrypt_block_size = 8;

    /**
     * Server to Client Encryption Object
     *
     * @see self::_get_binary_packet()
     * @var object
     * @access private
     */
    private $decrypt = false;

    /**
     * Server to Client Length Encryption Object
     *
     * @see self::_get_binary_packet()
     * @var object
     * @access private
     */
    private $lengthDecrypt = false;

    /**
     * Client to Server Encryption Object
     *
     * @see self::_send_binary_packet()
     * @var object
     * @access private
     */
    private $encrypt = false;

    /**
     * Client to Server Length Encryption Object
     *
     * @see self::_send_binary_packet()
     * @var object
     * @access private
     */
    private $lengthEncrypt = false;

    /**
     * Client to Server HMAC Object
     *
     * @see self::_send_binary_packet()
     * @var object
     * @access private
     */
    private $hmac_create = false;

    /**
     * Server to Client HMAC Object
     *
     * @see self::_get_binary_packet()
     * @var object
     * @access private
     */
    private $hmac_check = false;

    /**
     * Size of server to client HMAC
     *
     * We need to know how big the HMAC will be for the server to client direction so that we know how many bytes to read.
     * For the client to server side, the HMAC object will make the HMAC as long as it needs to be.  All we need to do is
     * append it.
     *
     * @see self::_get_binary_packet()
     * @var int
     * @access private
     */
    private $hmac_size = false;

    /**
     * Server Public Host Key
     *
     * @see self::getServerPublicHostKey()
     * @var string
     * @access private
     */
    private $server_public_host_key;

    /**
     * Session identifier
     *
     * "The exchange hash H from the first key exchange is additionally
     *  used as the session identifier, which is a unique identifier for
     *  this connection."
     *
     *  -- http://tools.ietf.org/html/rfc4253#section-7.2
     *
     * @see self::_key_exchange()
     * @var string
     * @access private
     */
    private $session_id = false;

    /**
     * Exchange hash
     *
     * The current exchange hash
     *
     * @see self::_key_exchange()
     * @var string
     * @access private
     */
    private $exchange_hash = false;

    /**
     * Message Numbers
     *
     * @see self::__construct()
     * @var array
     * @access private
     */
    private $message_numbers = [];

    /**
     * Disconnection Message 'reason codes' defined in RFC4253
     *
     * @see self::__construct()
     * @var array
     * @access private
     */
    private $disconnect_reasons = [];

    /**
     * SSH_MSG_CHANNEL_OPEN_FAILURE 'reason codes', defined in RFC4254
     *
     * @see self::__construct()
     * @var array
     * @access private
     */
    private $channel_open_failure_reasons = [];

    /**
     * Terminal Modes
     *
     * @link http://tools.ietf.org/html/rfc4254#section-8
     * @see self::__construct()
     * @var array
     * @access private
     */
    private $terminal_modes = [];

    /**
     * SSH_MSG_CHANNEL_EXTENDED_DATA's data_type_codes
     *
     * @link http://tools.ietf.org/html/rfc4254#section-5.2
     * @see self::__construct()
     * @var array
     * @access private
     */
    private $channel_extended_data_type_codes = [];

    /**
     * Send Sequence Number
     *
     * See 'Section 6.4.  Data Integrity' of rfc4253 for more info.
     *
     * @see self::_send_binary_packet()
     * @var int
     * @access private
     */
    private $send_seq_no = 0;

    /**
     * Get Sequence Number
     *
     * See 'Section 6.4.  Data Integrity' of rfc4253 for more info.
     *
     * @see self::_get_binary_packet()
     * @var int
     * @access private
     */
    private $get_seq_no = 0;

    /**
     * Server Channels
     *
     * Maps client channels to server channels
     *
     * @see self::get_channel_packet()
     * @see self::exec()
     * @var array
     * @access private
     */
    protected $server_channels = [];

    /**
     * Channel Buffers
     *
     * If a client requests a packet from one channel but receives two packets from another those packets should
     * be placed in a buffer
     *
     * @see self::get_channel_packet()
     * @see self::exec()
     * @var array
     * @access private
     */
    private $channel_buffers = [];

    /**
     * Channel Status
     *
     * Contains the type of the last sent message
     *
     * @see self::get_channel_packet()
     * @var array
     * @access private
     */
    protected $channel_status = [];

    /**
     * Packet Size
     *
     * Maximum packet size indexed by channel
     *
     * @see self::send_channel_packet()
     * @var array
     * @access private
     */
    private $packet_size_client_to_server = [];

    /**
     * Message Number Log
     *
     * @see self::getLog()
     * @var array
     * @access private
     */
    private $message_number_log = [];

    /**
     * Message Log
     *
     * @see self::getLog()
     * @var array
     * @access private
     */
    private $message_log = [];

    /**
     * The Window Size
     *
     * Bytes the other party can send before it must wait for the window to be adjusted (0x7FFFFFFF = 2GB)
     *
     * @var int
     * @see self::send_channel_packet()
     * @see self::exec()
     * @access private
     */
    protected $window_size = 0x7FFFFFFF;

    /**
     * What we resize the window to
     *
     * When PuTTY resizes the window it doesn't add an additional 0x7FFFFFFF bytes - it adds 0x40000000 bytes.
     * Some SFTP clients (GoAnywhere) don't support adding 0x7FFFFFFF to the window size after the fact so
     * we'll just do what PuTTY does
     *
     * @var int
     * @see self::_send_channel_packet()
     * @see self::exec()
     * @access private
     */
    private $window_resize = 0x40000000;

    /**
     * Window size, server to client
     *
     * Window size indexed by channel
     *
     * @see self::send_channel_packet()
     * @var array
     * @access private
     */
    protected $window_size_server_to_client = [];

    /**
     * Window size, client to server
     *
     * Window size indexed by channel
     *
     * @see self::get_channel_packet()
     * @var array
     * @access private
     */
    private $window_size_client_to_server = [];

    /**
     * Server signature
     *
     * Verified against $this->session_id
     *
     * @see self::getServerPublicHostKey()
     * @var string
     * @access private
     */
    private $signature = '';

    /**
     * Server signature format
     *
     * ssh-rsa or ssh-dss.
     *
     * @see self::getServerPublicHostKey()
     * @var string
     * @access private
     */
    private $signature_format = '';

    /**
     * Interactive Buffer
     *
     * @see self::read()
     * @var array
     * @access private
     */
    private $interactiveBuffer = '';

    /**
     * Current log size
     *
     * Should never exceed self::LOG_MAX_SIZE
     *
     * @see self::_send_binary_packet()
     * @see self::_get_binary_packet()
     * @var int
     * @access private
     */
    private $log_size;

    /**
     * Timeout
     *
     * @see self::setTimeout()
     * @access private
     */
    protected $timeout;

    /**
     * Current Timeout
     *
     * @see self::get_channel_packet()
     * @access private
     */
    protected $curTimeout;

    /**
     * Keep Alive Interval
     *
     * @see self::setKeepAlive()
     * @access private
     */
    private $keepAlive;

    /**
     * Real-time log file pointer
     *
     * @see self::_append_log()
     * @var resource
     * @access private
     */
    private $realtime_log_file;

    /**
     * Real-time log file size
     *
     * @see self::_append_log()
     * @var int
     * @access private
     */
    private $realtime_log_size;

    /**
     * Has the signature been validated?
     *
     * @see self::getServerPublicHostKey()
     * @var bool
     * @access private
     */
    private $signature_validated = false;

    /**
     * Real-time log file wrap boolean
     *
     * @see self::_append_log()
     * @access private
     */
    private $realtime_log_wrap;

    /**
     * Flag to suppress stderr from output
     *
     * @see self::enableQuietMode()
     * @access private
     */
    private $quiet_mode = false;

    /**
     * Time of first network activity
     *
     * @var int
     * @access private
     */
    private $last_packet;

    /**
     * Exit status returned from ssh if any
     *
     * @var int
     * @access private
     */
    private $exit_status;

    /**
     * Flag to request a PTY when using exec()
     *
     * @var bool
     * @see self::enablePTY()
     * @access private
     */
    private $request_pty = false;

    /**
     * Flag set while exec() is running when using enablePTY()
     *
     * @var bool
     * @access private
     */
    private $in_request_pty_exec = false;

    /**
     * Flag set after startSubsystem() is called
     *
     * @var bool
     * @access private
     */
    private $in_subsystem;

    /**
     * Contents of stdError
     *
     * @var string
     * @access private
     */
    private $stdErrorLog;

    /**
     * The Last Interactive Response
     *
     * @see self::_keyboard_interactive_process()
     * @var string
     * @access private
     */
    private $last_interactive_response = '';

    /**
     * Keyboard Interactive Request / Responses
     *
     * @see self::_keyboard_interactive_process()
     * @var array
     * @access private
     */
    private $keyboard_requests_responses = [];

    /**
     * Banner Message
     *
     * Quoting from the RFC, "in some jurisdictions, sending a warning message before
     * authentication may be relevant for getting legal protection."
     *
     * @see self::_filter()
     * @see self::getBannerMessage()
     * @var string
     * @access private
     */
    private $banner_message = '';

    /**
     * Did read() timeout or return normally?
     *
     * @see self::isTimeout()
     * @var bool
     * @access private
     */
    private $is_timeout = false;

    /**
     * Log Boundary
     *
     * @see self::_format_log()
     * @var string
     * @access private
     */
    private $log_boundary = ':';

    /**
     * Log Long Width
     *
     * @see self::_format_log()
     * @var int
     * @access private
     */
    private $log_long_width = 65;

    /**
     * Log Short Width
     *
     * @see self::_format_log()
     * @var int
     * @access private
     */
    private $log_short_width = 16;

    /**
     * Hostname
     *
     * @see self::__construct()
     * @see self::_connect()
     * @var string
     * @access private
     */
    private $host;

    /**
     * Port Number
     *
     * @see self::__construct()
     * @see self::_connect()
     * @var int
     * @access private
     */
    private $port;

    /**
     * Number of columns for terminal window size
     *
     * @see self::getWindowColumns()
     * @see self::setWindowColumns()
     * @see self::setWindowSize()
     * @var int
     * @access private
     */
    private $windowColumns = 80;

    /**
     * Number of columns for terminal window size
     *
     * @see self::getWindowRows()
     * @see self::setWindowRows()
     * @see self::setWindowSize()
     * @var int
     * @access private
     */
    private $windowRows = 24;

    /**
     * Crypto Engine
     *
     * @see self::setCryptoEngine()
     * @see self::_key_exchange()
     * @var int
     * @access private
     */
    private static $crypto_engine = false;

    /**
     * A System_SSH_Agent for use in the SSH2 Agent Forwarding scenario
     *
     * @var \phpseclib3\System\Ssh\Agent
     * @access private
     */
    private $agent;

    /**
     * Connection storage to replicates ssh2 extension functionality:
     * {@link http://php.net/manual/en/wrappers.ssh2.php#refsect1-wrappers.ssh2-examples}
     *
     * @var SSH2[]
     */
    private static $connections;

    /**
     * Send the identification string first?
     *
     * @var bool
     * @access private
     */
    private $send_id_string_first = true;

    /**
     * Send the key exchange initiation packet first?
     *
     * @var bool
     * @access private
     */
    private $send_kex_first = true;

    /**
     * Some versions of OpenSSH incorrectly calculate the key size
     *
     * @var bool
     * @access private
     */
    private $bad_key_size_fix = false;

    /**
     * Should we try to re-connect to re-establish keys?
     *
     * @var bool
     * @access private
     */
    private $retry_connect = false;

    /**
     * Binary Packet Buffer
     *
     * @var string|false
     * @access private
     */
    private $binary_packet_buffer = false;

    /**
     * Preferred Signature Format
     *
     * @var string|false
     * @access private
     */
    protected $preferred_signature_format = false;

    /**
     * Authentication Credentials
     *
     * @var array
     * @access private
     */
    protected $auth = [];

    /**
     * Terminal
     *
     * @var string
     * @access private
     */
    private $term = 'vt100';

    /**
     * The authentication methods that may productively continue authentication.
     * 
     * @see https://tools.ietf.org/html/rfc4252#section-5.1
<<<<<<< HEAD
     * @var array|null 
=======
     * @var array|null
     * @access private
>>>>>>> dc290a1f
     */
    var $auth_methods_to_continue = null;

    /**
     * Compression method
     *
     * @var int
     * @access private
     */
    var $compress = NET_SSH2_COMPRESSION_NONE;

    /**
     * Decompression method
     *
     * @var resource|object
     * @access private
     */
    var $decompress = NET_SSH2_COMPRESSION_NONE;

    /**
     * Compression context
     *
     * @var int
     * @access private
     */
    var $compress_context;

    /**
     * Decompression context
     *
     * @var resource|object
     * @access private
     */
    var $decompress_context;

    /**
     * Regenerate Compression Context
     *
     * @var bool
     * @access private
     */
    var $regenerate_compression_context = false;

    /**
     * Regenerate Decompression Context
     *
     * @var bool
     * @access private
     */
    var $regenerate_decompression_context = false;

    /**
     * Default Constructor.
     *
     * $host can either be a string, representing the host, or a stream resource.
     *
     * @param mixed $host
     * @param int $port
     * @param int $timeout
     * @see self::login()
     * @return SSH2|void
     * @access public
     */
    public function __construct($host, $port = 22, $timeout = 10)
    {
        $this->message_numbers = [
            1 => 'NET_SSH2_MSG_DISCONNECT',
            2 => 'NET_SSH2_MSG_IGNORE',
            3 => 'NET_SSH2_MSG_UNIMPLEMENTED',
            4 => 'NET_SSH2_MSG_DEBUG',
            5 => 'NET_SSH2_MSG_SERVICE_REQUEST',
            6 => 'NET_SSH2_MSG_SERVICE_ACCEPT',
            20 => 'NET_SSH2_MSG_KEXINIT',
            21 => 'NET_SSH2_MSG_NEWKEYS',
            30 => 'NET_SSH2_MSG_KEXDH_INIT',
            31 => 'NET_SSH2_MSG_KEXDH_REPLY',
            50 => 'NET_SSH2_MSG_USERAUTH_REQUEST',
            51 => 'NET_SSH2_MSG_USERAUTH_FAILURE',
            52 => 'NET_SSH2_MSG_USERAUTH_SUCCESS',
            53 => 'NET_SSH2_MSG_USERAUTH_BANNER',

            80 => 'NET_SSH2_MSG_GLOBAL_REQUEST',
            81 => 'NET_SSH2_MSG_REQUEST_SUCCESS',
            82 => 'NET_SSH2_MSG_REQUEST_FAILURE',
            90 => 'NET_SSH2_MSG_CHANNEL_OPEN',
            91 => 'NET_SSH2_MSG_CHANNEL_OPEN_CONFIRMATION',
            92 => 'NET_SSH2_MSG_CHANNEL_OPEN_FAILURE',
            93 => 'NET_SSH2_MSG_CHANNEL_WINDOW_ADJUST',
            94 => 'NET_SSH2_MSG_CHANNEL_DATA',
            95 => 'NET_SSH2_MSG_CHANNEL_EXTENDED_DATA',
            96 => 'NET_SSH2_MSG_CHANNEL_EOF',
            97 => 'NET_SSH2_MSG_CHANNEL_CLOSE',
            98 => 'NET_SSH2_MSG_CHANNEL_REQUEST',
            99 => 'NET_SSH2_MSG_CHANNEL_SUCCESS',
            100 => 'NET_SSH2_MSG_CHANNEL_FAILURE'
        ];
        $this->disconnect_reasons = [
            1 => 'NET_SSH2_DISCONNECT_HOST_NOT_ALLOWED_TO_CONNECT',
            2 => 'NET_SSH2_DISCONNECT_PROTOCOL_ERROR',
            3 => 'NET_SSH2_DISCONNECT_KEY_EXCHANGE_FAILED',
            4 => 'NET_SSH2_DISCONNECT_RESERVED',
            5 => 'NET_SSH2_DISCONNECT_MAC_ERROR',
            6 => 'NET_SSH2_DISCONNECT_COMPRESSION_ERROR',
            7 => 'NET_SSH2_DISCONNECT_SERVICE_NOT_AVAILABLE',
            8 => 'NET_SSH2_DISCONNECT_PROTOCOL_VERSION_NOT_SUPPORTED',
            9 => 'NET_SSH2_DISCONNECT_HOST_KEY_NOT_VERIFIABLE',
            10 => 'NET_SSH2_DISCONNECT_CONNECTION_LOST',
            11 => 'NET_SSH2_DISCONNECT_BY_APPLICATION',
            12 => 'NET_SSH2_DISCONNECT_TOO_MANY_CONNECTIONS',
            13 => 'NET_SSH2_DISCONNECT_AUTH_CANCELLED_BY_USER',
            14 => 'NET_SSH2_DISCONNECT_NO_MORE_AUTH_METHODS_AVAILABLE',
            15 => 'NET_SSH2_DISCONNECT_ILLEGAL_USER_NAME'
        ];
        $this->channel_open_failure_reasons = [
            1 => 'NET_SSH2_OPEN_ADMINISTRATIVELY_PROHIBITED'
        ];
        $this->terminal_modes = [
            0 => 'NET_SSH2_TTY_OP_END'
        ];
        $this->channel_extended_data_type_codes = [
            1 => 'NET_SSH2_EXTENDED_DATA_STDERR'
        ];

        $this->define_array(
            $this->message_numbers,
            $this->disconnect_reasons,
            $this->channel_open_failure_reasons,
            $this->terminal_modes,
            $this->channel_extended_data_type_codes,
            [60 => 'NET_SSH2_MSG_USERAUTH_PASSWD_CHANGEREQ'],
            [60 => 'NET_SSH2_MSG_USERAUTH_PK_OK'],
            [60 => 'NET_SSH2_MSG_USERAUTH_INFO_REQUEST',
                  61 => 'NET_SSH2_MSG_USERAUTH_INFO_RESPONSE'],
            // RFC 4419 - diffie-hellman-group-exchange-sha{1,256}
            [30 => 'NET_SSH2_MSG_KEXDH_GEX_REQUEST_OLD',
                  31 => 'NET_SSH2_MSG_KEXDH_GEX_GROUP',
                  32 => 'NET_SSH2_MSG_KEXDH_GEX_INIT',
                  33 => 'NET_SSH2_MSG_KEXDH_GEX_REPLY',
                  34 => 'NET_SSH2_MSG_KEXDH_GEX_REQUEST'],
            // RFC 5656 - Elliptic Curves (for curve25519-sha256@libssh.org)
            [30 => 'NET_SSH2_MSG_KEX_ECDH_INIT',
                  31 => 'NET_SSH2_MSG_KEX_ECDH_REPLY']
        );

        self::$connections[$this->getResourceId()] = class_exists('WeakReference') ? \WeakReference::create($this) : $this;

        if (is_resource($host)) {
            $this->fsock = $host;
            return;
        }

        if (is_string($host)) {
            $this->host = $host;
            $this->port = $port;
            $this->timeout = $timeout;
        }
    }

    /**
     * Set Crypto Engine Mode
     *
     * Possible $engine values:
     * OpenSSL, mcrypt, Eval, PHP
     *
     * @param int $engine
     * @access public
     */
    public static function setCryptoEngine($engine)
    {
        self::$crypto_engine = $engine;
    }

    /**
     * Send Identification String First
     *
     * https://tools.ietf.org/html/rfc4253#section-4.2 says "when the connection has been established,
     * both sides MUST send an identification string". It does not say which side sends it first. In
     * theory it shouldn't matter but it is a fact of life that some SSH servers are simply buggy
     *
     * @access public
     */
    public function sendIdentificationStringFirst()
    {
        $this->send_id_string_first = true;
    }

    /**
     * Send Identification String Last
     *
     * https://tools.ietf.org/html/rfc4253#section-4.2 says "when the connection has been established,
     * both sides MUST send an identification string". It does not say which side sends it first. In
     * theory it shouldn't matter but it is a fact of life that some SSH servers are simply buggy
     *
     * @access public
     */
    public function sendIdentificationStringLast()
    {
        $this->send_id_string_first = false;
    }

    /**
     * Send SSH_MSG_KEXINIT First
     *
     * https://tools.ietf.org/html/rfc4253#section-7.1 says "key exchange begins by each sending
     * sending the [SSH_MSG_KEXINIT] packet". It does not say which side sends it first. In theory
     * it shouldn't matter but it is a fact of life that some SSH servers are simply buggy
     *
     * @access public
     */
    public function sendKEXINITFirst()
    {
        $this->send_kex_first = true;
    }

    /**
     * Send SSH_MSG_KEXINIT Last
     *
     * https://tools.ietf.org/html/rfc4253#section-7.1 says "key exchange begins by each sending
     * sending the [SSH_MSG_KEXINIT] packet". It does not say which side sends it first. In theory
     * it shouldn't matter but it is a fact of life that some SSH servers are simply buggy
     *
     * @access public
     */
    public function sendKEXINITLast()
    {
        $this->send_kex_first = false;
    }

    /**
     * Connect to an SSHv2 server
     *
     * @throws \UnexpectedValueException on receipt of unexpected packets
     * @throws \RuntimeException on other errors
     * @access private
     */
    private function connect()
    {
        if ($this->bitmap & self::MASK_CONSTRUCTOR) {
            return;
        }

        $this->bitmap |= self::MASK_CONSTRUCTOR;

        $this->curTimeout = $this->timeout;

        $this->last_packet = microtime(true);

        if (!is_resource($this->fsock)) {
            $start = microtime(true);
            // with stream_select a timeout of 0 means that no timeout takes place;
            // with fsockopen a timeout of 0 means that you instantly timeout
            // to resolve this incompatibility a timeout of 100,000 will be used for fsockopen if timeout is 0
            $this->fsock = @fsockopen($this->host, $this->port, $errno, $errstr, $this->curTimeout == 0 ? 100000 : $this->curTimeout);
            if (!$this->fsock) {
                $host = $this->host . ':' . $this->port;
                throw new UnableToConnectException(rtrim("Cannot connect to $host. Error $errno. $errstr"));
            }
            $elapsed = microtime(true) - $start;

            if ($this->curTimeout) {
                $this->curTimeout-= $elapsed;
                if ($this->curTimeout < 0) {
                    throw new \RuntimeException('Connection timed out whilst attempting to open socket connection');
                }
            }
        }

        $this->identifier = $this->generate_identifier();

        if ($this->send_id_string_first) {
            fputs($this->fsock, $this->identifier . "\r\n");
        }

        /* According to the SSH2 specs,

          "The server MAY send other lines of data before sending the version
           string.  Each line SHOULD be terminated by a Carriage Return and Line
           Feed.  Such lines MUST NOT begin with "SSH-", and SHOULD be encoded
           in ISO-10646 UTF-8 [RFC3629] (language is not specified).  Clients
           MUST be able to process such lines." */
        $data = '';
        while (!feof($this->fsock) && !preg_match('#(.*)^(SSH-(\d\.\d+).*)#ms', $data, $matches)) {
            $line = '';
            while (true) {
                if ($this->curTimeout) {
                    if ($this->curTimeout < 0) {
                        throw new \RuntimeException('Connection timed out whilst receiving server identification string');
                    }
                    $read = [$this->fsock];
                    $write = $except = null;
                    $start = microtime(true);
                    $sec = floor($this->curTimeout);
                    $usec = 1000000 * ($this->curTimeout - $sec);
                    if (@stream_select($read, $write, $except, $sec, $usec) === false) {
                        throw new \RuntimeException('Connection timed out whilst receiving server identification string');
                    }
                    $elapsed = microtime(true) - $start;
                    $this->curTimeout-= $elapsed;
                }

                $temp = stream_get_line($this->fsock, 255, "\n");
                if ($temp === false) {
                    throw new \RuntimeException('Error reading from socket');
                }
                if (strlen($temp) == 255) {
                    continue;
                }

                $line.= "$temp\n";

                // quoting RFC4253, "Implementers who wish to maintain
                // compatibility with older, undocumented versions of this protocol may
                // want to process the identification string without expecting the
                // presence of the carriage return character for reasons described in
                // Section 5 of this document."

                //if (substr($line, -2) == "\r\n") {
                //    break;
                //}

                break;
            }

            $data.= $line;
        }

        if (feof($this->fsock)) {
            $this->bitmap = 0;
            throw new ConnectionClosedException('Connection closed by server');
        }

        $extra = $matches[1];

        if (defined('NET_SSH2_LOGGING')) {
            $this->append_log('<-', $matches[0]);
            $this->append_log('->', $this->identifier . "\r\n");
        }

        $this->server_identifier = trim($temp, "\r\n");
        if (strlen($extra)) {
            $this->errors[] = $data;
        }

        if (version_compare($matches[3], '1.99', '<')) {
            $this->bitmap = 0;
            throw new UnableToConnectException("Cannot connect to SSH $matches[3] servers");
        }

        if (!$this->send_id_string_first) {
            fputs($this->fsock, $this->identifier . "\r\n");
        }

        if (!$this->send_kex_first) {
            $response = $this->get_binary_packet();

            if (!strlen($response) || ord($response[0]) != NET_SSH2_MSG_KEXINIT) {
                $this->bitmap = 0;
                throw new \UnexpectedValueException('Expected SSH_MSG_KEXINIT');
            }

            $this->key_exchange($response);
        }

        if ($this->send_kex_first) {
            $this->key_exchange();
        }

        $this->bitmap|= self::MASK_CONNECTED;

        return true;
    }

    /**
     * Generates the SSH identifier
     *
     * You should overwrite this method in your own class if you want to use another identifier
     *
     * @access protected
     * @return string
     */
    private function generate_identifier()
    {
        $identifier = 'SSH-2.0-phpseclib_3.0';

        $ext = [];
        if (extension_loaded('sodium')) {
            $ext[] = 'libsodium';
        }

        if (extension_loaded('openssl')) {
            $ext[] = 'openssl';
        } elseif (extension_loaded('mcrypt')) {
            $ext[] = 'mcrypt';
        }

        if (extension_loaded('gmp')) {
            $ext[] = 'gmp';
        } elseif (extension_loaded('bcmath')) {
            $ext[] = 'bcmath';
        }

        if (!empty($ext)) {
            $identifier .= ' (' . implode(', ', $ext) . ')';
        }

        return $identifier;
    }

    /**
     * Key Exchange
     *
     * @return bool
     * @param string|bool $kexinit_payload_server optional
     * @throws \UnexpectedValueException on receipt of unexpected packets
     * @throws \RuntimeException on other errors
     * @throws \phpseclib3\Exception\NoSupportedAlgorithmsException when none of the algorithms phpseclib has loaded are compatible
     * @access private
     */
    private function key_exchange($kexinit_payload_server = false)
    {
        $preferred = $this->preferred;
        $send_kex = true;

        $kex_algorithms = isset($preferred['kex']) ?
            $preferred['kex'] :
            SSH2::getSupportedKEXAlgorithms();
        $server_host_key_algorithms = isset($preferred['hostkey']) ?
            $preferred['hostkey'] :
            SSH2::getSupportedHostKeyAlgorithms();
        $s2c_encryption_algorithms = isset($preferred['server_to_client']['crypt']) ?
            $preferred['server_to_client']['crypt'] :
            SSH2::getSupportedEncryptionAlgorithms();
        $c2s_encryption_algorithms = isset($preferred['client_to_server']['crypt']) ?
            $preferred['client_to_server']['crypt'] :
            SSH2::getSupportedEncryptionAlgorithms();
        $s2c_mac_algorithms = isset($preferred['server_to_client']['mac']) ?
            $preferred['server_to_client']['mac'] :
            SSH2::getSupportedMACAlgorithms();
        $c2s_mac_algorithms = isset($preferred['client_to_server']['mac']) ?
            $preferred['client_to_server']['mac'] :
            SSH2::getSupportedMACAlgorithms();
        $s2c_compression_algorithms = isset($preferred['server_to_client']['comp']) ?
            $preferred['server_to_client']['comp'] :
            SSH2::getSupportedCompressionAlgorithms();
        $c2s_compression_algorithms = isset($preferred['client_to_server']['comp']) ?
            $preferred['client_to_server']['comp'] :
            SSH2::getSupportedCompressionAlgorithms();

        // some SSH servers have buggy implementations of some of the above algorithms
        switch (true) {
            case $this->server_identifier == 'SSH-2.0-SSHD':
            case substr($this->server_identifier, 0, 13) == 'SSH-2.0-DLINK':
                if (!isset($preferred['server_to_client']['mac'])) {
                    $s2c_mac_algorithms = array_values(array_diff(
                        $s2c_mac_algorithms,
                        ['hmac-sha1-96', 'hmac-md5-96']
                    ));
                }
                if (!isset($preferred['client_to_server']['mac'])) {
                    $c2s_mac_algorithms = array_values(array_diff(
                        $c2s_mac_algorithms,
                        ['hmac-sha1-96', 'hmac-md5-96']
                    ));
                }
        }

        $client_cookie = Random::string(16);

        $kexinit_payload_client = pack('Ca*', NET_SSH2_MSG_KEXINIT, $client_cookie);
        $kexinit_payload_client.= Strings::packSSH2(
            'L10bN',
            $kex_algorithms,
            $server_host_key_algorithms,
            $c2s_encryption_algorithms,
            $s2c_encryption_algorithms,
            $c2s_mac_algorithms,
            $s2c_mac_algorithms,
            $c2s_compression_algorithms,
            $s2c_compression_algorithms,
            [], // language, client to server
            [], // language, server to client
            false, // first_kex_packet_follows
            0 // reserved for future extension
        );

        if ($kexinit_payload_server === false) {
            $this->send_binary_packet($kexinit_payload_client);

            $kexinit_payload_server = $this->get_binary_packet();

            if (!strlen($kexinit_payload_server) || ord($kexinit_payload_server[0]) != NET_SSH2_MSG_KEXINIT) {
                $this->disconnect_helper(NET_SSH2_DISCONNECT_PROTOCOL_ERROR);
                throw new \UnexpectedValueException('Expected SSH_MSG_KEXINIT');
            }

            $send_kex = false;
        }

        $response = $kexinit_payload_server;
        Strings::shift($response, 1); // skip past the message number (it should be SSH_MSG_KEXINIT)
        $server_cookie = Strings::shift($response, 16);

        list(
            $this->kex_algorithms,
            $this->server_host_key_algorithms,
            $this->encryption_algorithms_client_to_server,
            $this->encryption_algorithms_server_to_client,
            $this->mac_algorithms_client_to_server,
            $this->mac_algorithms_server_to_client,
            $this->compression_algorithms_client_to_server,
            $this->compression_algorithms_server_to_client,
            $this->languages_client_to_server,
            $this->languages_server_to_client,
            $first_kex_packet_follows
        ) = Strings::unpackSSH2('L10C', $response);

        if ($send_kex) {
            $this->send_binary_packet($kexinit_payload_client);
        }

        // we need to decide upon the symmetric encryption algorithms before we do the diffie-hellman key exchange

        // we don't initialize any crypto-objects, yet - we do that, later. for now, we need the lengths to make the
        // diffie-hellman key exchange as fast as possible
        $decrypt = self::array_intersect_first($s2c_encryption_algorithms, $this->encryption_algorithms_server_to_client);
        $decryptKeyLength = $this->encryption_algorithm_to_key_size($decrypt);
        if ($decryptKeyLength === null) {
            $this->disconnect_helper(NET_SSH2_DISCONNECT_KEY_EXCHANGE_FAILED);
            throw new NoSupportedAlgorithmsException('No compatible server to client encryption algorithms found');
        }

        $encrypt = self::array_intersect_first($c2s_encryption_algorithms, $this->encryption_algorithms_client_to_server);
        $encryptKeyLength = $this->encryption_algorithm_to_key_size($encrypt);
        if ($encryptKeyLength === null) {
            $this->disconnect_helper(NET_SSH2_DISCONNECT_KEY_EXCHANGE_FAILED);
            throw new NoSupportedAlgorithmsException('No compatible client to server encryption algorithms found');
        }

        // through diffie-hellman key exchange a symmetric key is obtained
        $this->kex_algorithm = self::array_intersect_first($kex_algorithms, $this->kex_algorithms);
        if ($this->kex_algorithm === false) {
            $this->disconnect_helper(NET_SSH2_DISCONNECT_KEY_EXCHANGE_FAILED);
            throw new NoSupportedAlgorithmsException('No compatible key exchange algorithms found');
        }

        $server_host_key_algorithm = self::array_intersect_first($server_host_key_algorithms, $this->server_host_key_algorithms);
        if ($server_host_key_algorithm === false) {
            $this->disconnect_helper(NET_SSH2_DISCONNECT_KEY_EXCHANGE_FAILED);
            throw new NoSupportedAlgorithmsException('No compatible server host key algorithms found');
        }

        $mac_algorithm_out = self::array_intersect_first($c2s_mac_algorithms, $this->mac_algorithms_client_to_server);
        if ($mac_algorithm_out === false) {
            $this->disconnect_helper(NET_SSH2_DISCONNECT_KEY_EXCHANGE_FAILED);
            throw new NoSupportedAlgorithmsException('No compatible client to server message authentication algorithms found');
        }

<<<<<<< HEAD
        $mac_algorithm_in = self::array_intersect_first($s2c_mac_algorithms, $this->mac_algorithms_server_to_client);
        if ($mac_algorithm_in === false) {
            $this->disconnect_helper(NET_SSH2_DISCONNECT_KEY_EXCHANGE_FAILED);
            throw new NoSupportedAlgorithmsException('No compatible server to client message authentication algorithms found');
        }

        $compression_algorithm_in = self::array_intersect_first($s2c_compression_algorithms, $this->compression_algorithms_server_to_client);
=======
        $compression_map = array(
            'none' => NET_SSH2_COMPRESSION_NONE,
            'zlib' => NET_SSH2_COMPRESSION_ZLIB,
            'zlib@openssh.com' => NET_SSH2_COMPRESSION_ZLIB_AT_OPENSSH
        );

        $compression_algorithm_out = $this->_array_intersect_first($c2s_compression_algorithms, $this->compression_algorithms_client_to_server);
        if ($compression_algorithm_out === false) {
            user_error('No compatible client to server compression algorithms found');
            return $this->_disconnect(NET_SSH2_DISCONNECT_KEY_EXCHANGE_FAILED);
        }
        $this->compress = $compression_map[$compression_algorithm_out];

        $compression_algorithm_in = $this->_array_intersect_first($s2c_compression_algorithms, $this->compression_algorithms_server_to_client);
>>>>>>> dc290a1f
        if ($compression_algorithm_in === false) {
            $this->disconnect_helper(NET_SSH2_DISCONNECT_KEY_EXCHANGE_FAILED);
            throw new NoSupportedAlgorithmsException('No compatible server to client compression algorithms found');
        }
        $this->decompress = $compression_algorithm_in == 'zlib';

        $compression_algorithm_out = self::array_intersect_first($c2s_compression_algorithms, $this->compression_algorithms_client_to_server);
        if ($compression_algorithm_out === false) {
            $this->disconnect_helper(NET_SSH2_DISCONNECT_KEY_EXCHANGE_FAILED);
            throw new NoSupportedAlgorithmsException('No compatible client to server compression algorithms found');
        }
        $this->compress = $compression_algorithm_out == 'zlib';

        switch ($this->kex_algorithm) {
            case 'diffie-hellman-group15-sha512':
            case 'diffie-hellman-group16-sha512':
            case 'diffie-hellman-group17-sha512':
            case 'diffie-hellman-group18-sha512':
            case 'ecdh-sha2-nistp521':
                $kexHash = new Hash('sha512');
                break;
            case 'ecdh-sha2-nistp384':
                $kexHash = new Hash('sha384');
                break;
            case 'diffie-hellman-group-exchange-sha256':
            case 'diffie-hellman-group14-sha256':
            case 'ecdh-sha2-nistp256':
            case 'curve25519-sha256@libssh.org':
            case 'curve25519-sha256':
                $kexHash = new Hash('sha256');
                break;
            default:
                $kexHash = new Hash('sha1');
        }
<<<<<<< HEAD
=======
        $this->decompress = $compression_map[$compression_algorithm_in];
>>>>>>> dc290a1f

        // Only relevant in diffie-hellman-group-exchange-sha{1,256}, otherwise empty.

        $exchange_hash_rfc4419 = '';

        if (strpos($this->kex_algorithm, 'curve25519-sha256') === 0 || strpos($this->kex_algorithm, 'ecdh-sha2-nistp') === 0) {
            $curve = strpos($this->kex_algorithm, 'curve25519-sha256') === 0 ?
                'Curve25519' :
                substr($this->kex_algorithm, 10);
            $ourPrivate = EC::createKey($curve);
            $ourPublicBytes = $ourPrivate->getPublicKey()->getEncodedCoordinates();
            $clientKexInitMessage = 'NET_SSH2_MSG_KEX_ECDH_INIT';
            $serverKexReplyMessage = 'NET_SSH2_MSG_KEX_ECDH_REPLY';
        } else {
            if (strpos($this->kex_algorithm, 'diffie-hellman-group-exchange') === 0) {
                $dh_group_sizes_packed = pack(
                    'NNN',
                    $this->kex_dh_group_size_min,
                    $this->kex_dh_group_size_preferred,
                    $this->kex_dh_group_size_max
                );
                $packet = pack(
                    'Ca*',
                    NET_SSH2_MSG_KEXDH_GEX_REQUEST,
                    $dh_group_sizes_packed
                );
                $this->send_binary_packet($packet);
                $this->updateLogHistory('UNKNOWN (34)', 'NET_SSH2_MSG_KEXDH_GEX_REQUEST');

                $response = $this->get_binary_packet();

                list($type, $primeBytes, $gBytes) = Strings::unpackSSH2('Css', $response);
                if ($type != NET_SSH2_MSG_KEXDH_GEX_GROUP) {
                    $this->disconnect_helper(NET_SSH2_DISCONNECT_PROTOCOL_ERROR);
                    throw new \UnexpectedValueException('Expected SSH_MSG_KEX_DH_GEX_GROUP');
                }
                $this->updateLogHistory('NET_SSH2_MSG_KEXDH_REPLY', 'NET_SSH2_MSG_KEXDH_GEX_GROUP');
                $prime = new BigInteger($primeBytes, -256);
                $g = new BigInteger($gBytes, -256);

                $exchange_hash_rfc4419 = $dh_group_sizes_packed . Strings::packSSH2(
                    'ss',
                    $primeBytes,
                    $gBytes
                );

                $params = DH::createParameters($prime, $g);
                $clientKexInitMessage = 'NET_SSH2_MSG_KEXDH_GEX_INIT';
                $serverKexReplyMessage = 'NET_SSH2_MSG_KEXDH_GEX_REPLY';
            } else {
                $params = DH::createParameters($this->kex_algorithm);
                $clientKexInitMessage = 'NET_SSH2_MSG_KEXDH_INIT';
                $serverKexReplyMessage = 'NET_SSH2_MSG_KEXDH_REPLY';
            }

            $keyLength = min($kexHash->getLengthInBytes(), max($encryptKeyLength, $decryptKeyLength));

            $ourPrivate = DH::createKey($params, 16 * $keyLength); // 2 * 8 * $keyLength
            $ourPublic = $ourPrivate->getPublicKey()->toBigInteger();
            $ourPublicBytes = $ourPublic->toBytes(true);
        }

        $data = pack('CNa*', constant($clientKexInitMessage), strlen($ourPublicBytes), $ourPublicBytes);

        $this->send_binary_packet($data);

        switch ($clientKexInitMessage) {
            case 'NET_SSH2_MSG_KEX_ECDH_INIT':
                $this->updateLogHistory('NET_SSH2_MSG_KEXDH_INIT', 'NET_SSH2_MSG_KEX_ECDH_INIT');
                break;
            case 'NET_SSH2_MSG_KEXDH_GEX_INIT':
                $this->updateLogHistory('UNKNOWN (32)', 'NET_SSH2_MSG_KEXDH_GEX_INIT');
        }

        $response = $this->get_binary_packet();

        list(
            $type,
            $server_public_host_key,
            $theirPublicBytes,
            $this->signature
        ) = Strings::unpackSSH2('Csss', $response);

        if ($type != constant($serverKexReplyMessage)) {
            $this->disconnect_helper(NET_SSH2_DISCONNECT_PROTOCOL_ERROR);
            throw new \UnexpectedValueException("Expected $serverKexReplyMessage");
        }
        switch ($serverKexReplyMessage) {
            case 'NET_SSH2_MSG_KEX_ECDH_REPLY':
                $this->updateLogHistory('NET_SSH2_MSG_KEXDH_REPLY', 'NET_SSH2_MSG_KEX_ECDH_REPLY');
                break;
            case 'NET_SSH2_MSG_KEXDH_GEX_REPLY':
                $this->updateLogHistory('UNKNOWN (33)', 'NET_SSH2_MSG_KEXDH_GEX_REPLY');
        }

        $this->server_public_host_key = $server_public_host_key;
        list($public_key_format) = Strings::unpackSSH2('s', $server_public_host_key);
        if (strlen($this->signature) < 4) {
            throw new \LengthException('The signature needs at least four bytes');
        }
        $temp = unpack('Nlength', substr($this->signature, 0, 4));
        $this->signature_format = substr($this->signature, 4, $temp['length']);

        $keyBytes = DH::computeSecret($ourPrivate, $theirPublicBytes);
        if (($keyBytes & "\xFF\x80") === "\x00\x00") {
            $keyBytes = substr($keyBytes, 1);
        } elseif (($keyBytes[0] & "\x80") === "\x80") {
            $keyBytes = "\0$keyBytes";
        }

        $this->exchange_hash = Strings::packSSH2('s5',
            $this->identifier,
            $this->server_identifier,
            $kexinit_payload_client,
            $kexinit_payload_server,
            $this->server_public_host_key
        );
        $this->exchange_hash.= $exchange_hash_rfc4419;
        $this->exchange_hash.= Strings::packSSH2('s3',
            $ourPublicBytes,
            $theirPublicBytes,
            $keyBytes
        );

        $this->exchange_hash = $kexHash->hash($this->exchange_hash);

        if ($this->session_id === false) {
            $this->session_id = $this->exchange_hash;
        }

        switch ($server_host_key_algorithm) {
            case 'rsa-sha2-256':
            case 'rsa-sha2-512':
            //case 'ssh-rsa':
                $expected_key_format = 'ssh-rsa';
                break;
            default:
                $expected_key_format = $server_host_key_algorithm;
        }
        if ($public_key_format != $expected_key_format || $this->signature_format != $server_host_key_algorithm) {
            switch (true) {
                case $this->signature_format == $server_host_key_algorithm:
                case $server_host_key_algorithm != 'rsa-sha2-256' && $server_host_key_algorithm != 'rsa-sha2-512':
                case $this->signature_format != 'ssh-rsa':
                    $this->disconnect_helper(NET_SSH2_DISCONNECT_HOST_KEY_NOT_VERIFIABLE);
                    throw new \RuntimeException('Server Host Key Algorithm Mismatch (' . $this->signature_format . ' vs ' . $server_host_key_algorithm . ')');
            }
        }

        $packet = pack('C', NET_SSH2_MSG_NEWKEYS);
        $this->send_binary_packet($packet);

        $response = $this->get_binary_packet();

        if ($response === false) {
            $this->disconnect_helper(NET_SSH2_DISCONNECT_CONNECTION_LOST);
            throw new ConnectionClosedException('Connection closed by server');
        }

        list($type) = Strings::unpackSSH2('C', $response);
        if ($type != NET_SSH2_MSG_NEWKEYS) {
            $this->disconnect_helper(NET_SSH2_DISCONNECT_PROTOCOL_ERROR);
            throw new \UnexpectedValueException('Expected SSH_MSG_NEWKEYS');
        }

        $keyBytes = pack('Na*', strlen($keyBytes), $keyBytes);

        $this->encrypt = self::encryption_algorithm_to_crypt_instance($encrypt);
        if ($this->encrypt) {
            if (self::$crypto_engine) {
                $this->encrypt->setPreferredEngine(self::$crypto_engine);
            }
            if ($this->encrypt->getBlockLengthInBytes()) {
                $this->encrypt_block_size = $this->encrypt->getBlockLengthInBytes();
            }
            $this->encrypt->disablePadding();

            if ($this->encrypt->usesIV()) {
                $iv = $kexHash->hash($keyBytes . $this->exchange_hash . 'A' . $this->session_id);
                while ($this->encrypt_block_size > strlen($iv)) {
                    $iv.= $kexHash->hash($keyBytes . $this->exchange_hash . $iv);
                }
                $this->encrypt->setIV(substr($iv, 0, $this->encrypt_block_size));
            }

            switch ($encrypt) {
                case 'aes128-gcm@openssh.com':
                case 'aes256-gcm@openssh.com':
                    $nonce = $kexHash->hash($keyBytes . $this->exchange_hash . 'A' . $this->session_id);
                    $this->encrypt->fixed = substr($nonce, 0, 4);
                    $this->encrypt->invocation_counter = substr($nonce, 4, 8);
                case 'chacha20-poly1305@openssh.com':
                    break;
                default:
                    $this->encrypt->enableContinuousBuffer();
            }

            $key = $kexHash->hash($keyBytes . $this->exchange_hash . 'C' . $this->session_id);
            while ($encryptKeyLength > strlen($key)) {
                $key.= $kexHash->hash($keyBytes . $this->exchange_hash . $key);
            }
            switch ($encrypt) {
                case 'chacha20-poly1305@openssh.com':
                    $encryptKeyLength = 32;
                    $this->lengthEncrypt = self::encryption_algorithm_to_crypt_instance($encrypt);
                    $this->lengthEncrypt->setKey(substr($key, 32, 32));
            }
            $this->encrypt->setKey(substr($key, 0, $encryptKeyLength));
            $this->encrypt->name = $encrypt;
        }

        $this->decrypt = self::encryption_algorithm_to_crypt_instance($decrypt);
        if ($this->decrypt) {
            if (self::$crypto_engine) {
                $this->decrypt->setPreferredEngine(self::$crypto_engine);
            }
            if ($this->decrypt->getBlockLengthInBytes()) {
                $this->decrypt_block_size = $this->decrypt->getBlockLengthInBytes();
            }
            $this->decrypt->disablePadding();

            if ($this->decrypt->usesIV()) {
                $iv = $kexHash->hash($keyBytes . $this->exchange_hash . 'B' . $this->session_id);
                while ($this->decrypt_block_size > strlen($iv)) {
                    $iv.= $kexHash->hash($keyBytes . $this->exchange_hash . $iv);
                }
                $this->decrypt->setIV(substr($iv, 0, $this->decrypt_block_size));
            }

            switch ($decrypt) {
                case 'aes128-gcm@openssh.com':
                case 'aes256-gcm@openssh.com':
                    // see https://tools.ietf.org/html/rfc5647#section-7.1
                    $nonce = $kexHash->hash($keyBytes . $this->exchange_hash . 'B' . $this->session_id);
                    $this->decrypt->fixed = substr($nonce, 0, 4);
                    $this->decrypt->invocation_counter = substr($nonce, 4, 8);
                case 'chacha20-poly1305@openssh.com':
                    break;
                default:
                    $this->decrypt->enableContinuousBuffer();
            }

            $key = $kexHash->hash($keyBytes . $this->exchange_hash . 'D' . $this->session_id);
            while ($decryptKeyLength > strlen($key)) {
                $key.= $kexHash->hash($keyBytes . $this->exchange_hash . $key);
            }
            switch ($decrypt) {
                case 'chacha20-poly1305@openssh.com':
                    $decryptKeyLength = 32;
                    $this->lengthDecrypt = self::encryption_algorithm_to_crypt_instance($decrypt);
                    $this->lengthDecrypt->setKey(substr($key, 32, 32));
            }
            $this->decrypt->setKey(substr($key, 0, $decryptKeyLength));
            $this->decrypt->name = $decrypt;
        }

        /* The "arcfour128" algorithm is the RC4 cipher, as described in
           [SCHNEIER], using a 128-bit key.  The first 1536 bytes of keystream
           generated by the cipher MUST be discarded, and the first byte of the
           first encrypted packet MUST be encrypted using the 1537th byte of
           keystream.

           -- http://tools.ietf.org/html/rfc4345#section-4 */
        if ($encrypt == 'arcfour128' || $encrypt == 'arcfour256') {
            $this->encrypt->encrypt(str_repeat("\0", 1536));
        }
        if ($decrypt == 'arcfour128' || $decrypt == 'arcfour256') {
            $this->decrypt->decrypt(str_repeat("\0", 1536));
        }

        if (!$this->encrypt->usesNonce()) {
            list($this->hmac_create, $createKeyLength) = self::mac_algorithm_to_hash_instance($mac_algorithm_out);
        } else {
            $this->hmac_create = new \stdClass;
            $this->hmac_create->name = $mac_algorithm_out;
            //$mac_algorithm_out = 'none';
            $createKeyLength = 0;
        }

        if ($this->hmac_create instanceof Hash) {
            $key = $kexHash->hash($keyBytes . $this->exchange_hash . 'E' . $this->session_id);
            while ($createKeyLength > strlen($key)) {
                $key.= $kexHash->hash($keyBytes . $this->exchange_hash . $key);
            }
            $this->hmac_create->setKey(substr($key, 0, $createKeyLength));
            $this->hmac_create->name = $mac_algorithm_out;
            $this->hmac_create->etm = preg_match('#-etm@openssh\.com$#', $mac_algorithm_out);
        }

        if (!$this->decrypt->usesNonce()) {
            list($this->hmac_check, $checkKeyLength) = self::mac_algorithm_to_hash_instance($mac_algorithm_in);
            $this->hmac_size = $this->hmac_check->getLengthInBytes();
        } else {
            $this->hmac_check = new \stdClass;
            $this->hmac_check->name = $mac_algorithm_in;
            //$mac_algorithm_in = 'none';
            $checkKeyLength = 0;
            $this->hmac_size = 0;
        }

        if ($this->hmac_check instanceof Hash) {
            $key = $kexHash->hash($keyBytes . $this->exchange_hash . 'F' . $this->session_id);
            while ($checkKeyLength > strlen($key)) {
                $key.= $kexHash->hash($keyBytes . $this->exchange_hash . $key);
            }
            $this->hmac_check->setKey(substr($key, 0, $checkKeyLength));
            $this->hmac_check->name = $mac_algorithm_in;
            $this->hmac_check->etm = preg_match('#-etm@openssh\.com$#', $mac_algorithm_in);
        }

        $this->regenerate_compression_context = $this->regenerate_decompression_context = true;

        return true;
    }

    /**
     * Maps an encryption algorithm name to the number of key bytes.
     *
     * @param string $algorithm Name of the encryption algorithm
     * @return int|null Number of bytes as an integer or null for unknown
     * @access private
     */
    private function encryption_algorithm_to_key_size($algorithm)
    {
        if ($this->bad_key_size_fix && self::bad_algorithm_candidate($algorithm)) {
            return 16;
        }

        switch ($algorithm) {
            case 'none':
                return 0;
            case 'aes128-gcm@openssh.com':
            case 'aes128-cbc':
            case 'aes128-ctr':
            case 'arcfour':
            case 'arcfour128':
            case 'blowfish-cbc':
            case 'blowfish-ctr':
            case 'twofish128-cbc':
            case 'twofish128-ctr':
                return 16;
            case '3des-cbc':
            case '3des-ctr':
            case 'aes192-cbc':
            case 'aes192-ctr':
            case 'twofish192-cbc':
            case 'twofish192-ctr':
                return 24;
            case 'aes256-gcm@openssh.com':
            case 'aes256-cbc':
            case 'aes256-ctr':
            case 'arcfour256':
            case 'twofish-cbc':
            case 'twofish256-cbc':
            case 'twofish256-ctr':
                return 32;
            case 'chacha20-poly1305@openssh.com':
                return 64;
        }
        return null;
    }

    /**
     * Maps an encryption algorithm name to an instance of a subclass of
     * \phpseclib3\Crypt\Common\SymmetricKey.
     *
     * @param string $algorithm Name of the encryption algorithm
     * @return mixed Instance of \phpseclib3\Crypt\Common\SymmetricKey or null for unknown
     * @access private
     */
    private static function encryption_algorithm_to_crypt_instance($algorithm)
    {
        switch ($algorithm) {
            case '3des-cbc':
                return new TripleDES('cbc');
            case '3des-ctr':
                return new TripleDES('ctr');
            case 'aes256-cbc':
            case 'aes192-cbc':
            case 'aes128-cbc':
                return new Rijndael('cbc');
            case 'aes256-ctr':
            case 'aes192-ctr':
            case 'aes128-ctr':
                return new Rijndael('ctr');
            case 'blowfish-cbc':
                return new Blowfish('cbc');
            case 'blowfish-ctr':
                return new Blowfish('ctr');
            case 'twofish128-cbc':
            case 'twofish192-cbc':
            case 'twofish256-cbc':
            case 'twofish-cbc':
                return new Twofish('cbc');
            case 'twofish128-ctr':
            case 'twofish192-ctr':
            case 'twofish256-ctr':
                return new Twofish('ctr');
            case 'arcfour':
            case 'arcfour128':
            case 'arcfour256':
                return new RC4();
            case 'aes128-gcm@openssh.com':
            case 'aes256-gcm@openssh.com':
                return new Rijndael('gcm');
            case 'chacha20-poly1305@openssh.com':
                return new ChaCha20();
        }
        return null;
    }

    /**
     * Maps an encryption algorithm name to an instance of a subclass of
     * \phpseclib3\Crypt\Hash.
     *
     * @param string $algorithm Name of the encryption algorithm
     * @return mixed Instance of \phpseclib3\Crypt\Hash or null for unknown
     * @access private
     */
    private static function mac_algorithm_to_hash_instance($algorithm)
    {
        switch ($algorithm) {
            case 'umac-64@openssh.com':
            case 'umac-64-etm@openssh.com':
                return [new Hash('umac-64'), 16];
            case 'umac-128@openssh.com':
            case 'umac-128-etm@openssh.com':
                return [new Hash('umac-128'), 16];
            case 'hmac-sha2-512':
            case 'hmac-sha2-512-etm@openssh.com':
                return [new Hash('sha512'), 64];
            case 'hmac-sha2-256':
            case 'hmac-sha2-256-etm@openssh.com':
                return [new Hash('sha256'), 32];
            case 'hmac-sha1':
            case 'hmac-sha1-etm@openssh.com':
                return [new Hash('sha1'), 20];
            case 'hmac-sha1-96':
                return [new Hash('sha1-96'), 20];
            case 'hmac-md5':
                return [new Hash('md5'), 16];
            case 'hmac-md5-96':
                return [new Hash('md5-96'), 16];
        }
    }

    /*
     * Tests whether or not proposed algorithm has a potential for issues
     *
     * @link https://www.chiark.greenend.org.uk/~sgtatham/putty/wishlist/ssh2-aesctr-openssh.html
     * @link https://bugzilla.mindrot.org/show_bug.cgi?id=1291
     * @param string $algorithm Name of the encryption algorithm
     * @return bool
     * @access private
     */
    private static function bad_algorithm_candidate($algorithm)
    {
        switch ($algorithm) {
            case 'arcfour256':
            case 'aes192-ctr':
            case 'aes256-ctr':
                return true;
        }

        return false;
    }

    /**
     * Login
     *
     * The $password parameter can be a plaintext password, a \phpseclib3\Crypt\RSA|EC|DSA object, a \phpseclib3\System\SSH\Agent object or an array
     *
     * @param string $username
     * @param string|AsymmetricKey|array[]|Agent|null ...$args
     * @return bool
     * @see self::_login()
     * @access public
     */
    public function login($username, ...$args)
    {
        $this->auth[] = func_get_args();

        // try logging with 'none' as an authentication method first since that's what
        // PuTTY does
        if (substr($this->server_identifier, 0, 15) != 'SSH-2.0-CoreFTP' && $this->auth_methods_to_continue === null) {
            if ($this->sublogin($username)) {
                return true;
            }
            if (!count($args)) {
                return false;
            }
        }
        return $this->sublogin($username, ...$args);
    }

    /**
     * Login Helper
     *
     * @param string $username
     * @param string[] ...$args
     * @return bool
     * @see self::_login_helper()
     * @access private
     */
    protected function sublogin($username, ...$args)
    {
        if (!($this->bitmap & self::MASK_CONSTRUCTOR)) {
            $this->connect();
        }

        if (empty($args)) {
            return $this->login_helper($username);
        }

        foreach ($args as $arg) {
            if ($this->login_helper($username, $arg)) {
                return true;
            }
        }
        return false;
    }

    /**
     * Login Helper
     *
     * {@internal It might be worthwhile, at some point, to protect against {@link http://tools.ietf.org/html/rfc4251#section-9.3.9 traffic analysis}
     *           by sending dummy SSH_MSG_IGNORE messages.}
     *
     * @param string $username
     * @param string|AsymmetricKey|array[]|Agent|null ...$args
     * @return bool
     * @throws \UnexpectedValueException on receipt of unexpected packets
     * @throws \RuntimeException on other errors
     * @access private
     */
    private function login_helper($username, $password = null)
    {
        if (!($this->bitmap & self::MASK_CONNECTED)) {
            return false;
        }

        if (!($this->bitmap & self::MASK_LOGIN_REQ)) {
            $packet = Strings::packSSH2('Cs', NET_SSH2_MSG_SERVICE_REQUEST, 'ssh-userauth');
            $this->send_binary_packet($packet);

            try {
                $response = $this->get_binary_packet();
            } catch (\Exception $e) {
                if ($this->retry_connect) {
                    $this->retry_connect = false;
                    $this->connect();
                    return $this->login_helper($username, $password);
                }
                $this->disconnect_helper(NET_SSH2_DISCONNECT_CONNECTION_LOST);
                throw new ConnectionClosedException('Connection closed by server');
            }

            list($type, $service) = Strings::unpackSSH2('Cs', $response);
            if ($type != NET_SSH2_MSG_SERVICE_ACCEPT || $service != 'ssh-userauth') {
                $this->disconnect_helper(NET_SSH2_DISCONNECT_PROTOCOL_ERROR);
                throw new \UnexpectedValueException('Expected SSH_MSG_SERVICE_ACCEPT');
            }
            $this->bitmap |= self::MASK_LOGIN_REQ;
        }

        if (strlen($this->last_interactive_response)) {
            return !is_string($password) && !is_array($password) ? false : $this->keyboard_interactive_process($password);
        }

        if ($password instanceof PrivateKey) {
            return $this->privatekey_login($username, $password);
        }

        if ($password instanceof Agent) {
            return $this->ssh_agent_login($username, $password);
        }

        if (is_array($password)) {
            if ($this->keyboard_interactive_login($username, $password)) {
                $this->bitmap |= self::MASK_LOGIN;
                return true;
            }
            return false;
        }

        if (!isset($password)) {
           $packet = Strings::packSSH2(
               'Cs3',
               NET_SSH2_MSG_USERAUTH_REQUEST,
               $username,
               'ssh-connection',
               'none'
            );

            $this->send_binary_packet($packet);

            $response = $this->get_binary_packet();

            list($type) = Strings::unpackSSH2('C', $response);
            switch ($type) {
                case NET_SSH2_MSG_USERAUTH_SUCCESS:
                    $this->bitmap |= self::MASK_LOGIN;
                    return true;
                case NET_SSH2_MSG_USERAUTH_FAILURE:
                    list($auth_methods) = Strings::unpackSSH2('L', $response);
                    $this->auth_methods_to_continue = $auth_methods;
                default:
                    return false;
            }
        }

        if (!is_string($password)) {
            throw new \UnexpectedValueException('$password needs to either be an instance of \phpseclib3\Crypt\Common\PrivateKey, \System\SSH\Agent, an array or a string');
        }

        $packet = Strings::packSSH2(
            'Cs3bs',
            NET_SSH2_MSG_USERAUTH_REQUEST,
            $username,
            'ssh-connection',
            'password',
            false,
            $password
        );

        // remove the username and password from the logged packet
        if (!defined('NET_SSH2_LOGGING')) {
            $logged = null;
        } else {
            $logged = Strings::packSSH2(
                'Cs3bs',
                NET_SSH2_MSG_USERAUTH_REQUEST,
                $username,
                'ssh-connection',
                'password',
                false,
                'password'
            );
        }

        $this->send_binary_packet($packet, $logged);

        $response = $this->get_binary_packet();

        list($type) = Strings::unpackSSH2('C', $response);
        switch ($type) {
            case NET_SSH2_MSG_USERAUTH_PASSWD_CHANGEREQ: // in theory, the password can be changed
                $this->updateLogHistory('UNKNOWN (60)', 'NET_SSH2_MSG_USERAUTH_PASSWD_CHANGEREQ');

                list($message) = Strings::unpackSSH2('s', $response);
                $this->errors[] = 'SSH_MSG_USERAUTH_PASSWD_CHANGEREQ: ' . $message;

                return $this->disconnect_helper(NET_SSH2_DISCONNECT_AUTH_CANCELLED_BY_USER);
            case NET_SSH2_MSG_USERAUTH_FAILURE:
                // can we use keyboard-interactive authentication?  if not then either the login is bad or the server employees
                // multi-factor authentication
                list($auth_methods, $partial_success) = Strings::unpackSSH2('Lb', $response);
                $this->auth_methods_to_continue = $auth_methods;
                if (!$partial_success && in_array('keyboard-interactive', $auth_methods)) {
                    if ($this->keyboard_interactive_login($username, $password)) {
                        $this->bitmap |= self::MASK_LOGIN;
                        return true;
                    }
                    return false;
                }
                return false;
            case NET_SSH2_MSG_USERAUTH_SUCCESS:
                $this->bitmap |= self::MASK_LOGIN;
                return true;
        }

        return false;
    }

    /**
     * Login via keyboard-interactive authentication
     *
     * See {@link http://tools.ietf.org/html/rfc4256 RFC4256} for details.  This is not a full-featured keyboard-interactive authenticator.
     *
     * @param string $username
     * @param string $password
     * @return bool
     * @access private
     */
    private function keyboard_interactive_login($username, $password)
    {
        $packet = Strings::packSSH2(
            'Cs5',
            NET_SSH2_MSG_USERAUTH_REQUEST,
            $username,
            'ssh-connection',
            'keyboard-interactive',
            '', // language tag
            '' // submethods
        );
        $this->send_binary_packet($packet);

        return $this->keyboard_interactive_process($password);
    }

    /**
     * Handle the keyboard-interactive requests / responses.
     *
     * @param mixed[] ...$responses
     * @return bool
     * @throws \RuntimeException on connection error
     * @access private
     */
    private function keyboard_interactive_process(...$responses)
    {
        if (strlen($this->last_interactive_response)) {
            $response = $this->last_interactive_response;
        } else {
            $orig = $response = $this->get_binary_packet();
        }

        list($type) = Strings::unpackSSH2('C', $response);
        switch ($type) {
            case NET_SSH2_MSG_USERAUTH_INFO_REQUEST:
                list(
                    , // name; may be empty
                    , // instruction; may be empty
                    , // language tag; may be empty
                    $num_prompts
                ) = Strings::unpackSSH2('s3N', $response);

                for ($i = 0; $i < count($responses); $i++) {
                    if (is_array($responses[$i])) {
                        foreach ($responses[$i] as $key => $value) {
                            $this->keyboard_requests_responses[$key] = $value;
                        }
                        unset($responses[$i]);
                    }
                }
                $responses = array_values($responses);

                if (isset($this->keyboard_requests_responses)) {
                    for ($i = 0; $i < $num_prompts; $i++) {
                        list(
                            $prompt, // prompt - ie. "Password: "; must not be empty
                            // echo
                        ) = Strings::unpackSSH2('sC', $response);
                        foreach ($this->keyboard_requests_responses as $key => $value) {
                            if (substr($prompt, 0, strlen($key)) == $key) {
                                $responses[] = $value;
                                break;
                            }
                        }
                    }
                }

                // see http://tools.ietf.org/html/rfc4256#section-3.2
                if (strlen($this->last_interactive_response)) {
                    $this->last_interactive_response = '';
                } else {
                    $this->updateLogHistory('UNKNOWN (60)', 'NET_SSH2_MSG_USERAUTH_INFO_REQUEST');
                }

                if (!count($responses) && $num_prompts) {
                    $this->last_interactive_response = $orig;
                    return false;
                }

                /*
                   After obtaining the requested information from the user, the client
                   MUST respond with an SSH_MSG_USERAUTH_INFO_RESPONSE message.
                */
                // see http://tools.ietf.org/html/rfc4256#section-3.4
                $packet = $logged = pack('CN', NET_SSH2_MSG_USERAUTH_INFO_RESPONSE, count($responses));
                for ($i = 0; $i < count($responses); $i++) {
                    $packet.= Strings::packSSH2('s', $responses[$i]);
                    $logged.= Strings::packSSH2('s', 'dummy-answer');
                }

                $this->send_binary_packet($packet, $logged);

                $this->updateLogHistory('UNKNOWN (61)', 'NET_SSH2_MSG_USERAUTH_INFO_RESPONSE');

                /*
                   After receiving the response, the server MUST send either an
                   SSH_MSG_USERAUTH_SUCCESS, SSH_MSG_USERAUTH_FAILURE, or another
                   SSH_MSG_USERAUTH_INFO_REQUEST message.
                */
                // maybe phpseclib should force close the connection after x request / responses?  unless something like that is done
                // there could be an infinite loop of request / responses.
                return $this->keyboard_interactive_process();
            case NET_SSH2_MSG_USERAUTH_SUCCESS:
                return true;
            case NET_SSH2_MSG_USERAUTH_FAILURE:
                list($auth_methods) = Strings::unpackSSH2('L', $response);
                $this->auth_methods_to_continue = $auth_methods;
                return false;
        }

        return false;
    }

    /**
     * Login with an ssh-agent provided key
     *
     * @param string $username
     * @param \phpseclib3\System\SSH\Agent $agent
     * @return bool
     * @access private
     */
    private function ssh_agent_login($username, Agent $agent)
    {
        $this->agent = $agent;
        $keys = $agent->requestIdentities();
        foreach ($keys as $key) {
            if ($this->privatekey_login($username, $key)) {
                return true;
            }
        }

        return false;
    }

    /**
     * Login with an RSA private key
     *
     * {@internal It might be worthwhile, at some point, to protect against {@link http://tools.ietf.org/html/rfc4251#section-9.3.9 traffic analysis}
     *           by sending dummy SSH_MSG_IGNORE messages.}
     *
     * @param string $username
     * @param \phpseclib3\Crypt\Common\PrivateKey $privatekey
     * @return bool
     * @throws \RuntimeException on connection error
     * @access private
     */
    private function privatekey_login($username, PrivateKey $privatekey)
    {
        $publickey = $privatekey->getPublicKey();

        if ($publickey instanceof RSA) {
            $privatekey = $privatekey->withPadding(RSA::SIGNATURE_PKCS1);
            $algos = ['rsa-sha2-256', 'rsa-sha2-512', 'ssh-rsa'];
            if (isset($this->preferred['hostkey'])) {
                $algos = array_intersect($this->preferred['hostkey'] , $algos);
            }
            $algo = self::array_intersect_first($algos, $this->server_host_key_algorithms);
            switch ($algo) {
                case 'rsa-sha2-512':
                    $hash = 'sha512';
                    $signatureType = 'rsa-sha2-512';
                    break;
                case 'rsa-sha2-256':
                    $hash = 'sha256';
                    $signatureType = 'rsa-sha2-256';
                    break;
                //case 'ssh-rsa':
                default:
                    $hash = 'sha1';
                    $signatureType = 'ssh-rsa';
            }
        } else if ($publickey instanceof EC) {
            $privatekey = $privatekey->withSignatureFormat('SSH2');
            $curveName = $privatekey->getCurve();
            switch ($curveName) {
                case 'Ed25519':
                    $hash = 'sha512';
                    $signatureType = 'ssh-ed25519';
                    break;
                case 'secp256r1': // nistp256
                    $hash = 'sha256';
                    $signatureType = 'ecdsa-sha2-nistp256';
                    break;
                case 'secp384r1': // nistp384
                    $hash = 'sha384';
                    $signatureType = 'ecdsa-sha2-nistp384';
                    break;
                case 'secp521r1': // nistp521
                    $hash = 'sha512';
                    $signatureType = 'ecdsa-sha2-nistp521';
                    break;
                default:
                    if (is_array($curveName)) {
                        throw new UnsupportedCurveException('Specified Curves are not supported by SSH2');
                    }
                    throw new UnsupportedCurveException('Named Curve of ' . $curveName . ' is not supported by phpseclib3\'s SSH2 implementation');
            }
        } else if ($publickey instanceof DSA) {
            $privatekey = $privatekey->withSignatureFormat('SSH2');
            $hash = 'sha1';
            $signatureType = 'ssh-dss';
        } else {
            throw new UnsupportedAlgorithmException('Please use either an RSA key, an EC one or a DSA key');
        }

        $publickeyStr = $publickey->toString('OpenSSH', ['binary' => true]);

        $part1 = Strings::packSSH2(
            'Csss',
            NET_SSH2_MSG_USERAUTH_REQUEST,
            $username,
            'ssh-connection',
            'publickey'
        );
        $part2 = Strings::packSSH2('ss', $signatureType, $publickeyStr);

        $packet = $part1 . chr(0) . $part2;
        $this->send_binary_packet($packet);

        $response = $this->get_binary_packet();

        list($type) = Strings::unpackSSH2('C', $response);
        switch ($type) {
            case NET_SSH2_MSG_USERAUTH_FAILURE:
                list($auth_methods) = Strings::unpackSSH2('L', $response);
                $this->auth_methods_to_continue = $auth_methods;
                $this->errors[] = 'SSH_MSG_USERAUTH_FAILURE';
                return false;
            case NET_SSH2_MSG_USERAUTH_PK_OK:
                // we'll just take it on faith that the public key blob and the public key algorithm name are as
                // they should be
                $this->updateLogHistory('UNKNOWN (60)', 'NET_SSH2_MSG_USERAUTH_PK_OK');
                break;
            case NET_SSH2_MSG_USERAUTH_SUCCESS:
                $this->bitmap |= self::MASK_LOGIN;
                return true;
            default:
                $this->disconnect_helper(NET_SSH2_DISCONNECT_BY_APPLICATION);
                throw new ConnectionClosedException('Unexpected response to publickey authentication pt 1');
        }

        $packet = $part1 . chr(1) . $part2;
        $privatekey = $privatekey->withHash($hash);
        $signature = $privatekey->sign(Strings::packSSH2('s', $this->session_id) . $packet);
        if ($publickey instanceof RSA) {
            $signature = Strings::packSSH2('ss', $signatureType, $signature);
        }
        $packet.= Strings::packSSH2('s', $signature);

        $this->send_binary_packet($packet);

        $response = $this->get_binary_packet();

        list($type) = Strings::unpackSSH2('C', $response);
        switch ($type) {
            case NET_SSH2_MSG_USERAUTH_FAILURE:
                // either the login is bad or the server employs multi-factor authentication
                list($auth_methods) = Strings::unpackSSH2('L', $response);
                $this->auth_methods_to_continue = $auth_methods;
                return false;
            case NET_SSH2_MSG_USERAUTH_SUCCESS:
                $this->bitmap |= self::MASK_LOGIN;
                return true;
        }

        $this->disconnect_helper(NET_SSH2_DISCONNECT_BY_APPLICATION);
        throw new ConnectionClosedException('Unexpected response to publickey authentication pt 2');
    }

    /**
     * Set Timeout
     *
     * $ssh->exec('ping 127.0.0.1'); on a Linux host will never return and will run indefinitely.  setTimeout() makes it so it'll timeout.
     * Setting $timeout to false or 0 will mean there is no timeout.
     *
     * @param mixed $timeout
     * @access public
     */
    public function setTimeout($timeout)
    {
        $this->timeout = $this->curTimeout = $timeout;
    }

    /**
     * Set Keep Alive
     *
     * Sends an SSH2_MSG_IGNORE message every x seconds, if x is a positive non-zero number.
     *
     * @param int $interval
     * @access public
     */
    function setKeepAlive($interval)
    {
        $this->keepAlive = $interval;
    }

    /**
     * Get the output from stdError
     *
     * @access public
     */
    public function getStdError()
    {
        return $this->stdErrorLog;
    }

    /**
     * Execute Command
     *
     * If $callback is set to false then \phpseclib3\Net\SSH2::get_channel_packet(self::CHANNEL_EXEC) will need to be called manually.
     * In all likelihood, this is not a feature you want to be taking advantage of.
     *
     * @param string $command
     * @param callback $callback
     * @return string
     * @throws \RuntimeException on connection error
     * @access public
     */
    public function exec($command, $callback = null)
    {
        $this->curTimeout = $this->timeout;
        $this->is_timeout = false;
        $this->stdErrorLog = '';

        if (!$this->isAuthenticated()) {
            return false;
        }

        if ($this->in_request_pty_exec) {
            throw new \RuntimeException('If you want to run multiple exec()\'s you will need to disable (and re-enable if appropriate) a PTY for each one.');
        }

        // RFC4254 defines the (client) window size as "bytes the other party can send before it must wait for the window to
        // be adjusted".  0x7FFFFFFF is, at 2GB, the max size.  technically, it should probably be decremented, but,
        // honestly, if you're transferring more than 2GB, you probably shouldn't be using phpseclib, anyway.
        // see http://tools.ietf.org/html/rfc4254#section-5.2 for more info
        $this->window_size_server_to_client[self::CHANNEL_EXEC] = $this->window_size;
        // 0x8000 is the maximum max packet size, per http://tools.ietf.org/html/rfc4253#section-6.1, although since PuTTy
        // uses 0x4000, that's what will be used here, as well.
        $packet_size = 0x4000;

        $packet = Strings::packSSH2(
            'CsN3',
            NET_SSH2_MSG_CHANNEL_OPEN,
            'session',
            self::CHANNEL_EXEC,
            $this->window_size_server_to_client[self::CHANNEL_EXEC],
            $packet_size
        );
        $this->send_binary_packet($packet);

        $this->channel_status[self::CHANNEL_EXEC] = NET_SSH2_MSG_CHANNEL_OPEN;

        $this->get_channel_packet(self::CHANNEL_EXEC);

        if ($this->request_pty === true) {
            $terminal_modes = pack('C', NET_SSH2_TTY_OP_END);
            $packet = Strings::packSSH2(
                'CNsCsN4s',
                NET_SSH2_MSG_CHANNEL_REQUEST,
                $this->server_channels[self::CHANNEL_EXEC],
                'pty-req',
                1,
                $this->term,
                $this->windowColumns,
                $this->windowRows,
                0,
                0,
                $terminal_modes
            );

            $this->send_binary_packet($packet);

            $this->channel_status[self::CHANNEL_EXEC] = NET_SSH2_MSG_CHANNEL_REQUEST;
            if (!$this->get_channel_packet(self::CHANNEL_EXEC)) {
                $this->disconnect_helper(NET_SSH2_DISCONNECT_BY_APPLICATION);
                throw new \RuntimeException('Unable to request pseudo-terminal');
            }

            $this->in_request_pty_exec = true;
        }

        // sending a pty-req SSH_MSG_CHANNEL_REQUEST message is unnecessary and, in fact, in most cases, slows things
        // down.  the one place where it might be desirable is if you're doing something like \phpseclib3\Net\SSH2::exec('ping localhost &').
        // with a pty-req SSH_MSG_CHANNEL_REQUEST, exec() will return immediately and the ping process will then
        // then immediately terminate.  without such a request exec() will loop indefinitely.  the ping process won't end but
        // neither will your script.

        // although, in theory, the size of SSH_MSG_CHANNEL_REQUEST could exceed the maximum packet size established by
        // SSH_MSG_CHANNEL_OPEN_CONFIRMATION, RFC4254#section-5.1 states that the "maximum packet size" refers to the
        // "maximum size of an individual data packet". ie. SSH_MSG_CHANNEL_DATA.  RFC4254#section-5.2 corroborates.
        $packet = Strings::packSSH2(
            'CNsCs',
            NET_SSH2_MSG_CHANNEL_REQUEST,
            $this->server_channels[self::CHANNEL_EXEC],
            'exec',
            1,
            $command
        );
        $this->send_binary_packet($packet);

        $this->channel_status[self::CHANNEL_EXEC] = NET_SSH2_MSG_CHANNEL_REQUEST;

        if (!$this->get_channel_packet(self::CHANNEL_EXEC)) {
            return false;
        }

        $this->channel_status[self::CHANNEL_EXEC] = NET_SSH2_MSG_CHANNEL_DATA;

        if ($callback === false || $this->in_request_pty_exec) {
            return true;
        }

        $output = '';
        while (true) {
            $temp = $this->get_channel_packet(self::CHANNEL_EXEC);
            switch (true) {
                case $temp === true:
                    return is_callable($callback) ? true : $output;
                case $temp === false:
                    return false;
                default:
                    if (is_callable($callback)) {
                        if ($callback($temp) === true) {
                            $this->close_channel(self::CHANNEL_EXEC);
                            return true;
                        }
                    } else {
                        $output.= $temp;
                    }
            }
        }
    }

    /**
     * Creates an interactive shell
     *
     * @see self::read()
     * @see self::write()
     * @return bool
     * @throws \UnexpectedValueException on receipt of unexpected packets
     * @throws \RuntimeException on other errors
     * @access private
     */
    private function initShell()
    {
        if ($this->in_request_pty_exec === true) {
            return true;
        }

        $this->window_size_server_to_client[self::CHANNEL_SHELL] = $this->window_size;
        $packet_size = 0x4000;

        $packet = Strings::packSSH2(
            'CsN3',
            NET_SSH2_MSG_CHANNEL_OPEN,
            'session',
            self::CHANNEL_SHELL,
            $this->window_size_server_to_client[self::CHANNEL_SHELL],
            $packet_size
        );

        $this->send_binary_packet($packet);

        $this->channel_status[self::CHANNEL_SHELL] = NET_SSH2_MSG_CHANNEL_OPEN;

        $this->get_channel_packet(self::CHANNEL_SHELL);

        $terminal_modes = pack('C', NET_SSH2_TTY_OP_END);
        $packet = Strings::packSSH2(
            'CNsbsN4s',
            NET_SSH2_MSG_CHANNEL_REQUEST,
            $this->server_channels[self::CHANNEL_SHELL],
            'pty-req',
            true, // want reply
            $this->term,
            $this->windowColumns,
            $this->windowRows,
            0,
            0,
            $terminal_modes
        );

        $this->send_binary_packet($packet);

        $this->channel_status[self::CHANNEL_SHELL] = NET_SSH2_MSG_CHANNEL_REQUEST;

        if (!$this->get_channel_packet(self::CHANNEL_SHELL)) {
            throw new \RuntimeException('Unable to request pty');
        }

        $packet = Strings::packSSH2(
            'CNsb',
            NET_SSH2_MSG_CHANNEL_REQUEST,
            $this->server_channels[self::CHANNEL_SHELL],
            'shell',
            true // want reply
        );
        $this->send_binary_packet($packet);

        $response = $this->get_channel_packet(self::CHANNEL_SHELL);
        if ($response === false) {
            throw new \RuntimeException('Unable to request shell');
        }

        $this->channel_status[self::CHANNEL_SHELL] = NET_SSH2_MSG_CHANNEL_DATA;

        $this->bitmap |= self::MASK_SHELL;

        return true;
    }

    /**
     * Return the channel to be used with read() / write()
     *
     * @see self::read()
     * @see self::write()
     * @return int
     * @access public
     */
    private function get_interactive_channel()
    {
        switch (true) {
            case $this->in_subsystem:
                return self::CHANNEL_SUBSYSTEM;
            case $this->in_request_pty_exec:
                return self::CHANNEL_EXEC;
            default:
                return self::CHANNEL_SHELL;
        }
    }

    /**
     * Return an available open channel
     *
     * @return int
     * @access public
     */
    private function get_open_channel()
    {
        $channel = self::CHANNEL_EXEC;
        do {
            if (isset($this->channel_status[$channel]) && $this->channel_status[$channel] == NET_SSH2_MSG_CHANNEL_OPEN) {
                return $channel;
            }
        } while ($channel++ < self::CHANNEL_SUBSYSTEM);

        return false;
    }

    /**
     * Request agent forwarding of remote server
     *
     * @return bool
     * @access public
     */
    public function requestAgentForwarding()
    {
        $request_channel = $this->get_open_channel();
        if ($request_channel === false) {
            return false;
        }

        $packet = Strings::packSSH2(
            'CNsC',
            NET_SSH2_MSG_CHANNEL_REQUEST,
            $this->server_channels[$request_channel],
            'auth-agent-req@openssh.com',
            1
        );

        $this->channel_status[$request_channel] = NET_SSH2_MSG_CHANNEL_REQUEST;

        $this->send_binary_packet($packet);

        if (!$this->get_channel_packet($request_channel)) {
            return false;
        }

        $this->channel_status[$request_channel] = NET_SSH2_MSG_CHANNEL_OPEN;

        return true;
    }

    /**
     * Returns the output of an interactive shell
     *
     * Returns when there's a match for $expect, which can take the form of a string literal or,
     * if $mode == self::READ_REGEX, a regular expression.
     *
     * @see self::write()
     * @param string $expect
     * @param int $mode
     * @return string|bool|null
     * @throws \RuntimeException on connection error
     * @access public
     */
    public function read($expect = '', $mode = self::READ_SIMPLE)
    {
        $this->curTimeout = $this->timeout;
        $this->is_timeout = false;

        if (!$this->isAuthenticated()) {
            throw new InsufficientSetupException('Operation disallowed prior to login()');
        }

        if (!($this->bitmap & self::MASK_SHELL) && !$this->initShell()) {
            throw new \RuntimeException('Unable to initiate an interactive shell session');
        }

        $channel = $this->get_interactive_channel();

        if ($mode == self::READ_NEXT) {
            return $this->get_channel_packet($channel);
        }

        $match = $expect;
        while (true) {
            if ($mode == self::READ_REGEX) {
                preg_match($expect, substr($this->interactiveBuffer, -1024), $matches);
                $match = isset($matches[0]) ? $matches[0] : '';
            }
            $pos = strlen($match) ? strpos($this->interactiveBuffer, $match) : false;
            if ($pos !== false) {
                return Strings::shift($this->interactiveBuffer, $pos + strlen($match));
            }
            $response = $this->get_channel_packet($channel);
            if ($response === true) {
                $this->in_request_pty_exec = false;
                return Strings::shift($this->interactiveBuffer, strlen($this->interactiveBuffer));
            }

            $this->interactiveBuffer.= $response;
        }
    }

    /**
     * Inputs a command into an interactive shell.
     *
     * @see self::read()
     * @param string $cmd
     * @return bool
     * @throws \RuntimeException on connection error
     * @access public
     */
    public function write($cmd)
    {
        if (!$this->isAuthenticated()) {
            throw new InsufficientSetupException('Operation disallowed prior to login()');
        }

        if (!($this->bitmap & self::MASK_SHELL) && !$this->initShell()) {
            throw new \RuntimeException('Unable to initiate an interactive shell session');
        }

        return $this->send_channel_packet($this->get_interactive_channel(), $cmd);
    }

    /**
     * Start a subsystem.
     *
     * Right now only one subsystem at a time is supported. To support multiple subsystem's stopSubsystem() could accept
     * a string that contained the name of the subsystem, but at that point, only one subsystem of each type could be opened.
     * To support multiple subsystem's of the same name maybe it'd be best if startSubsystem() generated a new channel id and
     * returns that and then that that was passed into stopSubsystem() but that'll be saved for a future date and implemented
     * if there's sufficient demand for such a feature.
     *
     * @see self::stopSubsystem()
     * @param string $subsystem
     * @return bool
     * @access public
     */
    public function startSubsystem($subsystem)
    {
        $this->window_size_server_to_client[self::CHANNEL_SUBSYSTEM] = $this->window_size;

        $packet = Strings::packSSH2(
            'CsN3',
            NET_SSH2_MSG_CHANNEL_OPEN,
            'session',
            self::CHANNEL_SUBSYSTEM,
            $this->window_size,
            0x4000
        );

        $this->send_binary_packet($packet);

        $this->channel_status[self::CHANNEL_SUBSYSTEM] = NET_SSH2_MSG_CHANNEL_OPEN;

        $this->get_channel_packet(self::CHANNEL_SUBSYSTEM);

        $packet = Strings::packSSH2(
            'CNsCs',
            NET_SSH2_MSG_CHANNEL_REQUEST,
            $this->server_channels[self::CHANNEL_SUBSYSTEM],
            'subsystem',
            1,
            $subsystem
        );
        $this->send_binary_packet($packet);

        $this->channel_status[self::CHANNEL_SUBSYSTEM] = NET_SSH2_MSG_CHANNEL_REQUEST;

        if (!$this->get_channel_packet(self::CHANNEL_SUBSYSTEM)) {
            return false;
        }

        $this->channel_status[self::CHANNEL_SUBSYSTEM] = NET_SSH2_MSG_CHANNEL_DATA;

        $this->bitmap |= self::MASK_SHELL;
        $this->in_subsystem = true;

        return true;
    }

    /**
     * Stops a subsystem.
     *
     * @see self::startSubsystem()
     * @return bool
     * @access public
     */
    public function stopSubsystem()
    {
        $this->in_subsystem = false;
        $this->close_channel(self::CHANNEL_SUBSYSTEM);
        return true;
    }

    /**
     * Closes a channel
     *
     * If read() timed out you might want to just close the channel and have it auto-restart on the next read() call
     *
     * @access public
     */
    public function reset()
    {
        $this->close_channel($this->get_interactive_channel());
    }

    /**
     * Is timeout?
     *
     * Did exec() or read() return because they timed out or because they encountered the end?
     *
     * @access public
     */
    public function isTimeout()
    {
        return $this->is_timeout;
    }

    /**
     * Disconnect
     *
     * @access public
     */
    public function disconnect()
    {
        $this->disconnect_helper(NET_SSH2_DISCONNECT_BY_APPLICATION);
        if (isset($this->realtime_log_file) && is_resource($this->realtime_log_file)) {
            fclose($this->realtime_log_file);
        }
        unset(self::$connections[$this->getResourceId()]);
    }

    /**
     * Destructor.
     *
     * Will be called, automatically, if you're supporting just PHP5.  If you're supporting PHP4, you'll need to call
     * disconnect().
     *
     * @access public
     */
    public function __destruct()
    {
        $this->disconnect();
    }

    /**
     * Is the connection still active?
     *
     * @return bool
     * @access public
     */
    public function isConnected()
    {
        return (bool) ($this->bitmap & self::MASK_CONNECTED);
    }

    /**
     * Have you successfully been logged in?
     *
     * @return bool
     * @access public
     */
    public function isAuthenticated()
    {
        return (bool) ($this->bitmap & self::MASK_LOGIN);
    }

    /**
     * Pings a server connection, or tries to reconnect if the connection has gone down
     *
     * Inspired by http://php.net/manual/en/mysqli.ping.php
     *
     * @return bool
     */
    public function ping()
    {
        if (!$this->isAuthenticated()) {
            if (!empty($this->auth)) {
                return $this->reconnect();
            }
            return false;
        }

        $this->window_size_server_to_client[self::CHANNEL_KEEP_ALIVE] = $this->window_size;
        $packet_size = 0x4000;
        $packet = Strings::packSSH2(
            'CsN3',
            NET_SSH2_MSG_CHANNEL_OPEN,
            'session',
            self::CHANNEL_KEEP_ALIVE,
            $this->window_size_server_to_client[self::CHANNEL_KEEP_ALIVE],
            $packet_size
        );

        try {
            $this->send_binary_packet($packet);

            $this->channel_status[self::CHANNEL_KEEP_ALIVE] = NET_SSH2_MSG_CHANNEL_OPEN;

            $response = $this->get_channel_packet(self::CHANNEL_KEEP_ALIVE);
        } catch (\RuntimeException $e) {
            return $this->reconnect();
        }

        $this->close_channel(self::CHANNEL_KEEP_ALIVE);
        return true;
    }

    /**
     * In situ reconnect method
     *
     * @return boolean
     */
    private function reconnect()
    {
        $this->reset_connection(NET_SSH2_DISCONNECT_CONNECTION_LOST);
        $this->retry_connect = true;
        $this->connect();
        foreach ($this->auth as $auth) {
            $result = $this->login(...$auth);
        }
        return $result;
    }

    /**
     * Resets a connection for re-use
     *
     * @param int $reason
     * @access private
     */
    protected function reset_connection($reason)
    {
        $this->disconnect_helper($reason);
        $this->decrypt = $this->encrypt = false;
        $this->decrypt_block_size = $this->encrypt_block_size = 8;
        $this->hmac_check = $this->hmac_create = false;
        $this->hmac_size = false;
        $this->session_id = false;
        $this->retry_connect = true;
        $this->get_seq_no = $this->send_seq_no = 0;
    }

    /**
     * Gets Binary Packets
     *
     * See '6. Binary Packet Protocol' of rfc4253 for more info.
     *
     * @see self::_send_binary_packet()
     * @param bool $skip_channel_filter
     * @return string
     * @access private
     */
    private function get_binary_packet($skip_channel_filter = false)
    {
        if ($skip_channel_filter) {
            $read = [$this->fsock];
            $write = $except = null;

            if (!$this->curTimeout) {
                if ($this->keepAlive <= 0) {
                    @stream_select($read, $write, $except, null);
                } else {
                    if (!@stream_select($read, $write, $except, $this->keepAlive)) {
                        $this->send_binary_packet(pack('CN', NET_SSH2_MSG_IGNORE, 0));
                        return $this->get_binary_packet(true);
                    }
                }
            } else {
                if ($this->curTimeout < 0) {
                    $this->is_timeout = true;
                    return true;
                }

                $read = [$this->fsock];
                $write = $except = null;

                $start = microtime(true);

                if ($this->keepAlive > 0 && $this->keepAlive < $this->curTimeout) {
                    if (!@stream_select($read, $write, $except, $this->keepAlive)) {
                        $this->send_binary_packet(pack('CN', NET_SSH2_MSG_IGNORE, 0));
                        $elapsed = microtime(true) - $start;
                        $this->curTimeout-= $elapsed;
                        return $this->get_binary_packet(true);
                    }
                    $elapsed = microtime(true) - $start;
                    $this->curTimeout-= $elapsed;
                }

                $sec = floor($this->curTimeout);
                $usec = 1000000 * ($this->curTimeout - $sec);

                // this can return a "stream_select(): unable to select [4]: Interrupted system call" error
                if (!@stream_select($read, $write, $except, $sec, $usec)) {
                    $this->is_timeout = true;
                    return true;
                }
                $elapsed = microtime(true) - $start;
                $this->curTimeout-= $elapsed;
            }
        }

        if (!is_resource($this->fsock) || feof($this->fsock)) {
            $this->bitmap = 0;
<<<<<<< HEAD
            throw new ConnectionClosedException('Connection closed (by server) prematurely');
=======
            user_error('Connection closed (by server) prematurely ' . $elapsed . 's');
            return false;
>>>>>>> dc290a1f
        }

        $start = microtime(true);
        $raw = stream_get_contents($this->fsock, $this->decrypt_block_size);

        if (!strlen($raw)) {
            return '';
        }

        if ($this->decrypt) {
            switch ($this->decrypt->name) {
                case 'aes128-gcm@openssh.com':
                case 'aes256-gcm@openssh.com':
                    $this->decrypt->setNonce(
                        $this->decrypt->fixed .
                        $this->decrypt->invocation_counter
                    );
                    Strings::increment_str($this->decrypt->invocation_counter);
                    $this->decrypt->setAAD($temp = Strings::shift($raw, 4));
                    extract(unpack('Npacket_length', $temp));
                    /**
                     * @var integer $packet_length
                     */

                    $raw.= $this->read_remaining_bytes($packet_length - $this->decrypt_block_size + 4);
                    $stop = microtime(true);
                    $tag = stream_get_contents($this->fsock, $this->decrypt_block_size);
                    $this->decrypt->setTag($tag);
                    $raw = $this->decrypt->decrypt($raw);
                    $raw = $temp . $raw;
                    $remaining_length = 0;
                    break;
                case 'chacha20-poly1305@openssh.com':
                    $nonce = pack('N2', 0, $this->get_seq_no);

                    $this->lengthDecrypt->setNonce($nonce);
                    $temp = $this->lengthDecrypt->decrypt($aad = Strings::shift($raw, 4));
                    extract(unpack('Npacket_length', $temp));
                    /**
                     * @var integer $packet_length
                     */

                    $raw.= $this->read_remaining_bytes($packet_length - $this->decrypt_block_size + 4);
                    $stop = microtime(true);
                    $tag = stream_get_contents($this->fsock, 16);

                    $this->decrypt->setNonce($nonce);
                    $this->decrypt->setCounter(0);
                    // this is the same approach that's implemented in Salsa20::createPoly1305Key()
                    // but we don't want to use the same AEAD construction that RFC8439 describes
                    // for ChaCha20-Poly1305 so we won't rely on it (see Salsa20::poly1305())
                    $this->decrypt->setPoly1305Key(
                        $this->decrypt->encrypt(str_repeat("\0", 32))
                    );
                    $this->decrypt->setAAD($aad);
                    $this->decrypt->setCounter(1);
                    $this->decrypt->setTag($tag);
                    $raw = $this->decrypt->decrypt($raw);
                    $raw = $temp . $raw;
                    $remaining_length = 0;
                    break;
                default:
                    if (!$this->hmac_check instanceof Hash || !$this->hmac_check->etm) {
                        $raw = $this->decrypt->decrypt($raw);
                        break;
                    }
                    extract(unpack('Npacket_length', $temp = Strings::shift($raw, 4)));
                    /**
                     * @var integer $packet_length
                     */
                    $raw.= $this->read_remaining_bytes($packet_length - $this->decrypt_block_size + 4);
                    $stop = microtime(true);
                    $encrypted = $temp . $raw;
                    $raw = $temp . $this->decrypt->decrypt($raw);
                    $remaining_length = 0;
            }
        }

        if (strlen($raw) < 5) {
            $this->bitmap = 0;
            throw new \RuntimeException('Plaintext is too short');
        }
        extract(unpack('Npacket_length/Cpadding_length', Strings::shift($raw, 5)));
        /**
         * @var integer $packet_length
         * @var integer $padding_length
         */

        if (!isset($remaining_length)) {
            $remaining_length = $packet_length + 4 - $this->decrypt_block_size;
        }

        $buffer = $this->read_remaining_bytes($remaining_length);

        if (!isset($stop)) {
            $stop = microtime(true);
        }
        if (strlen($buffer)) {
            $raw.= $this->decrypt ? $this->decrypt->decrypt($buffer) : $buffer;
        }

        $payload = Strings::shift($raw, $packet_length - $padding_length - 1);
        $padding = Strings::shift($raw, $padding_length); // should leave $raw empty

        if ($this->hmac_check instanceof Hash) {
            $hmac = stream_get_contents($this->fsock, $this->hmac_size);
            if ($hmac === false || strlen($hmac) != $this->hmac_size) {
                $this->disconnect_helper(NET_SSH2_DISCONNECT_MAC_ERROR);
                throw new \RuntimeException('Error reading socket');
            }

            $reconstructed = !$this->hmac_check->etm ?
                pack('NCa*', $packet_length, $padding_length, $payload . $padding) :
                $encrypted;
            if (($this->hmac_check->getHash() & "\xFF\xFF\xFF\xFF") == 'umac') {
                $this->hmac_check->setNonce("\0\0\0\0" . pack('N', $this->get_seq_no));
                if ($hmac != $this->hmac_check->hash($reconstructed)) {
                    $this->disconnect_helper(NET_SSH2_DISCONNECT_MAC_ERROR);
                    throw new \RuntimeException('Invalid UMAC');
                }
            } else {
                if ($hmac != $this->hmac_check->hash(pack('Na*', $this->get_seq_no, $reconstructed))) {
                    $this->disconnect_helper(NET_SSH2_DISCONNECT_MAC_ERROR);
                    throw new \RuntimeException('Invalid HMAC');
                }
            }
        }

        switch ($this->decompress) {
            case NET_SSH2_COMPRESSION_ZLIB_AT_OPENSSH:
                if (!$this->isAuthenticated()) {
                    break;
                }
            case NET_SSH2_COMPRESSION_ZLIB:
                if ($this->regenerate_decompression_context) {
                    $this->regenerate_decompression_context = false;

                    $cmf = ord($payload[0]);
                    $cm = $cmf & 0x0F;
                    if ($cm != 8) { // deflate
                        user_error("Only CM = 8 ('deflate') is supported ($cm)");
                    }
                    $cinfo = ($cmf & 0xF0) >> 4;
                    if ($cinfo > 7) {
                        user_error("CINFO above 7 is not allowed ($cinfo)");
                    }
                    $windowSize = 1 << ($cinfo + 8);

                    $flg = ord($payload[1]);
                    //$fcheck = $flg && 0x0F;
                    if ((($cmf << 8) | $flg) % 31) {
                        user_error('fcheck failed');
                    }
                    $fdict = boolval($flg & 0x20);
                    $flevel = ($flg & 0xC0) >> 6;

                    $this->decompress_context = inflate_init(ZLIB_ENCODING_RAW, ['window' => $cinfo + 8]);
                    $payload = substr($payload, 2);
                }
                if ($this->decompress_context) {
                    $payload = inflate_add($this->decompress_context, $payload, ZLIB_PARTIAL_FLUSH);
                }
        }

        $this->get_seq_no++;

        if (defined('NET_SSH2_LOGGING')) {
            $current = microtime(true);
            $message_number = isset($this->message_numbers[ord($payload[0])]) ? $this->message_numbers[ord($payload[0])] : 'UNKNOWN (' . ord($payload[0]) . ')';
            $message_number = '<- ' . $message_number .
                              ' (since last: ' . round($current - $this->last_packet, 4) . ', network: ' . round($stop - $start, 4) . 's)';
            $this->append_log($message_number, $payload);
            $this->last_packet = $current;
        }

        return $this->filter($payload, $skip_channel_filter);
    }

    /**
     * Read Remaining Bytes
     *
     * @see self::get_binary_packet()
     * @param int $remaining_length
     * @return string
     * @access private
     */
    private function read_remaining_bytes($remaining_length)
    {
        if (!$remaining_length) {
            return '';
        }

        $adjustLength = false;
        if ($this->decrypt) {
            switch (true) {
                case $this->decrypt->name == 'aes128-gcm@openssh.com':
                case $this->decrypt->name == 'aes256-gcm@openssh.com':
                case $this->decrypt->name == 'chacha20-poly1305@openssh.com':
                case $this->hmac_check instanceof Hash && $this->hmac_check->etm:
                    $remaining_length+= $this->decrypt_block_size - 4;
                    $adjustLength = true;
            }
        }

        // quoting <http://tools.ietf.org/html/rfc4253#section-6.1>,
        // "implementations SHOULD check that the packet length is reasonable"
        // PuTTY uses 0x9000 as the actual max packet size and so to shall we
        // don't do this when GCM mode is used since GCM mode doesn't encrypt the length
        if ($remaining_length < -$this->decrypt_block_size || $remaining_length > 0x9000 || $remaining_length % $this->decrypt_block_size != 0) {
            if (!$this->bad_key_size_fix && self::bad_algorithm_candidate($this->decrypt ? $this->decrypt->name : '') && !($this->bitmap & SSH2::MASK_LOGIN)) {
                $this->bad_key_size_fix = true;
                $this->reset_connection(NET_SSH2_DISCONNECT_KEY_EXCHANGE_FAILED);
                return false;
            }
            throw new \RuntimeException('Invalid size');
        }

        if ($adjustLength) {
            $remaining_length-= $this->decrypt_block_size - 4;
        }

        $buffer = '';
        while ($remaining_length > 0) {
            $temp = stream_get_contents($this->fsock, $remaining_length);
            if ($temp === false || feof($this->fsock)) {
                $this->disconnect_helper(NET_SSH2_DISCONNECT_CONNECTION_LOST);
                throw new \RuntimeException('Error reading from socket');
            }
            $buffer.= $temp;
            $remaining_length-= strlen($temp);
        }

        return $buffer;
    }

    /**
     * Filter Binary Packets
     *
     * Because some binary packets need to be ignored...
     *
     * @see self::_get_binary_packet()
     * @param string $payload
     * @param bool $skip_channel_filter
     * @return string
     * @access private
     */
    private function filter($payload, $skip_channel_filter)
    {
        switch (ord($payload[0])) {
            case NET_SSH2_MSG_DISCONNECT:
                Strings::shift($payload, 1);
                list($reason_code, $message) = Strings::unpackSSH2('Ns', $payload);
                $this->errors[] = 'SSH_MSG_DISCONNECT: ' . $this->disconnect_reasons[$reason_code] . "\r\n$message";
                $this->bitmap = 0;
                return false;
            case NET_SSH2_MSG_IGNORE:
                $payload = $this->get_binary_packet($skip_channel_filter);
                break;
            case NET_SSH2_MSG_DEBUG:
                Strings::shift($payload, 2); // second byte is "always_display"
                list($message) = Strings::unpackSSH2('s', $payload);
                $this->errors[] = "SSH_MSG_DEBUG: $message";
                $payload = $this->get_binary_packet($skip_channel_filter);
                break;
            case NET_SSH2_MSG_UNIMPLEMENTED:
                return false;
            case NET_SSH2_MSG_KEXINIT:
                if ($this->session_id !== false) {
                    if (!$this->key_exchange($payload)) {
                        $this->bitmap = 0;
                        return false;
                    }
                    $payload = $this->get_binary_packet($skip_channel_filter);
                }
        }

        // see http://tools.ietf.org/html/rfc4252#section-5.4; only called when the encryption has been activated and when we haven't already logged in
        if (($this->bitmap & self::MASK_CONNECTED) && !$this->isAuthenticated() && ord($payload[0]) == NET_SSH2_MSG_USERAUTH_BANNER) {
            Strings::shift($payload, 1);
            list($this->banner_message) = Strings::unpackSSH2('s', $payload);
            $payload = $this->get_binary_packet();
        }

        // only called when we've already logged in
        if (($this->bitmap & self::MASK_CONNECTED) && $this->isAuthenticated()) {
            if ($payload === true) {
                return true;
            }

            switch (ord($payload[0])) {
                case NET_SSH2_MSG_CHANNEL_REQUEST:
                    if (strlen($payload) == 31) {
                        extract(unpack('cpacket_type/Nchannel/Nlength', $payload));
                        if (substr($payload, 9, $length) == 'keepalive@openssh.com' && isset($this->server_channels[$channel])) {
                            if (ord(substr($payload, 9 + $length))) { // want reply
                                $this->send_binary_packet(pack('CN', NET_SSH2_MSG_CHANNEL_SUCCESS, $this->server_channels[$channel]));
                            }
                            $payload = $this->get_binary_packet($skip_channel_filter);
                        }
                    }
                    break;
                case NET_SSH2_MSG_CHANNEL_DATA:
                case NET_SSH2_MSG_CHANNEL_EXTENDED_DATA:
                case NET_SSH2_MSG_CHANNEL_CLOSE:
                case NET_SSH2_MSG_CHANNEL_EOF:
                    if (!$skip_channel_filter && !empty($this->server_channels)) {
                        $this->binary_packet_buffer = $payload;
                        $this->get_channel_packet(true);
                        $payload = $this->get_binary_packet();
                    }
                    break;
                case NET_SSH2_MSG_GLOBAL_REQUEST: // see http://tools.ietf.org/html/rfc4254#section-4
                    Strings::shift($payload, 1);
                    list($request_name) = Strings::unpackSSH2('s', $payload);
                    $this->errors[] = "SSH_MSG_GLOBAL_REQUEST: $request_name";

                    try {
                        $this->send_binary_packet(pack('C', NET_SSH2_MSG_REQUEST_FAILURE));
                    } catch (\RuntimeException $e) {
                        return $this->disconnect_helper(NET_SSH2_DISCONNECT_BY_APPLICATION);
                    }

                    $payload = $this->get_binary_packet($skip_channel_filter);
                    break;
                case NET_SSH2_MSG_CHANNEL_OPEN: // see http://tools.ietf.org/html/rfc4254#section-5.1
                    Strings::shift($payload, 1);
                    list($data, $server_channel) = Strings::unpackSSH2('sN', $payload);
                    switch ($data) {
                        case 'auth-agent':
                        case 'auth-agent@openssh.com':
                            if (isset($this->agent)) {
                                $new_channel = self::CHANNEL_AGENT_FORWARD;

                                list(
                                    $remote_window_size,
                                    $remote_maximum_packet_size
                                ) = Strings::unpackSSH2('NN', $payload);

                                $this->packet_size_client_to_server[$new_channel] = $remote_window_size;
                                $this->window_size_server_to_client[$new_channel] = $remote_maximum_packet_size;
                                $this->window_size_client_to_server[$new_channel] = $this->window_size;

                                $packet_size = 0x4000;

                                $packet = pack(
                                    'CN4',
                                    NET_SSH2_MSG_CHANNEL_OPEN_CONFIRMATION,
                                    $server_channel,
                                    $new_channel,
                                    $packet_size,
                                    $packet_size
                                );

                                $this->server_channels[$new_channel] = $server_channel;
                                $this->channel_status[$new_channel] = NET_SSH2_MSG_CHANNEL_OPEN_CONFIRMATION;
                                $this->send_binary_packet($packet);
                            }
                            break;
                        default:
                            $packet = Strings::packSSH2(
                                'CN2ss',
                                NET_SSH2_MSG_CHANNEL_OPEN_FAILURE,
                                $server_channel,
                                NET_SSH2_OPEN_ADMINISTRATIVELY_PROHIBITED,
                                '', // description
                                '' // language tag
                            );

                            try {
                                $this->send_binary_packet($packet);
                            } catch (\RuntimeException $e) {
                                return $this->disconnect_helper(NET_SSH2_DISCONNECT_BY_APPLICATION);
                            }
                    }

                    $payload = $this->get_binary_packet($skip_channel_filter);
                    break;
                case NET_SSH2_MSG_CHANNEL_WINDOW_ADJUST:
                    Strings::shift($payload, 1);
                    list($channel, $window_size) = Strings::unpackSSH2('NN', $payload);

                    $this->window_size_client_to_server[$channel]+= $window_size;

                    $payload = ($this->bitmap & self::MASK_WINDOW_ADJUST) ? true : $this->get_binary_packet($skip_channel_filter);
            }
        }

        return $payload;
    }

    /**
     * Enable Quiet Mode
     *
     * Suppress stderr from output
     *
     * @access public
     */
    public function enableQuietMode()
    {
        $this->quiet_mode = true;
    }

    /**
     * Disable Quiet Mode
     *
     * Show stderr in output
     *
     * @access public
     */
    public function disableQuietMode()
    {
        $this->quiet_mode = false;
    }

    /**
     * Returns whether Quiet Mode is enabled or not
     *
     * @see self::enableQuietMode()
     * @see self::disableQuietMode()
     * @access public
     * @return bool
     */
    public function isQuietModeEnabled()
    {
        return $this->quiet_mode;
    }

    /**
     * Enable request-pty when using exec()
     *
     * @access public
     */
    public function enablePTY()
    {
        $this->request_pty = true;
    }

    /**
     * Disable request-pty when using exec()
     *
     * @access public
     */
    public function disablePTY()
    {
        if ($this->in_request_pty_exec) {
            $this->close_channel(self::CHANNEL_EXEC);
            $this->in_request_pty_exec = false;
        }
        $this->request_pty = false;
    }

    /**
     * Returns whether request-pty is enabled or not
     *
     * @see self::enablePTY()
     * @see self::disablePTY()
     * @access public
     * @return bool
     */
    public function isPTYEnabled()
    {
        return $this->request_pty;
    }

    /**
     * Gets channel data
     *
     * Returns the data as a string. bool(true) is returned if:
     *
     * - the server closes the channel
     * - if the connection times out
     * - if the channel status is CHANNEL_OPEN and the response was CHANNEL_OPEN_CONFIRMATION
     * - if the channel status is CHANNEL_REQUEST and the response was CHANNEL_SUCCESS
     *
     * bool(false) is returned if:
     *
     * - if the channel status is CHANNEL_REQUEST and the response was CHANNEL_FAILURE
     *
     * @param int $client_channel
     * @param bool $skip_extended
     * @return mixed
     * @throws \RuntimeException on connection error
     * @access private
     */
    protected function get_channel_packet($client_channel, $skip_extended = false)
    {
        if (!empty($this->channel_buffers[$client_channel])) {
            switch ($this->channel_status[$client_channel]) {
                case NET_SSH2_MSG_CHANNEL_REQUEST:
                    foreach ($this->channel_buffers[$client_channel] as $i => $packet) {
                        switch (ord($packet[0])) {
                            case NET_SSH2_MSG_CHANNEL_SUCCESS:
                            case NET_SSH2_MSG_CHANNEL_FAILURE:
                                unset($this->channel_buffers[$client_channel][$i]);
                                return substr($packet, 1);
                        }
                    }
                    break;
                default:
                    return substr(array_shift($this->channel_buffers[$client_channel]), 1);
            }
        }

        while (true) {
            if ($this->binary_packet_buffer !== false) {
                $response = $this->binary_packet_buffer;
                $this->binary_packet_buffer = false;
            } else {
                $response = $this->get_binary_packet(true);
                if ($response === true && $this->is_timeout) {
                    if ($client_channel == self::CHANNEL_EXEC && !$this->request_pty) {
                        $this->close_channel($client_channel);
                    }
                    return true;
                }
                if ($response === false) {
                    $this->disconnect_helper(NET_SSH2_DISCONNECT_CONNECTION_LOST);
                    throw new ConnectionClosedException('Connection closed by server');
                }
            }

            if ($client_channel == -1 && $response === true) {
                return true;
            }
            list($type, $channel) = Strings::unpackSSH2('CN', $response);

            // will not be setup yet on incoming channel open request
            if (isset($channel) && isset($this->channel_status[$channel]) && isset($this->window_size_server_to_client[$channel])) {
                $this->window_size_server_to_client[$channel]-= strlen($response);

                // resize the window, if appropriate
                if ($this->window_size_server_to_client[$channel] < 0) {
                // PuTTY does something more analogous to the following:
                //if ($this->window_size_server_to_client[$channel] < 0x3FFFFFFF) {
                    $packet = pack('CNN', NET_SSH2_MSG_CHANNEL_WINDOW_ADJUST, $this->server_channels[$channel], $this->window_resize);
                    $this->send_binary_packet($packet);
                    $this->window_size_server_to_client[$channel]+= $this->window_resize;
                }

                switch ($type) {
                    case NET_SSH2_MSG_CHANNEL_EXTENDED_DATA:
                        /*
                        if ($client_channel == self::CHANNEL_EXEC) {
                            $this->send_channel_packet($client_channel, chr(0));
                        }
                        */
                        // currently, there's only one possible value for $data_type_code: NET_SSH2_EXTENDED_DATA_STDERR
                        list($data_type_code, $data) = Strings::unpackSSH2('Ns', $response);
                        $this->stdErrorLog.= $data;
                        if ($skip_extended || $this->quiet_mode) {
                            continue 2;
                        }
                        if ($client_channel == $channel && $this->channel_status[$channel] == NET_SSH2_MSG_CHANNEL_DATA) {
                            return $data;
                        }
                        $this->channel_buffers[$channel][] = chr($type) . $data;

                        continue 2;
                    case NET_SSH2_MSG_CHANNEL_REQUEST:
                        if ($this->channel_status[$channel] == NET_SSH2_MSG_CHANNEL_CLOSE) {
                            continue 2;
                        }
                        list($value) = Strings::unpackSSH2('s', $response);
                        switch ($value) {
                            case 'exit-signal':
                                list(
                                    , // FALSE
                                    $signal_name,
                                    , // core dumped
                                    $error_message
                                ) = Strings::unpackSSH2('bsbs', $response);

                                $this->errors[] = "SSH_MSG_CHANNEL_REQUEST (exit-signal): $signal_name";
                                if (strlen($error_message)) {
                                    $this->errors[count($this->errors) - 1].= "\r\n$error_message";
                                }

                                $this->send_binary_packet(pack('CN', NET_SSH2_MSG_CHANNEL_EOF, $this->server_channels[$client_channel]));
                                $this->send_binary_packet(pack('CN', NET_SSH2_MSG_CHANNEL_CLOSE, $this->server_channels[$channel]));

                                $this->channel_status[$channel] = NET_SSH2_MSG_CHANNEL_EOF;

                                continue 3;
                            case 'exit-status':
                                list(, $this->exit_status) = Strings::unpackSSH2('CN', $response);

                                // "The client MAY ignore these messages."
                                // -- http://tools.ietf.org/html/rfc4254#section-6.10

                                continue 3;
                            default:
                                // "Some systems may not implement signals, in which case they SHOULD ignore this message."
                                //  -- http://tools.ietf.org/html/rfc4254#section-6.9
                                continue 3;
                        }
                }

                switch ($this->channel_status[$channel]) {
                    case NET_SSH2_MSG_CHANNEL_OPEN:
                        switch ($type) {
                            case NET_SSH2_MSG_CHANNEL_OPEN_CONFIRMATION:
                                list(
                                    $this->server_channels[$channel],
                                    $window_size,
                                    $this->packet_size_client_to_server[$channel]
                                ) = Strings::unpackSSH2('NNN', $response);

                                if ($window_size < 0) {
                                    $window_size&= 0x7FFFFFFF;
                                    $window_size+= 0x80000000;
                                }
                                $this->window_size_client_to_server[$channel] = $window_size;
                                $result = $client_channel == $channel ? true : $this->get_channel_packet($client_channel, $skip_extended);
                                $this->on_channel_open();
                                return $result;
                            case NET_SSH2_MSG_CHANNEL_OPEN_FAILURE:
                                $this->disconnect_helper(NET_SSH2_DISCONNECT_BY_APPLICATION);
                                throw new \RuntimeException('Unable to open channel');
                            default:
                                if ($client_channel == $channel) {
                                    $this->disconnect_helper(NET_SSH2_DISCONNECT_BY_APPLICATION);
                                    throw new \RuntimeException('Unexpected response to open request');
                                }
                                return $this->get_channel_packet($client_channel, $skip_extended);
                        }
                        break;
                    case NET_SSH2_MSG_CHANNEL_REQUEST:
                        switch ($type) {
                            case NET_SSH2_MSG_CHANNEL_SUCCESS:
                                return true;
                            case NET_SSH2_MSG_CHANNEL_FAILURE:
                                return false;
                            case NET_SSH2_MSG_CHANNEL_DATA:
                                list($data) = Strings::unpackSSH2('s', $response);
                                $this->channel_buffers[$channel][] = chr($type) . $data;
                                return $this->get_channel_packet($client_channel, $skip_extended);
                            default:
                                $this->disconnect_helper(NET_SSH2_DISCONNECT_BY_APPLICATION);
                                throw new \RuntimeException('Unable to fulfill channel request');
                        }
                    case NET_SSH2_MSG_CHANNEL_CLOSE:
                        return $type == NET_SSH2_MSG_CHANNEL_CLOSE ? true : $this->get_channel_packet($client_channel, $skip_extended);
                }
            }

            // ie. $this->channel_status[$channel] == NET_SSH2_MSG_CHANNEL_DATA

            switch ($type) {
                case NET_SSH2_MSG_CHANNEL_DATA:
                    /*
                    if ($channel == self::CHANNEL_EXEC) {
                        // SCP requires null packets, such as this, be sent.  further, in the case of the ssh.com SSH server
                        // this actually seems to make things twice as fast.  more to the point, the message right after
                        // SSH_MSG_CHANNEL_DATA (usually SSH_MSG_IGNORE) won't block for as long as it would have otherwise.
                        // in OpenSSH it slows things down but only by a couple thousandths of a second.
                        $this->send_channel_packet($channel, chr(0));
                    }
                    */
                    list($data) = Strings::unpackSSH2('s', $response);

                    if ($channel == self::CHANNEL_AGENT_FORWARD) {
                        $agent_response = $this->agent->forwardData($data);
                        if (!is_bool($agent_response)) {
                            $this->send_channel_packet($channel, $agent_response);
                        }
                        break;
                    }

                    if ($client_channel == $channel) {
                        return $data;
                    }
                    $this->channel_buffers[$channel][] = chr($type) . $data;
                    break;
                case NET_SSH2_MSG_CHANNEL_CLOSE:
                    $this->curTimeout = 5;

                    if ($this->bitmap & self::MASK_SHELL) {
                        $this->bitmap&= ~self::MASK_SHELL;
                    }
                    if ($this->channel_status[$channel] != NET_SSH2_MSG_CHANNEL_EOF) {
                        $this->send_binary_packet(pack('CN', NET_SSH2_MSG_CHANNEL_CLOSE, $this->server_channels[$channel]));
                    }

                    $this->channel_status[$channel] = NET_SSH2_MSG_CHANNEL_CLOSE;
                    if ($client_channel == $channel) {
                        return true;
                    }
                case NET_SSH2_MSG_CHANNEL_EOF:
                    break;
                default:
                    $this->disconnect_helper(NET_SSH2_DISCONNECT_BY_APPLICATION);
                    throw new \RuntimeException("Error reading channel data ($type)");
            }
        }
    }

    /**
     * Sends Binary Packets
     *
     * See '6. Binary Packet Protocol' of rfc4253 for more info.
     *
     * @param string $data
     * @param string $logged
     * @see self::_get_binary_packet()
     * @return bool
     * @access private
     */
    protected function send_binary_packet($data, $logged = null)
    {
        if (!is_resource($this->fsock) || feof($this->fsock)) {
            $this->bitmap = 0;
            throw new ConnectionClosedException('Connection closed prematurely');
        }

        if (!isset($logged)) {
            $logged = $data;
        }

        switch ($this->compress) {
            case NET_SSH2_COMPRESSION_ZLIB_AT_OPENSSH:
                if (!$this->isAuthenticated()) {
                    break;
                }
            case NET_SSH2_COMPRESSION_ZLIB:
                if (!$this->regenerate_compression_context) {
                    $header = '';
                } else {
                    $this->regenerate_compression_context = false;
                    $this->compress_context = deflate_init(ZLIB_ENCODING_RAW, ['window' => 15]);
                    $header = "\x78\x9C";
                }
                if ($this->compress_context) {
                    $data = $header . deflate_add($this->compress_context, $data, ZLIB_PARTIAL_FLUSH);
                }
        }

        // 4 (packet length) + 1 (padding length) + 4 (minimal padding amount) == 9
        $packet_length = strlen($data) + 9;
        if ($this->encrypt && $this->encrypt->usesNonce()) {
            $packet_length-= 4;
        }
        // round up to the nearest $this->encrypt_block_size
        $packet_length+= (($this->encrypt_block_size - 1) * $packet_length) % $this->encrypt_block_size;
        // subtracting strlen($data) is obvious - subtracting 5 is necessary because of packet_length and padding_length
        $padding_length = $packet_length - strlen($data) - 5;
        switch (true) {
            case $this->encrypt && $this->encrypt->usesNonce():
            case $this->hmac_create instanceof Hash && $this->hmac_create->etm:
                $padding_length+= 4;
                $packet_length+= 4;
        }

        $padding = Random::string($padding_length);

        // we subtract 4 from packet_length because the packet_length field isn't supposed to include itself
        $packet = pack('NCa*', $packet_length - 4, $padding_length, $data . $padding);

        $hmac = '';
        if ($this->hmac_create instanceof Hash && !$this->hmac_create->etm) {
            if (($this->hmac_create->getHash() & "\xFF\xFF\xFF\xFF") == 'umac') {
                $this->hmac_create->setNonce("\0\0\0\0" . pack('N', $this->send_seq_no));
                $hmac = $this->hmac_create->hash($packet);
            } else {
                $hmac = $this->hmac_create->hash(pack('Na*', $this->send_seq_no, $packet));
            }
        }

        if ($this->encrypt) {
            switch ($this->encrypt->name) {
                case 'aes128-gcm@openssh.com':
                case 'aes256-gcm@openssh.com':
                    $this->encrypt->setNonce(
                        $this->encrypt->fixed .
                        $this->encrypt->invocation_counter
                    );
                    Strings::increment_str($this->encrypt->invocation_counter);
                    $this->encrypt->setAAD($temp = ($packet & "\xFF\xFF\xFF\xFF"));
                    $packet = $temp . $this->encrypt->encrypt(substr($packet, 4));
                    break;
                case 'chacha20-poly1305@openssh.com':
                    $nonce = pack('N2', 0, $this->send_seq_no);

                    $this->encrypt->setNonce($nonce);
                    $this->lengthEncrypt->setNonce($nonce);

                    $length = $this->lengthEncrypt->encrypt($packet & "\xFF\xFF\xFF\xFF");

                    $this->encrypt->setCounter(0);
                    // this is the same approach that's implemented in Salsa20::createPoly1305Key()
                    // but we don't want to use the same AEAD construction that RFC8439 describes
                    // for ChaCha20-Poly1305 so we won't rely on it (see Salsa20::poly1305())
                    $this->encrypt->setPoly1305Key(
                        $this->encrypt->encrypt(str_repeat("\0", 32))
                    );
                    $this->encrypt->setAAD($length);
                    $this->encrypt->setCounter(1);
                    $packet = $length . $this->encrypt->encrypt(substr($packet, 4));
                    break;
                default:
                    $packet = $this->hmac_create instanceof Hash && $this->hmac_create->etm ?
                        ($packet & "\xFF\xFF\xFF\xFF") . $this->encrypt->encrypt(substr($packet, 4)) :
                        $this->encrypt->encrypt($packet);
            }
        }

        if ($this->hmac_create instanceof Hash && $this->hmac_create->etm) {
            if (($this->hmac_create->getHash() & "\xFF\xFF\xFF\xFF") == 'umac') {
                $this->hmac_create->setNonce("\0\0\0\0" . pack('N', $this->send_seq_no));
                $hmac = $this->hmac_create->hash($packet);
            } else {
                $hmac = $this->hmac_create->hash(pack('Na*', $this->send_seq_no, $packet));
            }
        }

        $this->send_seq_no++;

        $packet.= $this->encrypt && $this->encrypt->usesNonce() ? $this->encrypt->getTag() : $hmac;

        $start = microtime(true);
        $sent = @fputs($this->fsock, $packet);
        $stop = microtime(true);

        if (defined('NET_SSH2_LOGGING')) {
            $current = microtime(true);
            $message_number = isset($this->message_numbers[ord($logged[0])]) ? $this->message_numbers[ord($logged[0])] : 'UNKNOWN (' . ord($logged[0]) . ')';
            $message_number = '-> ' . $message_number .
                              ' (since last: ' . round($current - $this->last_packet, 4) . ', network: ' . round($stop - $start, 4) . 's)';
<<<<<<< HEAD
            $this->append_log($message_number, isset($logged) ? $logged : $data);
=======
            $this->_append_log($message_number, $logged);
>>>>>>> dc290a1f
            $this->last_packet = $current;
        }

        if (strlen($packet) != $sent) {
            $this->bitmap = 0;
            throw new \RuntimeException("Only $sent of " . strlen($packet) . " bytes were sent");
        }
    }

    /**
     * Logs data packets
     *
     * Makes sure that only the last 1MB worth of packets will be logged
     *
     * @param string $message_number
     * @param string $message
     * @access private
     */
    private function append_log($message_number, $message)
    {
        // remove the byte identifying the message type from all but the first two messages (ie. the identification strings)
        if (strlen($message_number) > 2) {
            Strings::shift($message);
        }

        switch (NET_SSH2_LOGGING) {
            // useful for benchmarks
            case self::LOG_SIMPLE:
                $this->message_number_log[] = $message_number;
                break;
            // the most useful log for SSH2
            case self::LOG_COMPLEX:
                $this->message_number_log[] = $message_number;
                $this->log_size+= strlen($message);
                $this->message_log[] = $message;
                while ($this->log_size > self::LOG_MAX_SIZE) {
                    $this->log_size-= strlen(array_shift($this->message_log));
                    array_shift($this->message_number_log);
                }
                break;
            // dump the output out realtime; packets may be interspersed with non packets,
            // passwords won't be filtered out and select other packets may not be correctly
            // identified
            case self::LOG_REALTIME:
                switch (PHP_SAPI) {
                    case 'cli':
                        $start = $stop = "\r\n";
                        break;
                    default:
                        $start = '<pre>';
                        $stop = '</pre>';
                }
                echo $start . $this->format_log([$message], [$message_number]) . $stop;
                @flush();
                @ob_flush();
                break;
            // basically the same thing as self::LOG_REALTIME with the caveat that NET_SSH2_LOG_REALTIME_FILENAME
            // needs to be defined and that the resultant log file will be capped out at self::LOG_MAX_SIZE.
            // the earliest part of the log file is denoted by the first <<< START >>> and is not going to necessarily
            // at the beginning of the file
            case self::LOG_REALTIME_FILE:
                if (!isset($this->realtime_log_file)) {
                    // PHP doesn't seem to like using constants in fopen()
                    $filename = NET_SSH2_LOG_REALTIME_FILENAME;
                    $fp = fopen($filename, 'w');
                    $this->realtime_log_file = $fp;
                }
                if (!is_resource($this->realtime_log_file)) {
                    break;
                }
                $entry = $this->format_log([$message], [$message_number]);
                if ($this->realtime_log_wrap) {
                    $temp = "<<< START >>>\r\n";
                    $entry.= $temp;
                    fseek($this->realtime_log_file, ftell($this->realtime_log_file) - strlen($temp));
                }
                $this->realtime_log_size+= strlen($entry);
                if ($this->realtime_log_size > self::LOG_MAX_SIZE) {
                    fseek($this->realtime_log_file, 0);
                    $this->realtime_log_size = strlen($entry);
                    $this->realtime_log_wrap = true;
                }
                fputs($this->realtime_log_file, $entry);
        }
    }

    /**
     * Sends channel data
     *
     * Spans multiple SSH_MSG_CHANNEL_DATAs if appropriate
     *
     * @param int $client_channel
     * @param string $data
     * @return bool
     * @access private
     */
    protected function send_channel_packet($client_channel, $data)
    {
        while (strlen($data)) {
            if (!$this->window_size_client_to_server[$client_channel]) {
                $this->bitmap^= self::MASK_WINDOW_ADJUST;
                // using an invalid channel will let the buffers be built up for the valid channels
                $this->get_channel_packet(-1);
                $this->bitmap^= self::MASK_WINDOW_ADJUST;
            }

            /* The maximum amount of data allowed is determined by the maximum
               packet size for the channel, and the current window size, whichever
               is smaller.
                 -- http://tools.ietf.org/html/rfc4254#section-5.2 */
            $max_size = min(
                $this->packet_size_client_to_server[$client_channel],
                $this->window_size_client_to_server[$client_channel]
            );

            $temp = Strings::shift($data, $max_size);
            $packet = Strings::packSSH2(
                'CNs',
                NET_SSH2_MSG_CHANNEL_DATA,
                $this->server_channels[$client_channel],
                $temp
            );
            $this->window_size_client_to_server[$client_channel]-= strlen($temp);
            $this->send_binary_packet($packet);
        }

        return true;
    }

    /**
     * Closes and flushes a channel
     *
     * \phpseclib3\Net\SSH2 doesn't properly close most channels.  For exec() channels are normally closed by the server
     * and for SFTP channels are presumably closed when the client disconnects.  This functions is intended
     * for SCP more than anything.
     *
     * @param int $client_channel
     * @param bool $want_reply
     * @return bool
     * @access private
     */
    private function close_channel($client_channel, $want_reply = false)
    {
        // see http://tools.ietf.org/html/rfc4254#section-5.3

        $this->send_binary_packet(pack('CN', NET_SSH2_MSG_CHANNEL_EOF, $this->server_channels[$client_channel]));

        if (!$want_reply) {
            $this->send_binary_packet(pack('CN', NET_SSH2_MSG_CHANNEL_CLOSE, $this->server_channels[$client_channel]));
        }

        $this->channel_status[$client_channel] = NET_SSH2_MSG_CHANNEL_CLOSE;

        $this->curTimeout = 5;

        while (!is_bool($this->get_channel_packet($client_channel))) {
        }

        if ($this->is_timeout) {
            $this->disconnect();
        }

        if ($want_reply) {
            $this->send_binary_packet(pack('CN', NET_SSH2_MSG_CHANNEL_CLOSE, $this->server_channels[$client_channel]));
        }

        if ($this->bitmap & self::MASK_SHELL) {
            $this->bitmap&= ~self::MASK_SHELL;
        }
    }

    /**
     * Disconnect
     *
     * @param int $reason
     * @return bool
     * @access protected
     */
    protected function disconnect_helper($reason)
    {
        if ($this->bitmap & self::MASK_CONNECTED) {
            $data = Strings::packSSH2('CNss', NET_SSH2_MSG_DISCONNECT, $reason, '', '');
            try {
                $this->send_binary_packet($data);
            } catch (\Exception $e) {
            }
        }

        $this->bitmap = 0;
        if (is_resource($this->fsock) && get_resource_type($this->fsock) == 'stream') {
            fclose($this->fsock);
        }

        return false;
    }

    /**
     * Define Array
     *
     * Takes any number of arrays whose indices are integers and whose values are strings and defines a bunch of
     * named constants from it, using the value as the name of the constant and the index as the value of the constant.
     * If any of the constants that would be defined already exists, none of the constants will be defined.
     *
     * @param mixed[] ...$args
     * @access protected
     */
    protected function define_array(...$args)
    {
        foreach ($args as $arg) {
            foreach ($arg as $key => $value) {
                if (!defined($value)) {
                    define($value, $key);
                } else {
                    break 2;
                }
            }
        }
    }

    /**
     * Returns a log of the packets that have been sent and received.
     *
     * Returns a string if NET_SSH2_LOGGING == self::LOG_COMPLEX, an array if NET_SSH2_LOGGING == self::LOG_SIMPLE and false if !defined('NET_SSH2_LOGGING')
     *
     * @access public
     * @return array|false|string
     */
    public function getLog()
    {
        if (!defined('NET_SSH2_LOGGING')) {
            return false;
        }

        switch (NET_SSH2_LOGGING) {
            case self::LOG_SIMPLE:
                return $this->message_number_log;
            case self::LOG_COMPLEX:
                $log = $this->format_log($this->message_log, $this->message_number_log);
                return PHP_SAPI == 'cli' ? $log : '<pre>' . $log . '</pre>';
            default:
                return false;
        }
    }

    /**
     * Formats a log for printing
     *
     * @param array $message_log
     * @param array $message_number_log
     * @access private
     * @return string
     */
    protected function format_log($message_log, $message_number_log)
    {
        $output = '';
        for ($i = 0; $i < count($message_log); $i++) {
            $output.= $message_number_log[$i] . "\r\n";
            $current_log = $message_log[$i];
            $j = 0;
            do {
                if (strlen($current_log)) {
                    $output.= str_pad(dechex($j), 7, '0', STR_PAD_LEFT) . '0  ';
                }
                $fragment = Strings::shift($current_log, $this->log_short_width);
                $hex = substr(preg_replace_callback('#.#s', function ($matches) {
                    return $this->log_boundary . str_pad(dechex(ord($matches[0])), 2, '0', STR_PAD_LEFT);
                }, $fragment), strlen($this->log_boundary));
                // replace non ASCII printable characters with dots
                // http://en.wikipedia.org/wiki/ASCII#ASCII_printable_characters
                // also replace < with a . since < messes up the output on web browsers
                $raw = preg_replace('#[^\x20-\x7E]|<#', '.', $fragment);
                $output.= str_pad($hex, $this->log_long_width - $this->log_short_width, ' ') . $raw . "\r\n";
                $j++;
            } while (strlen($current_log));
            $output.= "\r\n";
        }

        return $output;
    }

    /**
     * Helper function for agent->on_channel_open()
     *
     * Used when channels are created to inform agent
     * of said channel opening. Must be called after
     * channel open confirmation received
     *
     * @access private
     */
    private function on_channel_open()
    {
        if (isset($this->agent)) {
            $this->agent->registerChannelOpen($this);
        }
    }

    /**
     * Returns the first value of the intersection of two arrays or false if
     * the intersection is empty. The order is defined by the first parameter.
     *
     * @param array $array1
     * @param array $array2
     * @return mixed False if intersection is empty, else intersected value.
     * @access private
     */
    private static function array_intersect_first($array1, $array2)
    {
        foreach ($array1 as $value) {
            if (in_array($value, $array2)) {
                return $value;
            }
        }
        return false;
    }

    /**
     * Returns all errors
     *
     * @return string[]
     * @access public
     */
    public function getErrors()
    {
        return $this->errors;
    }

    /**
     * Returns the last error
     *
     * @return string
     * @access public
     */
    public function getLastError()
    {
        $count = count($this->errors);

        if ($count > 0) {
            return $this->errors[$count - 1];
        }
    }

    /**
     * Return the server identification.
     *
     * @return string
     * @access public
     */
    public function getServerIdentification()
    {
        $this->connect();

        return $this->server_identifier;
    }

    /**
     * Returns a list of algorithms the server supports
     *
     * @return array
     * @access public
     */
    public function getServerAlgorithms()
    {
        $this->connect();

        return [
            'kex' => $this->kex_algorithms,
            'hostkey' => $this->server_host_key_algorithms,
            'client_to_server' => [
                'crypt' => $this->encryption_algorithms_client_to_server,
                'mac' => $this->mac_algorithms_client_to_server,
                'comp' => $this->compression_algorithms_client_to_server,
                'lang' => $this->languages_client_to_server
            ],
            'server_to_client' => [
                'crypt' => $this->encryption_algorithms_server_to_client,
                'mac' => $this->mac_algorithms_server_to_client,
                'comp' => $this->compression_algorithms_server_to_client,
                'lang' => $this->languages_server_to_client
            ]
        ];
    }

    /**
     * Returns a list of KEX algorithms that phpseclib supports
     *
     * @return array
     * @access public
     */
    public static function getSupportedKEXAlgorithms()
    {
        $kex_algorithms = [
            // Elliptic Curve Diffie-Hellman Key Agreement (ECDH) using
            // Curve25519. See doc/curve25519-sha256@libssh.org.txt in the
            // libssh repository for more information.
            'curve25519-sha256',
            'curve25519-sha256@libssh.org',

            'ecdh-sha2-nistp256', // RFC 5656
            'ecdh-sha2-nistp384', // RFC 5656
            'ecdh-sha2-nistp521', // RFC 5656

            'diffie-hellman-group-exchange-sha256',// RFC 4419
            'diffie-hellman-group-exchange-sha1',  // RFC 4419

            // Diffie-Hellman Key Agreement (DH) using integer modulo prime
            // groups.
            'diffie-hellman-group14-sha256',
            'diffie-hellman-group14-sha1', // REQUIRED
            'diffie-hellman-group15-sha512',
            'diffie-hellman-group16-sha512',
            'diffie-hellman-group17-sha512',
            'diffie-hellman-group18-sha512',

            'diffie-hellman-group1-sha1', // REQUIRED
        ];

        return $kex_algorithms;
    }

    /**
     * Returns a list of host key algorithms that phpseclib supports
     *
     * @return array
     * @access public
     */
    public static function getSupportedHostKeyAlgorithms()
    {
        return [
            'ssh-ed25519', // https://tools.ietf.org/html/draft-ietf-curdle-ssh-ed25519-02
            'ecdsa-sha2-nistp256', // RFC 5656
            'ecdsa-sha2-nistp384', // RFC 5656
            'ecdsa-sha2-nistp521', // RFC 5656
            'rsa-sha2-256', // RFC 8332
            'rsa-sha2-512', // RFC 8332
            'ssh-rsa', // RECOMMENDED  sign   Raw RSA Key
            'ssh-dss'  // REQUIRED     sign   Raw DSS Key
        ];
    }

    /**
     * Returns a list of symmetric key algorithms that phpseclib supports
     *
     * @return array
     * @access public
     */
    public static function getSupportedEncryptionAlgorithms()
    {
        $algos = [
            // from <https://tools.ietf.org/html/rfc5647>:
            'aes128-gcm@openssh.com',
            'aes256-gcm@openssh.com',

            // from <http://tools.ietf.org/html/rfc4345#section-4>:
            'arcfour256',
            'arcfour128',

            //'arcfour',      // OPTIONAL          the ARCFOUR stream cipher with a 128-bit key

            // CTR modes from <http://tools.ietf.org/html/rfc4344#section-4>:
            'aes128-ctr',     // RECOMMENDED       AES (Rijndael) in SDCTR mode, with 128-bit key
            'aes192-ctr',     // RECOMMENDED       AES with 192-bit key
            'aes256-ctr',     // RECOMMENDED       AES with 256-bit key

            // from <https://git.io/fhxOl>:
            // one of the big benefits of chacha20-poly1305 is speed. the problem is...
            // libsodium doesn't generate the poly1305 keys in the way ssh does and openssl's PHP bindings don't even
            // seem to support poly1305 currently. so even if libsodium or openssl are being used for the chacha20
            // part, pure-PHP has to be used for the poly1305 part and that's gonna cause a big slow down.
            // speed-wise it winds up being faster to use AES (when openssl or mcrypt are available) and some HMAC
            // (which is always gonna be super fast to compute thanks to the hash extension, which
            // "is bundled and compiled into PHP by default")
            'chacha20-poly1305@openssh.com',

            'twofish128-ctr', // OPTIONAL          Twofish in SDCTR mode, with 128-bit key
            'twofish192-ctr', // OPTIONAL          Twofish with 192-bit key
            'twofish256-ctr', // OPTIONAL          Twofish with 256-bit key

            'aes128-cbc',     // RECOMMENDED       AES with a 128-bit key
            'aes192-cbc',     // OPTIONAL          AES with a 192-bit key
            'aes256-cbc',     // OPTIONAL          AES in CBC mode, with a 256-bit key

            'twofish128-cbc', // OPTIONAL          Twofish with a 128-bit key
            'twofish192-cbc', // OPTIONAL          Twofish with a 192-bit key
            'twofish256-cbc',
            'twofish-cbc',    // OPTIONAL          alias for "twofish256-cbc"
                              //                   (this is being retained for historical reasons)

            'blowfish-ctr',   // OPTIONAL          Blowfish in SDCTR mode

            'blowfish-cbc',   // OPTIONAL          Blowfish in CBC mode

            '3des-ctr',       // RECOMMENDED       Three-key 3DES in SDCTR mode

            '3des-cbc',       // REQUIRED          three-key 3DES in CBC mode

             //'none'           // OPTIONAL          no encryption; NOT RECOMMENDED
        ];

        if (self::$crypto_engine) {
            $engines = [self::$crypto_engine];
        } else {
            $engines = [
                'libsodium',
                'OpenSSL (GCM)',
                'OpenSSL',
                'mcrypt',
                'Eval',
                'PHP'
            	];
        }

        $ciphers = [];

        foreach ($engines as $engine) {
            foreach ($algos as $algo) {
                $obj = self::encryption_algorithm_to_crypt_instance($algo);
                if ($obj instanceof Rijndael) {
                    $obj->setKeyLength(preg_replace('#[^\d]#', '', $algo));
                }
                switch ($algo) {
                    case 'chacha20-poly1305@openssh.com':
                    case 'arcfour128':
                    case 'arcfour256':
                        if ($engine != 'Eval') {
                            continue 2;
                        }
                        break;
                    case 'aes128-gcm@openssh.com':
                    case 'aes256-gcm@openssh.com':
                        if ($engine == 'OpenSSL') {
                            continue 2;
                        }
                        $obj->setNonce('dummydummydu');
                }
                if ($obj->isValidEngine($engine)) {
                    $algos = array_diff($algos, [$algo]);
                    $ciphers[] = $algo;
                }
            }
        }

        return $ciphers;
    }

    /**
     * Returns a list of MAC algorithms that phpseclib supports
     *
     * @return array
     * @access public
     */
    public static function getSupportedMACAlgorithms()
    {
        return [
            'hmac-sha2-256-etm@openssh.com',
            'hmac-sha2-512-etm@openssh.com',
            'umac-64-etm@openssh.com',
            'umac-128-etm@openssh.com',
            'hmac-sha1-etm@openssh.com',

            // from <http://www.ietf.org/rfc/rfc6668.txt>:
            'hmac-sha2-256',// RECOMMENDED     HMAC-SHA256 (digest length = key length = 32)
            'hmac-sha2-512',// OPTIONAL        HMAC-SHA512 (digest length = key length = 64)

            // from <https://tools.ietf.org/html/draft-miller-secsh-umac-01>:
            'umac-64@openssh.com',
            'umac-128@openssh.com',

            'hmac-sha1-96', // RECOMMENDED     first 96 bits of HMAC-SHA1 (digest length = 12, key length = 20)
            'hmac-sha1',    // REQUIRED        HMAC-SHA1 (digest length = key length = 20)
            'hmac-md5-96',  // OPTIONAL        first 96 bits of HMAC-MD5 (digest length = 12, key length = 16)
            'hmac-md5',     // OPTIONAL        HMAC-MD5 (digest length = key length = 16)
            //'none'          // OPTIONAL        no MAC; NOT RECOMMENDED
        ];
    }

    /**
     * Returns a list of compression algorithms that phpseclib supports
     *
     * @return array
     * @access public
     */
    public static function getSupportedCompressionAlgorithms()
    {
<<<<<<< HEAD
        return [
            'none'   // REQUIRED        no compression
            //'zlib' // OPTIONAL        ZLIB (LZ77) compression
        ];
=======
        $algos = array('none'); // REQUIRED        no compression
        if (function_exists('deflate_init')) {
            $algos[] = 'zlib@openssh.com'; // https://datatracker.ietf.org/doc/html/draft-miller-secsh-compression-delayed
            $algos[] = 'zlib';
        }
        return $algos;
>>>>>>> dc290a1f
    }

    /**
     * Return list of negotiated algorithms
     *
     * Uses the same format as https://www.php.net/ssh2-methods-negotiated
     *
     * @return array
     * @access public
     */
    public function getAlgorithmsNegotiated()
    {
        $this->connect();

<<<<<<< HEAD
        return [
=======
        $compression_map = array(
            NET_SSH2_COMPRESSION_NONE => 'none',
            NET_SSH2_COMPRESSION_ZLIB => 'zlib',
            NET_SSH2_COMPRESSION_ZLIB_AT_OPENSSH => 'zlib@openssh.com'
        );

        return array(
>>>>>>> dc290a1f
            'kex' => $this->kex_algorithm,
            'hostkey' => $this->signature_format,
            'client_to_server' => [
                'crypt' => $this->encrypt->name,
                'mac' => $this->hmac_create->name,
<<<<<<< HEAD
                'comp' => 'none',
            ],
            'server_to_client' => [
                'crypt' => $this->decrypt->name,
                'mac' => $this->hmac_check->name,
                'comp' => 'none',
            ]
        ];
    }

    /**
     * Allows you to set the terminal
     *
     * @param string $term
     * @access public
     */
    public function setTerminal($term)
    {
        $this->term = $term;
=======
                'comp' => $compression_map[$this->compress],
            ),
            'server_to_client' => array(
                'crypt' => $this->decrypt->name,
                'mac' => $this->hmac_check->name,
                'comp' => $compression_map[$this->decompress],
            )
        );
>>>>>>> dc290a1f
    }

    /**
     * Accepts an associative array with up to four parameters as described at
     * <https://www.php.net/manual/en/function.ssh2-connect.php>
     *
     * @param array $methods
     * @access public
     */
    public function setPreferredAlgorithms(array $methods)
    {
        $preferred = $methods;

        if (isset($preferred['kex'])) {
            $preferred['kex'] = array_intersect(
                $preferred['kex'],
                static::getSupportedKEXAlgorithms()
            );
        }

        if (isset($preferred['hostkey'])) {
            $preferred['hostkey'] = array_intersect(
                $preferred['hostkey'],
                static::getSupportedHostKeyAlgorithms()
            );
        }

        $keys = ['client_to_server', 'server_to_client'];
        foreach ($keys as $key) {
            if (isset($preferred[$key])) {
                $a = &$preferred[$key];
                if (isset($a['crypt'])) {
                    $a['crypt'] = array_intersect(
                        $a['crypt'],
                        static::getSupportedEncryptionAlgorithms()
                    );
                }
                if (isset($a['comp'])) {
                    $a['comp'] = array_intersect(
                        $a['comp'],
                        static::getSupportedCompressionAlgorithms()
                    );
                }
                if (isset($a['mac'])) {
                    $a['mac'] = array_intersect(
                        $a['mac'],
                        static::getSupportedMACAlgorithms()
                    );
                }
            }
        }

        $keys = [
            'kex',
            'hostkey',
            'client_to_server/crypt',
            'client_to_server/comp',
            'client_to_server/mac',
            'server_to_client/crypt',
            'server_to_client/comp',
            'server_to_client/mac',
        ];
        foreach ($keys as $key) {
            $p = $preferred;
            $m = $methods;

            $subkeys = explode('/', $key);
            foreach ($subkeys as $subkey) {
                if (!isset($p[$subkey])) {
                    continue 2;
                }
                $p = $p[$subkey];
                $m = $m[$subkey];
            }

            if (count($p) != count($m)) {
                $diff = array_diff($m, $p);
                $msg = count($diff) == 1 ?
                    ' is not a supported algorithm' :
                    ' are not supported algorithms';
                throw new UnsupportedAlgorithmException(implode(', ', $diff) . $msg);
            }
        }

        $this->preferred = $preferred;
    }

    /**
     * Returns the banner message.
     *
     * Quoting from the RFC, "in some jurisdictions, sending a warning message before
     * authentication may be relevant for getting legal protection."
     *
     * @return string
     * @access public
     */
    public function getBannerMessage()
    {
        return $this->banner_message;
    }

    /**
     * Returns the server public host key.
     *
     * Caching this the first time you connect to a server and checking the result on subsequent connections
     * is recommended.  Returns false if the server signature is not signed correctly with the public host key.
     *
     * @return mixed
     * @throws \RuntimeException on badly formatted keys
     * @throws \phpseclib3\Exception\NoSupportedAlgorithmsException when the key isn't in a supported format
     * @access public
     */
    public function getServerPublicHostKey()
    {
        if (!($this->bitmap & self::MASK_CONSTRUCTOR)) {
            $this->connect();
        }

        $signature = $this->signature;
        $server_public_host_key = base64_encode($this->server_public_host_key);

        if ($this->signature_validated) {
            return $this->bitmap ?
                $this->signature_format . ' ' . $server_public_host_key :
                false;
        }

        $this->signature_validated = true;

        switch ($this->signature_format) {
            case 'ssh-ed25519':
            case 'ecdsa-sha2-nistp256':
            case 'ecdsa-sha2-nistp384':
            case 'ecdsa-sha2-nistp521':
                $key = EC::loadFormat('OpenSSH', $server_public_host_key)
                    ->withSignatureFormat('SSH2');
                switch ($this->signature_format) {
                    case 'ssh-ed25519':
                        $hash = 'sha512';
                        break;
                    case 'ecdsa-sha2-nistp256':
                        $hash = 'sha256';
                        break;
                    case 'ecdsa-sha2-nistp384':
                        $hash = 'sha384';
                        break;
                    case 'ecdsa-sha2-nistp521':
                        $hash = 'sha512';
                }
                $key = $key->withHash($hash);
                break;
            case 'ssh-dss':
                $key = DSA::loadFormat('OpenSSH', $server_public_host_key)
                    ->withSignatureFormat('SSH2')
                    ->withHash('sha1');
                break;
            case 'ssh-rsa':
            case 'rsa-sha2-256':
            case 'rsa-sha2-512':
                if (strlen($signature) < 15) {
                    return false;
                }
                Strings::shift($signature, 11);
                $temp = unpack('Nlength', Strings::shift($signature, 4));
                $signature = Strings::shift($signature, $temp['length']);

                $key = RSA::loadFormat('OpenSSH', $server_public_host_key)
                    ->withPadding(RSA::SIGNATURE_PKCS1);
                switch ($this->signature_format) {
                    case 'rsa-sha2-512':
                        $hash = 'sha512';
                        break;
                    case 'rsa-sha2-256':
                        $hash = 'sha256';
                        break;
                    //case 'ssh-rsa':
                    default:
                        $hash = 'sha1';
                }
                $key = $key->withHash($hash);
                break;
            default:
                $this->disconnect_helper(NET_SSH2_DISCONNECT_HOST_KEY_NOT_VERIFIABLE);
                throw new NoSupportedAlgorithmsException('Unsupported signature format');
        }

        if (!$key->verify($this->exchange_hash, $signature)) {
            return $this->disconnect_helper(NET_SSH2_DISCONNECT_HOST_KEY_NOT_VERIFIABLE);
        };

        return $this->signature_format . ' ' . $server_public_host_key;
    }

    /**
     * Returns the exit status of an SSH command or false.
     *
     * @return false|int
     * @access public
     */
    public function getExitStatus()
    {
        if (is_null($this->exit_status)) {
            return false;
        }
        return $this->exit_status;
    }

    /**
     * Returns the number of columns for the terminal window size.
     *
     * @return int
     * @access public
     */
    public function getWindowColumns()
    {
        return $this->windowColumns;
    }

    /**
     * Returns the number of rows for the terminal window size.
     *
     * @return int
     * @access public
     */
    public function getWindowRows()
    {
        return $this->windowRows;
    }

    /**
     * Sets the number of columns for the terminal window size.
     *
     * @param int $value
     * @access public
     */
    public function setWindowColumns($value)
    {
        $this->windowColumns = $value;
    }

    /**
     * Sets the number of rows for the terminal window size.
     *
     * @param int $value
     * @access public
     */
    public function setWindowRows($value)
    {
        $this->windowRows = $value;
    }

    /**
     * Sets the number of columns and rows for the terminal window size.
     *
     * @param int $columns
     * @param int $rows
     * @access public
     */
    public function setWindowSize($columns = 80, $rows = 24)
    {
        $this->windowColumns = $columns;
        $this->windowRows = $rows;
    }

    /**
     * To String Magic Method
     *
     * @return string
     * @access public
     */
    public function __toString()
    {
        return $this->getResourceId();
    }

    /**
     * Get Resource ID
     *
     * We use {} because that symbols should not be in URL according to
     * {@link http://tools.ietf.org/html/rfc3986#section-2 RFC}.
     * It will safe us from any conflicts, because otherwise regexp will
     * match all alphanumeric domains.
     *
     * @return string
     */
    public function getResourceId()
    {
        return '{' . spl_object_hash($this) . '}';
    }

    /**
     * Return existing connection
     *
     * @param string $id
     *
     * @return bool|SSH2 will return false if no such connection
     */
    public static function getConnectionByResourceId($id)
    {
        if (isset(self::$connections[$id])) {
            return self::$connections[$id] instanceof \WeakReference ? self::$connections[$id]->get() : self::$connections[$id];
        }
        return false;
    }

    /**
     * Return all excising connections
     *
     * @return SSH2[]
     */
    public static function getConnections()
    {
        if (!class_exists('WeakReference')) {
            return self::$connections;
        }
        $temp = [];
        foreach (self::$connections as $key=>$ref) {
            $temp[$key] = $ref->get();
        }
        return $temp;
    }

    /*
     * Update packet types in log history
     *
     * @param string $old
     * @param string $new
     * @access private
     */
    private function updateLogHistory($old, $new)
    {
        if (defined('NET_SSH2_LOGGING') && NET_SSH2_LOGGING == self::LOG_COMPLEX) {
            $this->message_number_log[count($this->message_number_log) - 1] = str_replace(
                $old,
                $new,
                $this->message_number_log[count($this->message_number_log) - 1]
            );
        }
    }

    /**
     * Return the list of authentication methods that may productively continue authentication.
     * 
     * @see https://tools.ietf.org/html/rfc4252#section-5.1
     * @return array|null
     */
    public function getAuthMethodsToContinue()
    {
        return $this->auth_methods_to_continue;
    }
}<|MERGE_RESOLUTION|>--- conflicted
+++ resolved
@@ -1043,14 +1043,10 @@
      * The authentication methods that may productively continue authentication.
      * 
      * @see https://tools.ietf.org/html/rfc4252#section-5.1
-<<<<<<< HEAD
-     * @var array|null 
-=======
      * @var array|null
      * @access private
->>>>>>> dc290a1f
-     */
-    var $auth_methods_to_continue = null;
+     */
+    private $auth_methods_to_continue = null;
 
     /**
      * Compression method
@@ -1058,7 +1054,7 @@
      * @var int
      * @access private
      */
-    var $compress = NET_SSH2_COMPRESSION_NONE;
+    private $compress = NET_SSH2_COMPRESSION_NONE;
 
     /**
      * Decompression method
@@ -1066,7 +1062,7 @@
      * @var resource|object
      * @access private
      */
-    var $decompress = NET_SSH2_COMPRESSION_NONE;
+    private $decompress = NET_SSH2_COMPRESSION_NONE;
 
     /**
      * Compression context
@@ -1074,7 +1070,7 @@
      * @var int
      * @access private
      */
-    var $compress_context;
+    private $compress_context;
 
     /**
      * Decompression context
@@ -1082,7 +1078,7 @@
      * @var resource|object
      * @access private
      */
-    var $decompress_context;
+    private $decompress_context;
 
     /**
      * Regenerate Compression Context
@@ -1090,7 +1086,7 @@
      * @var bool
      * @access private
      */
-    var $regenerate_compression_context = false;
+    private $regenerate_compression_context = false;
 
     /**
      * Regenerate Decompression Context
@@ -1098,7 +1094,7 @@
      * @var bool
      * @access private
      */
-    var $regenerate_decompression_context = false;
+    private $regenerate_decompression_context = false;
 
     /**
      * Default Constructor.
@@ -1606,42 +1602,31 @@
             throw new NoSupportedAlgorithmsException('No compatible client to server message authentication algorithms found');
         }
 
-<<<<<<< HEAD
         $mac_algorithm_in = self::array_intersect_first($s2c_mac_algorithms, $this->mac_algorithms_server_to_client);
         if ($mac_algorithm_in === false) {
             $this->disconnect_helper(NET_SSH2_DISCONNECT_KEY_EXCHANGE_FAILED);
             throw new NoSupportedAlgorithmsException('No compatible server to client message authentication algorithms found');
         }
 
-        $compression_algorithm_in = self::array_intersect_first($s2c_compression_algorithms, $this->compression_algorithms_server_to_client);
-=======
-        $compression_map = array(
+        $compression_map = [
             'none' => NET_SSH2_COMPRESSION_NONE,
             'zlib' => NET_SSH2_COMPRESSION_ZLIB,
             'zlib@openssh.com' => NET_SSH2_COMPRESSION_ZLIB_AT_OPENSSH
-        );
-
-        $compression_algorithm_out = $this->_array_intersect_first($c2s_compression_algorithms, $this->compression_algorithms_client_to_server);
-        if ($compression_algorithm_out === false) {
-            user_error('No compatible client to server compression algorithms found');
-            return $this->_disconnect(NET_SSH2_DISCONNECT_KEY_EXCHANGE_FAILED);
-        }
-        $this->compress = $compression_map[$compression_algorithm_out];
-
-        $compression_algorithm_in = $this->_array_intersect_first($s2c_compression_algorithms, $this->compression_algorithms_server_to_client);
->>>>>>> dc290a1f
+        ];
+
+        $compression_algorithm_in = self::array_intersect_first($s2c_compression_algorithms, $this->compression_algorithms_server_to_client);
         if ($compression_algorithm_in === false) {
             $this->disconnect_helper(NET_SSH2_DISCONNECT_KEY_EXCHANGE_FAILED);
             throw new NoSupportedAlgorithmsException('No compatible server to client compression algorithms found');
         }
-        $this->decompress = $compression_algorithm_in == 'zlib';
+        $this->decompress = $compression_map[$compression_algorithm_in];
 
         $compression_algorithm_out = self::array_intersect_first($c2s_compression_algorithms, $this->compression_algorithms_client_to_server);
         if ($compression_algorithm_out === false) {
             $this->disconnect_helper(NET_SSH2_DISCONNECT_KEY_EXCHANGE_FAILED);
             throw new NoSupportedAlgorithmsException('No compatible client to server compression algorithms found');
         }
-        $this->compress = $compression_algorithm_out == 'zlib';
+        $this->compress = $compression_map[$compression_algorithm_out];
 
         switch ($this->kex_algorithm) {
             case 'diffie-hellman-group15-sha512':
@@ -1664,10 +1649,6 @@
             default:
                 $kexHash = new Hash('sha1');
         }
-<<<<<<< HEAD
-=======
-        $this->decompress = $compression_map[$compression_algorithm_in];
->>>>>>> dc290a1f
 
         // Only relevant in diffie-hellman-group-exchange-sha{1,256}, otherwise empty.
 
@@ -3291,12 +3272,7 @@
 
         if (!is_resource($this->fsock) || feof($this->fsock)) {
             $this->bitmap = 0;
-<<<<<<< HEAD
-            throw new ConnectionClosedException('Connection closed (by server) prematurely');
-=======
-            user_error('Connection closed (by server) prematurely ' . $elapsed . 's');
-            return false;
->>>>>>> dc290a1f
+            throw new ConnectionClosedException('Connection closed (by server) prematurely ' . $elapsed . 's');
         }
 
         $start = microtime(true);
@@ -4124,11 +4100,7 @@
             $message_number = isset($this->message_numbers[ord($logged[0])]) ? $this->message_numbers[ord($logged[0])] : 'UNKNOWN (' . ord($logged[0]) . ')';
             $message_number = '-> ' . $message_number .
                               ' (since last: ' . round($current - $this->last_packet, 4) . ', network: ' . round($stop - $start, 4) . 's)';
-<<<<<<< HEAD
-            $this->append_log($message_number, isset($logged) ? $logged : $data);
-=======
-            $this->_append_log($message_number, $logged);
->>>>>>> dc290a1f
+            $this->append_log($message_number, $logged);
             $this->last_packet = $current;
         }
 
@@ -4712,19 +4684,12 @@
      */
     public static function getSupportedCompressionAlgorithms()
     {
-<<<<<<< HEAD
-        return [
-            'none'   // REQUIRED        no compression
-            //'zlib' // OPTIONAL        ZLIB (LZ77) compression
-        ];
-=======
-        $algos = array('none'); // REQUIRED        no compression
+        $algos = ['none']; // REQUIRED        no compression
         if (function_exists('deflate_init')) {
             $algos[] = 'zlib@openssh.com'; // https://datatracker.ietf.org/doc/html/draft-miller-secsh-compression-delayed
             $algos[] = 'zlib';
         }
         return $algos;
->>>>>>> dc290a1f
     }
 
     /**
@@ -4739,29 +4704,24 @@
     {
         $this->connect();
 
-<<<<<<< HEAD
-        return [
-=======
-        $compression_map = array(
+        $compression_map = [
             NET_SSH2_COMPRESSION_NONE => 'none',
             NET_SSH2_COMPRESSION_ZLIB => 'zlib',
             NET_SSH2_COMPRESSION_ZLIB_AT_OPENSSH => 'zlib@openssh.com'
-        );
-
-        return array(
->>>>>>> dc290a1f
+        ];
+
+        return [
             'kex' => $this->kex_algorithm,
             'hostkey' => $this->signature_format,
             'client_to_server' => [
                 'crypt' => $this->encrypt->name,
                 'mac' => $this->hmac_create->name,
-<<<<<<< HEAD
-                'comp' => 'none',
+                'comp' => $compression_map[$this->compress],
             ],
             'server_to_client' => [
                 'crypt' => $this->decrypt->name,
                 'mac' => $this->hmac_check->name,
-                'comp' => 'none',
+                'comp' => $compression_map[$this->decompress],
             ]
         ];
     }
@@ -4775,16 +4735,6 @@
     public function setTerminal($term)
     {
         $this->term = $term;
-=======
-                'comp' => $compression_map[$this->compress],
-            ),
-            'server_to_client' => array(
-                'crypt' => $this->decrypt->name,
-                'mac' => $this->hmac_check->name,
-                'comp' => $compression_map[$this->decompress],
-            )
-        );
->>>>>>> dc290a1f
     }
 
     /**
