<?php

/**
 * Pure-PHP implementation of SSHv2.
 *
 * PHP version 5
 *
 * Here are some examples of how to use this library:
 * <code>
 * <?php
 *    include 'vendor/autoload.php';
 *
 *    $ssh = new \phpseclib\Net\SSH2('www.domain.tld');
 *    if (!$ssh->login('username', 'password')) {
 *        exit('Login Failed');
 *    }
 *
 *    echo $ssh->exec('pwd');
 *    echo $ssh->exec('ls -la');
 * ?>
 * </code>
 *
 * <code>
 * <?php
 *    include 'vendor/autoload.php';
 *
 *    $key = new \phpseclib\Crypt\RSA();
 *    //$key->setPassword('whatever');
 *    $key->loadKey(file_get_contents('privatekey'));
 *
 *    $ssh = new \phpseclib\Net\SSH2('www.domain.tld');
 *    if (!$ssh->login('username', $key)) {
 *        exit('Login Failed');
 *    }
 *
 *    echo $ssh->read('username@username:~$');
 *    $ssh->write("ls -la\n");
 *    echo $ssh->read('username@username:~$');
 * ?>
 * </code>
 *
 * @category  Net
 * @package   SSH2
 * @author    Jim Wigginton <terrafrost@php.net>
 * @copyright 2007 Jim Wigginton
 * @license   http://www.opensource.org/licenses/mit-license.html  MIT License
 * @link      http://phpseclib.sourceforge.net
 */

namespace phpseclib\Net;

use phpseclib\Crypt\Base;
use phpseclib\Crypt\Blowfish;
use phpseclib\Crypt\Hash;
use phpseclib\Crypt\Random;
use phpseclib\Crypt\RC4;
use phpseclib\Crypt\Rijndael;
use phpseclib\Crypt\RSA;
use phpseclib\Crypt\TripleDES;
use phpseclib\Crypt\Twofish;
use phpseclib\Math\BigInteger; // Used to do Diffie-Hellman key exchange and DSA/RSA signature verification.
use phpseclib\System\SSH\Agent;

/**
 * Pure-PHP implementation of SSHv2.
 *
 * @package SSH2
 * @author  Jim Wigginton <terrafrost@php.net>
 * @access  public
 */
class SSH2
{
    /**#@+
     * Compression Types
     *
     * @access private
     */
    /**
     * No compression
     */
    const NET_SSH2_COMPRESSION_NONE = 1;
    /**
     * zlib compression
     */
    const NET_SSH2_COMPRESSION_ZLIB = 2;
    /**
     * zlib@openssh.com
     */
    const NET_SSH2_COMPRESSION_ZLIB_AT_OPENSSH = 3;
    /**#@-*/

    /**#@+
     * Execution Bitmap Masks
     *
     * @see \phpseclib\Net\SSH2::bitmap
     * @access private
     */
    const MASK_CONSTRUCTOR   = 0x00000001;
    const MASK_CONNECTED     = 0x00000002;
    const MASK_LOGIN_REQ     = 0x00000004;
    const MASK_LOGIN         = 0x00000008;
    const MASK_SHELL         = 0x00000010;
    const MASK_WINDOW_ADJUST = 0x00000020;
    /**#@-*/

    /**#@+
     * Channel constants
     *
     * RFC4254 refers not to client and server channels but rather to sender and recipient channels.  we don't refer
     * to them in that way because RFC4254 toggles the meaning. the client sends a SSH_MSG_CHANNEL_OPEN message with
     * a sender channel and the server sends a SSH_MSG_CHANNEL_OPEN_CONFIRMATION in response, with a sender and a
     * recepient channel.  at first glance, you might conclude that SSH_MSG_CHANNEL_OPEN_CONFIRMATION's sender channel
     * would be the same thing as SSH_MSG_CHANNEL_OPEN's sender channel, but it's not, per this snipet:
     *     The 'recipient channel' is the channel number given in the original
     *     open request, and 'sender channel' is the channel number allocated by
     *     the other side.
     *
     * @see \phpseclib\Net\SSH2::_send_channel_packet()
     * @see \phpseclib\Net\SSH2::_get_channel_packet()
     * @access private
    */
    const CHANNEL_EXEC          = 1; // PuTTy uses 0x100
    const CHANNEL_SHELL         = 2;
    const CHANNEL_SUBSYSTEM     = 3;
    const CHANNEL_AGENT_FORWARD = 4;
    const CHANNEL_KEEP_ALIVE    = 5;
    /**#@-*/

    /**#@+
     * @access public
     * @see \phpseclib\Net\SSH2::getLog()
    */
    /**
     * Returns the message numbers
     */
    const LOG_SIMPLE = 1;
    /**
     * Returns the message content
     */
    const LOG_COMPLEX = 2;
    /**
     * Outputs the content real-time
     */
    const LOG_REALTIME = 3;
    /**
     * Dumps the content real-time to a file
     */
    const LOG_REALTIME_FILE = 4;
    /**
     * Make sure that the log never gets larger than this
     */
    const LOG_MAX_SIZE = 1048576; // 1024 * 1024
    /**#@-*/

    /**#@+
     * @access public
     * @see \phpseclib\Net\SSH2::read()
    */
    /**
     * Returns when a string matching $expect exactly is found
     */
    const READ_SIMPLE = 1;
    /**
     * Returns when a string matching the regular expression $expect is found
     */
    const READ_REGEX = 2;
    /**
     * Returns whenever a data packet is received.
     *
     * Some data packets may only contain a single character so it may be necessary
     * to call read() multiple times when using this option
     */
    const READ_NEXT = 3;
    /**#@-*/

    /**
     * The SSH identifier
     *
     * @var string
     * @access private
     */
    var $identifier;

    /**
     * The Socket Object
     *
     * @var object
     * @access private
     */
    var $fsock;

    /**
     * Execution Bitmap
     *
     * The bits that are set represent functions that have been called already.  This is used to determine
     * if a requisite function has been successfully executed.  If not, an error should be thrown.
     *
     * @var int
     * @access private
     */
    var $bitmap = 0;

    /**
     * Error information
     *
     * @see self::getErrors()
     * @see self::getLastError()
     * @var string
     * @access private
     */
    var $errors = array();

    /**
     * Server Identifier
     *
     * @see self::getServerIdentification()
     * @var array|false
     * @access private
     */
    var $server_identifier = false;

    /**
     * Key Exchange Algorithms
     *
     * @see self::getKexAlgorithims()
     * @var array|false
     * @access private
     */
    var $kex_algorithms = false;

    /**
     * Key Exchange Algorithm
     *
     * @see self::getMethodsNegotiated()
     * @var string|false
     * @access private
     */
    var $kex_algorithm = false;

    /**
     * Minimum Diffie-Hellman Group Bit Size in RFC 4419 Key Exchange Methods
     *
     * @see self::_key_exchange()
     * @var int
     * @access private
     */
    var $kex_dh_group_size_min = 1536;

    /**
     * Preferred Diffie-Hellman Group Bit Size in RFC 4419 Key Exchange Methods
     *
     * @see self::_key_exchange()
     * @var int
     * @access private
     */
    var $kex_dh_group_size_preferred = 2048;

    /**
     * Maximum Diffie-Hellman Group Bit Size in RFC 4419 Key Exchange Methods
     *
     * @see self::_key_exchange()
     * @var int
     * @access private
     */
    var $kex_dh_group_size_max = 4096;

    /**
     * Server Host Key Algorithms
     *
     * @see self::getServerHostKeyAlgorithms()
     * @var array|false
     * @access private
     */
    var $server_host_key_algorithms = false;

    /**
     * Supported Private Key Algorithms
     *
     * In theory this should be the same as the Server Host Key Algorithms but, in practice,
     * some servers (eg. Azure) will support rsa-sha2-512 as a server host key algorithm but
     * not a private key algorithm
     *
     * @see self::privatekey_login()
     * @var array|false
     */
    var $supported_private_key_algorithms = false;

    /**
     * Encryption Algorithms: Client to Server
     *
     * @see self::getEncryptionAlgorithmsClient2Server()
     * @var array|false
     * @access private
     */
    var $encryption_algorithms_client_to_server = false;

    /**
     * Encryption Algorithms: Server to Client
     *
     * @see self::getEncryptionAlgorithmsServer2Client()
     * @var array|false
     * @access private
     */
    var $encryption_algorithms_server_to_client = false;

    /**
     * MAC Algorithms: Client to Server
     *
     * @see self::getMACAlgorithmsClient2Server()
     * @var array|false
     * @access private
     */
    var $mac_algorithms_client_to_server = false;

    /**
     * MAC Algorithms: Server to Client
     *
     * @see self::getMACAlgorithmsServer2Client()
     * @var array|false
     * @access private
     */
    var $mac_algorithms_server_to_client = false;

    /**
     * Compression Algorithms: Client to Server
     *
     * @see self::getCompressionAlgorithmsClient2Server()
     * @var array|false
     * @access private
     */
    var $compression_algorithms_client_to_server = false;

    /**
     * Compression Algorithms: Server to Client
     *
     * @see self::getCompressionAlgorithmsServer2Client()
     * @var array|false
     * @access private
     */
    var $compression_algorithms_server_to_client = false;

    /**
     * Languages: Server to Client
     *
     * @see self::getLanguagesServer2Client()
     * @var array|false
     * @access private
     */
    var $languages_server_to_client = false;

    /**
     * Languages: Client to Server
     *
     * @see self::getLanguagesClient2Server()
     * @var array|false
     * @access private
     */
    var $languages_client_to_server = false;

    /**
     * Preferred Algorithms
     *
     * @see self::setPreferredAlgorithms()
     * @var array
     * @access private
     */
    var $preferred = array();

    /**
     * Block Size for Server to Client Encryption
     *
     * "Note that the length of the concatenation of 'packet_length',
     *  'padding_length', 'payload', and 'random padding' MUST be a multiple
     *  of the cipher block size or 8, whichever is larger.  This constraint
     *  MUST be enforced, even when using stream ciphers."
     *
     *  -- http://tools.ietf.org/html/rfc4253#section-6
     *
     * @see self::__construct()
     * @see self::_send_binary_packet()
     * @var int
     * @access private
     */
    var $encrypt_block_size = 8;

    /**
     * Block Size for Client to Server Encryption
     *
     * @see self::__construct()
     * @see self::_get_binary_packet()
     * @var int
     * @access private
     */
    var $decrypt_block_size = 8;

    /**
     * Server to Client Encryption Object
     *
     * @see self::_get_binary_packet()
     * @var object
     * @access private
     */
    var $decrypt = false;

    /**
     * Decryption Algorithm Name
     *
     * @var string|null
     * @access private
     */
    var $decryptName;

    /**
     * Client to Server Encryption Object
     *
     * @see self::_send_binary_packet()
     * @var object
     * @access private
     */
    var $encrypt = false;

    /**
     * Encryption Algorithm Name
     *
     * @var string|null
     * @access private
     */
    var $encryptName;

    /**
     * Client to Server HMAC Object
     *
     * @see self::_send_binary_packet()
     * @var object
     * @access private
     */
    var $hmac_create = false;

    /**
     * Client to Server HMAC Name
     *
     * @var string|false
     */
    private $hmac_create_name;

    /**
     * Server to Client HMAC Object
     *
     * @see self::_get_binary_packet()
     * @var object
     * @access private
     */
    var $hmac_check = false;

    /**
     * Server to Client HMAC Name
     *
     * @var string|false
     */
    var $hmac_check_name;

    /**
     * Size of server to client HMAC
     *
     * We need to know how big the HMAC will be for the server to client direction so that we know how many bytes to read.
     * For the client to server side, the HMAC object will make the HMAC as long as it needs to be.  All we need to do is
     * append it.
     *
     * @see self::_get_binary_packet()
     * @var int
     * @access private
     */
    var $hmac_size = false;

    /**
     * Server Public Host Key
     *
     * @see self::getServerPublicHostKey()
     * @var string
     * @access private
     */
    var $server_public_host_key;

    /**
     * Session identifier
     *
     * "The exchange hash H from the first key exchange is additionally
     *  used as the session identifier, which is a unique identifier for
     *  this connection."
     *
     *  -- http://tools.ietf.org/html/rfc4253#section-7.2
     *
     * @see self::_key_exchange()
     * @var string
     * @access private
     */
    var $session_id = false;

    /**
     * Exchange hash
     *
     * The current exchange hash
     *
     * @see self::_key_exchange()
     * @var string
     * @access private
     */
    var $exchange_hash = false;

    /**
     * Message Numbers
     *
     * @see self::__construct()
     * @var array
     * @access private
     */
    var $message_numbers = array();

    /**
     * Disconnection Message 'reason codes' defined in RFC4253
     *
     * @see self::__construct()
     * @var array
     * @access private
     */
    var $disconnect_reasons = array();

    /**
     * SSH_MSG_CHANNEL_OPEN_FAILURE 'reason codes', defined in RFC4254
     *
     * @see self::__construct()
     * @var array
     * @access private
     */
    var $channel_open_failure_reasons = array();

    /**
     * Terminal Modes
     *
     * @link http://tools.ietf.org/html/rfc4254#section-8
     * @see self::__construct()
     * @var array
     * @access private
     */
    var $terminal_modes = array();

    /**
     * SSH_MSG_CHANNEL_EXTENDED_DATA's data_type_codes
     *
     * @link http://tools.ietf.org/html/rfc4254#section-5.2
     * @see self::__construct()
     * @var array
     * @access private
     */
    var $channel_extended_data_type_codes = array();

    /**
     * Send Sequence Number
     *
     * See 'Section 6.4.  Data Integrity' of rfc4253 for more info.
     *
     * @see self::_send_binary_packet()
     * @var int
     * @access private
     */
    var $send_seq_no = 0;

    /**
     * Get Sequence Number
     *
     * See 'Section 6.4.  Data Integrity' of rfc4253 for more info.
     *
     * @see self::_get_binary_packet()
     * @var int
     * @access private
     */
    var $get_seq_no = 0;

    /**
     * Server Channels
     *
     * Maps client channels to server channels
     *
     * @see self::_get_channel_packet()
     * @see self::exec()
     * @var array
     * @access private
     */
    var $server_channels = array();

    /**
     * Channel Buffers
     *
     * If a client requests a packet from one channel but receives two packets from another those packets should
     * be placed in a buffer
     *
     * @see self::_get_channel_packet()
     * @see self::exec()
     * @var array
     * @access private
     */
    var $channel_buffers = array();

    /**
     * Channel Status
     *
     * Contains the type of the last sent message
     *
     * @see self::_get_channel_packet()
     * @var array
     * @access private
     */
    var $channel_status = array();

    /**
     * Packet Size
     *
     * Maximum packet size indexed by channel
     *
     * @see self::_send_channel_packet()
     * @var array
     * @access private
     */
    var $packet_size_client_to_server = array();

    /**
     * Message Number Log
     *
     * @see self::getLog()
     * @var array
     * @access private
     */
    var $message_number_log = array();

    /**
     * Message Log
     *
     * @see self::getLog()
     * @var array
     * @access private
     */
    var $message_log = array();

    /**
     * The Window Size
     *
     * Bytes the other party can send before it must wait for the window to be adjusted (0x7FFFFFFF = 2GB)
     *
     * @var int
     * @see self::_send_channel_packet()
     * @see self::exec()
     * @access private
     */
    var $window_size = 0x7FFFFFFF;

    /**
     * What we resize the window to
     *
     * When PuTTY resizes the window it doesn't add an additional 0x7FFFFFFF bytes - it adds 0x40000000 bytes.
     * Some SFTP clients (GoAnywhere) don't support adding 0x7FFFFFFF to the window size after the fact so
     * we'll just do what PuTTY does
     *
     * @var int
     * @see self::_send_channel_packet()
     * @see self::exec()
     * @access private
     */
    var $window_resize = 0x40000000;

    /**
     * Window size, server to client
     *
     * Window size indexed by channel
     *
     * @see self::_send_channel_packet()
     * @var array
     * @access private
     */
    var $window_size_server_to_client = array();

    /**
     * Window size, client to server
     *
     * Window size indexed by channel
     *
     * @see self::_get_channel_packet()
     * @var array
     * @access private
     */
    var $window_size_client_to_server = array();

    /**
     * Server signature
     *
     * Verified against $this->session_id
     *
     * @see self::getServerPublicHostKey()
     * @var string
     * @access private
     */
    var $signature = '';

    /**
     * Server signature format
     *
     * ssh-rsa or ssh-dss.
     *
     * @see self::getServerPublicHostKey()
     * @var string
     * @access private
     */
    var $signature_format = '';

    /**
     * Interactive Buffer
     *
     * @see self::read()
     * @var array
     * @access private
     */
    var $interactiveBuffer = '';

    /**
     * Current log size
     *
     * Should never exceed self::LOG_MAX_SIZE
     *
     * @see self::_send_binary_packet()
     * @see self::_get_binary_packet()
     * @var int
     * @access private
     */
    var $log_size;

    /**
     * Timeout
     *
     * @see self::setTimeout()
     * @access private
     */
    var $timeout;

    /**
     * Current Timeout
     *
     * @see self::_get_channel_packet()
     * @access private
     */
    var $curTimeout;

    /**
     * Keep Alive Interval
     *
     * @see self::setKeepAlive()
     * @access private
     */
    var $keepAlive;

    /**
     * Real-time log file pointer
     *
     * @see self::_append_log()
     * @var resource
     * @access private
     */
    var $realtime_log_file;

    /**
     * Real-time log file size
     *
     * @see self::_append_log()
     * @var int
     * @access private
     */
    var $realtime_log_size;

    /**
     * Has the signature been validated?
     *
     * @see self::getServerPublicHostKey()
     * @var bool
     * @access private
     */
    var $signature_validated = false;

    /**
     * Real-time log file wrap boolean
     *
     * @see self::_append_log()
     * @access private
     */
    var $realtime_log_wrap;

    /**
     * Flag to suppress stderr from output
     *
     * @see self::enableQuietMode()
     * @access private
     */
    var $quiet_mode = false;

    /**
     * Time of first network activity
     *
     * @var int
     * @access private
     */
    var $last_packet;

    /**
     * Exit status returned from ssh if any
     *
     * @var int
     * @access private
     */
    var $exit_status;

    /**
     * Flag to request a PTY when using exec()
     *
     * @var bool
     * @see self::enablePTY()
     * @access private
     */
    var $request_pty = false;

    /**
     * Flag set while exec() is running when using enablePTY()
     *
     * @var bool
     * @access private
     */
    var $in_request_pty_exec = false;

    /**
     * Flag set after startSubsystem() is called
     *
     * @var bool
     * @access private
     */
    var $in_subsystem;

    /**
     * Contents of stdError
     *
     * @var string
     * @access private
     */
    var $stdErrorLog;

    /**
     * The Last Interactive Response
     *
     * @see self::_keyboard_interactive_process()
     * @var string
     * @access private
     */
    var $last_interactive_response = '';

    /**
     * Keyboard Interactive Request / Responses
     *
     * @see self::_keyboard_interactive_process()
     * @var array
     * @access private
     */
    var $keyboard_requests_responses = array();

    /**
     * Banner Message
     *
     * Quoting from the RFC, "in some jurisdictions, sending a warning message before
     * authentication may be relevant for getting legal protection."
     *
     * @see self::_filter()
     * @see self::getBannerMessage()
     * @var string
     * @access private
     */
    var $banner_message = '';

    /**
     * Did read() timeout or return normally?
     *
     * @see self::isTimeout()
     * @var bool
     * @access private
     */
    var $is_timeout = false;

    /**
     * Log Boundary
     *
     * @see self::_format_log()
     * @var string
     * @access private
     */
    var $log_boundary = ':';

    /**
     * Log Long Width
     *
     * @see self::_format_log()
     * @var int
     * @access private
     */
    var $log_long_width = 65;

    /**
     * Log Short Width
     *
     * @see self::_format_log()
     * @var int
     * @access private
     */
    var $log_short_width = 16;

    /**
     * Hostname
     *
     * @see self::__construct()
     * @see self::_connect()
     * @var string
     * @access private
     */
    var $host;

    /**
     * Port Number
     *
     * @see self::__construct()
     * @see self::_connect()
     * @var int
     * @access private
     */
    var $port;

    /**
     * Number of columns for terminal window size
     *
     * @see self::getWindowColumns()
     * @see self::setWindowColumns()
     * @see self::setWindowSize()
     * @var int
     * @access private
     */
    var $windowColumns = 80;

    /**
     * Number of columns for terminal window size
     *
     * @see self::getWindowRows()
     * @see self::setWindowRows()
     * @see self::setWindowSize()
     * @var int
     * @access private
     */
    var $windowRows = 24;

    /**
     * Crypto Engine
     *
     * @see self::setCryptoEngine()
     * @see self::_key_exchange()
     * @var int
     * @access private
     */
    var $crypto_engine = false;

    /**
     * A System_SSH_Agent for use in the SSH2 Agent Forwarding scenario
     *
     * @var System_SSH_Agent
     * @access private
     */
    var $agent;

    /**
     * Send the identification string first?
     *
     * @var bool
     * @access private
     */
    var $send_id_string_first = true;

    /**
     * Send the key exchange initiation packet first?
     *
     * @var bool
     * @access private
     */
    var $send_kex_first = true;

    /**
     * Some versions of OpenSSH incorrectly calculate the key size
     *
     * @var bool
     * @access private
     */
    var $bad_key_size_fix = false;

    /**
     * Should we try to re-connect to re-establish keys?
     *
     * @var bool
     * @access private
     */
    var $login_credentials_finalized = false;

    /**
     * Binary Packet Buffer
     *
     * @var string|false
     * @access private
     */
    var $binary_packet_buffer = false;

    /**
     * Preferred Signature Format
     *
     * @var string|false
     * @access private
     */
    var $preferred_signature_format = false;

    /**
     * Authentication Credentials
     *
     * @var array
     * @access private
     */
    var $auth = array();

    /**
     * The authentication methods that may productively continue authentication.
     *
     * @see https://tools.ietf.org/html/rfc4252#section-5.1
     * @var array|null
     * @access private
     */
    var $auth_methods_to_continue = null;

    /**
     * Compression method
     *
     * @var int
     * @access private
     */
    var $compress = self::NET_SSH2_COMPRESSION_NONE;

    /**
     * Decompression method
     *
     * @var resource|object
     * @access private
     */
    var $decompress = self::NET_SSH2_COMPRESSION_NONE;

    /**
     * Compression context
     *
     * @var int
     * @access private
     */
    var $compress_context;

    /**
     * Decompression context
     *
     * @var resource|object
     * @access private
     */
    var $decompress_context;

    /**
     * Regenerate Compression Context
     *
     * @var bool
     * @access private
     */
    var $regenerate_compression_context = false;

    /**
     * Regenerate Decompression Context
     *
     * @var bool
     * @access private
     */
    var $regenerate_decompression_context = false;

    /**
     * Smart multi-factor authentication flag
     *
     * @var bool
     * @access private
     */
    var $smartMFA = true;

    /**
     * Extra packets counter
     *
     * @var bool
     * @access private
     */
    var $extra_packets;

    /**
     * Default Constructor.
     *
     * $host can either be a string, representing the host, or a stream resource.
     * If $host is a stream resource then $port doesn't do anything, altho $timeout
     * still will be used
     *
     * @param mixed $host
     * @param int $port
     * @param int $timeout
     * @see self::login()
     * @return \phpseclib\Net\SSH2
     * @access public
     */
    function __construct($host, $port = 22, $timeout = 10)
    {
        $this->message_numbers = array(
            1 => 'NET_SSH2_MSG_DISCONNECT',
            2 => 'NET_SSH2_MSG_IGNORE',
            3 => 'NET_SSH2_MSG_UNIMPLEMENTED',
            4 => 'NET_SSH2_MSG_DEBUG',
            5 => 'NET_SSH2_MSG_SERVICE_REQUEST',
            6 => 'NET_SSH2_MSG_SERVICE_ACCEPT',
            7 => 'NET_SSH2_MSG_EXT_INFO', // RFC 8308
            20 => 'NET_SSH2_MSG_KEXINIT',
            21 => 'NET_SSH2_MSG_NEWKEYS',
            30 => 'NET_SSH2_MSG_KEXDH_INIT',
            31 => 'NET_SSH2_MSG_KEXDH_REPLY',
            50 => 'NET_SSH2_MSG_USERAUTH_REQUEST',
            51 => 'NET_SSH2_MSG_USERAUTH_FAILURE',
            52 => 'NET_SSH2_MSG_USERAUTH_SUCCESS',
            53 => 'NET_SSH2_MSG_USERAUTH_BANNER',

            80 => 'NET_SSH2_MSG_GLOBAL_REQUEST',
            81 => 'NET_SSH2_MSG_REQUEST_SUCCESS',
            82 => 'NET_SSH2_MSG_REQUEST_FAILURE',
            90 => 'NET_SSH2_MSG_CHANNEL_OPEN',
            91 => 'NET_SSH2_MSG_CHANNEL_OPEN_CONFIRMATION',
            92 => 'NET_SSH2_MSG_CHANNEL_OPEN_FAILURE',
            93 => 'NET_SSH2_MSG_CHANNEL_WINDOW_ADJUST',
            94 => 'NET_SSH2_MSG_CHANNEL_DATA',
            95 => 'NET_SSH2_MSG_CHANNEL_EXTENDED_DATA',
            96 => 'NET_SSH2_MSG_CHANNEL_EOF',
            97 => 'NET_SSH2_MSG_CHANNEL_CLOSE',
            98 => 'NET_SSH2_MSG_CHANNEL_REQUEST',
            99 => 'NET_SSH2_MSG_CHANNEL_SUCCESS',
            100 => 'NET_SSH2_MSG_CHANNEL_FAILURE'
        );
        $this->disconnect_reasons = array(
            1 => 'NET_SSH2_DISCONNECT_HOST_NOT_ALLOWED_TO_CONNECT',
            2 => 'NET_SSH2_DISCONNECT_PROTOCOL_ERROR',
            3 => 'NET_SSH2_DISCONNECT_KEY_EXCHANGE_FAILED',
            4 => 'NET_SSH2_DISCONNECT_RESERVED',
            5 => 'NET_SSH2_DISCONNECT_MAC_ERROR',
            6 => 'NET_SSH2_DISCONNECT_COMPRESSION_ERROR',
            7 => 'NET_SSH2_DISCONNECT_SERVICE_NOT_AVAILABLE',
            8 => 'NET_SSH2_DISCONNECT_PROTOCOL_VERSION_NOT_SUPPORTED',
            9 => 'NET_SSH2_DISCONNECT_HOST_KEY_NOT_VERIFIABLE',
            10 => 'NET_SSH2_DISCONNECT_CONNECTION_LOST',
            11 => 'NET_SSH2_DISCONNECT_BY_APPLICATION',
            12 => 'NET_SSH2_DISCONNECT_TOO_MANY_CONNECTIONS',
            13 => 'NET_SSH2_DISCONNECT_AUTH_CANCELLED_BY_USER',
            14 => 'NET_SSH2_DISCONNECT_NO_MORE_AUTH_METHODS_AVAILABLE',
            15 => 'NET_SSH2_DISCONNECT_ILLEGAL_USER_NAME'
        );
        $this->channel_open_failure_reasons = array(
            1 => 'NET_SSH2_OPEN_ADMINISTRATIVELY_PROHIBITED'
        );
        $this->terminal_modes = array(
            0 => 'NET_SSH2_TTY_OP_END'
        );
        $this->channel_extended_data_type_codes = array(
            1 => 'NET_SSH2_EXTENDED_DATA_STDERR'
        );

        $this->_define_array(
            $this->message_numbers,
            $this->disconnect_reasons,
            $this->channel_open_failure_reasons,
            $this->terminal_modes,
            $this->channel_extended_data_type_codes,
            array(60 => 'NET_SSH2_MSG_USERAUTH_PASSWD_CHANGEREQ'),
            array(60 => 'NET_SSH2_MSG_USERAUTH_PK_OK'),
            array(60 => 'NET_SSH2_MSG_USERAUTH_INFO_REQUEST',
                  61 => 'NET_SSH2_MSG_USERAUTH_INFO_RESPONSE'),
            // RFC 4419 - diffie-hellman-group-exchange-sha{1,256}
            array(30 => 'NET_SSH2_MSG_KEXDH_GEX_REQUEST_OLD',
                  31 => 'NET_SSH2_MSG_KEXDH_GEX_GROUP',
                  32 => 'NET_SSH2_MSG_KEXDH_GEX_INIT',
                  33 => 'NET_SSH2_MSG_KEXDH_GEX_REPLY',
                  34 => 'NET_SSH2_MSG_KEXDH_GEX_REQUEST'),
            // RFC 5656 - Elliptic Curves (for curve25519-sha256@libssh.org)
            array(30 => 'NET_SSH2_MSG_KEX_ECDH_INIT',
                  31 => 'NET_SSH2_MSG_KEX_ECDH_REPLY')
        );

        $this->timeout = $timeout;

        if (is_resource($host)) {
            $this->fsock = $host;
            return;
        }

        if (is_string($host)) {
            $this->host = $host;
            $this->port = $port;
        }
    }

    /**
     * Set Crypto Engine Mode
     *
     * Possible $engine values:
     * CRYPT_MODE_INTERNAL, CRYPT_MODE_MCRYPT
     *
     * @param int $engine
     * @access public
     */
    function setCryptoEngine($engine)
    {
        $this->crypto_engine = $engine;
    }

    /**
     * Send Identification String First
     *
     * https://tools.ietf.org/html/rfc4253#section-4.2 says "when the connection has been established,
     * both sides MUST send an identification string". It does not say which side sends it first. In
     * theory it shouldn't matter but it is a fact of life that some SSH servers are simply buggy
     *
     * @access public
     */
    function sendIdentificationStringFirst()
    {
        $this->send_id_string_first = true;
    }

    /**
     * Send Identification String Last
     *
     * https://tools.ietf.org/html/rfc4253#section-4.2 says "when the connection has been established,
     * both sides MUST send an identification string". It does not say which side sends it first. In
     * theory it shouldn't matter but it is a fact of life that some SSH servers are simply buggy
     *
     * @access public
     */
    function sendIdentificationStringLast()
    {
        $this->send_id_string_first = false;
    }

    /**
     * Send SSH_MSG_KEXINIT First
     *
     * https://tools.ietf.org/html/rfc4253#section-7.1 says "key exchange begins by each sending
     * sending the [SSH_MSG_KEXINIT] packet". It does not say which side sends it first. In theory
     * it shouldn't matter but it is a fact of life that some SSH servers are simply buggy
     *
     * @access public
     */
    function sendKEXINITFirst()
    {
        $this->send_kex_first = true;
    }

    /**
     * Send SSH_MSG_KEXINIT Last
     *
     * https://tools.ietf.org/html/rfc4253#section-7.1 says "key exchange begins by each sending
     * sending the [SSH_MSG_KEXINIT] packet". It does not say which side sends it first. In theory
     * it shouldn't matter but it is a fact of life that some SSH servers are simply buggy
     *
     * @access public
     */
    function sendKEXINITLast()
    {
        $this->send_kex_first = false;
    }

    /**
     * Connect to an SSHv2 server
     *
     * @return bool
     * @access private
     */
    function _connect()
    {
        if ($this->bitmap & self::MASK_CONSTRUCTOR) {
            return false;
        }

        $this->bitmap |= self::MASK_CONSTRUCTOR;

        $this->curTimeout = $this->timeout;

        $this->last_packet = microtime(true);

        if (!is_resource($this->fsock)) {
            $start = microtime(true);
            // with stream_select a timeout of 0 means that no timeout takes place;
            // with fsockopen a timeout of 0 means that you instantly timeout
            // to resolve this incompatibility a timeout of 100,000 will be used for fsockopen if timeout is 0
            $this->fsock = @fsockopen($this->host, $this->port, $errno, $errstr, $this->curTimeout == 0 ? 100000 : $this->curTimeout);
            if (!$this->fsock) {
                $host = $this->host . ':' . $this->port;
                user_error(rtrim("Cannot connect to $host. Error $errno. $errstr"));
                return false;
            }
            $elapsed = microtime(true) - $start;

            if ($this->curTimeout) {
                $this->curTimeout-= $elapsed;
                if ($this->curTimeout < 0) {
                    $this->is_timeout = true;
                    return false;
                }
            }
        }

        $this->identifier = $this->_generate_identifier();

        if ($this->send_id_string_first) {
            fputs($this->fsock, $this->identifier . "\r\n");
        }

        /* According to the SSH2 specs,

          "The server MAY send other lines of data before sending the version
           string.  Each line SHOULD be terminated by a Carriage Return and Line
           Feed.  Such lines MUST NOT begin with "SSH-", and SHOULD be encoded
           in ISO-10646 UTF-8 [RFC3629] (language is not specified).  Clients
           MUST be able to process such lines." */
        $data = '';
        while (!feof($this->fsock) && !preg_match('#(.*)^(SSH-(\d\.\d+).*)#ms', $data, $matches)) {
            $line = '';
            while (true) {
                if ($this->curTimeout) {
                    if ($this->curTimeout < 0) {
                        $this->is_timeout = true;
                        return false;
                    }
                    $read = array($this->fsock);
                    $write = $except = null;
                    $start = microtime(true);
                    $sec = (int) floor($this->curTimeout);
                    $usec = (int) (1000000 * ($this->curTimeout - $sec));
                    // on windows this returns a "Warning: Invalid CRT parameters detected" error
                    // the !count() is done as a workaround for <https://bugs.php.net/42682>
                    if (!@stream_select($read, $write, $except, $sec, $usec) && !count($read)) {
                        $this->is_timeout = true;
                        return false;
                    }
                    $elapsed = microtime(true) - $start;
                    $this->curTimeout-= $elapsed;
                }

                $temp = stream_get_line($this->fsock, 255, "\n");
                if (strlen($temp) == 255) {
                    continue;
                }

                if ($temp === false) {
                    return false;
                }

                $line.= "$temp\n";

                // quoting RFC4253, "Implementers who wish to maintain
                // compatibility with older, undocumented versions of this protocol may
                // want to process the identification string without expecting the
                // presence of the carriage return character for reasons described in
                // Section 5 of this document."

                //if (substr($line, -2) == "\r\n") {
                //    break;
                //}

                break;
            }

            $data.= $line;
        }

        if (feof($this->fsock)) {
            $this->bitmap = 0;
            user_error('Connection closed by server');
            return false;
        }

        $extra = $matches[1];

        if (defined('NET_SSH2_LOGGING')) {
            $this->_append_log('<-', $matches[0]);
            $this->_append_log('->', $this->identifier . "\r\n");
        }

        $this->server_identifier = trim($temp, "\r\n");
        if (strlen($extra)) {
            $this->errors[] = $data;
        }

        if (version_compare($matches[3], '1.99', '<')) {
            user_error("Cannot connect to SSH $matches[3] servers");
            return false;
        }

        if (!$this->send_id_string_first) {
            fputs($this->fsock, $this->identifier . "\r\n");
        }

        if (!$this->send_kex_first) {
            $response = $this->_get_binary_packet();
            if ($response === false) {
                $this->bitmap = 0;
                user_error('Connection closed by server');
                return false;
            }

            if (!strlen($response) || ord($response[0]) != NET_SSH2_MSG_KEXINIT) {
                user_error('Expected SSH_MSG_KEXINIT');
                return false;
            }

            if (!$this->_key_exchange($response)) {
                return false;
            }
        }

        if ($this->send_kex_first && !$this->_key_exchange()) {
            return false;
        }

        $this->bitmap|= self::MASK_CONNECTED;

        return true;
    }

    /**
     * Generates the SSH identifier
     *
     * You should overwrite this method in your own class if you want to use another identifier
     *
     * @access protected
     * @return string
     */
    function _generate_identifier()
    {
        $identifier = 'SSH-2.0-phpseclib_2.0';

        $ext = array();
        if (function_exists('sodium_crypto_box_publickey_from_secretkey')) {
            $ext[] = 'libsodium';
        }

        if (extension_loaded('openssl')) {
            $ext[] = 'openssl';
        } elseif (extension_loaded('mcrypt')) {
            $ext[] = 'mcrypt';
        }

        if (extension_loaded('gmp')) {
            $ext[] = 'gmp';
        } elseif (extension_loaded('bcmath')) {
            $ext[] = 'bcmath';
        }

        if (!empty($ext)) {
            $identifier .= ' (' . implode(', ', $ext) . ')';
        }

        return $identifier;
    }

    /**
     * Key Exchange
     *
     * @param string $kexinit_payload_server optional
     * @access private
     */
    function _key_exchange($kexinit_payload_server = false)
    {
        $preferred = $this->preferred;
        $send_kex = true;

        $kex_algorithms = isset($preferred['kex']) ?
            $preferred['kex'] :
            $this->getSupportedKEXAlgorithms();
        $server_host_key_algorithms = isset($preferred['hostkey']) ?
            $preferred['hostkey'] :
            $this->getSupportedHostKeyAlgorithms();
        $s2c_encryption_algorithms = isset($preferred['server_to_client']['crypt']) ?
            $preferred['server_to_client']['crypt'] :
            $this->getSupportedEncryptionAlgorithms();
        $c2s_encryption_algorithms = isset($preferred['client_to_server']['crypt']) ?
            $preferred['client_to_server']['crypt'] :
            $this->getSupportedEncryptionAlgorithms();
        $s2c_mac_algorithms = isset($preferred['server_to_client']['mac']) ?
            $preferred['server_to_client']['mac'] :
            $this->getSupportedMACAlgorithms();
        $c2s_mac_algorithms = isset($preferred['client_to_server']['mac']) ?
            $preferred['client_to_server']['mac'] :
            $this->getSupportedMACAlgorithms();
        $s2c_compression_algorithms = isset($preferred['server_to_client']['comp']) ?
            $preferred['server_to_client']['comp'] :
            $this->getSupportedCompressionAlgorithms();
        $c2s_compression_algorithms = isset($preferred['client_to_server']['comp']) ?
            $preferred['client_to_server']['comp'] :
            $this->getSupportedCompressionAlgorithms();

        $kex_algorithms = array_merge($kex_algorithms, array('ext-info-c', 'kex-strict-c-v00@openssh.com'));

        // some SSH servers have buggy implementations of some of the above algorithms
        switch (true) {
            case $this->server_identifier == 'SSH-2.0-SSHD':
            case substr($this->server_identifier, 0, 13) == 'SSH-2.0-DLINK':
                if (!isset($preferred['server_to_client']['mac'])) {
                    $s2c_mac_algorithms = array_values(array_diff(
                        $s2c_mac_algorithms,
                        array('hmac-sha1-96', 'hmac-md5-96')
                    ));
                }
                if (!isset($preferred['client_to_server']['mac'])) {
                    $c2s_mac_algorithms = array_values(array_diff(
                        $c2s_mac_algorithms,
                        array('hmac-sha1-96', 'hmac-md5-96')
                    ));
                }
        }

        $str_kex_algorithms = implode(',', $kex_algorithms);
        $str_server_host_key_algorithms = implode(',', $server_host_key_algorithms);
        $encryption_algorithms_server_to_client = implode(',', $s2c_encryption_algorithms);
        $encryption_algorithms_client_to_server = implode(',', $c2s_encryption_algorithms);
        $mac_algorithms_server_to_client = implode(',', $s2c_mac_algorithms);
        $mac_algorithms_client_to_server = implode(',', $c2s_mac_algorithms);
        $compression_algorithms_server_to_client = implode(',', $s2c_compression_algorithms);
        $compression_algorithms_client_to_server = implode(',', $c2s_compression_algorithms);

        $client_cookie = Random::string(16);

        $kexinit_payload_client = pack(
            'Ca*Na*Na*Na*Na*Na*Na*Na*Na*Na*Na*CN',
            NET_SSH2_MSG_KEXINIT,
            $client_cookie,
            strlen($str_kex_algorithms),
            $str_kex_algorithms,
            strlen($str_server_host_key_algorithms),
            $str_server_host_key_algorithms,
            strlen($encryption_algorithms_client_to_server),
            $encryption_algorithms_client_to_server,
            strlen($encryption_algorithms_server_to_client),
            $encryption_algorithms_server_to_client,
            strlen($mac_algorithms_client_to_server),
            $mac_algorithms_client_to_server,
            strlen($mac_algorithms_server_to_client),
            $mac_algorithms_server_to_client,
            strlen($compression_algorithms_client_to_server),
            $compression_algorithms_client_to_server,
            strlen($compression_algorithms_server_to_client),
            $compression_algorithms_server_to_client,
            0,
            '',
            0,
            '',
            0,
            0
        );

        if ($kexinit_payload_server === false) {
            if (!$this->_send_binary_packet($kexinit_payload_client)) {
                return false;
            }

            $this->extra_packets = 0;
            $kexinit_payload_server = $this->_get_binary_packet();
            if ($kexinit_payload_server === false) {
                $this->bitmap = 0;
                user_error('Connection closed by server');
                return false;
            }

            if (!strlen($kexinit_payload_server) || ord($kexinit_payload_server[0]) != NET_SSH2_MSG_KEXINIT) {
                user_error('Expected SSH_MSG_KEXINIT');
                return false;
            }

            $send_kex = false;
        }

        $response = $kexinit_payload_server;
        $this->_string_shift($response, 1); // skip past the message number (it should be SSH_MSG_KEXINIT)
        $server_cookie = $this->_string_shift($response, 16);

        if (strlen($response) < 4) {
            return false;
        }
        $temp = unpack('Nlength', $this->_string_shift($response, 4));
        $this->kex_algorithms = explode(',', $this->_string_shift($response, $temp['length']));
        if (in_array('kex-strict-s-v00@openssh.com', $this->kex_algorithms)) {
            if ($this->session_id === false && $this->extra_packets) {
                user_error('Possible Terrapin Attack detected');
                return $this->_disconnect(NET_SSH2_DISCONNECT_KEY_EXCHANGE_FAILED);
            }
        }

        if (strlen($response) < 4) {
            return false;
        }
        $temp = unpack('Nlength', $this->_string_shift($response, 4));
        $this->server_host_key_algorithms = explode(',', $this->_string_shift($response, $temp['length']));

        $this->supported_private_key_algorithms = $this->server_host_key_algorithms;

        if (strlen($response) < 4) {
            return false;
        }
        $temp = unpack('Nlength', $this->_string_shift($response, 4));
        $this->encryption_algorithms_client_to_server = explode(',', $this->_string_shift($response, $temp['length']));

        if (strlen($response) < 4) {
            return false;
        }
        $temp = unpack('Nlength', $this->_string_shift($response, 4));
        $this->encryption_algorithms_server_to_client = explode(',', $this->_string_shift($response, $temp['length']));

        if (strlen($response) < 4) {
            return false;
        }
        $temp = unpack('Nlength', $this->_string_shift($response, 4));
        $this->mac_algorithms_client_to_server = explode(',', $this->_string_shift($response, $temp['length']));

        if (strlen($response) < 4) {
            return false;
        }
        $temp = unpack('Nlength', $this->_string_shift($response, 4));
        $this->mac_algorithms_server_to_client = explode(',', $this->_string_shift($response, $temp['length']));

        if (strlen($response) < 4) {
            return false;
        }
        $temp = unpack('Nlength', $this->_string_shift($response, 4));
        $this->compression_algorithms_client_to_server = explode(',', $this->_string_shift($response, $temp['length']));

        if (strlen($response) < 4) {
            return false;
        }
        $temp = unpack('Nlength', $this->_string_shift($response, 4));
        $this->compression_algorithms_server_to_client = explode(',', $this->_string_shift($response, $temp['length']));

        if (strlen($response) < 4) {
            return false;
        }
        $temp = unpack('Nlength', $this->_string_shift($response, 4));
        $this->languages_client_to_server = explode(',', $this->_string_shift($response, $temp['length']));

        if (strlen($response) < 4) {
            return false;
        }
        $temp = unpack('Nlength', $this->_string_shift($response, 4));
        $this->languages_server_to_client = explode(',', $this->_string_shift($response, $temp['length']));

        if (!strlen($response)) {
            return false;
        }
        extract(unpack('Cfirst_kex_packet_follows', $this->_string_shift($response, 1)));
        $first_kex_packet_follows = $first_kex_packet_follows != 0;

        if ($send_kex && !$this->_send_binary_packet($kexinit_payload_client)) {
            return false;
        }

        // we need to decide upon the symmetric encryption algorithms before we do the diffie-hellman key exchange
        // we don't initialize any crypto-objects, yet - we do that, later. for now, we need the lengths to make the
        // diffie-hellman key exchange as fast as possible
        $decrypt = $this->_array_intersect_first($s2c_encryption_algorithms, $this->encryption_algorithms_server_to_client);
        $decryptKeyLength = $this->_encryption_algorithm_to_key_size($decrypt);
        if ($decryptKeyLength === null) {
            user_error('No compatible server to client encryption algorithms found');
            return $this->_disconnect(NET_SSH2_DISCONNECT_KEY_EXCHANGE_FAILED);
        }

        $encrypt = $this->_array_intersect_first($c2s_encryption_algorithms, $this->encryption_algorithms_client_to_server);
        $encryptKeyLength = $this->_encryption_algorithm_to_key_size($encrypt);
        if ($encryptKeyLength === null) {
            user_error('No compatible client to server encryption algorithms found');
            return $this->_disconnect(NET_SSH2_DISCONNECT_KEY_EXCHANGE_FAILED);
        }

        // through diffie-hellman key exchange a symmetric key is obtained
        $this->kex_algorithm = $kex_algorithm = $this->_array_intersect_first($kex_algorithms, $this->kex_algorithms);
        if ($kex_algorithm === false) {
            user_error('No compatible key exchange algorithms found');
            return $this->_disconnect(NET_SSH2_DISCONNECT_KEY_EXCHANGE_FAILED);
        }

        $server_host_key_algorithm = $this->_array_intersect_first($server_host_key_algorithms, $this->server_host_key_algorithms);
        if ($server_host_key_algorithm === false) {
            user_error('No compatible server host key algorithms found');
            return $this->_disconnect(NET_SSH2_DISCONNECT_KEY_EXCHANGE_FAILED);
        }

        $mac_algorithm_in = $this->_array_intersect_first($s2c_mac_algorithms, $this->mac_algorithms_server_to_client);
        if ($mac_algorithm_in === false) {
            user_error('No compatible server to client message authentication algorithms found');
            return $this->_disconnect(NET_SSH2_DISCONNECT_KEY_EXCHANGE_FAILED);
        }

        $compression_map = array(
            'none' => self::NET_SSH2_COMPRESSION_NONE,
            'zlib' => self::NET_SSH2_COMPRESSION_ZLIB,
            'zlib@openssh.com' => self::NET_SSH2_COMPRESSION_ZLIB_AT_OPENSSH
        );

        $compression_algorithm_out = $this->_array_intersect_first($c2s_compression_algorithms, $this->compression_algorithms_client_to_server);
        if ($compression_algorithm_out === false) {
            user_error('No compatible client to server compression algorithms found');
            return $this->_disconnect(NET_SSH2_DISCONNECT_KEY_EXCHANGE_FAILED);
        }
        $this->compress = $compression_map[$compression_algorithm_out];

        $compression_algorithm_in = $this->_array_intersect_first($s2c_compression_algorithms, $this->compression_algorithms_server_to_client);
        if ($compression_algorithm_in === false) {
            user_error('No compatible server to client compression algorithms found');
            return $this->_disconnect(NET_SSH2_DISCONNECT_KEY_EXCHANGE_FAILED);
        }
        $this->decompress = $compression_map[$compression_algorithm_in];

        // Only relevant in diffie-hellman-group-exchange-sha{1,256}, otherwise empty.
        $exchange_hash_rfc4419 = '';

        if ($kex_algorithm === 'curve25519-sha256@libssh.org') {
            $x = Random::string(32);
            $eBytes = sodium_crypto_box_publickey_from_secretkey($x);
            $clientKexInitMessage = 'NET_SSH2_MSG_KEX_ECDH_INIT';
            $serverKexReplyMessage = 'NET_SSH2_MSG_KEX_ECDH_REPLY';
            $kexHash = new Hash('sha256');
        } else {
            if (strpos($kex_algorithm, 'diffie-hellman-group-exchange') === 0) {
                $dh_group_sizes_packed = pack(
                    'NNN',
                    $this->kex_dh_group_size_min,
                    $this->kex_dh_group_size_preferred,
                    $this->kex_dh_group_size_max
                );
                $packet = pack(
                    'Ca*',
                    NET_SSH2_MSG_KEXDH_GEX_REQUEST,
                    $dh_group_sizes_packed
                );
                if (!$this->_send_binary_packet($packet)) {
                    return false;
                }
                $this->_updateLogHistory('UNKNOWN (34)', 'NET_SSH2_MSG_KEXDH_GEX_REQUEST');

                $response = $this->_get_binary_packet();
                if ($response === false) {
                    $this->bitmap = 0;
                    user_error('Connection closed by server');
                    return false;
                }
                extract(unpack('Ctype', $this->_string_shift($response, 1)));
                if ($type != NET_SSH2_MSG_KEXDH_GEX_GROUP) {
                    user_error('Expected SSH_MSG_KEX_DH_GEX_GROUP');
                    return false;
                }
                $this->_updateLogHistory('NET_SSH2_MSG_KEXDH_REPLY', 'NET_SSH2_MSG_KEXDH_GEX_GROUP');

                if (strlen($response) < 4) {
                    return false;
                }
                extract(unpack('NprimeLength', $this->_string_shift($response, 4)));
                $primeBytes = $this->_string_shift($response, $primeLength);
                $prime = new BigInteger($primeBytes, -256);

                if (strlen($response) < 4) {
                    return false;
                }
                extract(unpack('NgLength', $this->_string_shift($response, 4)));
                $gBytes = $this->_string_shift($response, $gLength);
                $g = new BigInteger($gBytes, -256);

                $exchange_hash_rfc4419 = pack(
                    'a*Na*Na*',
                    $dh_group_sizes_packed,
                    $primeLength,
                    $primeBytes,
                    $gLength,
                    $gBytes
                );

                $clientKexInitMessage = 'NET_SSH2_MSG_KEXDH_GEX_INIT';
                $serverKexReplyMessage = 'NET_SSH2_MSG_KEXDH_GEX_REPLY';
            } else {
                switch ($kex_algorithm) {
                    // see http://tools.ietf.org/html/rfc2409#section-6.2 and
                    // http://tools.ietf.org/html/rfc2412, appendex E
                    case 'diffie-hellman-group1-sha1':
                        $prime = 'FFFFFFFFFFFFFFFFC90FDAA22168C234C4C6628B80DC1CD129024E088A67CC74' .
                                '020BBEA63B139B22514A08798E3404DDEF9519B3CD3A431B302B0A6DF25F1437' .
                                '4FE1356D6D51C245E485B576625E7EC6F44C42E9A637ED6B0BFF5CB6F406B7ED' .
                                'EE386BFB5A899FA5AE9F24117C4B1FE649286651ECE65381FFFFFFFFFFFFFFFF';
                        break;
                    // see http://tools.ietf.org/html/rfc3526#section-3
                    case 'diffie-hellman-group14-sha1':
                        $prime = 'FFFFFFFFFFFFFFFFC90FDAA22168C234C4C6628B80DC1CD129024E088A67CC74' .
                                '020BBEA63B139B22514A08798E3404DDEF9519B3CD3A431B302B0A6DF25F1437' .
                                '4FE1356D6D51C245E485B576625E7EC6F44C42E9A637ED6B0BFF5CB6F406B7ED' .
                                'EE386BFB5A899FA5AE9F24117C4B1FE649286651ECE45B3DC2007CB8A163BF05' .
                                '98DA48361C55D39A69163FA8FD24CF5F83655D23DCA3AD961C62F356208552BB' .
                                '9ED529077096966D670C354E4ABC9804F1746C08CA18217C32905E462E36CE3B' .
                                'E39E772C180E86039B2783A2EC07A28FB5C55DF06F4C52C9DE2BCBF695581718' .
                                '3995497CEA956AE515D2261898FA051015728E5A8AACAA68FFFFFFFFFFFFFFFF';
                        break;
                }
                // For both diffie-hellman-group1-sha1 and diffie-hellman-group14-sha1
                // the generator field element is 2 (decimal) and the hash function is sha1.
                $g = new BigInteger(2);
                $prime = new BigInteger($prime, 16);
                $clientKexInitMessage = 'NET_SSH2_MSG_KEXDH_INIT';
                $serverKexReplyMessage = 'NET_SSH2_MSG_KEXDH_REPLY';
            }

            switch ($kex_algorithm) {
                case 'diffie-hellman-group-exchange-sha256':
                    $kexHash = new Hash('sha256');
                    break;
                default:
                    $kexHash = new Hash('sha1');
            }

            /* To increase the speed of the key exchange, both client and server may
            reduce the size of their private exponents.  It should be at least
            twice as long as the key material that is generated from the shared
            secret.  For more details, see the paper by van Oorschot and Wiener
            [VAN-OORSCHOT].

            -- http://tools.ietf.org/html/rfc4419#section-6.2 */
            $one = new BigInteger(1);
            $keyLength = min($kexHash->getLength(), max($encryptKeyLength, $decryptKeyLength));
            $max = $one->bitwise_leftShift(16 * $keyLength); // 2 * 8 * $keyLength
            $max = $max->subtract($one);

            $x = $one->random($one, $max);
            $e = $g->modPow($x, $prime);

            $eBytes = $e->toBytes(true);
        }
        $data = pack('CNa*', constant($clientKexInitMessage), strlen($eBytes), $eBytes);

        if (!$this->_send_binary_packet($data)) {
            $this->bitmap = 0;
            user_error('Connection closed by server');
            return false;
        }
        switch ($clientKexInitMessage) {
            case 'NET_SSH2_MSG_KEX_ECDH_INIT':
                $this->_updateLogHistory('NET_SSH2_MSG_KEXDH_INIT', 'NET_SSH2_MSG_KEX_ECDH_INIT');
                break;
            case 'NET_SSH2_MSG_KEXDH_GEX_INIT':
                $this->_updateLogHistory('UNKNOWN (32)', 'NET_SSH2_MSG_KEXDH_GEX_INIT');
        }

        $response = $this->_get_binary_packet();
        if ($response === false) {
            $this->bitmap = 0;
            user_error('Connection closed by server');
            return false;
        }
        if (!strlen($response)) {
            return false;
        }
        extract(unpack('Ctype', $this->_string_shift($response, 1)));

        if ($type != constant($serverKexReplyMessage)) {
            user_error("Expected $serverKexReplyMessage");
            return false;
        }
        switch ($serverKexReplyMessage) {
            case 'NET_SSH2_MSG_KEX_ECDH_REPLY':
                $this->_updateLogHistory('NET_SSH2_MSG_KEXDH_REPLY', 'NET_SSH2_MSG_KEX_ECDH_REPLY');
                break;
            case 'NET_SSH2_MSG_KEXDH_GEX_REPLY':
                $this->_updateLogHistory('UNKNOWN (33)', 'NET_SSH2_MSG_KEXDH_GEX_REPLY');
        }

        if (strlen($response) < 4) {
            return false;
        }
        $temp = unpack('Nlength', $this->_string_shift($response, 4));
        $this->server_public_host_key = $server_public_host_key = $this->_string_shift($response, $temp['length']);

        if (strlen($server_public_host_key) < 4) {
            return false;
        }
        $temp = unpack('Nlength', $this->_string_shift($server_public_host_key, 4));
        $public_key_format = $this->_string_shift($server_public_host_key, $temp['length']);

        if (strlen($response) < 4) {
            return false;
        }
        $temp = unpack('Nlength', $this->_string_shift($response, 4));
        $fBytes = $this->_string_shift($response, $temp['length']);

        if (strlen($response) < 4) {
            return false;
        }
        $temp = unpack('Nlength', $this->_string_shift($response, 4));
        $this->signature = $this->_string_shift($response, $temp['length']);

        if (strlen($this->signature) < 4) {
            return false;
        }
        $temp = unpack('Nlength', $this->_string_shift($this->signature, 4));
        $this->signature_format = $this->_string_shift($this->signature, $temp['length']);

        if ($kex_algorithm === 'curve25519-sha256@libssh.org') {
            if (strlen($fBytes) !== 32) {
                user_error('Received curve25519 public key of invalid length.');
                return false;
            }
            $key = new BigInteger(sodium_crypto_scalarmult($x, $fBytes), 256);
            // sodium_compat doesn't emulate sodium_memzero
            // also, with v1 of libsodium API the extension identifies itself as
            // libsodium whereas v2 of the libsodium API (what PHP 7.2+ includes)
            // identifies itself as sodium. sodium_compat uses the v1 API to
            // emulate the v2 API if it's the v1 API that's available
            if (extension_loaded('sodium') || extension_loaded('libsodium')) {
                sodium_memzero($x);
            }
        } else {
            $f = new BigInteger($fBytes, -256);
            $key = $f->modPow($x, $prime);
        }
        $keyBytes = $key->toBytes(true);

        $this->exchange_hash = pack(
            'Na*Na*Na*Na*Na*a*Na*Na*Na*',
            strlen($this->identifier),
            $this->identifier,
            strlen($this->server_identifier),
            $this->server_identifier,
            strlen($kexinit_payload_client),
            $kexinit_payload_client,
            strlen($kexinit_payload_server),
            $kexinit_payload_server,
            strlen($this->server_public_host_key),
            $this->server_public_host_key,
            $exchange_hash_rfc4419,
            strlen($eBytes),
            $eBytes,
            strlen($fBytes),
            $fBytes,
            strlen($keyBytes),
            $keyBytes
        );

        $this->exchange_hash = $kexHash->hash($this->exchange_hash);

        if ($this->session_id === false) {
            $this->session_id = $this->exchange_hash;
        }

        switch ($server_host_key_algorithm) {
            case 'ssh-dss':
                $expected_key_format = 'ssh-dss';
                break;
            //case 'rsa-sha2-256':
            //case 'rsa-sha2-512':
            //case 'ssh-rsa':
            default:
                $expected_key_format = 'ssh-rsa';
        }

        if ($public_key_format != $expected_key_format || $this->signature_format != $server_host_key_algorithm) {
            switch (true) {
                case $this->signature_format == $server_host_key_algorithm:
                case $server_host_key_algorithm != 'rsa-sha2-256' && $server_host_key_algorithm != 'rsa-sha2-512':
                case $this->signature_format != 'ssh-rsa':
                    user_error('Server Host Key Algorithm Mismatch');
                    return $this->_disconnect(NET_SSH2_DISCONNECT_KEY_EXCHANGE_FAILED);
            }
        }

        $packet = pack(
            'C',
            NET_SSH2_MSG_NEWKEYS
        );

        if (!$this->_send_binary_packet($packet)) {
            return false;
        }

        $response = $this->_get_binary_packet();

        if ($response === false) {
            $this->bitmap = 0;
            user_error('Connection closed by server');
            return false;
        }

        if (!strlen($response)) {
            return false;
        }
        extract(unpack('Ctype', $this->_string_shift($response, 1)));

        if ($type != NET_SSH2_MSG_NEWKEYS) {
            user_error('Expected SSH_MSG_NEWKEYS');
            return false;
        }

        if (in_array('kex-strict-s-v00@openssh.com', $this->kex_algorithms)) {
            $this->get_seq_no = $this->send_seq_no = 0;
        }

        $keyBytes = pack('Na*', strlen($keyBytes), $keyBytes);

        $this->encrypt = $this->_encryption_algorithm_to_crypt_instance($encrypt);
        if ($this->encrypt) {
            if ($this->crypto_engine) {
                $this->encrypt->setPreferredEngine($this->crypto_engine);
            }
            if ($this->encrypt->block_size) {
                $this->encrypt_block_size = $this->encrypt->block_size;
            }
            $this->encrypt->enableContinuousBuffer();
            $this->encrypt->disablePadding();

            if ($this->encrypt->getBlockLength()) {
                $this->encrypt_block_size = $this->encrypt->getBlockLength() >> 3;
            }

            $iv = $kexHash->hash($keyBytes . $this->exchange_hash . 'A' . $this->session_id);
            while ($this->encrypt_block_size > strlen($iv)) {
                $iv.= $kexHash->hash($keyBytes . $this->exchange_hash . $iv);
            }
            $this->encrypt->setIV(substr($iv, 0, $this->encrypt_block_size));

            $key = $kexHash->hash($keyBytes . $this->exchange_hash . 'C' . $this->session_id);
            while ($encryptKeyLength > strlen($key)) {
                $key.= $kexHash->hash($keyBytes . $this->exchange_hash . $key);
            }
            $this->encrypt->setKey(substr($key, 0, $encryptKeyLength));

            $this->encryptName = $encrypt;
        }

        $this->decrypt = $this->_encryption_algorithm_to_crypt_instance($decrypt);
        if ($this->decrypt) {
            if ($this->crypto_engine) {
                $this->decrypt->setPreferredEngine($this->crypto_engine);
            }
            if ($this->decrypt->block_size) {
                $this->decrypt_block_size = $this->decrypt->block_size;
            }
            $this->decrypt->enableContinuousBuffer();
            $this->decrypt->disablePadding();

            if ($this->decrypt->getBlockLength()) {
                $this->decrypt_block_size = $this->decrypt->getBlockLength() >> 3;
            }

            $iv = $kexHash->hash($keyBytes . $this->exchange_hash . 'B' . $this->session_id);
            while ($this->decrypt_block_size > strlen($iv)) {
                $iv.= $kexHash->hash($keyBytes . $this->exchange_hash . $iv);
            }
            $this->decrypt->setIV(substr($iv, 0, $this->decrypt_block_size));

            $key = $kexHash->hash($keyBytes . $this->exchange_hash . 'D' . $this->session_id);
            while ($decryptKeyLength > strlen($key)) {
                $key.= $kexHash->hash($keyBytes . $this->exchange_hash . $key);
            }
            $this->decrypt->setKey(substr($key, 0, $decryptKeyLength));

            $this->decryptName = $decrypt;
        }

        /* The "arcfour128" algorithm is the RC4 cipher, as described in
           [SCHNEIER], using a 128-bit key.  The first 1536 bytes of keystream
           generated by the cipher MUST be discarded, and the first byte of the
           first encrypted packet MUST be encrypted using the 1537th byte of
           keystream.

           -- http://tools.ietf.org/html/rfc4345#section-4 */
        if ($encrypt == 'arcfour128' || $encrypt == 'arcfour256') {
            $this->encrypt->encrypt(str_repeat("\0", 1536));
        }
        if ($decrypt == 'arcfour128' || $decrypt == 'arcfour256') {
            $this->decrypt->decrypt(str_repeat("\0", 1536));
        }

        $mac_algorithm_out = $this->_array_intersect_first($c2s_mac_algorithms, $this->mac_algorithms_client_to_server);
        if ($mac_algorithm_out === false) {
            user_error('No compatible client to server message authentication algorithms found');
            return $this->_disconnect(NET_SSH2_DISCONNECT_KEY_EXCHANGE_FAILED);
        }

        $createKeyLength = 0; // ie. $mac_algorithm == 'none'
        switch ($mac_algorithm_out) {
            case 'hmac-sha2-256':
                $this->hmac_create = new Hash('sha256');
                $createKeyLength = 32;
                break;
            case 'hmac-sha1':
                $this->hmac_create = new Hash('sha1');
                $createKeyLength = 20;
                break;
            case 'hmac-sha1-96':
                $this->hmac_create = new Hash('sha1-96');
                $createKeyLength = 20;
                break;
            case 'hmac-md5':
                $this->hmac_create = new Hash('md5');
                $createKeyLength = 16;
                break;
            case 'hmac-md5-96':
                $this->hmac_create = new Hash('md5-96');
                $createKeyLength = 16;
        }
        $this->hmac_create_name = $mac_algorithm_out;

        $checkKeyLength = 0;
        $this->hmac_size = 0;
        switch ($mac_algorithm_in) {
            case 'hmac-sha2-256':
                $this->hmac_check = new Hash('sha256');
                $checkKeyLength = 32;
                $this->hmac_size = 32;
                break;
            case 'hmac-sha1':
                $this->hmac_check = new Hash('sha1');
                $checkKeyLength = 20;
                $this->hmac_size = 20;
                break;
            case 'hmac-sha1-96':
                $this->hmac_check = new Hash('sha1-96');
                $checkKeyLength = 20;
                $this->hmac_size = 12;
                break;
            case 'hmac-md5':
                $this->hmac_check = new Hash('md5');
                $checkKeyLength = 16;
                $this->hmac_size = 16;
                break;
            case 'hmac-md5-96':
                $this->hmac_check = new Hash('md5-96');
                $checkKeyLength = 16;
                $this->hmac_size = 12;
        }
        $this->hmac_check_name = $mac_algorithm_in;

        $key = $kexHash->hash($keyBytes . $this->exchange_hash . 'E' . $this->session_id);
        while ($createKeyLength > strlen($key)) {
            $key.= $kexHash->hash($keyBytes . $this->exchange_hash . $key);
        }
        $this->hmac_create->setKey(substr($key, 0, $createKeyLength));

        $key = $kexHash->hash($keyBytes . $this->exchange_hash . 'F' . $this->session_id);
        while ($checkKeyLength > strlen($key)) {
            $key.= $kexHash->hash($keyBytes . $this->exchange_hash . $key);
        }
        $this->hmac_check->setKey(substr($key, 0, $checkKeyLength));

        $this->regenerate_compression_context = $this->regenerate_decompression_context = true;

        return true;
    }

    /**
     * Maps an encryption algorithm name to the number of key bytes.
     *
     * @param string $algorithm Name of the encryption algorithm
     * @return int|null Number of bytes as an integer or null for unknown
     * @access private
     */
    function _encryption_algorithm_to_key_size($algorithm)
    {
        if ($this->bad_key_size_fix && $this->_bad_algorithm_candidate($algorithm)) {
            return 16;
        }

        switch ($algorithm) {
            case 'none':
                return 0;
            case 'aes128-cbc':
            case 'aes128-ctr':
            case 'arcfour':
            case 'arcfour128':
            case 'blowfish-cbc':
            case 'blowfish-ctr':
            case 'twofish128-cbc':
            case 'twofish128-ctr':
                return 16;
            case '3des-cbc':
            case '3des-ctr':
            case 'aes192-cbc':
            case 'aes192-ctr':
            case 'twofish192-cbc':
            case 'twofish192-ctr':
                return 24;
            case 'aes256-cbc':
            case 'aes256-ctr':
            case 'arcfour256':
            case 'twofish-cbc':
            case 'twofish256-cbc':
            case 'twofish256-ctr':
                return 32;
        }
        return null;
    }

    /**
     * Maps an encryption algorithm name to an instance of a subclass of
     * \phpseclib\Crypt\Base.
     *
     * @param string $algorithm Name of the encryption algorithm
     * @return mixed Instance of \phpseclib\Crypt\Base or null for unknown
     * @access private
     */
    function _encryption_algorithm_to_crypt_instance($algorithm)
    {
        switch ($algorithm) {
            case '3des-cbc':
                return new TripleDES();
            case '3des-ctr':
                return new TripleDES(Base::MODE_CTR);
            case 'aes256-cbc':
            case 'aes192-cbc':
            case 'aes128-cbc':
                return new Rijndael();
            case 'aes256-ctr':
            case 'aes192-ctr':
            case 'aes128-ctr':
                return new Rijndael(Base::MODE_CTR);
            case 'blowfish-cbc':
                return new Blowfish();
            case 'blowfish-ctr':
                return new Blowfish(Base::MODE_CTR);
            case 'twofish128-cbc':
            case 'twofish192-cbc':
            case 'twofish256-cbc':
            case 'twofish-cbc':
                return new Twofish();
            case 'twofish128-ctr':
            case 'twofish192-ctr':
            case 'twofish256-ctr':
                return new Twofish(Base::MODE_CTR);
            case 'arcfour':
            case 'arcfour128':
            case 'arcfour256':
                return new RC4();
        }
        return null;
    }

    /**
     * Tests whether or not proposed algorithm has a potential for issues
     *
     * @link https://www.chiark.greenend.org.uk/~sgtatham/putty/wishlist/ssh2-aesctr-openssh.html
     * @link https://bugzilla.mindrot.org/show_bug.cgi?id=1291
     * @param string $algorithm Name of the encryption algorithm
     * @return bool
     * @access private
     */
    function _bad_algorithm_candidate($algorithm)
    {
        switch ($algorithm) {
            case 'arcfour256':
            case 'aes192-ctr':
            case 'aes256-ctr':
                return true;
        }

        return false;
    }

    /**
     * Login
     *
     * The $password parameter can be a plaintext password, a \phpseclib\Crypt\RSA object or an array
     *
     * @param string $username
     * @return bool
     * @see self::_login()
     * @access public
     */
    function login($username)
    {
        $args = func_get_args();
        if (!$this->login_credentials_finalized) {
            $this->auth[] = $args;
        }

        // try logging with 'none' as an authentication method first since that's what
        // PuTTY does
        if (substr($this->server_identifier, 0, 15) != 'SSH-2.0-CoreFTP' && $this->auth_methods_to_continue === null) {
            if ($this->_login($username)) {
                return true;
            }
            if (count($args) == 1) {
                return false;
            }
        }
        return call_user_func_array(array(&$this, '_login'), $args);
    }

    /**
     * Login Helper
     *
     * @param string $username
     * @return bool
     * @see self::_login_helper()
     * @access private
     */
    function _login($username)
    {
        if (!($this->bitmap & self::MASK_CONSTRUCTOR)) {
            if (!$this->_connect()) {
                return false;
            }
        }

        $args = array_slice(func_get_args(), 1);
        if (empty($args)) {
            return $this->_login_helper($username);
        }

        while (count($args)) {
            if (!$this->auth_methods_to_continue || !$this->smartMFA) {
                $newargs = $args;
                $args = array();
            } else {
                $newargs = array();
                foreach ($this->auth_methods_to_continue as $method) {
                    switch ($method) {
                        case 'publickey':
                            foreach ($args as $key => $arg) {
                                if (is_object($arg)) {
                                    $newargs[] = $arg;
                                    unset($args[$key]);
                                    break;
                                }
                            }
                            break;
                        case 'keyboard-interactive':
                            $hasArray = $hasString = false;
                            foreach ($args as $arg) {
                                if ($hasArray || is_array($arg)) {
                                    $hasArray = true;
                                    break;
                                }
                                if ($hasString || is_string($arg)) {
                                    $hasString = true;
                                    break;
                                }
                            }
                            if ($hasArray && $hasString) {
                                foreach ($args as $key => $arg) {
                                    if (is_array($arg)) {
                                        $newargs[] = $arg;
                                        break 2;
                                    }
                                }
                            }
                        case 'password':
                            foreach ($args as $key => $arg) {
                                $newargs[] = $arg;
                                unset($args[$key]);
                                break;
                            }
                    }
                }
            }

            if (!count($newargs)) {
                return false;
            }

            foreach ($newargs as $arg) {
                if ($this->_login_helper($username, $arg)) {
                    $this->login_credentials_finalized = true;
                    return true;
                }
            }
        }
        return false;
    }

    /**
     * Login Helper
     *
     * @param string $username
     * @param string $password
     * @return bool
     * @access private
     * @internal It might be worthwhile, at some point, to protect against {@link http://tools.ietf.org/html/rfc4251#section-9.3.9 traffic analysis}
     *           by sending dummy SSH_MSG_IGNORE messages.
     */
    function _login_helper($username, $password = null)
    {
        if (!($this->bitmap & self::MASK_CONNECTED)) {
            return false;
        }

        if (!($this->bitmap & self::MASK_LOGIN_REQ)) {
            $packet = pack(
                'CNa*',
                NET_SSH2_MSG_SERVICE_REQUEST,
                strlen('ssh-userauth'),
                'ssh-userauth'
            );

            if (!$this->_send_binary_packet($packet)) {
                return false;
            }

            $bad_key_size_fix = $this->bad_key_size_fix;
            $response = $this->_get_binary_packet();
            if ($response === false) {
                // bad_key_size_fix is only ever re-assigned to true
                // under certain conditions. when it's newly set we'll
                // retry the connection with that new setting but we'll
                // only try it once.
                if ($bad_key_size_fix != $this->bad_key_size_fix) {
                    if (!$this->_connect()) {
                        return false;
                    }
                    return $this->_login_helper($username, $password);
                }
                $this->bitmap = 0;
                user_error('Connection closed by server');
                return false;
            }

            if (strlen($response) < 4) {
                return false;
            }
            extract(unpack('Ctype', $this->_string_shift($response, 1)));

            if ($type == NET_SSH2_MSG_EXT_INFO) {
                if (strlen($response) < 4) {
                    return false;
                }
                $nr_extensions = unpack('Nlength', $this->_string_shift($response, 4));
                for ($i = 0; $i < $nr_extensions['length']; $i++) {
                    if (strlen($response) < 4) {
                        return false;
                    }
                    $temp = unpack('Nlength', $this->_string_shift($response, 4));
                    $extension_name = $this->_string_shift($response, $temp['length']);
                    if ($extension_name == 'server-sig-algs') {
                        if (strlen($response) < 4) {
                            return false;
                        }
                        $temp = unpack('Nlength', $this->_string_shift($response, 4));
                        $this->supported_private_key_algorithms = explode(',', $this->_string_shift($response, $temp['length']));
                    }
                }

                $response = $this->_get_binary_packet();
                if ($response === false) {
                    $this->bitmap = 0;
                    user_error('Connection closed by server');
                    return false;
                }
                extract(unpack('Ctype', $this->_string_shift($response, 1)));
            }

            if ($type != NET_SSH2_MSG_SERVICE_ACCEPT) {
                user_error('Expected SSH_MSG_SERVICE_ACCEPT');
                return false;
            }
            $this->bitmap |= self::MASK_LOGIN_REQ;
        }

        if (strlen($this->last_interactive_response)) {
            return !is_string($password) && !is_array($password) ? false : $this->_keyboard_interactive_process($password);
        }

        if ($password instanceof RSA) {
            return $this->_privatekey_login($username, $password);
        } elseif ($password instanceof Agent) {
            return $this->_ssh_agent_login($username, $password);
        }

        if (is_array($password)) {
            if ($this->_keyboard_interactive_login($username, $password)) {
                $this->bitmap |= self::MASK_LOGIN;
                return true;
            }
            return false;
        }

        if (!isset($password)) {
            $packet = pack(
                'CNa*Na*Na*',
                NET_SSH2_MSG_USERAUTH_REQUEST,
                strlen($username),
                $username,
                strlen('ssh-connection'),
                'ssh-connection',
                strlen('none'),
                'none'
            );

            if (!$this->_send_binary_packet($packet)) {
                return false;
            }

            $response = $this->_get_binary_packet();
            if ($response === false) {
                $this->bitmap = 0;
                user_error('Connection closed by server');
                return false;
            }

            if (!strlen($response)) {
                return false;
            }
            extract(unpack('Ctype', $this->_string_shift($response, 1)));

            switch ($type) {
                case NET_SSH2_MSG_USERAUTH_SUCCESS:
                    $this->bitmap |= self::MASK_LOGIN;
                    return true;
                case NET_SSH2_MSG_USERAUTH_FAILURE:
                    extract(unpack('Nmethodlistlen', $this->_string_shift($response, 4)));
                    $this->auth_methods_to_continue = explode(',', $this->_string_shift($response, $methodlistlen));
                default:
                    return false;
            }
        }

        $packet = pack(
            'CNa*Na*Na*CNa*',
            NET_SSH2_MSG_USERAUTH_REQUEST,
            strlen($username),
            $username,
            strlen('ssh-connection'),
            'ssh-connection',
            strlen('password'),
            'password',
            0,
            strlen($password),
            $password
        );

        // remove the username and password from the logged packet
        if (!defined('NET_SSH2_LOGGING')) {
            $logged = null;
        } else {
            $logged = pack(
                'CNa*Na*Na*CNa*',
                NET_SSH2_MSG_USERAUTH_REQUEST,
                strlen('username'),
                'username',
                strlen('ssh-connection'),
                'ssh-connection',
                strlen('password'),
                'password',
                0,
                strlen('password'),
                'password'
            );
        }

        if (!$this->_send_binary_packet($packet, $logged)) {
            return false;
        }

        $response = $this->_get_binary_packet();
        if ($response === false) {
            $this->bitmap = 0;
            user_error('Connection closed by server');
            return false;
        }

        if (!strlen($response)) {
            return false;
        }
        extract(unpack('Ctype', $this->_string_shift($response, 1)));

        switch ($type) {
            case NET_SSH2_MSG_USERAUTH_PASSWD_CHANGEREQ: // in theory, the password can be changed
                $this->_updateLogHistory('UNKNOWN (60)', 'NET_SSH2_MSG_USERAUTH_PASSWD_CHANGEREQ');
                if (strlen($response) < 4) {
                    return false;
                }
                extract(unpack('Nlength', $this->_string_shift($response, 4)));
                $this->errors[] = 'SSH_MSG_USERAUTH_PASSWD_CHANGEREQ: ' . $this->_string_shift($response, $length);
                return $this->_disconnect(NET_SSH2_DISCONNECT_AUTH_CANCELLED_BY_USER);
            case NET_SSH2_MSG_USERAUTH_FAILURE:
                // can we use keyboard-interactive authentication?  if not then either the login is bad or the server employees
                // multi-factor authentication
                if (strlen($response) < 4) {
                    return false;
                }
                extract(unpack('Nlength', $this->_string_shift($response, 4)));
                $auth_methods = explode(',', $this->_string_shift($response, $length));
                $this->auth_methods_to_continue = $auth_methods;
                if (!strlen($response)) {
                    return false;
                }
                extract(unpack('Cpartial_success', $this->_string_shift($response, 1)));
                $partial_success = $partial_success != 0;

                if (!$partial_success && in_array('keyboard-interactive', $auth_methods)) {
                    if ($this->_keyboard_interactive_login($username, $password)) {
                        $this->bitmap |= self::MASK_LOGIN;
                        return true;
                    }
                    return false;
                }
                return false;
            case NET_SSH2_MSG_USERAUTH_SUCCESS:
                $this->bitmap |= self::MASK_LOGIN;
                return true;
        }

        return false;
    }

    /**
     * Login via keyboard-interactive authentication
     *
     * See {@link http://tools.ietf.org/html/rfc4256 RFC4256} for details.  This is not a full-featured keyboard-interactive authenticator.
     *
     * @param string $username
     * @param string $password
     * @return bool
     * @access private
     */
    function _keyboard_interactive_login($username, $password)
    {
        $packet = pack(
            'CNa*Na*Na*Na*Na*',
            NET_SSH2_MSG_USERAUTH_REQUEST,
            strlen($username),
            $username,
            strlen('ssh-connection'),
            'ssh-connection',
            strlen('keyboard-interactive'),
            'keyboard-interactive',
            0,
            '',
            0,
            ''
        );

        if (!$this->_send_binary_packet($packet)) {
            return false;
        }

        return $this->_keyboard_interactive_process($password);
    }

    /**
     * Handle the keyboard-interactive requests / responses.
     *
     * @return bool
     * @access private
     */
    function _keyboard_interactive_process()
    {
        $responses = func_get_args();

        if (strlen($this->last_interactive_response)) {
            $response = $this->last_interactive_response;
        } else {
            $orig = $response = $this->_get_binary_packet();
            if ($response === false) {
                $this->bitmap = 0;
                user_error('Connection closed by server');
                return false;
            }
        }

        if (!strlen($response)) {
            return false;
        }
        extract(unpack('Ctype', $this->_string_shift($response, 1)));

        switch ($type) {
            case NET_SSH2_MSG_USERAUTH_INFO_REQUEST:
                if (strlen($response) < 4) {
                    return false;
                }
                extract(unpack('Nlength', $this->_string_shift($response, 4)));
                $this->_string_shift($response, $length); // name; may be empty
                if (strlen($response) < 4) {
                    return false;
                }
                extract(unpack('Nlength', $this->_string_shift($response, 4)));
                $this->_string_shift($response, $length); // instruction; may be empty
                if (strlen($response) < 4) {
                    return false;
                }
                extract(unpack('Nlength', $this->_string_shift($response, 4)));
                $this->_string_shift($response, $length); // language tag; may be empty
                if (strlen($response) < 4) {
                    return false;
                }
                extract(unpack('Nnum_prompts', $this->_string_shift($response, 4)));

                for ($i = 0; $i < count($responses); $i++) {
                    if (is_array($responses[$i])) {
                        foreach ($responses[$i] as $key => $value) {
                            $this->keyboard_requests_responses[$key] = $value;
                        }
                        unset($responses[$i]);
                    }
                }
                $responses = array_values($responses);

                if (isset($this->keyboard_requests_responses)) {
                    for ($i = 0; $i < $num_prompts; $i++) {
                        if (strlen($response) < 4) {
                            return false;
                        }
                        extract(unpack('Nlength', $this->_string_shift($response, 4)));
                        // prompt - ie. "Password: "; must not be empty
                        $prompt = $this->_string_shift($response, $length);
                        //$echo = $this->_string_shift($response) != chr(0);
                        foreach ($this->keyboard_requests_responses as $key => $value) {
                            if (substr($prompt, 0, strlen($key)) == $key) {
                                $responses[] = $value;
                                break;
                            }
                        }
                    }
                }

                // see http://tools.ietf.org/html/rfc4256#section-3.2
                if (strlen($this->last_interactive_response)) {
                    $this->last_interactive_response = '';
                } else {
                    $this->_updateLogHistory('UNKNOWN (60)', 'NET_SSH2_MSG_USERAUTH_INFO_REQUEST');
                }

                if (!count($responses) && $num_prompts) {
                    $this->last_interactive_response = $orig;
                    return false;
                }

                /*
                   After obtaining the requested information from the user, the client
                   MUST respond with an SSH_MSG_USERAUTH_INFO_RESPONSE message.
                */
                // see http://tools.ietf.org/html/rfc4256#section-3.4
                $packet = $logged = pack('CN', NET_SSH2_MSG_USERAUTH_INFO_RESPONSE, count($responses));
                for ($i = 0; $i < count($responses); $i++) {
                    $packet.= pack('Na*', strlen($responses[$i]), $responses[$i]);
                    $logged.= pack('Na*', strlen('dummy-answer'), 'dummy-answer');
                }

                if (!$this->_send_binary_packet($packet, $logged)) {
                    return false;
                }

                $this->_updateLogHistory('UNKNOWN (61)', 'NET_SSH2_MSG_USERAUTH_INFO_RESPONSE');

                /*
                   After receiving the response, the server MUST send either an
                   SSH_MSG_USERAUTH_SUCCESS, SSH_MSG_USERAUTH_FAILURE, or another
                   SSH_MSG_USERAUTH_INFO_REQUEST message.
                */
                // maybe phpseclib should force close the connection after x request / responses?  unless something like that is done
                // there could be an infinite loop of request / responses.
                return $this->_keyboard_interactive_process();
            case NET_SSH2_MSG_USERAUTH_SUCCESS:
                return true;
            case NET_SSH2_MSG_USERAUTH_FAILURE:
                extract(unpack('Nmethodlistlen', $this->_string_shift($response, 4)));
                $this->auth_methods_to_continue = explode(',', $this->_string_shift($response, $methodlistlen));
                return false;
        }

        return false;
    }

    /**
     * Login with an ssh-agent provided key
     *
     * @param string $username
     * @param \phpseclib\System\SSH\Agent $agent
     * @return bool
     * @access private
     */
    function _ssh_agent_login($username, $agent)
    {
        $this->agent = $agent;
        $keys = $agent->requestIdentities();
        $orig_algorithms = $this->supported_private_key_algorithms;
        foreach ($keys as $key) {
            if ($this->_privatekey_login($username, $key)) {
                return true;
            }
            $this->supported_private_key_algorithms = $orig_algorithms;
        }

        return false;
    }

    /**
     * Login with an RSA private key
     *
     * @param string $username
     * @param \phpseclib\Crypt\RSA $privatekey
     * @return bool
     * @access private
     * @internal It might be worthwhile, at some point, to protect against {@link http://tools.ietf.org/html/rfc4251#section-9.3.9 traffic analysis}
     *           by sending dummy SSH_MSG_IGNORE messages.
     */
    function _privatekey_login($username, $privatekey)
    {
        // see http://tools.ietf.org/html/rfc4253#page-15
        $publickey = $privatekey->getPublicKey(RSA::PUBLIC_FORMAT_RAW);
        if ($publickey === false) {
            return false;
        }

        $publickey = array(
            'e' => $publickey['e']->toBytes(true),
            'n' => $publickey['n']->toBytes(true)
        );
        $publickey = pack(
            'Na*Na*Na*',
            strlen('ssh-rsa'),
            'ssh-rsa',
            strlen($publickey['e']),
            $publickey['e'],
            strlen($publickey['n']),
            $publickey['n']
        );

        $algos = array('rsa-sha2-256', 'rsa-sha2-512', 'ssh-rsa');
        if (isset($this->preferred['hostkey'])) {
            $algos = array_intersect($algos, $this->preferred['hostkey']);
        }
        $algo = $this->_array_intersect_first($algos, $this->supported_private_key_algorithms);

        switch ($algo) {
            case 'rsa-sha2-512':
                $hash = 'sha512';
                $signatureType = 'rsa-sha2-512';
                break;
            case 'rsa-sha2-256':
                $hash = 'sha256';
                $signatureType = 'rsa-sha2-256';
                break;
            //case 'ssh-rsa':
            default:
                $hash = 'sha1';
                $signatureType = 'ssh-rsa';
        }

        $part1 = pack(
            'CNa*Na*Na*',
            NET_SSH2_MSG_USERAUTH_REQUEST,
            strlen($username),
            $username,
            strlen('ssh-connection'),
            'ssh-connection',
            strlen('publickey'),
            'publickey'
        );
        $part2 = pack('Na*Na*', strlen($signatureType), $signatureType, strlen($publickey), $publickey);

        $packet = $part1 . chr(0) . $part2;
        if (!$this->_send_binary_packet($packet)) {
            return false;
        }

        $response = $this->_get_binary_packet();
        if ($response === false) {
            $this->bitmap = 0;
            user_error('Connection closed by server');
            return false;
        }

        if (!strlen($response)) {
            return false;
        }
        extract(unpack('Ctype', $this->_string_shift($response, 1)));

        switch ($type) {
            case NET_SSH2_MSG_USERAUTH_FAILURE:
                if (strlen($response) < 4) {
                    return false;
                }
                extract(unpack('Nmethodlistlen', $this->_string_shift($response, 4)));
                $auth_methods = explode(',', $this->_string_shift($response, $methodlistlen));
                if (in_array('publickey', $auth_methods) && substr($signatureType, 0, 9) == 'rsa-sha2-') {
                    $this->supported_private_key_algorithms = array_diff($this->supported_private_key_algorithms, array('rsa-sha2-256', 'rsa-sha2-512'));
                    return $this->_privatekey_login($username, $privatekey);
                }
                $this->auth_methods_to_continue = $auth_methods;
                $this->errors[] = 'SSH_MSG_USERAUTH_FAILURE';
                return false;
            case NET_SSH2_MSG_USERAUTH_PK_OK:
                // we'll just take it on faith that the public key blob and the public key algorithm name are as
                // they should be
                $this->_updateLogHistory('UNKNOWN (60)', 'NET_SSH2_MSG_USERAUTH_PK_OK');
                break;
            case NET_SSH2_MSG_USERAUTH_SUCCESS:
                $this->bitmap |= self::MASK_LOGIN;
                return true;
            default:
                user_error('Unexpected response to publickey authentication pt 1');
                return $this->_disconnect(NET_SSH2_DISCONNECT_BY_APPLICATION);
        }

        $packet = $part1 . chr(1) . $part2;
        $privatekey->setSignatureMode(RSA::SIGNATURE_PKCS1);
        $privatekey->setHash($hash);
        $signature = $privatekey->sign(pack('Na*a*', strlen($this->session_id), $this->session_id, $packet));
        $signature = pack('Na*Na*', strlen($signatureType), $signatureType, strlen($signature), $signature);
        $packet.= pack('Na*', strlen($signature), $signature);

        if (!$this->_send_binary_packet($packet)) {
            return false;
        }

        $response = $this->_get_binary_packet();
        if ($response === false) {
            $this->bitmap = 0;
            user_error('Connection closed by server');
            return false;
        }

        if (!strlen($response)) {
            return false;
        }
        extract(unpack('Ctype', $this->_string_shift($response, 1)));

        switch ($type) {
            case NET_SSH2_MSG_USERAUTH_FAILURE:
                // either the login is bad or the server employs multi-factor authentication
                extract(unpack('Nmethodlistlen', $this->_string_shift($response, 4)));
                $this->auth_methods_to_continue = explode(',', $this->_string_shift($response, $methodlistlen));
                return false;
            case NET_SSH2_MSG_USERAUTH_SUCCESS:
                $this->bitmap |= self::MASK_LOGIN;
                return true;
        }

        user_error('Unexpected response to publickey authentication pt 2');
        return $this->_disconnect(NET_SSH2_DISCONNECT_BY_APPLICATION);
    }

    /**
     * Return the currently configured timeout
     *
     * @return int
     */
    function getTimeout()
    {
        return $this->timeout;
    }

    /**
     * Set Timeout
     *
     * $ssh->exec('ping 127.0.0.1'); on a Linux host will never return and will run indefinitely.  setTimeout() makes it so it'll timeout.
     * Setting $timeout to false or 0 will mean there is no timeout.
     *
     * @param mixed $timeout
     * @access public
     */
    function setTimeout($timeout)
    {
        $this->timeout = $this->curTimeout = $timeout;
    }

    /**
     * Set Keep Alive
     *
     * Sends an SSH2_MSG_IGNORE message every x seconds, if x is a positive non-zero number.
     *
     * @param int $interval
     * @access public
     */
    function setKeepAlive($interval)
    {
        $this->keepAlive = $interval;
    }

    /**
     * Get the output from stdError
     *
     * @access public
     */
    function getStdError()
    {
        return $this->stdErrorLog;
    }

    /**
     * Execute Command
     *
     * If $callback is set to false then \phpseclib\Net\SSH2::_get_channel_packet(self::CHANNEL_EXEC) will need to be called manually.
     * In all likelihood, this is not a feature you want to be taking advantage of.
     *
     * @param string $command
     * @param Callback $callback
     * @return string
     * @access public
     */
    function exec($command, $callback = null)
    {
        $this->curTimeout = $this->timeout;
        $this->is_timeout = false;
        $this->stdErrorLog = '';

        if (!$this->isAuthenticated()) {
            return false;
        }

        if ($this->in_request_pty_exec) {
            user_error('If you want to run multiple exec()\'s you will need to disable (and re-enable if appropriate) a PTY for each one.');
            return false;
        }

        // RFC4254 defines the (client) window size as "bytes the other party can send before it must wait for the window to
        // be adjusted".  0x7FFFFFFF is, at 2GB, the max size.  technically, it should probably be decremented, but,
        // honestly, if you're transferring more than 2GB, you probably shouldn't be using phpseclib, anyway.
        // see http://tools.ietf.org/html/rfc4254#section-5.2 for more info
        $this->window_size_server_to_client[self::CHANNEL_EXEC] = $this->window_size;
        // 0x8000 is the maximum max packet size, per http://tools.ietf.org/html/rfc4253#section-6.1, although since PuTTy
        // uses 0x4000, that's what will be used here, as well.
        $packet_size = 0x4000;

        $packet = pack(
            'CNa*N3',
            NET_SSH2_MSG_CHANNEL_OPEN,
            strlen('session'),
            'session',
            self::CHANNEL_EXEC,
            $this->window_size_server_to_client[self::CHANNEL_EXEC],
            $packet_size
        );

        if (!$this->_send_binary_packet($packet)) {
            return false;
        }

        $this->channel_status[self::CHANNEL_EXEC] = NET_SSH2_MSG_CHANNEL_OPEN;

        $response = $this->_get_channel_packet(self::CHANNEL_EXEC);
        if ($response === false) {
            return false;
        }

        if ($this->request_pty === true) {
            $terminal_modes = pack('C', NET_SSH2_TTY_OP_END);
            $packet = pack(
                'CNNa*CNa*N5a*',
                NET_SSH2_MSG_CHANNEL_REQUEST,
                $this->server_channels[self::CHANNEL_EXEC],
                strlen('pty-req'),
                'pty-req',
                1,
                strlen('vt100'),
                'vt100',
                $this->windowColumns,
                $this->windowRows,
                0,
                0,
                strlen($terminal_modes),
                $terminal_modes
            );

            if (!$this->_send_binary_packet($packet)) {
                return false;
            }

            $this->channel_status[self::CHANNEL_EXEC] = NET_SSH2_MSG_CHANNEL_REQUEST;
            if (!$this->_get_channel_packet(self::CHANNEL_EXEC)) {
                user_error('Unable to request pseudo-terminal');
                return $this->_disconnect(NET_SSH2_DISCONNECT_BY_APPLICATION);
            }

            $this->in_request_pty_exec = true;
        }

        // sending a pty-req SSH_MSG_CHANNEL_REQUEST message is unnecessary and, in fact, in most cases, slows things
        // down.  the one place where it might be desirable is if you're doing something like \phpseclib\Net\SSH2::exec('ping localhost &').
        // with a pty-req SSH_MSG_CHANNEL_REQUEST, exec() will return immediately and the ping process will then
        // then immediately terminate.  without such a request exec() will loop indefinitely.  the ping process won't end but
        // neither will your script.

        // although, in theory, the size of SSH_MSG_CHANNEL_REQUEST could exceed the maximum packet size established by
        // SSH_MSG_CHANNEL_OPEN_CONFIRMATION, RFC4254#section-5.1 states that the "maximum packet size" refers to the
        // "maximum size of an individual data packet". ie. SSH_MSG_CHANNEL_DATA.  RFC4254#section-5.2 corroborates.
        $packet = pack(
            'CNNa*CNa*',
            NET_SSH2_MSG_CHANNEL_REQUEST,
            $this->server_channels[self::CHANNEL_EXEC],
            strlen('exec'),
            'exec',
            1,
            strlen($command),
            $command
        );
        if (!$this->_send_binary_packet($packet)) {
            return false;
        }

        $this->channel_status[self::CHANNEL_EXEC] = NET_SSH2_MSG_CHANNEL_REQUEST;

        $response = $this->_get_channel_packet(self::CHANNEL_EXEC);
        if ($response === false) {
            return false;
        }

        $this->channel_status[self::CHANNEL_EXEC] = NET_SSH2_MSG_CHANNEL_DATA;

        if ($callback === false || $this->in_request_pty_exec) {
            return true;
        }

        $output = '';
        while (true) {
            $temp = $this->_get_channel_packet(self::CHANNEL_EXEC);
            switch (true) {
                case $temp === true:
                    return is_callable($callback) ? true : $output;
                case $temp === false:
                    return false;
                default:
                    if (is_callable($callback)) {
                        if (call_user_func($callback, $temp) === true) {
                            $this->_close_channel(self::CHANNEL_EXEC);
                            return true;
                        }
                    } else {
                        $output.= $temp;
                    }
            }
        }
    }

    /**
     * Creates an interactive shell
     *
     * @see self::read()
     * @see self::write()
     * @return bool
     * @access private
     */
    function _initShell()
    {
        if ($this->in_request_pty_exec === true) {
            return true;
        }

        $this->window_size_server_to_client[self::CHANNEL_SHELL] = $this->window_size;
        $packet_size = 0x4000;

        $packet = pack(
            'CNa*N3',
            NET_SSH2_MSG_CHANNEL_OPEN,
            strlen('session'),
            'session',
            self::CHANNEL_SHELL,
            $this->window_size_server_to_client[self::CHANNEL_SHELL],
            $packet_size
        );

        if (!$this->_send_binary_packet($packet)) {
            return false;
        }

        $this->channel_status[self::CHANNEL_SHELL] = NET_SSH2_MSG_CHANNEL_OPEN;

        $response = $this->_get_channel_packet(self::CHANNEL_SHELL);
        if ($response === false) {
            return false;
        }

        $terminal_modes = pack('C', NET_SSH2_TTY_OP_END);
        $packet = pack(
            'CNNa*CNa*N5a*',
            NET_SSH2_MSG_CHANNEL_REQUEST,
            $this->server_channels[self::CHANNEL_SHELL],
            strlen('pty-req'),
            'pty-req',
            1,
            strlen('vt100'),
            'vt100',
            $this->windowColumns,
            $this->windowRows,
            0,
            0,
            strlen($terminal_modes),
            $terminal_modes
        );

        if (!$this->_send_binary_packet($packet)) {
            return false;
        }

        $this->channel_status[self::CHANNEL_SHELL] = NET_SSH2_MSG_CHANNEL_REQUEST;

        if (!$this->_get_channel_packet(self::CHANNEL_SHELL)) {
            user_error('Unable to request pseudo-terminal');
            return $this->_disconnect(NET_SSH2_DISCONNECT_BY_APPLICATION);
        }

        $packet = pack(
            'CNNa*C',
            NET_SSH2_MSG_CHANNEL_REQUEST,
            $this->server_channels[self::CHANNEL_SHELL],
            strlen('shell'),
            'shell',
            1
        );
        if (!$this->_send_binary_packet($packet)) {
            return false;
        }

        $response = $this->_get_channel_packet(self::CHANNEL_SHELL);
        if ($response === false) {
            return false;
        }

        $this->channel_status[self::CHANNEL_SHELL] = NET_SSH2_MSG_CHANNEL_DATA;

        $this->bitmap |= self::MASK_SHELL;

        return true;
    }

    /**
     * Return the channel to be used with read() / write()
     *
     * @see self::read()
     * @see self::write()
     * @return int
     * @access public
     */
    function _get_interactive_channel()
    {
        switch (true) {
            case $this->in_subsystem:
                return self::CHANNEL_SUBSYSTEM;
            case $this->in_request_pty_exec:
                return self::CHANNEL_EXEC;
            default:
                return self::CHANNEL_SHELL;
        }
    }

    /**
     * Return an available open channel
     *
     * @return int
     * @access public
     */
    function _get_open_channel()
    {
        $channel = self::CHANNEL_EXEC;
        do {
            if (isset($this->channel_status[$channel]) && $this->channel_status[$channel] == NET_SSH2_MSG_CHANNEL_OPEN) {
                return $channel;
            }
        } while ($channel++ < self::CHANNEL_SUBSYSTEM);

        return false;
    }

    /**
     * Returns the output of an interactive shell
     *
     * Returns when there's a match for $expect, which can take the form of a string literal or,
     * if $mode == self::READ_REGEX, a regular expression.
     *
     * @see self::write()
     * @param string $expect
     * @param int $mode
     * @return string|bool
     * @access public
     */
    function read($expect = '', $mode = self::READ_SIMPLE)
    {
        $this->curTimeout = $this->timeout;
        $this->is_timeout = false;

        if (!$this->isAuthenticated()) {
            user_error('Operation disallowed prior to login()');
            return false;
        }

        if (!($this->bitmap & self::MASK_SHELL) && !$this->_initShell()) {
            user_error('Unable to initiate an interactive shell session');
            return false;
        }

        $channel = $this->_get_interactive_channel();

        if ($mode == self::READ_NEXT) {
            return $this->_get_channel_packet($channel);
        }

        $match = $expect;
        while (true) {
            if ($mode == self::READ_REGEX) {
                preg_match($expect, substr($this->interactiveBuffer, -1024), $matches);
                $match = isset($matches[0]) ? $matches[0] : '';
            }
            $pos = strlen($match) ? strpos($this->interactiveBuffer, $match) : false;
            if ($pos !== false) {
                return $this->_string_shift($this->interactiveBuffer, $pos + strlen($match));
            }
            $response = $this->_get_channel_packet($channel);
            if (is_bool($response)) {
                $this->in_request_pty_exec = false;
                return $response ? $this->_string_shift($this->interactiveBuffer, strlen($this->interactiveBuffer)) : false;
            }

            $this->interactiveBuffer.= $response;
        }
    }

    /**
     * Inputs a command into an interactive shell.
     *
     * @see self::read()
     * @param string $cmd
     * @return bool
     * @access public
     */
    function write($cmd)
    {
        if (!$this->isAuthenticated()) {
            user_error('Operation disallowed prior to login()');
            return false;
        }

        if (!($this->bitmap & self::MASK_SHELL) && !$this->_initShell()) {
            user_error('Unable to initiate an interactive shell session');
            return false;
        }

        return $this->_send_channel_packet($this->_get_interactive_channel(), $cmd);
    }

    /**
     * Start a subsystem.
     *
     * Right now only one subsystem at a time is supported. To support multiple subsystem's stopSubsystem() could accept
     * a string that contained the name of the subsystem, but at that point, only one subsystem of each type could be opened.
     * To support multiple subsystem's of the same name maybe it'd be best if startSubsystem() generated a new channel id and
     * returns that and then that that was passed into stopSubsystem() but that'll be saved for a future date and implemented
     * if there's sufficient demand for such a feature.
     *
     * @see self::stopSubsystem()
     * @param string $subsystem
     * @return bool
     * @access public
     */
    function startSubsystem($subsystem)
    {
        $this->window_size_server_to_client[self::CHANNEL_SUBSYSTEM] = $this->window_size;

        $packet = pack(
            'CNa*N3',
            NET_SSH2_MSG_CHANNEL_OPEN,
            strlen('session'),
            'session',
            self::CHANNEL_SUBSYSTEM,
            $this->window_size,
            0x4000
        );

        if (!$this->_send_binary_packet($packet)) {
            return false;
        }

        $this->channel_status[self::CHANNEL_SUBSYSTEM] = NET_SSH2_MSG_CHANNEL_OPEN;

        $response = $this->_get_channel_packet(self::CHANNEL_SUBSYSTEM);
        if ($response === false) {
            return false;
        }

        $packet = pack(
            'CNNa*CNa*',
            NET_SSH2_MSG_CHANNEL_REQUEST,
            $this->server_channels[self::CHANNEL_SUBSYSTEM],
            strlen('subsystem'),
            'subsystem',
            1,
            strlen($subsystem),
            $subsystem
        );
        if (!$this->_send_binary_packet($packet)) {
            return false;
        }

        $this->channel_status[self::CHANNEL_SUBSYSTEM] = NET_SSH2_MSG_CHANNEL_REQUEST;

        $response = $this->_get_channel_packet(self::CHANNEL_SUBSYSTEM);

        if ($response === false) {
            return false;
        }

        $this->channel_status[self::CHANNEL_SUBSYSTEM] = NET_SSH2_MSG_CHANNEL_DATA;

        $this->bitmap |= self::MASK_SHELL;
        $this->in_subsystem = true;

        return true;
    }

    /**
     * Stops a subsystem.
     *
     * @see self::startSubsystem()
     * @return bool
     * @access public
     */
    function stopSubsystem()
    {
        $this->in_subsystem = false;
        $this->_close_channel(self::CHANNEL_SUBSYSTEM);
        return true;
    }

    /**
     * Closes a channel
     *
     * If read() timed out you might want to just close the channel and have it auto-restart on the next read() call
     *
     * @access public
     */
    function reset()
    {
        $this->_close_channel($this->_get_interactive_channel());
    }

    /**
     * Is timeout?
     *
     * Did exec() or read() return because they timed out or because they encountered the end?
     *
     * @access public
     */
    function isTimeout()
    {
        return $this->is_timeout;
    }

    /**
     * Disconnect
     *
     * @access public
     */
    function disconnect()
    {
        $this->_disconnect(NET_SSH2_DISCONNECT_BY_APPLICATION);
        if (isset($this->realtime_log_file) && is_resource($this->realtime_log_file)) {
            fclose($this->realtime_log_file);
        }
    }

    /**
     * Destructor.
     *
     * Will be called, automatically, if you're supporting just PHP5.  If you're supporting PHP4, you'll need to call
     * disconnect().
     *
     * @access public
     */
    function __destruct()
    {
        $this->disconnect();
    }

    /**
     * Is the connection still active?
     *
     * @return bool
     * @access public
     */
    function isConnected()
    {
        return ($this->bitmap & self::MASK_CONNECTED) && is_resource($this->fsock) && !feof($this->fsock);
    }

    /**
     * Have you successfully been logged in?
     *
     * @return bool
     * @access public
     */
    function isAuthenticated()
    {
        return (bool) ($this->bitmap & self::MASK_LOGIN);
    }

    /**
     * Pings a server connection, or tries to reconnect if the connection has gone down
     *
     * Inspired by http://php.net/manual/en/mysqli.ping.php
     *
     * @return bool
     * @access public
     */
    function ping()
    {
        if (!$this->isAuthenticated()) {
            if (!empty($this->auth)) {
                return $this->_reconnect();
            }
            return false;
        }

        $this->window_size_server_to_client[self::CHANNEL_KEEP_ALIVE] = $this->window_size;
        $packet_size = 0x4000;
        $packet = pack(
            'CNa*N3',
            NET_SSH2_MSG_CHANNEL_OPEN,
            strlen('session'),
            'session',
            self::CHANNEL_KEEP_ALIVE,
            $this->window_size_server_to_client[self::CHANNEL_KEEP_ALIVE],
            $packet_size
        );

        if (!@$this->_send_binary_packet($packet)) {
            return $this->_reconnect();
        }

        $this->channel_status[self::CHANNEL_KEEP_ALIVE] = NET_SSH2_MSG_CHANNEL_OPEN;

        $response = @$this->_get_channel_packet(self::CHANNEL_KEEP_ALIVE);
        if ($response !== false) {
            $this->_close_channel(self::CHANNEL_KEEP_ALIVE);
            return true;
        }

        return $this->_reconnect();
    }

    /**
     * In situ reconnect method
     *
     * @return boolean
     * @access private
     */
    function _reconnect()
    {
        $this->_reset_connection(NET_SSH2_DISCONNECT_CONNECTION_LOST);
        if (!$this->_connect()) {
            return false;
        }
        foreach ($this->auth as $auth) {
            $result = call_user_func_array(array(&$this, 'login'), $auth);
        }
        return $result;
    }

    /**
     * Resets a connection for re-use
     *
     * @param int $reason
     * @access private
     */
    function _reset_connection($reason)
    {
        $this->_disconnect($reason);
        $this->decrypt = $this->encrypt = false;
        $this->decrypt_block_size = $this->encrypt_block_size = 8;
        $this->hmac_check = $this->hmac_create = false;
        $this->hmac_size = false;
        $this->session_id = false;
        $this->get_seq_no = $this->send_seq_no = 0;
    }

    /**
     * Gets Binary Packets
     *
     * See '6. Binary Packet Protocol' of rfc4253 for more info.
     *
     * @see self::_send_binary_packet()
     * @return string
     * @access private
     */
    function _get_binary_packet($skip_channel_filter = false)
    {
        if ($skip_channel_filter) {
            $read = array($this->fsock);
            $write = $except = null;

            if (!$this->curTimeout) {
                if ($this->keepAlive <= 0) {
                    @stream_select($read, $write, $except, null);
                } else {
                    if (!@stream_select($read, $write, $except, $this->keepAlive) && !count($read)) {
                        $this->_send_binary_packet(pack('CN', NET_SSH2_MSG_IGNORE, 0));
                        return $this->_get_binary_packet(true);
                    }
                }
            } else {
                if ($this->curTimeout < 0) {
                    $this->is_timeout = true;
                    return true;
                }

                $read = array($this->fsock);
                $write = $except = null;

                $start = microtime(true);

                if ($this->keepAlive > 0 && $this->keepAlive < $this->curTimeout) {
                    if (!@stream_select($read, $write, $except, $this->keepAlive) && !count($read)) {
                        $this->_send_binary_packet(pack('CN', NET_SSH2_MSG_IGNORE, 0));
                        $elapsed = microtime(true) - $start;
                        $this->curTimeout-= $elapsed;
                        return $this->_get_binary_packet(true);
                    }
                    $elapsed = microtime(true) - $start;
                    $this->curTimeout-= $elapsed;
                }

                $sec = (int)floor($this->curTimeout);
                $usec = (int)(1000000 * ($this->curTimeout - $sec));

                // on windows this returns a "Warning: Invalid CRT parameters detected" error
                if (!@stream_select($read, $write, $except, $sec, $usec) && !count($read)) {
                    $this->is_timeout = true;
                    return true;
                }
                $elapsed = microtime(true) - $start;
                $this->curTimeout-= $elapsed;
            }
        }

        if (!is_resource($this->fsock) || feof($this->fsock)) {
            $this->bitmap = 0;
            $str = 'Connection closed (by server) prematurely';
            if (isset($elapsed)) {
                $str.= ' ' . $elapsed . 's';
            }
            user_error($str);
            return false;
        }

        $start = microtime(true);
        $sec = (int) floor($this->curTimeout);
        $usec = (int) (1000000 * ($this->curTimeout - $sec));
        stream_set_timeout($this->fsock, $sec, $usec);
        $raw = stream_get_contents($this->fsock, $this->decrypt_block_size);

        if (!strlen($raw)) {
            user_error('No data received from server');
            return false;
        }

        if ($this->decrypt !== false) {
            $raw = $this->decrypt->decrypt($raw);
        }
        if ($raw === false) {
            user_error('Unable to decrypt content');
            return false;
        }

        if (strlen($raw) < 5) {
            return false;
        }
        extract(unpack('Npacket_length/Cpadding_length', $this->_string_shift($raw, 5)));

        $remaining_length = $packet_length + 4 - $this->decrypt_block_size;

        // quoting <http://tools.ietf.org/html/rfc4253#section-6.1>,
        // "implementations SHOULD check that the packet length is reasonable"
        // PuTTY uses 0x9000 as the actual max packet size and so to shall we
        if ($remaining_length < -$this->decrypt_block_size || $remaining_length > 0x9000 || $remaining_length % $this->decrypt_block_size != 0) {
            if (!$this->bad_key_size_fix && $this->_bad_algorithm_candidate($this->decryptName) && !($this->bitmap & SSH2::MASK_LOGIN)) {
                $this->bad_key_size_fix = true;
                $this->_reset_connection(NET_SSH2_DISCONNECT_KEY_EXCHANGE_FAILED);
                return false;
            }
            user_error('Invalid size');
            return false;
        }

        $buffer = '';
        while ($remaining_length > 0) {
            $temp = stream_get_contents($this->fsock, $remaining_length);
            if ($temp === false || feof($this->fsock)) {
                $this->bitmap = 0;
                user_error('Error reading from socket');
                return false;
            }
            $buffer.= $temp;
            $remaining_length-= strlen($temp);
        }

        $stop = microtime(true);
        if (strlen($buffer)) {
            $raw.= $this->decrypt !== false ? $this->decrypt->decrypt($buffer) : $buffer;
        }

        $payload = $this->_string_shift($raw, $packet_length - $padding_length - 1);
        $padding = $this->_string_shift($raw, $padding_length); // should leave $raw empty

        if ($this->hmac_check !== false) {
            $hmac = stream_get_contents($this->fsock, $this->hmac_size);
            if ($hmac === false || strlen($hmac) != $this->hmac_size) {
                $this->bitmap = 0;
                user_error('Error reading socket');
                return false;
            } elseif ($hmac != $this->hmac_check->hash(pack('NNCa*', $this->get_seq_no, $packet_length, $padding_length, $payload . $padding))) {
                user_error('Invalid HMAC');
                return false;
            }
        }

        switch ($this->decompress) {
            case self::NET_SSH2_COMPRESSION_ZLIB_AT_OPENSSH:
                if (!$this->isAuthenticated()) {
                    break;
                }
            case self::NET_SSH2_COMPRESSION_ZLIB:
                if ($this->regenerate_decompression_context) {
                    $this->regenerate_decompression_context = false;

                    $cmf = ord($payload[0]);
                    $cm = $cmf & 0x0F;
                    if ($cm != 8) { // deflate
                        user_error("Only CM = 8 ('deflate') is supported ($cm)");
                    }
                    $cinfo = ($cmf & 0xF0) >> 4;
                    if ($cinfo > 7) {
                        user_error("CINFO above 7 is not allowed ($cinfo)");
                    }
                    $windowSize = 1 << ($cinfo + 8);

                    $flg = ord($payload[1]);
                    //$fcheck = $flg && 0x0F;
                    if ((($cmf << 8) | $flg) % 31) {
                        user_error('fcheck failed');
                    }
                    $fdict = boolval($flg & 0x20);
                    $flevel = ($flg & 0xC0) >> 6;

                    $this->decompress_context = inflate_init(ZLIB_ENCODING_RAW, array('window' => $cinfo + 8));
                    $payload = substr($payload, 2);
                }
                if ($this->decompress_context) {
                    $payload = inflate_add($this->decompress_context, $payload, ZLIB_PARTIAL_FLUSH);
                }
        }

        $this->get_seq_no++;

        if (defined('NET_SSH2_LOGGING')) {
            $current = microtime(true);
            $message_number = isset($this->message_numbers[ord($payload[0])]) ? $this->message_numbers[ord($payload[0])] : 'UNKNOWN (' . ord($payload[0]) . ')';
            $message_number = '<- ' . $message_number .
                              ' (since last: ' . round($current - $this->last_packet, 4) . ', network: ' . round($stop - $start, 4) . 's)';
            $this->_append_log($message_number, $payload);
            $this->last_packet = $current;
        }

        return $this->_filter($payload, $skip_channel_filter);
    }

    /**
     * Filter Binary Packets
     *
     * Because some binary packets need to be ignored...
     *
     * @see self::_get_binary_packet()
     * @return string
     * @access private
     */
    function _filter($payload, $skip_channel_filter)
    {
        switch (ord($payload[0])) {
            case NET_SSH2_MSG_DISCONNECT:
                $this->_string_shift($payload, 1);
                if (strlen($payload) < 8) {
                    return false;
                }
                extract(unpack('Nreason_code/Nlength', $this->_string_shift($payload, 8)));
                $this->errors[] = 'SSH_MSG_DISCONNECT: ' . $this->disconnect_reasons[$reason_code] . "\r\n" . $this->_string_shift($payload, $length);
                $this->bitmap = 0;
                return false;
            case NET_SSH2_MSG_IGNORE:
                $this->extra_packets++;
                $payload = $this->_get_binary_packet($skip_channel_filter);
                break;
            case NET_SSH2_MSG_DEBUG:
                $this->extra_packets++;
                $this->_string_shift($payload, 2);
                if (strlen($payload) < 4) {
                    return false;
                }
                extract(unpack('Nlength', $this->_string_shift($payload, 4)));
                $this->errors[] = 'SSH_MSG_DEBUG: ' . $this->_string_shift($payload, $length);
                $payload = $this->_get_binary_packet($skip_channel_filter);
                break;
            case NET_SSH2_MSG_UNIMPLEMENTED:
                return false;
            case NET_SSH2_MSG_KEXINIT:
                // this is here for key re-exchanges after the initial key exchange
                if ($this->session_id !== false) {
                    $this->send_kex_first = false;
                    if (!$this->_key_exchange($payload)) {
                        $this->bitmap = 0;
                        return false;
                    }
                    $payload = $this->_get_binary_packet($skip_channel_filter);
                }
                break;
            case NET_SSH2_MSG_EXT_INFO:
                $this->_string_shift($payload, 1);
                if (strlen($payload) < 4) {
                    return false;
                }
                $nr_extensions = unpack('Nlength', $this->_string_shift($payload, 4));
                for ($i = 0; $i < $nr_extensions['length']; $i++) {
                    if (strlen($payload) < 4) {
                        return false;
                    }
                    $temp = unpack('Nlength', $this->_string_shift($payload, 4));
                    $extension_name = $this->_string_shift($payload, $temp['length']);
                    if ($extension_name == 'server-sig-algs') {
                        if (strlen($payload) < 4) {
                            return false;
                        }
                        $temp = unpack('Nlength', $this->_string_shift($payload, 4));
                        $this->supported_private_key_algorithms = explode(',', $this->_string_shift($payload, $temp['length']));
                    }
                }
                $payload = $this->_get_binary_packet($skip_channel_filter);
        }

        // see http://tools.ietf.org/html/rfc4252#section-5.4; only called when the encryption has been activated and when we haven't already logged in
        if (($this->bitmap & self::MASK_CONNECTED) && !$this->isAuthenticated() && ord($payload[0]) == NET_SSH2_MSG_USERAUTH_BANNER) {
            $this->_string_shift($payload, 1);
            if (strlen($payload) < 4) {
                return false;
            }
            extract(unpack('Nlength', $this->_string_shift($payload, 4)));
            $this->banner_message = $this->_string_shift($payload, $length);
            $payload = $this->_get_binary_packet();
        }

        // only called when we've already logged in
        if (($this->bitmap & self::MASK_CONNECTED) && $this->isAuthenticated()) {
            if (is_bool($payload)) {
                return $payload;
            }

            switch (ord($payload[0])) {
                case NET_SSH2_MSG_CHANNEL_REQUEST:
                    if (strlen($payload) == 31) {
                        extract(unpack('cpacket_type/Nchannel/Nlength', $payload));
                        if (substr($payload, 9, $length) == 'keepalive@openssh.com' && isset($this->server_channels[$channel])) {
                            if (ord(substr($payload, 9 + $length))) { // want reply
                                $this->_send_binary_packet(pack('CN', NET_SSH2_MSG_CHANNEL_SUCCESS, $this->server_channels[$channel]));
                            }
                            $payload = $this->_get_binary_packet($skip_channel_filter);
                        }
                    }
                    break;
                case NET_SSH2_MSG_CHANNEL_DATA:
                case NET_SSH2_MSG_CHANNEL_EXTENDED_DATA:
                case NET_SSH2_MSG_CHANNEL_CLOSE:
                case NET_SSH2_MSG_CHANNEL_EOF:
                    if (!$skip_channel_filter && !empty($this->server_channels)) {
                        $this->binary_packet_buffer = $payload;
                        $this->_get_channel_packet(true);
                        $payload = $this->_get_binary_packet();
                    }
                    break;
                case NET_SSH2_MSG_GLOBAL_REQUEST: // see http://tools.ietf.org/html/rfc4254#section-4
                    if (strlen($payload) < 4) {
                        return false;
                    }
                    extract(unpack('Nlength', $this->_string_shift($payload, 4)));
                    $this->errors[] = 'SSH_MSG_GLOBAL_REQUEST: ' . $this->_string_shift($payload, $length);

                    if (!$this->_send_binary_packet(pack('C', NET_SSH2_MSG_REQUEST_FAILURE))) {
                        return $this->_disconnect(NET_SSH2_DISCONNECT_BY_APPLICATION);
                    }

                    $payload = $this->_get_binary_packet($skip_channel_filter);
                    break;
                case NET_SSH2_MSG_CHANNEL_OPEN: // see http://tools.ietf.org/html/rfc4254#section-5.1
                    $this->_string_shift($payload, 1);
                    if (strlen($payload) < 4) {
                        return false;
                    }
                    extract(unpack('Nlength', $this->_string_shift($payload, 4)));
                    $data = $this->_string_shift($payload, $length);
                    if (strlen($payload) < 4) {
                        return false;
                    }
                    extract(unpack('Nserver_channel', $this->_string_shift($payload, 4)));
                    switch ($data) {
                        case 'auth-agent':
                        case 'auth-agent@openssh.com':
                            if (isset($this->agent)) {
                                $new_channel = self::CHANNEL_AGENT_FORWARD;

                                if (strlen($payload) < 8) {
                                    return false;
                                }
                                extract(unpack('Nremote_window_size', $this->_string_shift($payload, 4)));
                                extract(unpack('Nremote_maximum_packet_size', $this->_string_shift($payload, 4)));

                                $this->packet_size_client_to_server[$new_channel] = $remote_window_size;
                                $this->window_size_server_to_client[$new_channel] = $remote_maximum_packet_size;
                                $this->window_size_client_to_server[$new_channel] = $this->window_size;

                                $packet_size = 0x4000;

                                $packet = pack(
                                    'CN4',
                                    NET_SSH2_MSG_CHANNEL_OPEN_CONFIRMATION,
                                    $server_channel,
                                    $new_channel,
                                    $packet_size,
                                    $packet_size
                                );

                                $this->server_channels[$new_channel] = $server_channel;
                                $this->channel_status[$new_channel] = NET_SSH2_MSG_CHANNEL_OPEN_CONFIRMATION;
                                if (!$this->_send_binary_packet($packet)) {
                                    return false;
                                }
                            }
                            break;
                        default:
                            $packet = pack(
                                'CN3a*Na*',
                                NET_SSH2_MSG_REQUEST_FAILURE,
                                $server_channel,
                                NET_SSH2_OPEN_ADMINISTRATIVELY_PROHIBITED,
                                0,
                                '',
                                0,
                                ''
                            );

                            if (!$this->_send_binary_packet($packet)) {
                                return $this->_disconnect(NET_SSH2_DISCONNECT_BY_APPLICATION);
                            }
                    }
                    $payload = $this->_get_binary_packet($skip_channel_filter);
                    break;
                case NET_SSH2_MSG_CHANNEL_WINDOW_ADJUST:
                    $this->_string_shift($payload, 1);
                    if (strlen($payload) < 8) {
                        return false;
                    }
                    extract(unpack('Nchannel', $this->_string_shift($payload, 4)));
                    extract(unpack('Nwindow_size', $this->_string_shift($payload, 4)));
                    $this->window_size_client_to_server[$channel]+= $window_size;

                    $payload = ($this->bitmap & self::MASK_WINDOW_ADJUST) ? true : $this->_get_binary_packet($skip_channel_filter);
            }
        }

        return $payload;
    }

    /**
     * Enable Quiet Mode
     *
     * Suppress stderr from output
     *
     * @access public
     */
    function enableQuietMode()
    {
        $this->quiet_mode = true;
    }

    /**
     * Disable Quiet Mode
     *
     * Show stderr in output
     *
     * @access public
     */
    function disableQuietMode()
    {
        $this->quiet_mode = false;
    }

    /**
     * Returns whether Quiet Mode is enabled or not
     *
     * @see self::enableQuietMode()
     * @see self::disableQuietMode()
     * @access public
     * @return bool
     */
    function isQuietModeEnabled()
    {
        return $this->quiet_mode;
    }

    /**
     * Enable request-pty when using exec()
     *
     * @access public
     */
    function enablePTY()
    {
        $this->request_pty = true;
    }

    /**
     * Disable request-pty when using exec()
     *
     * @access public
     */
    function disablePTY()
    {
        if ($this->in_request_pty_exec) {
            $this->_close_channel(self::CHANNEL_EXEC);
            $this->in_request_pty_exec = false;
        }
        $this->request_pty = false;
    }

    /**
     * Returns whether request-pty is enabled or not
     *
     * @see self::enablePTY()
     * @see self::disablePTY()
     * @access public
     * @return bool
     */
    function isPTYEnabled()
    {
        return $this->request_pty;
    }

    /**
     * Gets channel data
     *
     * Returns the data as a string if it's available and false if not.
     *
     * @param int $client_channel
     * @param bool $skip_extended
     * @return mixed|bool
     * @access private
     */
    function _get_channel_packet($client_channel, $skip_extended = false)
    {
        if (!empty($this->channel_buffers[$client_channel])) {
            switch ($this->channel_status[$client_channel]) {
                case NET_SSH2_MSG_CHANNEL_REQUEST:
                    foreach ($this->channel_buffers[$client_channel] as $i => $packet) {
                        switch (ord($packet[0])) {
                            case NET_SSH2_MSG_CHANNEL_SUCCESS:
                            case NET_SSH2_MSG_CHANNEL_FAILURE:
                                unset($this->channel_buffers[$client_channel][$i]);
                                return substr($packet, 1);
                        }
                    }
                    break;
                default:
                    return substr(array_shift($this->channel_buffers[$client_channel]), 1);
            }
        }

        while (true) {
            if ($this->binary_packet_buffer !== false) {
                $response = $this->binary_packet_buffer;
                $this->binary_packet_buffer = false;
            } else {
                $response = $this->_get_binary_packet(true);
                if ($response === true && $this->is_timeout) {
<<<<<<< HEAD
                    if ($client_channel == self::CHANNEL_EXEC && !$this->request_pty) {
                        $this->_close_channel($client_channel);
                    }
=======
>>>>>>> 90eb0220
                    return true;
                }
                if ($response === false) {
                    $this->bitmap = 0;
                    user_error('Connection closed by server');
                    return false;
                }
            }

            if ($client_channel == -1 && $response === true) {
                return true;
            }
            if (!strlen($response)) {
                return false;
            }
            extract(unpack('Ctype', $this->_string_shift($response, 1)));

            if (strlen($response) < 4) {
                return false;
            }
            if ($type == NET_SSH2_MSG_CHANNEL_OPEN) {
                extract(unpack('Nlength', $this->_string_shift($response, 4)));
            } else {
                extract(unpack('Nchannel', $this->_string_shift($response, 4)));
            }

            // will not be setup yet on incoming channel open request
            if (isset($channel) && isset($this->channel_status[$channel]) && isset($this->window_size_server_to_client[$channel])) {
                $this->window_size_server_to_client[$channel]-= strlen($response);

                // resize the window, if appropriate
                if ($this->window_size_server_to_client[$channel] < 0) {
                // PuTTY does something more analogous to the following:
                //if ($this->window_size_server_to_client[$channel] < 0x3FFFFFFF) {
                    $packet = pack('CNN', NET_SSH2_MSG_CHANNEL_WINDOW_ADJUST, $this->server_channels[$channel], $this->window_resize);
                    if (!$this->_send_binary_packet($packet)) {
                        return false;
                    }
                    $this->window_size_server_to_client[$channel]+= $this->window_resize;
                }

                switch ($type) {
                    case NET_SSH2_MSG_CHANNEL_EXTENDED_DATA:
                        /*
                        if ($client_channel == self::CHANNEL_EXEC) {
                            $this->_send_channel_packet($client_channel, chr(0));
                        }
                        */
                        // currently, there's only one possible value for $data_type_code: NET_SSH2_EXTENDED_DATA_STDERR
                        if (strlen($response) < 8) {
                            return false;
                        }
                        extract(unpack('Ndata_type_code/Nlength', $this->_string_shift($response, 8)));
                        $data = $this->_string_shift($response, $length);
                        $this->stdErrorLog.= $data;
                        if ($skip_extended || $this->quiet_mode) {
                            continue 2;
                        }
                        if ($client_channel == $channel && $this->channel_status[$channel] == NET_SSH2_MSG_CHANNEL_DATA) {
                            return $data;
                        }
                        $this->channel_buffers[$channel][] = chr($type) . $data;

                        continue 2;
                    case NET_SSH2_MSG_CHANNEL_REQUEST:
                        if ($this->channel_status[$channel] == NET_SSH2_MSG_CHANNEL_CLOSE) {
                            continue 2;
                        }
                        if (strlen($response) < 4) {
                            return false;
                        }
                        extract(unpack('Nlength', $this->_string_shift($response, 4)));
                        $value = $this->_string_shift($response, $length);
                        switch ($value) {
                            case 'exit-signal':
                                $this->_string_shift($response, 1);
                                if (strlen($response) < 4) {
                                    return false;
                                }
                                extract(unpack('Nlength', $this->_string_shift($response, 4)));
                                $this->errors[] = 'SSH_MSG_CHANNEL_REQUEST (exit-signal): ' . $this->_string_shift($response, $length);
                                $this->_string_shift($response, 1);
                                if (strlen($response) < 4) {
                                    return false;
                                }
                                extract(unpack('Nlength', $this->_string_shift($response, 4)));
                                if ($length) {
                                    $this->errors[count($this->errors)].= "\r\n" . $this->_string_shift($response, $length);
                                }

                                $this->_send_binary_packet(pack('CN', NET_SSH2_MSG_CHANNEL_EOF, $this->server_channels[$client_channel]));
                                $this->_send_binary_packet(pack('CN', NET_SSH2_MSG_CHANNEL_CLOSE, $this->server_channels[$channel]));

                                $this->channel_status[$channel] = NET_SSH2_MSG_CHANNEL_EOF;

                                continue 3;
                            case 'exit-status':
                                if (strlen($response) < 5) {
                                    return false;
                                }
                                extract(unpack('Cfalse/Nexit_status', $this->_string_shift($response, 5)));
                                $this->exit_status = $exit_status;

                                // "The client MAY ignore these messages."
                                // -- http://tools.ietf.org/html/rfc4254#section-6.10

                                continue 3;
                            default:
                                // "Some systems may not implement signals, in which case they SHOULD ignore this message."
                                //  -- http://tools.ietf.org/html/rfc4254#section-6.9
                                continue 3;
                        }
                }

                switch ($this->channel_status[$channel]) {
                    case NET_SSH2_MSG_CHANNEL_OPEN:
                        switch ($type) {
                            case NET_SSH2_MSG_CHANNEL_OPEN_CONFIRMATION:
                                if (strlen($response) < 4) {
                                    return false;
                                }
                                extract(unpack('Nserver_channel', $this->_string_shift($response, 4)));
                                $this->server_channels[$channel] = $server_channel;
                                if (strlen($response) < 4) {
                                    return false;
                                }
                                extract(unpack('Nwindow_size', $this->_string_shift($response, 4)));
                                if ($window_size < 0) {
                                    $window_size&= 0x7FFFFFFF;
                                    $window_size+= 0x80000000;
                                }
                                $this->window_size_client_to_server[$channel] = $window_size;
                                if (strlen($response) < 4) {
                                     return false;
                                }
                                $temp = unpack('Npacket_size_client_to_server', $this->_string_shift($response, 4));
                                $this->packet_size_client_to_server[$channel] = $temp['packet_size_client_to_server'];
                                $result = $client_channel == $channel ? true : $this->_get_channel_packet($client_channel, $skip_extended);
                                $this->_on_channel_open();
                                return $result;
                            case NET_SSH2_MSG_CHANNEL_OPEN_FAILURE:
                                user_error('Unable to open channel');
                                return $this->_disconnect(NET_SSH2_DISCONNECT_BY_APPLICATION);
                            default:
                                if ($client_channel == $channel) {
                                    user_error('Unexpected response to open request');
                                    return $this->_disconnect(NET_SSH2_DISCONNECT_BY_APPLICATION);
                                }
                                return $this->_get_channel_packet($client_channel, $skip_extended);
                        }
                        break;
                    case NET_SSH2_MSG_CHANNEL_REQUEST:
                        switch ($type) {
                            case NET_SSH2_MSG_CHANNEL_SUCCESS:
                                return true;
                            case NET_SSH2_MSG_CHANNEL_FAILURE:
                                return false;
                            case NET_SSH2_MSG_CHANNEL_DATA:
                                if (strlen($response) < 4) {
                                    return false;
                                }
                                extract(unpack('Nlength', $this->_string_shift($response, 4)));
                                $data = $this->_string_shift($response, $length);
                                $this->channel_buffers[$channel][] = chr($type) . $data;
                                return $this->_get_channel_packet($client_channel, $skip_extended);
                            default:
                                user_error('Unable to fulfill channel request');
                                return $this->_disconnect(NET_SSH2_DISCONNECT_BY_APPLICATION);
                        }
                    case NET_SSH2_MSG_CHANNEL_CLOSE:
                        return $type == NET_SSH2_MSG_CHANNEL_CLOSE ? true : $this->_get_channel_packet($client_channel, $skip_extended);
                }
            }

            // ie. $this->channel_status[$channel] == NET_SSH2_MSG_CHANNEL_DATA

            switch ($type) {
                case NET_SSH2_MSG_CHANNEL_DATA:
                    /*
                    if ($channel == self::CHANNEL_EXEC) {
                        // SCP requires null packets, such as this, be sent.  further, in the case of the ssh.com SSH server
                        // this actually seems to make things twice as fast.  more to the point, the message right after
                        // SSH_MSG_CHANNEL_DATA (usually SSH_MSG_IGNORE) won't block for as long as it would have otherwise.
                        // in OpenSSH it slows things down but only by a couple thousandths of a second.
                        $this->_send_channel_packet($channel, chr(0));
                    }
                    */
                    if (strlen($response) < 4) {
                        return false;
                    }
                    extract(unpack('Nlength', $this->_string_shift($response, 4)));
                    $data = $this->_string_shift($response, $length);

                    if ($channel == self::CHANNEL_AGENT_FORWARD) {
                        $agent_response = $this->agent->_forward_data($data);
                        if (!is_bool($agent_response)) {
                            $this->_send_channel_packet($channel, $agent_response);
                        }
                        break;
                    }

                    if ($client_channel == $channel) {
                        return $data;
                    }
                    $this->channel_buffers[$channel][] = chr($type) . $data;
                    break;
                case NET_SSH2_MSG_CHANNEL_CLOSE:
                    $this->curTimeout = 5;

                    if ($this->bitmap & self::MASK_SHELL) {
                        $this->bitmap&= ~self::MASK_SHELL;
                    }
                    if ($this->channel_status[$channel] != NET_SSH2_MSG_CHANNEL_EOF) {
                        $this->_send_binary_packet(pack('CN', NET_SSH2_MSG_CHANNEL_CLOSE, $this->server_channels[$channel]));
                    }

                    $this->channel_status[$channel] = NET_SSH2_MSG_CHANNEL_CLOSE;
                    if ($client_channel == $channel) {
                        return true;
                    }
                case NET_SSH2_MSG_CHANNEL_EOF:
                    break;
                default:
                    user_error("Error reading channel data ($type)");
                    return $this->_disconnect(NET_SSH2_DISCONNECT_BY_APPLICATION);
            }
        }
    }

    /**
     * Sends Binary Packets
     *
     * See '6. Binary Packet Protocol' of rfc4253 for more info.
     *
     * @param string $data
     * @param string $logged
     * @see self::_get_binary_packet()
     * @return bool
     * @access private
     */
    function _send_binary_packet($data, $logged = null)
    {
        if (!is_resource($this->fsock) || feof($this->fsock)) {
            $this->bitmap = 0;
            user_error('Connection closed prematurely');
            return false;
        }

        if (!isset($logged)) {
            $logged = $data;
        }

        switch ($this->compress) {
            case self::NET_SSH2_COMPRESSION_ZLIB_AT_OPENSSH:
                if (!$this->isAuthenticated()) {
                    break;
                }
            case self::NET_SSH2_COMPRESSION_ZLIB:
                if (!$this->regenerate_compression_context) {
                    $header = '';
                } else {
                    $this->regenerate_compression_context = false;
                    $this->compress_context = deflate_init(ZLIB_ENCODING_RAW, array('window' => 15));
                    $header = "\x78\x9C";
                }
                if ($this->compress_context) {
                    $data = $header . deflate_add($this->compress_context, $data, ZLIB_PARTIAL_FLUSH);
                }
        }

        // 4 (packet length) + 1 (padding length) + 4 (minimal padding amount) == 9
        $packet_length = strlen($data) + 9;
        // round up to the nearest $this->encrypt_block_size
        $packet_length+= (($this->encrypt_block_size - 1) * $packet_length) % $this->encrypt_block_size;
        // subtracting strlen($data) is obvious - subtracting 5 is necessary because of packet_length and padding_length
        $padding_length = $packet_length - strlen($data) - 5;
        $padding = Random::string($padding_length);

        // we subtract 4 from packet_length because the packet_length field isn't supposed to include itself
        $packet = pack('NCa*', $packet_length - 4, $padding_length, $data . $padding);

        $hmac = $this->hmac_create !== false ? $this->hmac_create->hash(pack('Na*', $this->send_seq_no, $packet)) : '';
        $this->send_seq_no++;

        if ($this->encrypt !== false) {
            $packet = $this->encrypt->encrypt($packet);
        }

        $packet.= $hmac;

        $start = microtime(true);
        $result = strlen($packet) == @fputs($this->fsock, $packet);
        $stop = microtime(true);

        if (defined('NET_SSH2_LOGGING')) {
            $current = microtime(true);
            $message_number = isset($this->message_numbers[ord($logged[0])]) ? $this->message_numbers[ord($logged[0])] : 'UNKNOWN (' . ord($logged[0]) . ')';
            $message_number = '-> ' . $message_number .
                              ' (since last: ' . round($current - $this->last_packet, 4) . ', network: ' . round($stop - $start, 4) . 's)';
            $this->_append_log($message_number, $logged);
            $this->last_packet = $current;
        }

        return $result;
    }

    /**
     * Logs data packets
     *
     * Makes sure that only the last 1MB worth of packets will be logged
     *
     * @param string $message_number
     * @param string $message
     * @access private
     */
    function _append_log($message_number, $message)
    {
        // remove the byte identifying the message type from all but the first two messages (ie. the identification strings)
        if (strlen($message_number) > 2) {
            $this->_string_shift($message);
        }

        switch (NET_SSH2_LOGGING) {
            // useful for benchmarks
            case self::LOG_SIMPLE:
                $this->message_number_log[] = $message_number;
                break;
            // the most useful log for SSH2
            case self::LOG_COMPLEX:
                $this->message_number_log[] = $message_number;
                $this->log_size+= strlen($message);
                $this->message_log[] = $message;
                while ($this->log_size > self::LOG_MAX_SIZE) {
                    $this->log_size-= strlen(array_shift($this->message_log));
                    array_shift($this->message_number_log);
                }
                break;
            // dump the output out realtime; packets may be interspersed with non packets,
            // passwords won't be filtered out and select other packets may not be correctly
            // identified
            case self::LOG_REALTIME:
                switch (PHP_SAPI) {
                    case 'cli':
                        $start = $stop = "\r\n";
                        break;
                    default:
                        $start = '<pre>';
                        $stop = '</pre>';
                }
                echo $start . $this->_format_log(array($message), array($message_number)) . $stop;
                @flush();
                @ob_flush();
                break;
            // basically the same thing as self::LOG_REALTIME with the caveat that self::LOG_REALTIME_FILE
            // needs to be defined and that the resultant log file will be capped out at self::LOG_MAX_SIZE.
            // the earliest part of the log file is denoted by the first <<< START >>> and is not going to necessarily
            // at the beginning of the file
            case self::LOG_REALTIME_FILE:
                if (!isset($this->realtime_log_file)) {
                    // PHP doesn't seem to like using constants in fopen()
                    $filename = self::LOG_REALTIME_FILENAME;
                    $fp = fopen($filename, 'w');
                    $this->realtime_log_file = $fp;
                }
                if (!is_resource($this->realtime_log_file)) {
                    break;
                }
                $entry = $this->_format_log(array($message), array($message_number));
                if ($this->realtime_log_wrap) {
                    $temp = "<<< START >>>\r\n";
                    $entry.= $temp;
                    fseek($this->realtime_log_file, ftell($this->realtime_log_file) - strlen($temp));
                }
                $this->realtime_log_size+= strlen($entry);
                if ($this->realtime_log_size > self::LOG_MAX_SIZE) {
                    fseek($this->realtime_log_file, 0);
                    $this->realtime_log_size = strlen($entry);
                    $this->realtime_log_wrap = true;
                }
                fputs($this->realtime_log_file, $entry);
        }
    }

    /**
     * Sends channel data
     *
     * Spans multiple SSH_MSG_CHANNEL_DATAs if appropriate
     *
     * @param int $client_channel
     * @param string $data
     * @return bool
     * @access private
     */
    function _send_channel_packet($client_channel, $data)
    {
        while (strlen($data)) {
            if (!$this->window_size_client_to_server[$client_channel]) {
                $this->bitmap^= self::MASK_WINDOW_ADJUST;
                // using an invalid channel will let the buffers be built up for the valid channels
                $this->_get_channel_packet(-1);
                $this->bitmap^= self::MASK_WINDOW_ADJUST;
            }

            /* The maximum amount of data allowed is determined by the maximum
               packet size for the channel, and the current window size, whichever
               is smaller.
                 -- http://tools.ietf.org/html/rfc4254#section-5.2 */
            $max_size = min(
                $this->packet_size_client_to_server[$client_channel],
                $this->window_size_client_to_server[$client_channel]
            );

            $temp = $this->_string_shift($data, $max_size);
            $packet = pack(
                'CN2a*',
                NET_SSH2_MSG_CHANNEL_DATA,
                $this->server_channels[$client_channel],
                strlen($temp),
                $temp
            );
            $this->window_size_client_to_server[$client_channel]-= strlen($temp);
            if (!$this->_send_binary_packet($packet)) {
                return false;
            }
        }

        return true;
    }

    /**
     * Closes and flushes a channel
     *
     * \phpseclib\Net\SSH2 doesn't properly close most channels.  For exec() channels are normally closed by the server
     * and for SFTP channels are presumably closed when the client disconnects.  This functions is intended
     * for SCP more than anything.
     *
     * @param int $client_channel
     * @param bool $want_reply
     * @return bool
     * @access private
     */
    function _close_channel($client_channel, $want_reply = false)
    {
        // see http://tools.ietf.org/html/rfc4254#section-5.3

        $this->_send_binary_packet(pack('CN', NET_SSH2_MSG_CHANNEL_EOF, $this->server_channels[$client_channel]));

        if (!$want_reply) {
            $this->_send_binary_packet(pack('CN', NET_SSH2_MSG_CHANNEL_CLOSE, $this->server_channels[$client_channel]));
        }

        $this->channel_status[$client_channel] = NET_SSH2_MSG_CHANNEL_CLOSE;

        $this->curTimeout = 5;

        while (!is_bool($this->_get_channel_packet($client_channel))) {
        }

        if ($this->is_timeout) {
            $this->disconnect();
        }

        if ($want_reply) {
            $this->_send_binary_packet(pack('CN', NET_SSH2_MSG_CHANNEL_CLOSE, $this->server_channels[$client_channel]));
        }

        if ($this->bitmap & self::MASK_SHELL) {
            $this->bitmap&= ~self::MASK_SHELL;
        }
    }

    /**
     * Disconnect
     *
     * @param int $reason
     * @return bool
     * @access private
     */
    function _disconnect($reason)
    {
        if ($this->bitmap & self::MASK_CONNECTED) {
            $data = pack('CNNa*Na*', NET_SSH2_MSG_DISCONNECT, $reason, 0, '', 0, '');
            $this->_send_binary_packet($data);
        }

        $this->bitmap = 0;
        if (is_resource($this->fsock) && get_resource_type($this->fsock) == 'stream') {
            fclose($this->fsock);
        }

        return false;
    }

    /**
     * String Shift
     *
     * Inspired by array_shift
     *
     * @param string $string
     * @param int $index
     * @return string
     * @access private
     */
    function _string_shift(&$string, $index = 1)
    {
        $substr = substr($string, 0, $index);
        $string = substr($string, $index);
        return $substr;
    }

    /**
     * Define Array
     *
     * Takes any number of arrays whose indices are integers and whose values are strings and defines a bunch of
     * named constants from it, using the value as the name of the constant and the index as the value of the constant.
     * If any of the constants that would be defined already exists, none of the constants will be defined.
     *
     * @access private
     */
    function _define_array()
    {
        $args = func_get_args();
        foreach ($args as $arg) {
            foreach ($arg as $key => $value) {
                if (!defined($value)) {
                    define($value, $key);
                } else {
                    break 2;
                }
            }
        }
    }

    /**
     * Returns a log of the packets that have been sent and received.
     *
     * Returns a string if NET_SSH2_LOGGING == self::LOG_COMPLEX, an array if NET_SSH2_LOGGING == self::LOG_SIMPLE and false if !defined('NET_SSH2_LOGGING')
     *
     * @access public
     * @return array|false|string
     */
    function getLog()
    {
        if (!defined('NET_SSH2_LOGGING')) {
            return false;
        }

        switch (NET_SSH2_LOGGING) {
            case self::LOG_SIMPLE:
                return $this->message_number_log;
            case self::LOG_COMPLEX:
                $log = $this->_format_log($this->message_log, $this->message_number_log);
                return PHP_SAPI == 'cli' ? $log : '<pre>' . $log . '</pre>';
            default:
                return false;
        }
    }

    /**
     * Formats a log for printing
     *
     * @param array $message_log
     * @param array $message_number_log
     * @access private
     * @return string
     */
    function _format_log($message_log, $message_number_log)
    {
        $output = '';
        for ($i = 0; $i < count($message_log); $i++) {
            $output.= $message_number_log[$i] . "\r\n";
            $current_log = $message_log[$i];
            $j = 0;
            do {
                if (strlen($current_log)) {
                    $output.= str_pad(dechex($j), 7, '0', STR_PAD_LEFT) . '0  ';
                }
                $fragment = $this->_string_shift($current_log, $this->log_short_width);
                $hex = substr(preg_replace_callback('#.#s', array($this, '_format_log_helper'), $fragment), strlen($this->log_boundary));
                // replace non ASCII printable characters with dots
                // http://en.wikipedia.org/wiki/ASCII#ASCII_printable_characters
                // also replace < with a . since < messes up the output on web browsers
                $raw = preg_replace('#[^\x20-\x7E]|<#', '.', $fragment);
                $output.= str_pad($hex, $this->log_long_width - $this->log_short_width, ' ') . $raw . "\r\n";
                $j++;
            } while (strlen($current_log));
            $output.= "\r\n";
        }

        return $output;
    }

    /**
     * Helper function for _format_log
     *
     * For use with preg_replace_callback()
     *
     * @param array $matches
     * @access private
     * @return string
     */
    function _format_log_helper($matches)
    {
        return $this->log_boundary . str_pad(dechex(ord($matches[0])), 2, '0', STR_PAD_LEFT);
    }

    /**
     * Helper function for agent->_on_channel_open()
     *
     * Used when channels are created to inform agent
     * of said channel opening. Must be called after
     * channel open confirmation received
     *
     * @access private
     */
    function _on_channel_open()
    {
        if (isset($this->agent)) {
            $this->agent->_on_channel_open($this);
        }
    }

    /**
     * Returns the first value of the intersection of two arrays or false if
     * the intersection is empty. The order is defined by the first parameter.
     *
     * @param array $array1
     * @param array $array2
     * @return mixed False if intersection is empty, else intersected value.
     * @access private
     */
    function _array_intersect_first($array1, $array2)
    {
        foreach ($array1 as $value) {
            if (in_array($value, $array2)) {
                return $value;
            }
        }
        return false;
    }

    /**
     * Returns all errors / debug messages on the SSH layer
     *
     * If you are looking for messages from the SFTP layer, please see SFTP::getSFTPErrors()
     *
     * @return string[]
     * @access public
     */
    function getErrors()
    {
        return $this->errors;
    }

    /**
     * Returns the last error received on the SSH layer
     *
     * If you are looking for messages from the SFTP layer, please see SFTP::getLastSFTPError()
     *
     * @return string
     * @access public
     */
    function getLastError()
    {
        $count = count($this->errors);

        if ($count > 0) {
            return $this->errors[$count - 1];
        }
    }

    /**
     * Return the server identification.
     *
     * @return string
     * @access public
     */
    function getServerIdentification()
    {
        $this->_connect();

        return $this->server_identifier;
    }

    /**
     * Return a list of the key exchange algorithms the server supports.
     *
     * @return array
     * @access public
     */
    function getKexAlgorithms()
    {
        $this->_connect();

        return $this->kex_algorithms;
    }

    /**
     * Return a list of the host key (public key) algorithms the server supports.
     *
     * @return array
     * @access public
     */
    function getServerHostKeyAlgorithms()
    {
        $this->_connect();

        return $this->server_host_key_algorithms;
    }

    /**
     * Return a list of the (symmetric key) encryption algorithms the server supports, when receiving stuff from the client.
     *
     * @return array
     * @access public
     */
    function getEncryptionAlgorithmsClient2Server()
    {
        $this->_connect();

        return $this->encryption_algorithms_client_to_server;
    }

    /**
     * Return a list of the (symmetric key) encryption algorithms the server supports, when sending stuff to the client.
     *
     * @return array
     * @access public
     */
    function getEncryptionAlgorithmsServer2Client()
    {
        $this->_connect();

        return $this->encryption_algorithms_server_to_client;
    }

    /**
     * Return a list of the MAC algorithms the server supports, when receiving stuff from the client.
     *
     * @return array
     * @access public
     */
    function getMACAlgorithmsClient2Server()
    {
        $this->_connect();

        return $this->mac_algorithms_client_to_server;
    }

    /**
     * Return a list of the MAC algorithms the server supports, when sending stuff to the client.
     *
     * @return array
     * @access public
     */
    function getMACAlgorithmsServer2Client()
    {
        $this->_connect();

        return $this->mac_algorithms_server_to_client;
    }

    /**
     * Return a list of the compression algorithms the server supports, when receiving stuff from the client.
     *
     * @return array
     * @access public
     */
    function getCompressionAlgorithmsClient2Server()
    {
        $this->_connect();

        return $this->compression_algorithms_client_to_server;
    }

    /**
     * Return a list of the compression algorithms the server supports, when sending stuff to the client.
     *
     * @return array
     * @access public
     */
    function getCompressionAlgorithmsServer2Client()
    {
        $this->_connect();

        return $this->compression_algorithms_server_to_client;
    }

    /**
     * Return a list of the languages the server supports, when sending stuff to the client.
     *
     * @return array
     * @access public
     */
    function getLanguagesServer2Client()
    {
        $this->_connect();

        return $this->languages_server_to_client;
    }

    /**
     * Return a list of the languages the server supports, when receiving stuff from the client.
     *
     * @return array
     * @access public
     */
    function getLanguagesClient2Server()
    {
        $this->_connect();

        return $this->languages_client_to_server;
    }

    /**
     * Returns a list of algorithms the server supports
     *
     * @return array
     * @access public
     */
    function getServerAlgorithms()
    {
        $this->_connect();

        return array(
            'kex' => $this->kex_algorithms,
            'hostkey' => $this->server_host_key_algorithms,
            'client_to_server' => array(
                'crypt' => $this->encryption_algorithms_client_to_server,
                'mac' => $this->mac_algorithms_client_to_server,
                'comp' => $this->compression_algorithms_client_to_server,
                'lang' => $this->languages_client_to_server
            ),
            'server_to_client' => array(
                'crypt' => $this->encryption_algorithms_server_to_client,
                'mac' => $this->mac_algorithms_server_to_client,
                'comp' => $this->compression_algorithms_server_to_client,
                'lang' => $this->languages_server_to_client
            )
        );
    }

    /**
     * Returns a list of KEX algorithms that phpseclib supports
     *
     * @return array
     * @access public
     */
    function getSupportedKEXAlgorithms()
    {
        $kex_algorithms = array(
            // Elliptic Curve Diffie-Hellman Key Agreement (ECDH) using
            // Curve25519. See doc/curve25519-sha256@libssh.org.txt in the
            // libssh repository for more information.
            'curve25519-sha256@libssh.org',

            'diffie-hellman-group-exchange-sha256',// RFC 4419
            'diffie-hellman-group-exchange-sha1',  // RFC 4419

            // Diffie-Hellman Key Agreement (DH) using integer modulo prime
            // groups.
            'diffie-hellman-group14-sha1', // REQUIRED
            'diffie-hellman-group1-sha1', // REQUIRED
        );

        if (!function_exists('sodium_crypto_box_publickey_from_secretkey')) {
            $kex_algorithms = array_diff(
                $kex_algorithms,
                array('curve25519-sha256@libssh.org')
            );
        }

        return $kex_algorithms;
    }

    /**
     * Returns a list of host key algorithms that phpseclib supports
     *
     * @return array
     * @access public
     */
    function getSupportedHostKeyAlgorithms()
    {
        return array(
            'rsa-sha2-256', // RFC 8332
            'rsa-sha2-512', // RFC 8332
            'ssh-rsa', // RECOMMENDED  sign   Raw RSA Key
            'ssh-dss'  // REQUIRED     sign   Raw DSS Key
        );
    }

    /**
     * Returns a list of symmetric key algorithms that phpseclib supports
     *
     * @return array
     * @access public
     */
    function getSupportedEncryptionAlgorithms()
    {
        $algos = array(
            // from <http://tools.ietf.org/html/rfc4345#section-4>:
            'arcfour256',
            'arcfour128',

            //'arcfour',      // OPTIONAL          the ARCFOUR stream cipher with a 128-bit key

            // CTR modes from <http://tools.ietf.org/html/rfc4344#section-4>:
            'aes128-ctr',     // RECOMMENDED       AES (Rijndael) in SDCTR mode, with 128-bit key
            'aes192-ctr',     // RECOMMENDED       AES with 192-bit key
            'aes256-ctr',     // RECOMMENDED       AES with 256-bit key

            'twofish128-ctr', // OPTIONAL          Twofish in SDCTR mode, with 128-bit key
            'twofish192-ctr', // OPTIONAL          Twofish with 192-bit key
            'twofish256-ctr', // OPTIONAL          Twofish with 256-bit key

            'aes128-cbc',     // RECOMMENDED       AES with a 128-bit key
            'aes192-cbc',     // OPTIONAL          AES with a 192-bit key
            'aes256-cbc',     // OPTIONAL          AES in CBC mode, with a 256-bit key

            'twofish128-cbc', // OPTIONAL          Twofish with a 128-bit key
            'twofish192-cbc', // OPTIONAL          Twofish with a 192-bit key
            'twofish256-cbc',
            'twofish-cbc',    // OPTIONAL          alias for "twofish256-cbc"
                              //                   (this is being retained for historical reasons)

            'blowfish-ctr',   // OPTIONAL          Blowfish in SDCTR mode

            'blowfish-cbc',   // OPTIONAL          Blowfish in CBC mode

            '3des-ctr',       // RECOMMENDED       Three-key 3DES in SDCTR mode

            '3des-cbc',       // REQUIRED          three-key 3DES in CBC mode

             //'none'           // OPTIONAL          no encryption; NOT RECOMMENDED
        );

        if ($this->crypto_engine) {
            $engines = array($this->crypto_engine);
        } else {
            $engines = array(
                Base::ENGINE_OPENSSL,
                Base::ENGINE_MCRYPT,
                Base::ENGINE_INTERNAL
            );
        }

        $ciphers = array();
        foreach ($engines as $engine) {
            foreach ($algos as $algo) {
                $obj = $this->_encryption_algorithm_to_crypt_instance($algo);
                if ($obj instanceof Rijndael) {
                    $obj->setKeyLength(preg_replace('#[^\d]#', '', $algo));
                }
                switch ($algo) {
                    case 'arcfour128':
                    case 'arcfour256':
                        if ($engine != Base::ENGINE_INTERNAL) {
                            continue 2;
                        }
                }
                if ($obj->isValidEngine($engine)) {
                    $algos = array_diff($algos, array($algo));
                    $ciphers[] = $algo;
                }
            }
        }

        return $ciphers;
    }

    /**
     * Returns a list of MAC algorithms that phpseclib supports
     *
     * @return array
     * @access public
     */
    function getSupportedMACAlgorithms()
    {
        return array(
            // from <http://www.ietf.org/rfc/rfc6668.txt>:
            'hmac-sha2-256',// RECOMMENDED     HMAC-SHA256 (digest length = key length = 32)

            'hmac-sha1-96', // RECOMMENDED     first 96 bits of HMAC-SHA1 (digest length = 12, key length = 20)
            'hmac-sha1',    // REQUIRED        HMAC-SHA1 (digest length = key length = 20)
            'hmac-md5-96',  // OPTIONAL        first 96 bits of HMAC-MD5 (digest length = 12, key length = 16)
            'hmac-md5',     // OPTIONAL        HMAC-MD5 (digest length = key length = 16)
            //'none'          // OPTIONAL        no MAC; NOT RECOMMENDED
        );
    }

    /**
     * Returns a list of compression algorithms that phpseclib supports
     *
     * @return array
     * @access public
     */
    function getSupportedCompressionAlgorithms()
    {
        $algos = array('none'); // REQUIRED        no compression
        if (function_exists('deflate_init')) {
            $algos[] = 'zlib@openssh.com'; // https://datatracker.ietf.org/doc/html/draft-miller-secsh-compression-delayed
            $algos[] = 'zlib';
        }
        return $algos;
    }

    /**
     * Return list of negotiated algorithms
     *
     * Uses the same format as https://www.php.net/ssh2-methods-negotiated
     *
     * @return array
     * @access public
     */
    function getAlgorithmsNegotiated()
    {
        $this->_connect();

        $compression_map = array(
            self::NET_SSH2_COMPRESSION_NONE => 'none',
            self::NET_SSH2_COMPRESSION_ZLIB => 'zlib',
            self::NET_SSH2_COMPRESSION_ZLIB_AT_OPENSSH => 'zlib@openssh.com'
        );

        return array(
            'kex' => $this->kex_algorithm,
            'hostkey' => $this->signature_format,
            'client_to_server' => array(
                'crypt' => $this->encryptName,
                'mac' => $this->hmac_create_name,
                'comp' => $compression_map[$this->compress],
            ),
            'server_to_client' => array(
                'crypt' => $this->decryptName,
                'mac' => $this->hmac_check_name,
                'comp' => $compression_map[$this->decompress],
            )
        );
    }

    /**
     * Accepts an associative array with up to four parameters as described at
     * <https://www.php.net/manual/en/function.ssh2-connect.php>
     *
     * @param array $methods
     * @access public
     */
    function setPreferredAlgorithms($methods)
    {
        $preferred = $methods;

        if (isset($preferred['kex'])) {
            $preferred['kex'] = array_intersect(
                $preferred['kex'],
                $this->getSupportedKEXAlgorithms()
            );
        }

        if (isset($preferred['hostkey'])) {
            $preferred['hostkey'] = array_intersect(
                $preferred['hostkey'],
                $this->getSupportedHostKeyAlgorithms()
            );
        }

        $keys = array('client_to_server', 'server_to_client');
        foreach ($keys as $key) {
            if (isset($preferred[$key])) {
                $a = &$preferred[$key];
                if (isset($a['crypt'])) {
                    $a['crypt'] = array_intersect(
                        $a['crypt'],
                        $this->getSupportedEncryptionAlgorithms()
                    );
                }
                if (isset($a['comp'])) {
                    $a['comp'] = array_intersect(
                        $a['comp'],
                        $this->getSupportedCompressionAlgorithms()
                    );
                }
                if (isset($a['mac'])) {
                    $a['mac'] = array_intersect(
                        $a['mac'],
                        $this->getSupportedMACAlgorithms()
                    );
                }
            }
        }

        $keys = array(
            'kex',
            'hostkey',
            'client_to_server/crypt',
            'client_to_server/comp',
            'client_to_server/mac',
            'server_to_client/crypt',
            'server_to_client/comp',
            'server_to_client/mac',
        );
        foreach ($keys as $key) {
            $p = $preferred;
            $m = $methods;

            $subkeys = explode('/', $key);
            foreach ($subkeys as $subkey) {
                if (!isset($p[$subkey])) {
                    continue 2;
                }
                $p = $p[$subkey];
                $m = $m[$subkey];
            }

            if (count($p) != count($m)) {
                $diff = array_diff($m, $p);
                $msg = count($diff) == 1 ?
                    ' is not a supported algorithm' :
                    ' are not supported algorithms';
                user_error(implode(', ', $diff) . $msg);
                return false;
            }
        }

        $this->preferred = $preferred;
    }

    /**
     * Returns the banner message.
     *
     * Quoting from the RFC, "in some jurisdictions, sending a warning message before
     * authentication may be relevant for getting legal protection."
     *
     * @return string
     * @access public
     */
    function getBannerMessage()
    {
        return $this->banner_message;
    }

    /**
     * Returns the server public host key.
     *
     * Caching this the first time you connect to a server and checking the result on subsequent connections
     * is recommended.  Returns false if the server signature is not signed correctly with the public host key.
     *
     * @return mixed
     * @access public
     */
    function getServerPublicHostKey()
    {
        if (!($this->bitmap & self::MASK_CONSTRUCTOR)) {
            if (!$this->_connect()) {
                return false;
            }
        }

        $signature = $this->signature;
        $server_public_host_key = $this->server_public_host_key;

        if (strlen($server_public_host_key) < 4) {
            return false;
        }
        extract(unpack('Nlength', $this->_string_shift($server_public_host_key, 4)));
        $this->_string_shift($server_public_host_key, $length);

        if ($this->signature_validated) {
            return $this->bitmap ?
                $this->signature_format . ' ' . base64_encode($this->server_public_host_key) :
                false;
        }

        $this->signature_validated = true;

        switch ($this->signature_format) {
            case 'ssh-dss':
                $zero = new BigInteger();

                if (strlen($server_public_host_key) < 4) {
                    return false;
                }
                $temp = unpack('Nlength', $this->_string_shift($server_public_host_key, 4));
                $p = new BigInteger($this->_string_shift($server_public_host_key, $temp['length']), -256);

                if (strlen($server_public_host_key) < 4) {
                    return false;
                }
                $temp = unpack('Nlength', $this->_string_shift($server_public_host_key, 4));
                $q = new BigInteger($this->_string_shift($server_public_host_key, $temp['length']), -256);

                if (strlen($server_public_host_key) < 4) {
                    return false;
                }
                $temp = unpack('Nlength', $this->_string_shift($server_public_host_key, 4));
                $g = new BigInteger($this->_string_shift($server_public_host_key, $temp['length']), -256);

                if (strlen($server_public_host_key) < 4) {
                    return false;
                }
                $temp = unpack('Nlength', $this->_string_shift($server_public_host_key, 4));
                $y = new BigInteger($this->_string_shift($server_public_host_key, $temp['length']), -256);

                /* The value for 'dss_signature_blob' is encoded as a string containing
                   r, followed by s (which are 160-bit integers, without lengths or
                   padding, unsigned, and in network byte order). */
                $temp = unpack('Nlength', $this->_string_shift($signature, 4));
                if ($temp['length'] != 40) {
                    user_error('Invalid signature');
                    return $this->_disconnect(NET_SSH2_DISCONNECT_KEY_EXCHANGE_FAILED);
                }

                $r = new BigInteger($this->_string_shift($signature, 20), 256);
                $s = new BigInteger($this->_string_shift($signature, 20), 256);

                switch (true) {
                    case $r->equals($zero):
                    case $r->compare($q) >= 0:
                    case $s->equals($zero):
                    case $s->compare($q) >= 0:
                        user_error('Invalid signature');
                        return $this->_disconnect(NET_SSH2_DISCONNECT_KEY_EXCHANGE_FAILED);
                }

                $w = $s->modInverse($q);

                $u1 = $w->multiply(new BigInteger(sha1($this->exchange_hash), 16));
                list(, $u1) = $u1->divide($q);

                $u2 = $w->multiply($r);
                list(, $u2) = $u2->divide($q);

                $g = $g->modPow($u1, $p);
                $y = $y->modPow($u2, $p);

                $v = $g->multiply($y);
                list(, $v) = $v->divide($p);
                list(, $v) = $v->divide($q);

                if (!$v->equals($r)) {
                    user_error('Bad server signature');
                    return $this->_disconnect(NET_SSH2_DISCONNECT_HOST_KEY_NOT_VERIFIABLE);
                }

                break;
            case 'ssh-rsa':
            case 'rsa-sha2-256':
            case 'rsa-sha2-512':
                if (strlen($server_public_host_key) < 4) {
                    return false;
                }
                $temp = unpack('Nlength', $this->_string_shift($server_public_host_key, 4));
                $e = new BigInteger($this->_string_shift($server_public_host_key, $temp['length']), -256);

                if (strlen($server_public_host_key) < 4) {
                    return false;
                }
                $temp = unpack('Nlength', $this->_string_shift($server_public_host_key, 4));
                $rawN = $this->_string_shift($server_public_host_key, $temp['length']);
                $n = new BigInteger($rawN, -256);
                $nLength = strlen(ltrim($rawN, "\0"));

                /*
                if (strlen($signature) < 4) {
                    return false;
                }
                $temp = unpack('Nlength', $this->_string_shift($signature, 4));
                $signature = $this->_string_shift($signature, $temp['length']);

                $rsa = new RSA();
                switch ($this->signature_format) {
                    case 'rsa-sha2-512':
                        $hash = 'sha512';
                        break;
                    case 'rsa-sha2-256':
                        $hash = 'sha256';
                        break;
                    //case 'ssh-rsa':
                    default:
                        $hash = 'sha1';
                }
                $rsa->setHash($hash);
                $rsa->setSignatureMode(RSA::SIGNATURE_PKCS1);
                $rsa->loadKey(array('e' => $e, 'n' => $n), RSA::PUBLIC_FORMAT_RAW);

                if (!$rsa->verify($this->exchange_hash, $signature)) {
                    user_error('Bad server signature');
                    return $this->_disconnect(NET_SSH2_DISCONNECT_HOST_KEY_NOT_VERIFIABLE);
                }
                */

                if (strlen($signature) < 4) {
                    return false;
                }
                $temp = unpack('Nlength', $this->_string_shift($signature, 4));
                $s = new BigInteger($this->_string_shift($signature, $temp['length']), 256);

                // validate an RSA signature per "8.2 RSASSA-PKCS1-v1_5", "5.2.2 RSAVP1", and "9.1 EMSA-PSS" in the
                // following URL:
                // ftp://ftp.rsasecurity.com/pub/pkcs/pkcs-1/pkcs-1v2-1.pdf

                // also, see SSHRSA.c (rsa2_verifysig) in PuTTy's source.

                if ($s->compare(new BigInteger()) < 0 || $s->compare($n->subtract(new BigInteger(1))) > 0) {
                    user_error('Invalid signature');
                    return $this->_disconnect(NET_SSH2_DISCONNECT_KEY_EXCHANGE_FAILED);
                }

                $s = $s->modPow($e, $n);
                $s = $s->toBytes();

                switch ($this->signature_format) {
                    case 'rsa-sha2-512':
                        $hash = 'sha512';
                        break;
                    case 'rsa-sha2-256':
                        $hash = 'sha256';
                        break;
                    //case 'ssh-rsa':
                    default:
                        $hash = 'sha1';
                }
                $hashObj = new Hash($hash);
                switch ($this->signature_format) {
                    case 'rsa-sha2-512':
                        $h = pack('N5a*', 0x00305130, 0x0D060960, 0x86480165, 0x03040203, 0x05000440, $hashObj->hash($this->exchange_hash));
                        break;
                    case 'rsa-sha2-256':
                        $h = pack('N5a*', 0x00303130, 0x0D060960, 0x86480165, 0x03040201, 0x05000420, $hashObj->hash($this->exchange_hash));
                        break;
                    //case 'ssh-rsa':
                    default:
                        $hash = 'sha1';
                        $h = pack('N4a*', 0x00302130, 0x0906052B, 0x0E03021A, 0x05000414, $hashObj->hash($this->exchange_hash));
                }
                $h = chr(0x01) . str_repeat(chr(0xFF), $nLength - 2 - strlen($h)) . $h;

                if ($s != $h) {
                    user_error('Bad server signature');
                    return $this->_disconnect(NET_SSH2_DISCONNECT_HOST_KEY_NOT_VERIFIABLE);
                }
                break;
            default:
                user_error('Unsupported signature format');
                return $this->_disconnect(NET_SSH2_DISCONNECT_HOST_KEY_NOT_VERIFIABLE);
        }

        return $this->signature_format . ' ' . base64_encode($this->server_public_host_key);
    }

    /**
     * Returns the exit status of an SSH command or false.
     *
     * @return false|int
     * @access public
     */
    function getExitStatus()
    {
        if (is_null($this->exit_status)) {
            return false;
        }
        return $this->exit_status;
    }

    /**
     * Returns the number of columns for the terminal window size.
     *
     * @return int
     * @access public
     */
    function getWindowColumns()
    {
        return $this->windowColumns;
    }

    /**
     * Returns the number of rows for the terminal window size.
     *
     * @return int
     * @access public
     */
    function getWindowRows()
    {
        return $this->windowRows;
    }

    /**
     * Sets the number of columns for the terminal window size.
     *
     * @param int $value
     * @access public
     */
    function setWindowColumns($value)
    {
        $this->windowColumns = $value;
    }

    /**
     * Sets the number of rows for the terminal window size.
     *
     * @param int $value
     * @access public
     */
    function setWindowRows($value)
    {
        $this->windowRows = $value;
    }

    /**
     * Sets the number of columns and rows for the terminal window size.
     *
     * @param int $columns
     * @param int $rows
     * @access public
     */
    function setWindowSize($columns = 80, $rows = 24)
    {
        $this->windowColumns = $columns;
        $this->windowRows = $rows;
    }

    /**
     * Update packet types in log history
     *
     * @param string $old
     * @param string $new
     * @access private
     */
    function _updateLogHistory($old, $new)
    {
        if (defined('NET_SSH2_LOGGING') && NET_SSH2_LOGGING == self::LOG_COMPLEX) {
            $this->message_number_log[count($this->message_number_log) - 1] = str_replace(
                $old,
                $new,
                $this->message_number_log[count($this->message_number_log) - 1]
            );
        }
    }

    /**
     * Return the list of authentication methods that may productively continue authentication.
     *
     * @see https://tools.ietf.org/html/rfc4252#section-5.1
     * @return array|null
     */
    function getAuthMethodsToContinue()
    {
        return $this->auth_methods_to_continue;
    }

    /**
     * Enables "smart" multi-factor authentication (MFA)
     */
    function enableSmartMFA()
    {
        $this->smartMFA = true;
    }

    /**
     * Disables "smart" multi-factor authentication (MFA)
     */
    function disableSmartMFA()
    {
        $this->smartMFA = false;
    }
}<|MERGE_RESOLUTION|>--- conflicted
+++ resolved
@@ -4086,12 +4086,6 @@
             } else {
                 $response = $this->_get_binary_packet(true);
                 if ($response === true && $this->is_timeout) {
-<<<<<<< HEAD
-                    if ($client_channel == self::CHANNEL_EXEC && !$this->request_pty) {
-                        $this->_close_channel($client_channel);
-                    }
-=======
->>>>>>> 90eb0220
                     return true;
                 }
                 if ($response === false) {
