<?php

/**
 * Pure-PHP implementation of SSHv2.
 *
 * PHP version 5
 *
 * Here are some examples of how to use this library:
 * <code>
 * <?php
 *    include 'vendor/autoload.php';
 *
 *    $ssh = new \phpseclib3\Net\SSH2('www.domain.tld');
 *    if (!$ssh->login('username', 'password')) {
 *        exit('Login Failed');
 *    }
 *
 *    echo $ssh->exec('pwd');
 *    echo $ssh->exec('ls -la');
 * ?>
 * </code>
 *
 * <code>
 * <?php
 *    include 'vendor/autoload.php';
 *
 *    $key = \phpseclib3\Crypt\PublicKeyLoader::load('...', '(optional) password');
 *
 *    $ssh = new \phpseclib3\Net\SSH2('www.domain.tld');
 *    if (!$ssh->login('username', $key)) {
 *        exit('Login Failed');
 *    }
 *
 *    echo $ssh->read('username@username:~$');
 *    $ssh->write("ls -la\n");
 *    echo $ssh->read('username@username:~$');
 * ?>
 * </code>
 *
 * @category  Net
 * @package   SSH2
 * @author    Jim Wigginton <terrafrost@php.net>
 * @copyright 2007 Jim Wigginton
 * @license   http://www.opensource.org/licenses/mit-license.html  MIT License
 * @link      http://phpseclib.sourceforge.net
 */

namespace phpseclib3\Net;

use phpseclib3\Crypt\Blowfish;
use phpseclib3\Crypt\Hash;
use phpseclib3\Crypt\Random;
use phpseclib3\Crypt\RC4;
use phpseclib3\Crypt\Rijndael;
use phpseclib3\Crypt\Common\PrivateKey;
use phpseclib3\Crypt\RSA;
use phpseclib3\Crypt\DSA;
use phpseclib3\Crypt\EC;
use phpseclib3\Crypt\DH;
use phpseclib3\Crypt\TripleDES;
use phpseclib3\Crypt\Twofish;
use phpseclib3\Crypt\ChaCha20;
use phpseclib3\Math\BigInteger; // Used to do Diffie-Hellman key exchange and DSA/RSA signature verification.
use phpseclib3\System\SSH\Agent;
use phpseclib3\System\SSH\Agent\Identity as AgentIdentity;
use phpseclib3\Exception\NoSupportedAlgorithmsException;
use phpseclib3\Exception\UnsupportedAlgorithmException;
use phpseclib3\Exception\UnsupportedCurveException;
use phpseclib3\Exception\ConnectionClosedException;
use phpseclib3\Exception\UnableToConnectException;
use phpseclib3\Exception\InsufficientSetupException;
use phpseclib3\Common\Functions\Strings;

/**
 * Pure-PHP implementation of SSHv2.
 *
 * @package SSH2
 * @author  Jim Wigginton <terrafrost@php.net>
 * @access  public
 */
class SSH2
{
    /**#@+
     * Execution Bitmap Masks
     *
     * @see \phpseclib3\Net\SSH2::bitmap
     * @access private
     */
    const MASK_CONSTRUCTOR   = 0x00000001;
    const MASK_CONNECTED     = 0x00000002;
    const MASK_LOGIN_REQ     = 0x00000004;
    const MASK_LOGIN         = 0x00000008;
    const MASK_SHELL         = 0x00000010;
    const MASK_WINDOW_ADJUST = 0x00000020;
    /**#@-*/

    /**#@+
     * Channel constants
     *
     * RFC4254 refers not to client and server channels but rather to sender and recipient channels.  we don't refer
     * to them in that way because RFC4254 toggles the meaning. the client sends a SSH_MSG_CHANNEL_OPEN message with
     * a sender channel and the server sends a SSH_MSG_CHANNEL_OPEN_CONFIRMATION in response, with a sender and a
     * recipient channel.  at first glance, you might conclude that SSH_MSG_CHANNEL_OPEN_CONFIRMATION's sender channel
     * would be the same thing as SSH_MSG_CHANNEL_OPEN's sender channel, but it's not, per this snippet:
     *     The 'recipient channel' is the channel number given in the original
     *     open request, and 'sender channel' is the channel number allocated by
     *     the other side.
     *
     * @see \phpseclib3\Net\SSH2::send_channel_packet()
     * @see \phpseclib3\Net\SSH2::get_channel_packet()
     * @access private
    */
    const CHANNEL_EXEC          = 1; // PuTTy uses 0x100
    const CHANNEL_SHELL         = 2;
    const CHANNEL_SUBSYSTEM     = 3;
    const CHANNEL_AGENT_FORWARD = 4;
    const CHANNEL_KEEP_ALIVE    = 5;
    /**#@-*/

    /**#@+
     * @access public
     * @see \phpseclib3\Net\SSH2::getLog()
    */
    /**
     * Returns the message numbers
     */
    const LOG_SIMPLE = 1;
    /**
     * Returns the message content
     */
    const LOG_COMPLEX = 2;
    /**
     * Outputs the content real-time
     */
    const LOG_REALTIME = 3;
    /**
     * Dumps the content real-time to a file
     */
    const LOG_REALTIME_FILE = 4;
    /**
     * Make sure that the log never gets larger than this
     */
    const LOG_MAX_SIZE = 1048576; // 1024 * 1024
    /**#@-*/

    /**#@+
     * @access public
     * @see \phpseclib3\Net\SSH2::read()
    */
    /**
     * Returns when a string matching $expect exactly is found
     */
    const READ_SIMPLE = 1;
    /**
     * Returns when a string matching the regular expression $expect is found
     */
    const READ_REGEX = 2;
    /**
     * Returns whenever a data packet is received.
     *
     * Some data packets may only contain a single character so it may be necessary
     * to call read() multiple times when using this option
     */
    const READ_NEXT = 3;
    /**#@-*/

    /**
     * The SSH identifier
     *
     * @var string
     * @access private
     */
    private $identifier;

    /**
     * The Socket Object
     *
     * @var object
     * @access private
     */
    private $fsock;

    /**
     * Execution Bitmap
     *
     * The bits that are set represent functions that have been called already.  This is used to determine
     * if a requisite function has been successfully executed.  If not, an error should be thrown.
     *
     * @var int
     * @access private
     */
    protected $bitmap = 0;

    /**
     * Error information
     *
     * @see self::getErrors()
     * @see self::getLastError()
     * @var array
     * @access private
     */
    private $errors = [];

    /**
     * Server Identifier
     *
     * @see self::getServerIdentification()
     * @var array|false
     * @access private
     */
    private $server_identifier = false;

    /**
     * Key Exchange Algorithms
     *
     * @see self::getKexAlgorithims()
     * @var array|false
     * @access private
     */
    private $kex_algorithms = false;

    /**
     * Key Exchange Algorithm
     *
     * @see self::getMethodsNegotiated()
     * @var string|false
     * @access private
     */
    private $kex_algorithm = false;

    /**
     * Minimum Diffie-Hellman Group Bit Size in RFC 4419 Key Exchange Methods
     *
     * @see self::_key_exchange()
     * @var int
     * @access private
     */
    private $kex_dh_group_size_min = 1536;

    /**
     * Preferred Diffie-Hellman Group Bit Size in RFC 4419 Key Exchange Methods
     *
     * @see self::_key_exchange()
     * @var int
     * @access private
     */
    private $kex_dh_group_size_preferred = 2048;

    /**
     * Maximum Diffie-Hellman Group Bit Size in RFC 4419 Key Exchange Methods
     *
     * @see self::_key_exchange()
     * @var int
     * @access private
     */
    private $kex_dh_group_size_max = 4096;

    /**
     * Server Host Key Algorithms
     *
     * @see self::getServerHostKeyAlgorithms()
     * @var array|false
     * @access private
     */
    private $server_host_key_algorithms = false;

    /**
     * Encryption Algorithms: Client to Server
     *
     * @see self::getEncryptionAlgorithmsClient2Server()
     * @var array|false
     * @access private
     */
    private $encryption_algorithms_client_to_server = false;

    /**
     * Encryption Algorithms: Server to Client
     *
     * @see self::getEncryptionAlgorithmsServer2Client()
     * @var array|false
     * @access private
     */
    private $encryption_algorithms_server_to_client = false;

    /**
     * MAC Algorithms: Client to Server
     *
     * @see self::getMACAlgorithmsClient2Server()
     * @var array|false
     * @access private
     */
    private $mac_algorithms_client_to_server = false;

    /**
     * MAC Algorithms: Server to Client
     *
     * @see self::getMACAlgorithmsServer2Client()
     * @var array|false
     * @access private
     */
    private $mac_algorithms_server_to_client = false;

    /**
     * Compression Algorithms: Client to Server
     *
     * @see self::getCompressionAlgorithmsClient2Server()
     * @var array|false
     * @access private
     */
    private $compression_algorithms_client_to_server = false;

    /**
     * Compression Algorithms: Server to Client
     *
     * @see self::getCompressionAlgorithmsServer2Client()
     * @var array|false
     * @access private
     */
    private $compression_algorithms_server_to_client = false;

    /**
     * Languages: Server to Client
     *
     * @see self::getLanguagesServer2Client()
     * @var array|false
     * @access private
     */
    private $languages_server_to_client = false;

    /**
     * Languages: Client to Server
     *
     * @see self::getLanguagesClient2Server()
     * @var array|false
     * @access private
     */
    private $languages_client_to_server = false;

    /**
     * Preferred Algorithms
     *
     * @see self::setPreferredAlgorithms()
     * @var array
     * @access private
     */
    private $preferred = [];

    /**
     * Block Size for Server to Client Encryption
     *
     * "Note that the length of the concatenation of 'packet_length',
     *  'padding_length', 'payload', and 'random padding' MUST be a multiple
     *  of the cipher block size or 8, whichever is larger.  This constraint
     *  MUST be enforced, even when using stream ciphers."
     *
     *  -- http://tools.ietf.org/html/rfc4253#section-6
     *
     * @see self::__construct()
     * @see self::_send_binary_packet()
     * @var int
     * @access private
     */
    private $encrypt_block_size = 8;

    /**
     * Block Size for Client to Server Encryption
     *
     * @see self::__construct()
     * @see self::_get_binary_packet()
     * @var int
     * @access private
     */
    private $decrypt_block_size = 8;

    /**
     * Server to Client Encryption Object
     *
     * @see self::_get_binary_packet()
     * @var object
     * @access private
     */
    private $decrypt = false;

    /**
     * Server to Client Length Encryption Object
     *
     * @see self::_get_binary_packet()
     * @var object
     * @access private
     */
    private $lengthDecrypt = false;

    /**
     * Client to Server Encryption Object
     *
     * @see self::_send_binary_packet()
     * @var object
     * @access private
     */
    private $encrypt = false;

    /**
     * Client to Server Length Encryption Object
     *
     * @see self::_send_binary_packet()
     * @var object
     * @access private
     */
    private $lengthEncrypt = false;

    /**
     * Client to Server HMAC Object
     *
     * @see self::_send_binary_packet()
     * @var object
     * @access private
     */
    private $hmac_create = false;

    /**
     * Server to Client HMAC Object
     *
     * @see self::_get_binary_packet()
     * @var object
     * @access private
     */
    private $hmac_check = false;

    /**
     * Size of server to client HMAC
     *
     * We need to know how big the HMAC will be for the server to client direction so that we know how many bytes to read.
     * For the client to server side, the HMAC object will make the HMAC as long as it needs to be.  All we need to do is
     * append it.
     *
     * @see self::_get_binary_packet()
     * @var int
     * @access private
     */
    private $hmac_size = false;

    /**
     * Server Public Host Key
     *
     * @see self::getServerPublicHostKey()
     * @var string
     * @access private
     */
    private $server_public_host_key;

    /**
     * Session identifier
     *
     * "The exchange hash H from the first key exchange is additionally
     *  used as the session identifier, which is a unique identifier for
     *  this connection."
     *
     *  -- http://tools.ietf.org/html/rfc4253#section-7.2
     *
     * @see self::_key_exchange()
     * @var string
     * @access private
     */
    private $session_id = false;

    /**
     * Exchange hash
     *
     * The current exchange hash
     *
     * @see self::_key_exchange()
     * @var string
     * @access private
     */
    private $exchange_hash = false;

    /**
     * Message Numbers
     *
     * @see self::__construct()
     * @var array
     * @access private
     */
    private $message_numbers = [];

    /**
     * Disconnection Message 'reason codes' defined in RFC4253
     *
     * @see self::__construct()
     * @var array
     * @access private
     */
    private $disconnect_reasons = [];

    /**
     * SSH_MSG_CHANNEL_OPEN_FAILURE 'reason codes', defined in RFC4254
     *
     * @see self::__construct()
     * @var array
     * @access private
     */
    private $channel_open_failure_reasons = [];

    /**
     * Terminal Modes
     *
     * @link http://tools.ietf.org/html/rfc4254#section-8
     * @see self::__construct()
     * @var array
     * @access private
     */
    private $terminal_modes = [];

    /**
     * SSH_MSG_CHANNEL_EXTENDED_DATA's data_type_codes
     *
     * @link http://tools.ietf.org/html/rfc4254#section-5.2
     * @see self::__construct()
     * @var array
     * @access private
     */
    private $channel_extended_data_type_codes = [];

    /**
     * Send Sequence Number
     *
     * See 'Section 6.4.  Data Integrity' of rfc4253 for more info.
     *
     * @see self::_send_binary_packet()
     * @var int
     * @access private
     */
    private $send_seq_no = 0;

    /**
     * Get Sequence Number
     *
     * See 'Section 6.4.  Data Integrity' of rfc4253 for more info.
     *
     * @see self::_get_binary_packet()
     * @var int
     * @access private
     */
    private $get_seq_no = 0;

    /**
     * Server Channels
     *
     * Maps client channels to server channels
     *
     * @see self::get_channel_packet()
     * @see self::exec()
     * @var array
     * @access private
     */
    protected $server_channels = [];

    /**
     * Channel Buffers
     *
     * If a client requests a packet from one channel but receives two packets from another those packets should
     * be placed in a buffer
     *
     * @see self::get_channel_packet()
     * @see self::exec()
     * @var array
     * @access private
     */
    private $channel_buffers = [];

    /**
     * Channel Status
     *
     * Contains the type of the last sent message
     *
     * @see self::get_channel_packet()
     * @var array
     * @access private
     */
    protected $channel_status = [];

    /**
     * Packet Size
     *
     * Maximum packet size indexed by channel
     *
     * @see self::send_channel_packet()
     * @var array
     * @access private
     */
    private $packet_size_client_to_server = [];

    /**
     * Message Number Log
     *
     * @see self::getLog()
     * @var array
     * @access private
     */
    private $message_number_log = [];

    /**
     * Message Log
     *
     * @see self::getLog()
     * @var array
     * @access private
     */
    private $message_log = [];

    /**
     * The Window Size
     *
     * Bytes the other party can send before it must wait for the window to be adjusted (0x7FFFFFFF = 2GB)
     *
     * @var int
     * @see self::send_channel_packet()
     * @see self::exec()
     * @access private
     */
    protected $window_size = 0x7FFFFFFF;

    /**
     * What we resize the window to
     *
     * When PuTTY resizes the window it doesn't add an additional 0x7FFFFFFF bytes - it adds 0x40000000 bytes.
     * Some SFTP clients (GoAnywhere) don't support adding 0x7FFFFFFF to the window size after the fact so
     * we'll just do what PuTTY does
     *
     * @var int
     * @see self::_send_channel_packet()
     * @see self::exec()
     * @access private
     */
    var $window_resize = 0x40000000;

    /**
     * Window size, server to client
     *
     * Window size indexed by channel
     *
     * @see self::send_channel_packet()
     * @var array
     * @access private
     */
    protected $window_size_server_to_client = [];

    /**
     * Window size, client to server
     *
     * Window size indexed by channel
     *
     * @see self::get_channel_packet()
     * @var array
     * @access private
     */
    private $window_size_client_to_server = [];

    /**
     * Server signature
     *
     * Verified against $this->session_id
     *
     * @see self::getServerPublicHostKey()
     * @var string
     * @access private
     */
    private $signature = '';

    /**
     * Server signature format
     *
     * ssh-rsa or ssh-dss.
     *
     * @see self::getServerPublicHostKey()
     * @var string
     * @access private
     */
    private $signature_format = '';

    /**
     * Interactive Buffer
     *
     * @see self::read()
     * @var array
     * @access private
     */
    private $interactiveBuffer = '';

    /**
     * Current log size
     *
     * Should never exceed self::LOG_MAX_SIZE
     *
     * @see self::_send_binary_packet()
     * @see self::_get_binary_packet()
     * @var int
     * @access private
     */
    private $log_size;

    /**
     * Timeout
     *
     * @see self::setTimeout()
     * @access private
     */
    protected $timeout;

    /**
     * Current Timeout
     *
     * @see self::get_channel_packet()
     * @access private
     */
    protected $curTimeout;

    /**
     * Real-time log file pointer
     *
     * @see self::_append_log()
     * @var resource
     * @access private
     */
    private $realtime_log_file;

    /**
     * Real-time log file size
     *
     * @see self::_append_log()
     * @var int
     * @access private
     */
    private $realtime_log_size;

    /**
     * Has the signature been validated?
     *
     * @see self::getServerPublicHostKey()
     * @var bool
     * @access private
     */
    private $signature_validated = false;

    /**
     * Real-time log file wrap boolean
     *
     * @see self::_append_log()
     * @access private
     */
    private $realtime_log_wrap;

    /**
     * Flag to suppress stderr from output
     *
     * @see self::enableQuietMode()
     * @access private
     */
    private $quiet_mode = false;

    /**
     * Time of first network activity
     *
     * @var int
     * @access private
     */
    private $last_packet;

    /**
     * Exit status returned from ssh if any
     *
     * @var int
     * @access private
     */
    private $exit_status;

    /**
     * Flag to request a PTY when using exec()
     *
     * @var bool
     * @see self::enablePTY()
     * @access private
     */
    private $request_pty = false;

    /**
     * Flag set while exec() is running when using enablePTY()
     *
     * @var bool
     * @access private
     */
    private $in_request_pty_exec = false;

    /**
     * Flag set after startSubsystem() is called
     *
     * @var bool
     * @access private
     */
    private $in_subsystem;

    /**
     * Contents of stdError
     *
     * @var string
     * @access private
     */
    private $stdErrorLog;

    /**
     * The Last Interactive Response
     *
     * @see self::_keyboard_interactive_process()
     * @var string
     * @access private
     */
    private $last_interactive_response = '';

    /**
     * Keyboard Interactive Request / Responses
     *
     * @see self::_keyboard_interactive_process()
     * @var array
     * @access private
     */
    private $keyboard_requests_responses = [];

    /**
     * Banner Message
     *
     * Quoting from the RFC, "in some jurisdictions, sending a warning message before
     * authentication may be relevant for getting legal protection."
     *
     * @see self::_filter()
     * @see self::getBannerMessage()
     * @var string
     * @access private
     */
    private $banner_message = '';

    /**
     * Did read() timeout or return normally?
     *
     * @see self::isTimeout()
     * @var bool
     * @access private
     */
    private $is_timeout = false;

    /**
     * Log Boundary
     *
     * @see self::_format_log()
     * @var string
     * @access private
     */
    private $log_boundary = ':';

    /**
     * Log Long Width
     *
     * @see self::_format_log()
     * @var int
     * @access private
     */
    private $log_long_width = 65;

    /**
     * Log Short Width
     *
     * @see self::_format_log()
     * @var int
     * @access private
     */
    private $log_short_width = 16;

    /**
     * Hostname
     *
     * @see self::__construct()
     * @see self::_connect()
     * @var string
     * @access private
     */
    private $host;

    /**
     * Port Number
     *
     * @see self::__construct()
     * @see self::_connect()
     * @var int
     * @access private
     */
    private $port;

    /**
     * Number of columns for terminal window size
     *
     * @see self::getWindowColumns()
     * @see self::setWindowColumns()
     * @see self::setWindowSize()
     * @var int
     * @access private
     */
    private $windowColumns = 80;

    /**
     * Number of columns for terminal window size
     *
     * @see self::getWindowRows()
     * @see self::setWindowRows()
     * @see self::setWindowSize()
     * @var int
     * @access private
     */
    private $windowRows = 24;

    /**
     * Crypto Engine
     *
     * @see self::setCryptoEngine()
     * @see self::_key_exchange()
     * @var int
     * @access private
     */
    private static $crypto_engine = false;

    /**
     * A System_SSH_Agent for use in the SSH2 Agent Forwarding scenario
     *
     * @var \phpseclib3\System\Ssh\Agent
     * @access private
     */
    private $agent;

    /**
     * Connection storage to replicates ssh2 extension functionality:
     * {@link http://php.net/manual/en/wrappers.ssh2.php#refsect1-wrappers.ssh2-examples}
     *
     * @var SSH2[]
     */
    private static $connections;

    /**
     * Send the identification string first?
     *
     * @var bool
     * @access private
     */
    private $send_id_string_first = true;

    /**
     * Send the key exchange initiation packet first?
     *
     * @var bool
     * @access private
     */
    private $send_kex_first = true;

    /**
     * Some versions of OpenSSH incorrectly calculate the key size
     *
     * @var bool
     * @access private
     */
    private $bad_key_size_fix = false;

    /**
     * Should we try to re-connect to re-establish keys?
     *
     * @var bool
     * @access private
     */
    private $retry_connect = false;

    /**
     * Binary Packet Buffer
     *
     * @var string|false
     * @access private
     */
    private $binary_packet_buffer = false;

    /**
     * Preferred Signature Format
     *
     * @var string|false
     * @access private
     */
    protected $preferred_signature_format = false;

    /**
     * Authentication Credentials
     *
     * @var array
     * @access private
     */
    protected $auth = [];

    /**
     * Default Constructor.
     *
     * $host can either be a string, representing the host, or a stream resource.
     *
     * @param mixed $host
     * @param int $port
     * @param int $timeout
     * @see self::login()
     * @return SSH2|void
     * @access public
     */
    public function __construct($host, $port = 22, $timeout = 10)
    {
        $this->message_numbers = [
            1 => 'NET_SSH2_MSG_DISCONNECT',
            2 => 'NET_SSH2_MSG_IGNORE',
            3 => 'NET_SSH2_MSG_UNIMPLEMENTED',
            4 => 'NET_SSH2_MSG_DEBUG',
            5 => 'NET_SSH2_MSG_SERVICE_REQUEST',
            6 => 'NET_SSH2_MSG_SERVICE_ACCEPT',
            20 => 'NET_SSH2_MSG_KEXINIT',
            21 => 'NET_SSH2_MSG_NEWKEYS',
            30 => 'NET_SSH2_MSG_KEXDH_INIT',
            31 => 'NET_SSH2_MSG_KEXDH_REPLY',
            50 => 'NET_SSH2_MSG_USERAUTH_REQUEST',
            51 => 'NET_SSH2_MSG_USERAUTH_FAILURE',
            52 => 'NET_SSH2_MSG_USERAUTH_SUCCESS',
            53 => 'NET_SSH2_MSG_USERAUTH_BANNER',

            80 => 'NET_SSH2_MSG_GLOBAL_REQUEST',
            81 => 'NET_SSH2_MSG_REQUEST_SUCCESS',
            82 => 'NET_SSH2_MSG_REQUEST_FAILURE',
            90 => 'NET_SSH2_MSG_CHANNEL_OPEN',
            91 => 'NET_SSH2_MSG_CHANNEL_OPEN_CONFIRMATION',
            92 => 'NET_SSH2_MSG_CHANNEL_OPEN_FAILURE',
            93 => 'NET_SSH2_MSG_CHANNEL_WINDOW_ADJUST',
            94 => 'NET_SSH2_MSG_CHANNEL_DATA',
            95 => 'NET_SSH2_MSG_CHANNEL_EXTENDED_DATA',
            96 => 'NET_SSH2_MSG_CHANNEL_EOF',
            97 => 'NET_SSH2_MSG_CHANNEL_CLOSE',
            98 => 'NET_SSH2_MSG_CHANNEL_REQUEST',
            99 => 'NET_SSH2_MSG_CHANNEL_SUCCESS',
            100 => 'NET_SSH2_MSG_CHANNEL_FAILURE'
        ];
        $this->disconnect_reasons = [
            1 => 'NET_SSH2_DISCONNECT_HOST_NOT_ALLOWED_TO_CONNECT',
            2 => 'NET_SSH2_DISCONNECT_PROTOCOL_ERROR',
            3 => 'NET_SSH2_DISCONNECT_KEY_EXCHANGE_FAILED',
            4 => 'NET_SSH2_DISCONNECT_RESERVED',
            5 => 'NET_SSH2_DISCONNECT_MAC_ERROR',
            6 => 'NET_SSH2_DISCONNECT_COMPRESSION_ERROR',
            7 => 'NET_SSH2_DISCONNECT_SERVICE_NOT_AVAILABLE',
            8 => 'NET_SSH2_DISCONNECT_PROTOCOL_VERSION_NOT_SUPPORTED',
            9 => 'NET_SSH2_DISCONNECT_HOST_KEY_NOT_VERIFIABLE',
            10 => 'NET_SSH2_DISCONNECT_CONNECTION_LOST',
            11 => 'NET_SSH2_DISCONNECT_BY_APPLICATION',
            12 => 'NET_SSH2_DISCONNECT_TOO_MANY_CONNECTIONS',
            13 => 'NET_SSH2_DISCONNECT_AUTH_CANCELLED_BY_USER',
            14 => 'NET_SSH2_DISCONNECT_NO_MORE_AUTH_METHODS_AVAILABLE',
            15 => 'NET_SSH2_DISCONNECT_ILLEGAL_USER_NAME'
        ];
        $this->channel_open_failure_reasons = [
            1 => 'NET_SSH2_OPEN_ADMINISTRATIVELY_PROHIBITED'
        ];
        $this->terminal_modes = [
            0 => 'NET_SSH2_TTY_OP_END'
        ];
        $this->channel_extended_data_type_codes = [
            1 => 'NET_SSH2_EXTENDED_DATA_STDERR'
        ];

        $this->define_array(
            $this->message_numbers,
            $this->disconnect_reasons,
            $this->channel_open_failure_reasons,
            $this->terminal_modes,
            $this->channel_extended_data_type_codes,
            [60 => 'NET_SSH2_MSG_USERAUTH_PASSWD_CHANGEREQ'],
            [60 => 'NET_SSH2_MSG_USERAUTH_PK_OK'],
            [60 => 'NET_SSH2_MSG_USERAUTH_INFO_REQUEST',
                  61 => 'NET_SSH2_MSG_USERAUTH_INFO_RESPONSE'],
            // RFC 4419 - diffie-hellman-group-exchange-sha{1,256}
            [30 => 'NET_SSH2_MSG_KEXDH_GEX_REQUEST_OLD',
                  31 => 'NET_SSH2_MSG_KEXDH_GEX_GROUP',
                  32 => 'NET_SSH2_MSG_KEXDH_GEX_INIT',
                  33 => 'NET_SSH2_MSG_KEXDH_GEX_REPLY',
                  34 => 'NET_SSH2_MSG_KEXDH_GEX_REQUEST'],
            // RFC 5656 - Elliptic Curves (for curve25519-sha256@libssh.org)
            [30 => 'NET_SSH2_MSG_KEX_ECDH_INIT',
                  31 => 'NET_SSH2_MSG_KEX_ECDH_REPLY']
        );

        self::$connections[$this->getResourceId()] = $this;

        if (is_resource($host)) {
            $this->fsock = $host;
            return;
        }

        if (is_string($host)) {
            $this->host = $host;
            $this->port = $port;
            $this->timeout = $timeout;
        }
    }

    /**
     * Set Crypto Engine Mode
     *
     * Possible $engine values:
     * OpenSSL, mcrypt, Eval, PHP
     *
     * @param int $engine
     * @access public
     */
    public static function setCryptoEngine($engine)
    {
        self::$crypto_engine = $engine;
    }

    /**
     * Send Identification String First
     *
     * https://tools.ietf.org/html/rfc4253#section-4.2 says "when the connection has been established,
     * both sides MUST send an identification string". It does not say which side sends it first. In
     * theory it shouldn't matter but it is a fact of life that some SSH servers are simply buggy
     *
     * @access public
     */
    public function sendIdentificationStringFirst()
    {
        $this->send_id_string_first = true;
    }

    /**
     * Send Identification String Last
     *
     * https://tools.ietf.org/html/rfc4253#section-4.2 says "when the connection has been established,
     * both sides MUST send an identification string". It does not say which side sends it first. In
     * theory it shouldn't matter but it is a fact of life that some SSH servers are simply buggy
     *
     * @access public
     */
    public function sendIdentificationStringLast()
    {
        $this->send_id_string_first = false;
    }

    /**
     * Send SSH_MSG_KEXINIT First
     *
     * https://tools.ietf.org/html/rfc4253#section-7.1 says "key exchange begins by each sending
     * sending the [SSH_MSG_KEXINIT] packet". It does not say which side sends it first. In theory
     * it shouldn't matter but it is a fact of life that some SSH servers are simply buggy
     *
     * @access public
     */
    public function sendKEXINITFirst()
    {
        $this->send_kex_first = true;
    }

    /**
     * Send SSH_MSG_KEXINIT Last
     *
     * https://tools.ietf.org/html/rfc4253#section-7.1 says "key exchange begins by each sending
     * sending the [SSH_MSG_KEXINIT] packet". It does not say which side sends it first. In theory
     * it shouldn't matter but it is a fact of life that some SSH servers are simply buggy
     *
     * @access public
     */
    public function sendKEXINITLast()
    {
        $this->send_kex_first = false;
    }

    /**
     * Connect to an SSHv2 server
     *
     * @return bool
     * @throws \UnexpectedValueException on receipt of unexpected packets
     * @throws \RuntimeException on other errors
     * @access private
     */
    private function connect()
    {
        if ($this->bitmap & self::MASK_CONSTRUCTOR) {
            return false;
        }

        $this->bitmap |= self::MASK_CONSTRUCTOR;

        $this->curTimeout = $this->timeout;

        $this->last_packet = microtime(true);

        if (!is_resource($this->fsock)) {
            $start = microtime(true);
            // with stream_select a timeout of 0 means that no timeout takes place;
            // with fsockopen a timeout of 0 means that you instantly timeout
            // to resolve this incompatibility a timeout of 100,000 will be used for fsockopen if timeout is 0
            $this->fsock = @fsockopen($this->host, $this->port, $errno, $errstr, $this->curTimeout == 0 ? 100000 : $this->curTimeout);
            if (!$this->fsock) {
                $host = $this->host . ':' . $this->port;
                throw new UnableToConnectException(rtrim("Cannot connect to $host. Error $errno. $errstr"));
            }
            $elapsed = microtime(true) - $start;

            if ($this->curTimeout) {
                $this->curTimeout-= $elapsed;
                if ($this->curTimeout < 0) {
                    $this->is_timeout = true;
                    return false;
                }
            }
        }

        $this->identifier = $this->generate_identifier();

        if ($this->send_id_string_first) {
            fputs($this->fsock, $this->identifier . "\r\n");
        }

        /* According to the SSH2 specs,

          "The server MAY send other lines of data before sending the version
           string.  Each line SHOULD be terminated by a Carriage Return and Line
           Feed.  Such lines MUST NOT begin with "SSH-", and SHOULD be encoded
           in ISO-10646 UTF-8 [RFC3629] (language is not specified).  Clients
           MUST be able to process such lines." */
        $data = '';
        while (!feof($this->fsock) && !preg_match('#(.*)^(SSH-(\d\.\d+).*)#ms', $data, $matches)) {
            $line = '';
            while (true) {
                if ($this->curTimeout) {
                    if ($this->curTimeout < 0) {
                        $this->is_timeout = true;
                        return false;
                    }
                    $read = [$this->fsock];
                    $write = $except = null;
                    $start = microtime(true);
                    $sec = floor($this->curTimeout);
                    $usec = 1000000 * ($this->curTimeout - $sec);
                    if (stream_select($read, $write, $except, $sec, $usec) === false) {
                        $this->is_timeout = true;
                        return false;
                    }
                    $elapsed = microtime(true) - $start;
                    $this->curTimeout-= $elapsed;
                }

                $temp = stream_get_line($this->fsock, 255, "\n");
                if (strlen($temp) == 255) {
                    continue;
                }
                if ($temp === false) {
                    return false;
                }

                $line.= "$temp\n";

                // quoting RFC4253, "Implementers who wish to maintain
                // compatibility with older, undocumented versions of this protocol may
                // want to process the identification string without expecting the
                // presence of the carriage return character for reasons described in
                // Section 5 of this document."

                //if (substr($line, -2) == "\r\n") {
                //    break;
                //}

                break;
            }

            $data.= $line;
        }

        if (feof($this->fsock)) {
            $this->bitmap = 0;
            throw new ConnectionClosedException('Connection closed by server');
        }

        $extra = $matches[1];

        if (defined('NET_SSH2_LOGGING')) {
            $this->append_log('<-', $matches[0]);
            $this->append_log('->', $this->identifier . "\r\n");
        }

        $this->server_identifier = trim($temp, "\r\n");
        if (strlen($extra)) {
            $this->errors[] = $data;
        }

        if (version_compare($matches[3], '1.99', '<')) {
            $this->bitmap = 0;
            throw new UnableToConnectException("Cannot connect to SSH $matches[3] servers");
        }

        if (!$this->send_id_string_first) {
            fputs($this->fsock, $this->identifier . "\r\n");
        }

        if (!$this->send_kex_first) {
            $response = $this->get_binary_packet();
            if ($response === false) {
                $this->bitmap = 0;
                throw new ConnectionClosedException('Connection closed by server');
            }

            if (!strlen($response) || ord($response[0]) != NET_SSH2_MSG_KEXINIT) {
                $this->bitmap = 0;
                throw new \UnexpectedValueException('Expected SSH_MSG_KEXINIT');
            }

            if (!$this->key_exchange($response)) {
                return false;
            }
        }

        if ($this->send_kex_first && !$this->key_exchange()) {
            return false;
        }

        $this->bitmap|= self::MASK_CONNECTED;

        return true;
    }

    /**
     * Generates the SSH identifier
     *
     * You should overwrite this method in your own class if you want to use another identifier
     *
     * @access protected
     * @return string
     */
    private function generate_identifier()
    {
        $identifier = 'SSH-2.0-phpseclib_3.0';

        $ext = [];
        if (extension_loaded('sodium')) {
            $ext[] = 'libsodium';
        }

        if (extension_loaded('openssl')) {
            $ext[] = 'openssl';
        } elseif (extension_loaded('mcrypt')) {
            $ext[] = 'mcrypt';
        }

        if (extension_loaded('gmp')) {
            $ext[] = 'gmp';
        } elseif (extension_loaded('bcmath')) {
            $ext[] = 'bcmath';
        }

        if (!empty($ext)) {
            $identifier .= ' (' . implode(', ', $ext) . ')';
        }

        return $identifier;
    }

    /**
     * Key Exchange
     *
     * @return bool
     * @param string|bool $kexinit_payload_server optional
     * @throws \UnexpectedValueException on receipt of unexpected packets
     * @throws \RuntimeException on other errors
     * @throws \phpseclib3\Exception\NoSupportedAlgorithmsException when none of the algorithms phpseclib has loaded are compatible
     * @access private
     */
    private function key_exchange($kexinit_payload_server = false)
    {
        $preferred = $this->preferred;

        $kex_algorithms = isset($preferred['kex']) ?
            $preferred['kex'] :
            SSH2::getSupportedKEXAlgorithms();
        $server_host_key_algorithms = isset($preferred['hostkey']) ?
            $preferred['hostkey'] :
            SSH2::getSupportedHostKeyAlgorithms();
        $s2c_encryption_algorithms = isset($preferred['server_to_client']['crypt']) ?
            $preferred['server_to_client']['crypt'] :
            SSH2::getSupportedEncryptionAlgorithms();
        $c2s_encryption_algorithms = isset($preferred['client_to_server']['crypt']) ?
            $preferred['client_to_server']['crypt'] :
            SSH2::getSupportedEncryptionAlgorithms();
        $s2c_mac_algorithms = isset($preferred['server_to_client']['mac']) ?
            $preferred['server_to_client']['mac'] :
            SSH2::getSupportedMACAlgorithms();
        $c2s_mac_algorithms = isset($preferred['client_to_server']['mac']) ?
            $preferred['client_to_server']['mac'] :
            SSH2::getSupportedMACAlgorithms();
        $s2c_compression_algorithms = isset($preferred['server_to_client']['comp']) ?
            $preferred['server_to_client']['comp'] :
            SSH2::getSupportedCompressionAlgorithms();
        $c2s_compression_algorithms = isset($preferred['client_to_server']['comp']) ?
            $preferred['client_to_server']['comp'] :
            SSH2::getSupportedCompressionAlgorithms();

        // some SSH servers have buggy implementations of some of the above algorithms
        switch (true) {
            case $this->server_identifier == 'SSH-2.0-SSHD':
            case substr($this->server_identifier, 0, 13) == 'SSH-2.0-DLINK':
                if (!isset($preferred['server_to_client']['mac'])) {
                    $s2c_mac_algorithms = array_values(array_diff(
                        $s2c_mac_algorithms,
                        ['hmac-sha1-96', 'hmac-md5-96']
                    ));
                }
                if (!isset($preferred['client_to_server']['mac'])) {
                    $c2s_mac_algorithms = array_values(array_diff(
                        $c2s_mac_algorithms,
                        ['hmac-sha1-96', 'hmac-md5-96']
                    ));
                }
        }

        $client_cookie = Random::string(16);

        $kexinit_payload_client = pack('Ca*', NET_SSH2_MSG_KEXINIT, $client_cookie);
        $kexinit_payload_client.= Strings::packSSH2(
            'L10bN',
            $kex_algorithms,
            $server_host_key_algorithms,
            $c2s_encryption_algorithms,
            $s2c_encryption_algorithms,
            $c2s_mac_algorithms,
            $s2c_mac_algorithms,
            $c2s_compression_algorithms,
            $s2c_compression_algorithms,
            [], // language, client to server
            [], // language, server to client
            false, // first_kex_packet_follows
            0 // reserved for future extension
        );

        if ($this->send_kex_first) {
            $this->send_binary_packet($kexinit_payload_client);

            $kexinit_payload_server = $this->get_binary_packet();
            if ($kexinit_payload_server === false) {
                $this->disconnect_helper(NET_SSH2_DISCONNECT_CONNECTION_LOST);
                throw new ConnectionClosedException('Connection closed by server');
            }

            if (!strlen($kexinit_payload_server) || ord($kexinit_payload_server[0]) != NET_SSH2_MSG_KEXINIT) {
                $this->disconnect_helper(NET_SSH2_DISCONNECT_PROTOCOL_ERROR);
                throw new \UnexpectedValueException('Expected SSH_MSG_KEXINIT');
            }
        }

        $response = $kexinit_payload_server;
        Strings::shift($response, 1); // skip past the message number (it should be SSH_MSG_KEXINIT)
        $server_cookie = Strings::shift($response, 16);

        list(
            $this->kex_algorithms,
            $this->server_host_key_algorithms,
            $this->encryption_algorithms_client_to_server,
            $this->encryption_algorithms_server_to_client,
            $this->mac_algorithms_client_to_server,
            $this->mac_algorithms_server_to_client,
            $this->compression_algorithms_client_to_server,
            $this->compression_algorithms_server_to_client,
            $this->languages_client_to_server,
            $this->languages_server_to_client,
            $first_kex_packet_follows
        ) = Strings::unpackSSH2('L10C', $response);

        if (!$this->send_kex_first) {
            $this->send_binary_packet($kexinit_payload_client);
        }

        // we need to decide upon the symmetric encryption algorithms before we do the diffie-hellman key exchange

        // we don't initialize any crypto-objects, yet - we do that, later. for now, we need the lengths to make the
        // diffie-hellman key exchange as fast as possible
        $decrypt = self::array_intersect_first($s2c_encryption_algorithms, $this->encryption_algorithms_server_to_client);
        $decryptKeyLength = $this->encryption_algorithm_to_key_size($decrypt);
        if ($decryptKeyLength === null) {
            $this->disconnect_helper(NET_SSH2_DISCONNECT_KEY_EXCHANGE_FAILED);
            throw new NoSupportedAlgorithmsException('No compatible server to client encryption algorithms found');
        }

        $encrypt = self::array_intersect_first($c2s_encryption_algorithms, $this->encryption_algorithms_client_to_server);
        $encryptKeyLength = $this->encryption_algorithm_to_key_size($encrypt);
        if ($encryptKeyLength === null) {
            $this->disconnect_helper(NET_SSH2_DISCONNECT_KEY_EXCHANGE_FAILED);
            throw new NoSupportedAlgorithmsException('No compatible client to server encryption algorithms found');
        }

        // through diffie-hellman key exchange a symmetric key is obtained
        $this->kex_algorithm = self::array_intersect_first($kex_algorithms, $this->kex_algorithms);
        if ($this->kex_algorithm === false) {
            $this->disconnect_helper(NET_SSH2_DISCONNECT_KEY_EXCHANGE_FAILED);
            throw new NoSupportedAlgorithmsException('No compatible key exchange algorithms found');
        }

        switch ($this->kex_algorithm) {
            case 'diffie-hellman-group15-sha512':
            case 'diffie-hellman-group16-sha512':
            case 'diffie-hellman-group17-sha512':
            case 'diffie-hellman-group18-sha512':
            case 'ecdh-sha2-nistp521':
                $kexHash = new Hash('sha512');
                break;
            case 'ecdh-sha2-nistp384':
                $kexHash = new Hash('sha384');
                break;
            case 'diffie-hellman-group-exchange-sha256':
            case 'diffie-hellman-group14-sha256':
            case 'ecdh-sha2-nistp256':
            case 'curve25519-sha256@libssh.org':
            case 'curve25519-sha256':
                $kexHash = new Hash('sha256');
                break;
            default:
                $kexHash = new Hash('sha1');
        }

        // Only relevant in diffie-hellman-group-exchange-sha{1,256}, otherwise empty.

        $exchange_hash_rfc4419 = '';

        if (strpos($this->kex_algorithm, 'curve25519-sha256') === 0 || strpos($this->kex_algorithm, 'ecdh-sha2-nistp') === 0) {
            $curve = strpos($this->kex_algorithm, 'curve25519-sha256') === 0 ?
                'Curve25519' :
                substr($this->kex_algorithm, 10);
            $ourPrivate = EC::createKey($curve);
            $ourPublicBytes = $ourPrivate->getPublicKey()->getEncodedCoordinates();
            $clientKexInitMessage = 'NET_SSH2_MSG_KEX_ECDH_INIT';
            $serverKexReplyMessage = 'NET_SSH2_MSG_KEX_ECDH_REPLY';
        } else {
            if (strpos($this->kex_algorithm, 'diffie-hellman-group-exchange') === 0) {
                $dh_group_sizes_packed = pack(
                    'NNN',
                    $this->kex_dh_group_size_min,
                    $this->kex_dh_group_size_preferred,
                    $this->kex_dh_group_size_max
                );
                $packet = pack(
                    'Ca*',
                    NET_SSH2_MSG_KEXDH_GEX_REQUEST,
                    $dh_group_sizes_packed
                );
                $this->send_binary_packet($packet);
                $this->updateLogHistory('UNKNOWN (34)', 'NET_SSH2_MSG_KEXDH_GEX_REQUEST');

                $response = $this->get_binary_packet();
                if ($response === false) {
                    $this->disconnect_helper(NET_SSH2_DISCONNECT_KEY_EXCHANGE_FAILED);
                    throw new ConnectionClosedException('Connection closed by server');
                }

                list($type, $primeBytes, $gBytes) = Strings::unpackSSH2('Css', $response);
                if ($type != NET_SSH2_MSG_KEXDH_GEX_GROUP) {
                    $this->disconnect_helper(NET_SSH2_DISCONNECT_PROTOCOL_ERROR);
                    throw new \UnexpectedValueException('Expected SSH_MSG_KEX_DH_GEX_GROUP');
                }
                $this->updateLogHistory('NET_SSH2_MSG_KEXDH_REPLY', 'NET_SSH2_MSG_KEXDH_GEX_GROUP');
                $prime = new BigInteger($primeBytes, -256);
                $g = new BigInteger($gBytes, -256);

                $exchange_hash_rfc4419 = $dh_group_sizes_packed . Strings::packSSH2(
                    'ss',
                    $primeBytes,
                    $gBytes
                );

                $params = DH::createParameters($prime, $g);
                $clientKexInitMessage = 'NET_SSH2_MSG_KEXDH_GEX_INIT';
                $serverKexReplyMessage = 'NET_SSH2_MSG_KEXDH_GEX_REPLY';
            } else {
                $params = DH::createParameters($this->kex_algorithm);
                $clientKexInitMessage = 'NET_SSH2_MSG_KEXDH_INIT';
                $serverKexReplyMessage = 'NET_SSH2_MSG_KEXDH_REPLY';
            }

            $keyLength = min($kexHash->getLengthInBytes(), max($encryptKeyLength, $decryptKeyLength));

            $ourPrivate = DH::createKey($params, 16 * $keyLength); // 2 * 8 * $keyLength
            $ourPublic = $ourPrivate->getPublicKey()->toBigInteger();
            $ourPublicBytes = $ourPublic->toBytes(true);
        }

        $data = pack('CNa*', constant($clientKexInitMessage), strlen($ourPublicBytes), $ourPublicBytes);

        $this->send_binary_packet($data);

        switch ($clientKexInitMessage) {
            case 'NET_SSH2_MSG_KEX_ECDH_INIT':
                $this->updateLogHistory('NET_SSH2_MSG_KEXDH_INIT', 'NET_SSH2_MSG_KEX_ECDH_INIT');
                break;
            case 'NET_SSH2_MSG_KEXDH_GEX_INIT':
                $this->updateLogHistory('UNKNOWN (32)', 'NET_SSH2_MSG_KEXDH_GEX_INIT');
        }

        $response = $this->get_binary_packet();
        if ($response === false) {
            $this->disconnect_helper(NET_SSH2_DISCONNECT_CONNECTION_LOST);
            throw new ConnectionClosedException('Connection closed by server');
        }
        if (!strlen($response)) {
            return false;
        }

        list(
            $type,
            $server_public_host_key,
            $theirPublicBytes,
            $this->signature
        ) = Strings::unpackSSH2('Csss', $response);

        if ($type != constant($serverKexReplyMessage)) {
            $this->disconnect_helper(NET_SSH2_DISCONNECT_PROTOCOL_ERROR);
            throw new \UnexpectedValueException("Expected $serverKexReplyMessage");
        }
        switch ($serverKexReplyMessage) {
            case 'NET_SSH2_MSG_KEX_ECDH_REPLY':
                $this->updateLogHistory('NET_SSH2_MSG_KEXDH_REPLY', 'NET_SSH2_MSG_KEX_ECDH_REPLY');
                break;
            case 'NET_SSH2_MSG_KEXDH_GEX_REPLY':
                $this->updateLogHistory('UNKNOWN (33)', 'NET_SSH2_MSG_KEXDH_GEX_REPLY');
        }

        $this->server_public_host_key = $server_public_host_key;
        list($public_key_format) = Strings::unpackSSH2('s', $server_public_host_key);

        if (strlen($this->signature) < 4) {
            return false;
        }
        $temp = unpack('Nlength', substr($this->signature, 0, 4));
        $this->signature_format = substr($this->signature, 4, $temp['length']);
        $keyBytes = DH::computeSecret($ourPrivate, $theirPublicBytes);
        if (($keyBytes & "\xFF\x80") === "\x00\x00") {
            $keyBytes = substr($keyBytes, 1);
        } elseif (($keyBytes[0] & "\x80") === "\x80") {
            $keyBytes = "\0$keyBytes";
        }

        $this->exchange_hash = Strings::packSSH2('s5',
            $this->identifier,
            $this->server_identifier,
            $kexinit_payload_client,
            $kexinit_payload_server,
            $this->server_public_host_key
        );
        $this->exchange_hash.= $exchange_hash_rfc4419;
        $this->exchange_hash.= Strings::packSSH2('s3',
            $ourPublicBytes,
            $theirPublicBytes,
            $keyBytes
        );

        $this->exchange_hash = $kexHash->hash($this->exchange_hash);

        if ($this->session_id === false) {
            $this->session_id = $this->exchange_hash;
        }

        $server_host_key_algorithm = self::array_intersect_first($server_host_key_algorithms, $this->server_host_key_algorithms);
        if ($server_host_key_algorithm === false) {
            $this->disconnect_helper(NET_SSH2_DISCONNECT_KEY_EXCHANGE_FAILED);
            throw new NoSupportedAlgorithmsException('No compatible server host key algorithms found');
        }

        switch ($server_host_key_algorithm) {
            case 'rsa-sha2-256':
            case 'rsa-sha2-512':
            //case 'ssh-rsa':
                $expected_key_format = 'ssh-rsa';
                break;
            default:
                $expected_key_format = $server_host_key_algorithm;
        }
        if ($public_key_format != $expected_key_format || $this->signature_format != $server_host_key_algorithm) {
            switch (true) {
                case $this->signature_format == $server_host_key_algorithm:
                case $server_host_key_algorithm != 'rsa-sha2-256' && $server_host_key_algorithm != 'rsa-sha2-512':
                case $this->signature_format != 'ssh-rsa':
                    $this->disconnect_helper(NET_SSH2_DISCONNECT_HOST_KEY_NOT_VERIFIABLE);
                    throw new \RuntimeException('Server Host Key Algorithm Mismatch');
            }
        }

        $packet = pack('C', NET_SSH2_MSG_NEWKEYS);
        $this->send_binary_packet($packet);

        $response = $this->get_binary_packet();

        if ($response === false) {
            $this->disconnect_helper(NET_SSH2_DISCONNECT_CONNECTION_LOST);
            throw new ConnectionClosedException('Connection closed by server');
        }

        list($type) = Strings::unpackSSH2('C', $response);
        if ($type != NET_SSH2_MSG_NEWKEYS) {
            $this->disconnect_helper(NET_SSH2_DISCONNECT_PROTOCOL_ERROR);
            throw new \UnexpectedValueException('Expected SSH_MSG_NEWKEYS');
        }

        $keyBytes = pack('Na*', strlen($keyBytes), $keyBytes);

        $this->encrypt = self::encryption_algorithm_to_crypt_instance($encrypt);
        if ($this->encrypt) {
            if (self::$crypto_engine) {
                $this->encrypt->setPreferredEngine(self::$crypto_engine);
            }
            if ($this->encrypt->getBlockLengthInBytes()) {
                $this->encrypt_block_size = $this->encrypt->getBlockLengthInBytes();
            }
            $this->encrypt->disablePadding();

            if ($this->encrypt->usesIV()) {
                $iv = $kexHash->hash($keyBytes . $this->exchange_hash . 'A' . $this->session_id);
                while ($this->encrypt_block_size > strlen($iv)) {
                    $iv.= $kexHash->hash($keyBytes . $this->exchange_hash . $iv);
                }
                $this->encrypt->setIV(substr($iv, 0, $this->encrypt_block_size));
            }

            switch ($encrypt) {
                case 'aes128-gcm@openssh.com':
                case 'aes256-gcm@openssh.com':
                    $nonce = $kexHash->hash($keyBytes . $this->exchange_hash . 'A' . $this->session_id);
                    $this->encrypt->fixed = substr($nonce, 0, 4);
                    $this->encrypt->invocation_counter = substr($nonce, 4, 8);
                case 'chacha20-poly1305@openssh.com':
                    break;
                default:
                    $this->encrypt->enableContinuousBuffer();
            }

            $key = $kexHash->hash($keyBytes . $this->exchange_hash . 'C' . $this->session_id);
            while ($encryptKeyLength > strlen($key)) {
                $key.= $kexHash->hash($keyBytes . $this->exchange_hash . $key);
            }
            switch ($encrypt) {
                case 'chacha20-poly1305@openssh.com':
                    $encryptKeyLength = 32;
                    $this->lengthEncrypt = self::encryption_algorithm_to_crypt_instance($encrypt);
                    $this->lengthEncrypt->setKey(substr($key, 32, 32));
            }
            $this->encrypt->setKey(substr($key, 0, $encryptKeyLength));
            $this->encrypt->name = $encrypt;
        }

        $this->decrypt = self::encryption_algorithm_to_crypt_instance($decrypt);
        if ($this->decrypt) {
            if (self::$crypto_engine) {
                $this->decrypt->setPreferredEngine(self::$crypto_engine);
            }
            if ($this->decrypt->getBlockLengthInBytes()) {
                $this->decrypt_block_size = $this->decrypt->getBlockLengthInBytes();
            }
            $this->decrypt->disablePadding();

            if ($this->decrypt->usesIV()) {
                $iv = $kexHash->hash($keyBytes . $this->exchange_hash . 'B' . $this->session_id);
                while ($this->decrypt_block_size > strlen($iv)) {
                    $iv.= $kexHash->hash($keyBytes . $this->exchange_hash . $iv);
                }
                $this->decrypt->setIV(substr($iv, 0, $this->decrypt_block_size));
            }

            switch ($decrypt) {
                case 'aes128-gcm@openssh.com':
                case 'aes256-gcm@openssh.com':
                    // see https://tools.ietf.org/html/rfc5647#section-7.1
                    $nonce = $kexHash->hash($keyBytes . $this->exchange_hash . 'B' . $this->session_id);
                    $this->decrypt->fixed = substr($nonce, 0, 4);
                    $this->decrypt->invocation_counter = substr($nonce, 4, 8);
                case 'chacha20-poly1305@openssh.com':
                    break;
                default:
                    $this->decrypt->enableContinuousBuffer();
            }

            $key = $kexHash->hash($keyBytes . $this->exchange_hash . 'D' . $this->session_id);
            while ($decryptKeyLength > strlen($key)) {
                $key.= $kexHash->hash($keyBytes . $this->exchange_hash . $key);
            }
            switch ($decrypt) {
                case 'chacha20-poly1305@openssh.com':
                    $decryptKeyLength = 32;
                    $this->lengthDecrypt = self::encryption_algorithm_to_crypt_instance($decrypt);
                    $this->lengthDecrypt->setKey(substr($key, 32, 32));
            }
            $this->decrypt->setKey(substr($key, 0, $decryptKeyLength));
            $this->decrypt->name = $decrypt;
        }

        /* The "arcfour128" algorithm is the RC4 cipher, as described in
           [SCHNEIER], using a 128-bit key.  The first 1536 bytes of keystream
           generated by the cipher MUST be discarded, and the first byte of the
           first encrypted packet MUST be encrypted using the 1537th byte of
           keystream.

           -- http://tools.ietf.org/html/rfc4345#section-4 */
        if ($encrypt == 'arcfour128' || $encrypt == 'arcfour256') {
            $this->encrypt->encrypt(str_repeat("\0", 1536));
        }
        if ($decrypt == 'arcfour128' || $decrypt == 'arcfour256') {
            $this->decrypt->decrypt(str_repeat("\0", 1536));
        }

        $mac_algorithm = self::array_intersect_first($c2s_mac_algorithms, $this->mac_algorithms_client_to_server);
        if ($mac_algorithm === false) {
            $this->disconnect_helper(NET_SSH2_DISCONNECT_KEY_EXCHANGE_FAILED);
            throw new NoSupportedAlgorithmsException('No compatible client to server message authentication algorithms found');
        }

        if (!$this->encrypt->usesNonce()) {
            list($this->hmac_create, $createKeyLength) = self::mac_algorithm_to_hash_instance($mac_algorithm);
        } else {
            $this->hmac_create = new \stdClass;
            $this->hmac_create->name = $mac_algorithm;
            //$mac_algorithm = 'none';
            $createKeyLength = 0;
        }

        if ($this->hmac_create instanceof Hash) {
            $key = $kexHash->hash($keyBytes . $this->exchange_hash . 'E' . $this->session_id);
            while ($createKeyLength > strlen($key)) {
                $key.= $kexHash->hash($keyBytes . $this->exchange_hash . $key);
            }
            $this->hmac_create->setKey(substr($key, 0, $createKeyLength));
            $this->hmac_create->name = $mac_algorithm;
            $this->hmac_create->etm = preg_match('#-etm@openssh\.com$#', $mac_algorithm);
        }

        $mac_algorithm = self::array_intersect_first($s2c_mac_algorithms, $this->mac_algorithms_server_to_client);
        if ($mac_algorithm === false) {
            $this->disconnect_helper(NET_SSH2_DISCONNECT_KEY_EXCHANGE_FAILED);
            throw new NoSupportedAlgorithmsException('No compatible server to client message authentication algorithms found');
        }

        if (!$this->decrypt->usesNonce()) {
            list($this->hmac_check, $checkKeyLength) = self::mac_algorithm_to_hash_instance($mac_algorithm);
            $this->hmac_size = $this->hmac_check->getLengthInBytes();
        } else {
            $this->hmac_check = new \stdClass;
            $this->hmac_check->name = $mac_algorithm;
            //$mac_algorithm = 'none';
            $checkKeyLength = 0;
            $this->hmac_size = 0;
        }

        if ($this->hmac_check instanceof Hash) {
            $key = $kexHash->hash($keyBytes . $this->exchange_hash . 'F' . $this->session_id);
            while ($checkKeyLength > strlen($key)) {
                $key.= $kexHash->hash($keyBytes . $this->exchange_hash . $key);
            }
            $this->hmac_check->setKey(substr($key, 0, $checkKeyLength));
            $this->hmac_check->name = $mac_algorithm;
            $this->hmac_check->etm = preg_match('#-etm@openssh\.com$#', $mac_algorithm);
        }

        $compression_algorithm = self::array_intersect_first($s2c_compression_algorithms, $this->compression_algorithms_server_to_client);
        if ($compression_algorithm === false) {
            $this->disconnect_helper(NET_SSH2_DISCONNECT_KEY_EXCHANGE_FAILED);
            throw new NoSupportedAlgorithmsException('No compatible server to client compression algorithms found');
        }
        $this->decompress = $compression_algorithm == 'zlib';

        $compression_algorithm = self::array_intersect_first($c2s_compression_algorithms, $this->compression_algorithms_client_to_server);
        if ($compression_algorithm === false) {
            $this->disconnect_helper(NET_SSH2_DISCONNECT_KEY_EXCHANGE_FAILED);
            throw new NoSupportedAlgorithmsException('No compatible client to server compression algorithms found');
        }
        $this->compress = $compression_algorithm == 'zlib';

        return true;
    }

    /**
     * Maps an encryption algorithm name to the number of key bytes.
     *
     * @param string $algorithm Name of the encryption algorithm
     * @return int|null Number of bytes as an integer or null for unknown
     * @access private
     */
    private function encryption_algorithm_to_key_size($algorithm)
    {
        if ($this->bad_key_size_fix && self::bad_algorithm_candidate($algorithm)) {
            return 16;
        }

        switch ($algorithm) {
            case 'none':
                return 0;
            case 'aes128-gcm@openssh.com':
            case 'aes128-cbc':
            case 'aes128-ctr':
            case 'arcfour':
            case 'arcfour128':
            case 'blowfish-cbc':
            case 'blowfish-ctr':
            case 'twofish128-cbc':
            case 'twofish128-ctr':
                return 16;
            case '3des-cbc':
            case '3des-ctr':
            case 'aes192-cbc':
            case 'aes192-ctr':
            case 'twofish192-cbc':
            case 'twofish192-ctr':
                return 24;
            case 'aes256-gcm@openssh.com':
            case 'aes256-cbc':
            case 'aes256-ctr':
            case 'arcfour256':
            case 'twofish-cbc':
            case 'twofish256-cbc':
            case 'twofish256-ctr':
                return 32;
            case 'chacha20-poly1305@openssh.com':
                return 64;
        }
        return null;
    }

    /**
     * Maps an encryption algorithm name to an instance of a subclass of
     * \phpseclib3\Crypt\Common\SymmetricKey.
     *
     * @param string $algorithm Name of the encryption algorithm
     * @return mixed Instance of \phpseclib3\Crypt\Common\SymmetricKey or null for unknown
     * @access private
     */
    private static function encryption_algorithm_to_crypt_instance($algorithm)
    {
        switch ($algorithm) {
            case '3des-cbc':
                return new TripleDES('cbc');
            case '3des-ctr':
                return new TripleDES('ctr');
            case 'aes256-cbc':
            case 'aes192-cbc':
            case 'aes128-cbc':
                return new Rijndael('cbc');
            case 'aes256-ctr':
            case 'aes192-ctr':
            case 'aes128-ctr':
                return new Rijndael('ctr');
            case 'blowfish-cbc':
                return new Blowfish('cbc');
            case 'blowfish-ctr':
                return new Blowfish('ctr');
            case 'twofish128-cbc':
            case 'twofish192-cbc':
            case 'twofish256-cbc':
            case 'twofish-cbc':
                return new Twofish('cbc');
            case 'twofish128-ctr':
            case 'twofish192-ctr':
            case 'twofish256-ctr':
                return new Twofish('ctr');
            case 'arcfour':
            case 'arcfour128':
            case 'arcfour256':
                return new RC4();
            case 'aes128-gcm@openssh.com':
            case 'aes256-gcm@openssh.com':
                return new Rijndael('gcm');
            case 'chacha20-poly1305@openssh.com':
                return new ChaCha20();
        }
        return null;
    }

    /**
     * Maps an encryption algorithm name to an instance of a subclass of
     * \phpseclib3\Crypt\Hash.
     *
     * @param string $algorithm Name of the encryption algorithm
     * @return mixed Instance of \phpseclib3\Crypt\Hash or null for unknown
     * @access private
     */
    private static function mac_algorithm_to_hash_instance($algorithm)
    {
        switch ($algorithm) {
            case 'umac-64@openssh.com':
            case 'umac-64-etm@openssh.com':
                return [new Hash('umac-64'), 16];
            case 'umac-128@openssh.com':
            case 'umac-128-etm@openssh.com':
                return [new Hash('umac-128'), 16];
            case 'hmac-sha2-512':
            case 'hmac-sha2-512-etm@openssh.com':
                return [new Hash('sha512'), 64];
            case 'hmac-sha2-256':
            case 'hmac-sha2-256-etm@openssh.com':
                return [new Hash('sha256'), 32];
            case 'hmac-sha1':
            case 'hmac-sha1-etm@openssh.com':
                return [new Hash('sha1'), 20];
            case 'hmac-sha1-96':
                return [new Hash('sha1-96'), 20];
            case 'hmac-md5':
                return [new Hash('md5'), 16];
            case 'hmac-md5-96':
                return [new Hash('md5-96'), 16];
        }
    }

    /*
     * Tests whether or not proposed algorithm has a potential for issues
     *
     * @link https://www.chiark.greenend.org.uk/~sgtatham/putty/wishlist/ssh2-aesctr-openssh.html
     * @link https://bugzilla.mindrot.org/show_bug.cgi?id=1291
     * @param string $algorithm Name of the encryption algorithm
     * @return bool
     * @access private
     */
    private static function bad_algorithm_candidate($algorithm)
    {
        switch ($algorithm) {
            case 'arcfour256':
            case 'aes192-ctr':
            case 'aes256-ctr':
                return true;
        }

        return false;
    }

    /**
     * Login
     *
     * The $password parameter can be a plaintext password, a \phpseclib3\Crypt\RSA object or an array
     *
     * @param string $username
     * @param $args[] param mixed $password
     * @return bool
     * @see self::_login()
     * @access public
     */
    public function login($username, ...$args)
    {
        $this->auth[] = func_get_args();

        // try logging with 'none' as an authentication method first since that's what
        // PuTTY does
        if (substr($this->server_identifier, 0, 13) != 'SSH-2.0-CoreFTP') {
            if ($this->sublogin($username)) {
                return true;
            }
            if (!count($args)) {
                return false;
            }
        }
        return $this->sublogin($username, ...$args);
    }

    /**
     * Login Helper
     *
     * @param string $username
     * @param $args[] param mixed $password
     * @return bool
     * @see self::_login_helper()
     * @access private
     */
    protected function sublogin($username, ...$args)
    {
        if (!($this->bitmap & self::MASK_CONSTRUCTOR)) {
            if (!$this->connect()) {
                return false;
            }
        }

        if (empty($args)) {
            return $this->login_helper($username);
        }

        foreach ($args as $arg) {
            if ($this->login_helper($username, $arg)) {
                return true;
            }
        }
        return false;
    }

    /**
     * Login Helper
     *
     * @param string $username
     * @param string $password
     * @return bool
     * @throws \UnexpectedValueException on receipt of unexpected packets
     * @throws \RuntimeException on other errors
     * @access private
     * @internal It might be worthwhile, at some point, to protect against {@link http://tools.ietf.org/html/rfc4251#section-9.3.9 traffic analysis}
     *           by sending dummy SSH_MSG_IGNORE messages.
     */
    private function login_helper($username, $password = null)
    {
        if (!($this->bitmap & self::MASK_CONNECTED)) {
            return false;
        }

        if (!($this->bitmap & self::MASK_LOGIN_REQ)) {
            $packet = Strings::packSSH2('Cs', NET_SSH2_MSG_SERVICE_REQUEST, 'ssh-userauth');
            $this->send_binary_packet($packet);

            $response = $this->get_binary_packet();
            if ($response === false) {
                if ($this->retry_connect) {
                    $this->retry_connect = false;
                    if (!$this->connect()) {
                        return false;
                    }
                    return $this->login_helper($username, $password);
                }
                $this->disconnect_helper(NET_SSH2_DISCONNECT_CONNECTION_LOST);
                throw new ConnectionClosedException('Connection closed by server');
            }

            list($type, $service) = Strings::unpackSSH2('Cs', $response);
            if ($type != NET_SSH2_MSG_SERVICE_ACCEPT || $service != 'ssh-userauth') {
                $this->disconnect_helper(NET_SSH2_DISCONNECT_PROTOCOL_ERROR);
                throw new \UnexpectedValueException('Expected SSH_MSG_SERVICE_ACCEPT');
            }
            $this->bitmap |= self::MASK_LOGIN_REQ;
        }

        if (strlen($this->last_interactive_response)) {
            return !is_string($password) && !is_array($password) ? false : $this->keyboard_interactive_process($password);
        }

        if ($password instanceof PrivateKey) {
            return $this->privatekey_login($username, $password);
        }

        if ($password instanceof Agent) {
            return $this->ssh_agent_login($username, $password);
        }

        if (is_array($password)) {
            if ($this->keyboard_interactive_login($username, $password)) {
                $this->bitmap |= self::MASK_LOGIN;
                return true;
            }
            return false;
        }

        if (!isset($password)) {
           $packet = Strings::packSSH2(
               'Cs3',
               NET_SSH2_MSG_USERAUTH_REQUEST,
               $username,
               'ssh-connection',
               'none'
            );

            $this->send_binary_packet($packet);

            $response = $this->get_binary_packet();
            if ($response === false) {
                $this->disconnect_helper(NET_SSH2_DISCONNECT_CONNECTION_LOST);
                throw new ConnectionClosedException('Connection closed by server');
            }

            list($type) = Strings::unpackSSH2('C', $response);
            switch ($type) {
                case NET_SSH2_MSG_USERAUTH_SUCCESS:
                    $this->bitmap |= self::MASK_LOGIN;
                    return true;
                //case NET_SSH2_MSG_USERAUTH_FAILURE:
                default:
                    return false;
            }
        }

        if (!is_string($password)) {
            throw new \UnexpectedValueException('$password needs to either be an instance of \phpseclib3\Crypt\Common\PrivateKey, \System\SSH\Agent, an array or a string');
        }

        $packet = Strings::packSSH2(
            'Cs3bs',
            NET_SSH2_MSG_USERAUTH_REQUEST,
            $username,
            'ssh-connection',
            'password',
            false,
            $password
        );

        // remove the username and password from the logged packet
        if (!defined('NET_SSH2_LOGGING')) {
            $logged = null;
        } else {
            $logged = Strings::packSSH2(
                'Cs3bs',
                NET_SSH2_MSG_USERAUTH_REQUEST,
                $username,
                'ssh-connection',
                'password',
                false,
                'password'
            );
        }

        $this->send_binary_packet($packet, $logged);

        $response = $this->get_binary_packet();
        if ($response === false) {
            $this->disconnect_helper(NET_SSH2_DISCONNECT_CONNECTION_LOST);
            throw new ConnectionClosedException('Connection closed by server');
        }

        list($type) = Strings::unpackSSH2('C', $response);
        switch ($type) {
            case NET_SSH2_MSG_USERAUTH_PASSWD_CHANGEREQ: // in theory, the password can be changed
                $this->updateLogHistory('UNKNOWN (60)', 'NET_SSH2_MSG_USERAUTH_PASSWD_CHANGEREQ');

                list($message) = Strings::unpackSSH2('s', $response);
                $this->errors[] = 'SSH_MSG_USERAUTH_PASSWD_CHANGEREQ: ' . $message;

                return $this->disconnect_helper(NET_SSH2_DISCONNECT_AUTH_CANCELLED_BY_USER);
            case NET_SSH2_MSG_USERAUTH_FAILURE:
                // can we use keyboard-interactive authentication?  if not then either the login is bad or the server employees
                // multi-factor authentication
                list($auth_methods, $partial_success) = Strings::unpackSSH2('Lb', $response);
                if (!$partial_success && in_array('keyboard-interactive', $auth_methods)) {
                    if ($this->keyboard_interactive_login($username, $password)) {
                        $this->bitmap |= self::MASK_LOGIN;
                        return true;
                    }
                    return false;
                }
                return false;
            case NET_SSH2_MSG_USERAUTH_SUCCESS:
                $this->bitmap |= self::MASK_LOGIN;
                return true;
        }

        return false;
    }

    /**
     * Login via keyboard-interactive authentication
     *
     * See {@link http://tools.ietf.org/html/rfc4256 RFC4256} for details.  This is not a full-featured keyboard-interactive authenticator.
     *
     * @param string $username
     * @param string $password
     * @return bool
     * @access private
     */
    private function keyboard_interactive_login($username, $password)
    {
        $packet = Strings::packSSH2(
            'Cs5',
            NET_SSH2_MSG_USERAUTH_REQUEST,
            $username,
            'ssh-connection',
            'keyboard-interactive',
            '', // language tag
            '' // submethods
        );
        $this->send_binary_packet($packet);

        return $this->keyboard_interactive_process($password);
    }

    /**
     * Handle the keyboard-interactive requests / responses.
     *
     * @param $responses[]
     * @return bool
     * @throws \RuntimeException on connection error
     * @access private
     */
    private function keyboard_interactive_process(...$responses)
    {
        if (strlen($this->last_interactive_response)) {
            $response = $this->last_interactive_response;
        } else {
            $orig = $response = $this->get_binary_packet();
            if ($response === false) {
                $this->disconnect_helper(NET_SSH2_DISCONNECT_CONNECTION_LOST);
                throw new ConnectionClosedException('Connection closed by server');
            }
        }

        list($type) = Strings::unpackSSH2('C', $response);
        switch ($type) {
            case NET_SSH2_MSG_USERAUTH_INFO_REQUEST:
                list(
                    , // name; may be empty
                    , // instruction; may be empty
                    , // language tag; may be empty
                    $num_prompts
                ) = Strings::unpackSSH2('s3N', $response);

                for ($i = 0; $i < count($responses); $i++) {
                    if (is_array($responses[$i])) {
                        foreach ($responses[$i] as $key => $value) {
                            $this->keyboard_requests_responses[$key] = $value;
                        }
                        unset($responses[$i]);
                    }
                }
                $responses = array_values($responses);

                if (isset($this->keyboard_requests_responses)) {
                    for ($i = 0; $i < $num_prompts; $i++) {
                        list(
                            $prompt, // prompt - ie. "Password: "; must not be empty
                            // echo
                        ) = Strings::unpackSSH2('sC', $response);
                        foreach ($this->keyboard_requests_responses as $key => $value) {
                            if (substr($prompt, 0, strlen($key)) == $key) {
                                $responses[] = $value;
                                break;
                            }
                        }
                    }
                }

                // see http://tools.ietf.org/html/rfc4256#section-3.2
                if (strlen($this->last_interactive_response)) {
                    $this->last_interactive_response = '';
                } else {
                    $this->updateLogHistory('UNKNOWN (60)', 'NET_SSH2_MSG_USERAUTH_INFO_REQUEST');
                }

                if (!count($responses) && $num_prompts) {
                    $this->last_interactive_response = $orig;
                    return false;
                }

                /*
                   After obtaining the requested information from the user, the client
                   MUST respond with an SSH_MSG_USERAUTH_INFO_RESPONSE message.
                */
                // see http://tools.ietf.org/html/rfc4256#section-3.4
                $packet = $logged = pack('CN', NET_SSH2_MSG_USERAUTH_INFO_RESPONSE, count($responses));
                for ($i = 0; $i < count($responses); $i++) {
                    $packet.= Strings::packSSH2('s', $responses[$i]);
                    $logged.= Strings::packSSH2('s', 'dummy-answer');
                }

                $this->send_binary_packet($packet, $logged);

                $this->updateLogHistory('UNKNOWN (61)', 'NET_SSH2_MSG_USERAUTH_INFO_RESPONSE');

                /*
                   After receiving the response, the server MUST send either an
                   SSH_MSG_USERAUTH_SUCCESS, SSH_MSG_USERAUTH_FAILURE, or another
                   SSH_MSG_USERAUTH_INFO_REQUEST message.
                */
                // maybe phpseclib should force close the connection after x request / responses?  unless something like that is done
                // there could be an infinite loop of request / responses.
                return $this->keyboard_interactive_process();
            case NET_SSH2_MSG_USERAUTH_SUCCESS:
                return true;
            case NET_SSH2_MSG_USERAUTH_FAILURE:
                return false;
        }

        return false;
    }

    /**
     * Login with an ssh-agent provided key
     *
     * @param string $username
     * @param \phpseclib3\System\SSH\Agent $agent
     * @return bool
     * @access private
     */
    private function ssh_agent_login($username, Agent $agent)
    {
        $this->agent = $agent;
        $keys = $agent->requestIdentities();
        foreach ($keys as $key) {
            if ($this->privatekey_login($username, $key)) {
                return true;
            }
        }

        return false;
    }

    /**
     * Login with an RSA private key
     *
     * @param string $username
     * @param \phpseclib3\Crypt\Common\PrivateKey $privatekey
     * @return bool
     * @throws \RuntimeException on connection error
     * @access private
     * @internal It might be worthwhile, at some point, to protect against {@link http://tools.ietf.org/html/rfc4251#section-9.3.9 traffic analysis}
     *           by sending dummy SSH_MSG_IGNORE messages.
     */
    private function privatekey_login($username, PrivateKey $privatekey)
    {
        $publickey = $privatekey->getPublicKey();

        if ($publickey instanceof RSA) {
            $privatekey = $privatekey->withPadding(RSA::SIGNATURE_PKCS1);
            $algos = ['rsa-sha2-256', 'rsa-sha2-512', 'ssh-rsa'];
            if (isset($this->preferred['hostkey'])) {
                $algos = array_intersect($this->preferred['hostkey'] , $algos);
            }
            $algo = self::array_intersect_first($algos, $this->server_host_key_algorithms);
            switch ($algo) {
                case 'rsa-sha2-512':
                    $hash = 'sha512';
                    $signatureType = 'rsa-sha2-512';
                    break;
                case 'rsa-sha2-256':
                    $hash = 'sha256';
                    $signatureType = 'rsa-sha2-256';
                    break;
                //case 'ssh-rsa':
                default:
                    $hash = 'sha1';
                    $signatureType = 'ssh-rsa';
            }
        } else if ($publickey instanceof EC) {
            $privatekey = $privatekey->withSignatureFormat('SSH2');
            $curveName = $privatekey->getCurve();
            switch ($curveName) {
                case 'Ed25519':
                    $hash = 'sha512';
                    $signatureType = 'ssh-ed25519';
                    break;
                case 'secp256r1': // nistp256
                    $hash = 'sha256';
                    $signatureType = 'ecdsa-sha2-nistp256';
                    break;
                case 'secp384r1': // nistp384
                    $hash = 'sha384';
                    $signatureType = 'ecdsa-sha2-nistp384';
                    break;
                case 'secp521r1': // nistp521
                    $hash = 'sha512';
                    $signatureType = 'ecdsa-sha2-nistp521';
                    break;
                default:
                    if (is_array($curveName)) {
                        throw new UnsupportedCurveException('Specified Curves are not supported by SSH2');
                    }
                    throw new UnsupportedCurveException('Named Curve of ' . $curveName . ' is not supported by phpseclib3\'s SSH2 implementation');
            }
        } else if ($publickey instanceof DSA) {
            $privatekey = $privatekey->withSignatureFormat('SSH2');
            $hash = 'sha1';
            $signatureType = 'ssh-dss';
        } else {
            throw new UnsupportedAlgorithmException('Please use either an RSA key, an EC one or a DSA key');
        }

        $publickeyStr = $publickey->toString('OpenSSH', ['binary' => true]);

        $part1 = Strings::packSSH2(
            'Csss',
            NET_SSH2_MSG_USERAUTH_REQUEST,
            $username,
            'ssh-connection',
            'publickey'
        );
        $part2 = Strings::packSSH2('ss', $signatureType, $publickeyStr);

        $packet = $part1 . chr(0) . $part2;
        $this->send_binary_packet($packet);

        $response = $this->get_binary_packet();
        if ($response === false) {
            $this->disconnect_helper(NET_SSH2_DISCONNECT_CONNECTION_LOST);
            throw new ConnectionClosedException('Connection closed by server');
        }

        list($type) = Strings::unpackSSH2('C', $response);
        switch ($type) {
            case NET_SSH2_MSG_USERAUTH_FAILURE:
                list($message) = Strings::unpackSSH2('s', $response);
                $this->errors[] = 'SSH_MSG_USERAUTH_FAILURE: ' . $message;
                return false;
            case NET_SSH2_MSG_USERAUTH_PK_OK:
                // we'll just take it on faith that the public key blob and the public key algorithm name are as
                // they should be
                $this->updateLogHistory('UNKNOWN (60)', 'NET_SSH2_MSG_USERAUTH_PK_OK');
        }

        $packet = $part1 . chr(1) . $part2;
        $privatekey = $privatekey->withHash($hash);
        $signature = $privatekey->sign(Strings::packSSH2('s', $this->session_id) . $packet);
        if ($publickey instanceof RSA) {
            $signature = Strings::packSSH2('ss', $signatureType, $signature);
        }
        $packet.= Strings::packSSH2('s', $signature);

        $this->send_binary_packet($packet);

        $response = $this->get_binary_packet();
        if ($response === false) {
            $this->disconnect_helper(NET_SSH2_DISCONNECT_CONNECTION_LOST);
            throw new ConnectionClosedException('Connection closed by server');
        }

        list($type) = Strings::unpackSSH2('C', $response);
        switch ($type) {
            case NET_SSH2_MSG_USERAUTH_FAILURE:
                // either the login is bad or the server employs multi-factor authentication
                return false;
            case NET_SSH2_MSG_USERAUTH_SUCCESS:
                $this->bitmap |= self::MASK_LOGIN;
                return true;
        }

        return false;
    }

    /**
     * Set Timeout
     *
     * $ssh->exec('ping 127.0.0.1'); on a Linux host will never return and will run indefinitely.  setTimeout() makes it so it'll timeout.
     * Setting $timeout to false or 0 will mean there is no timeout.
     *
     * @param mixed $timeout
     * @access public
     */
    public function setTimeout($timeout)
    {
        $this->timeout = $this->curTimeout = $timeout;
    }

    /**
     * Get the output from stdError
     *
     * @access public
     */
    public function getStdError()
    {
        return $this->stdErrorLog;
    }

    /**
     * Execute Command
     *
     * If $callback is set to false then \phpseclib3\Net\SSH2::get_channel_packet(self::CHANNEL_EXEC) will need to be called manually.
     * In all likelihood, this is not a feature you want to be taking advantage of.
     *
     * @param string $command
     * @param Callback $callback
     * @return string
     * @throws \RuntimeException on connection error
     * @access public
     */
    public function exec($command, $callback = null)
    {
        $this->curTimeout = $this->timeout;
        $this->is_timeout = false;
        $this->stdErrorLog = '';

        if (!$this->isAuthenticated()) {
            return false;
        }

        if ($this->in_request_pty_exec) {
            throw new \RuntimeException('If you want to run multiple exec()\'s you will need to disable (and re-enable if appropriate) a PTY for each one.');
        }

        // RFC4254 defines the (client) window size as "bytes the other party can send before it must wait for the window to
        // be adjusted".  0x7FFFFFFF is, at 2GB, the max size.  technically, it should probably be decremented, but,
        // honestly, if you're transferring more than 2GB, you probably shouldn't be using phpseclib, anyway.
        // see http://tools.ietf.org/html/rfc4254#section-5.2 for more info
        $this->window_size_server_to_client[self::CHANNEL_EXEC] = $this->window_size;
        // 0x8000 is the maximum max packet size, per http://tools.ietf.org/html/rfc4253#section-6.1, although since PuTTy
        // uses 0x4000, that's what will be used here, as well.
        $packet_size = 0x4000;

        $packet = Strings::packSSH2(
            'CsN3',
            NET_SSH2_MSG_CHANNEL_OPEN,
            'session',
            self::CHANNEL_EXEC,
            $this->window_size_server_to_client[self::CHANNEL_EXEC],
            $packet_size
        );
        $this->send_binary_packet($packet);

        $this->channel_status[self::CHANNEL_EXEC] = NET_SSH2_MSG_CHANNEL_OPEN;

        $response = $this->get_channel_packet(self::CHANNEL_EXEC);
        if ($response === false) {
            return false;
        }

        if ($this->request_pty === true) {
            $terminal_modes = pack('C', NET_SSH2_TTY_OP_END);
            $packet = Strings::packSSH2(
                'CNsCsN4s',
                NET_SSH2_MSG_CHANNEL_REQUEST,
                $this->server_channels[self::CHANNEL_EXEC],
                'pty-req',
                1,
                'vt100',
                $this->windowColumns,
                $this->windowRows,
                0,
                0,
                $terminal_modes
            );

            $this->send_binary_packet($packet);

            $response = $this->get_binary_packet();
            if ($response === false) {
                $this->disconnect_helper(NET_SSH2_DISCONNECT_CONNECTION_LOST);
                throw new ConnectionClosedException('Connection closed by server');
            }

            list($type) = Strings::unpackSSH2('C', $response);
            switch ($type) {
                case NET_SSH2_MSG_CHANNEL_SUCCESS:
                    break;
                case NET_SSH2_MSG_CHANNEL_FAILURE:
                default:
                    $this->disconnect_helper(NET_SSH2_DISCONNECT_BY_APPLICATION);
                    throw new \RuntimeException('Unable to request pseudo-terminal');
            }
            $this->in_request_pty_exec = true;
        }

        // sending a pty-req SSH_MSG_CHANNEL_REQUEST message is unnecessary and, in fact, in most cases, slows things
        // down.  the one place where it might be desirable is if you're doing something like \phpseclib3\Net\SSH2::exec('ping localhost &').
        // with a pty-req SSH_MSG_CHANNEL_REQUEST, exec() will return immediately and the ping process will then
        // then immediately terminate.  without such a request exec() will loop indefinitely.  the ping process won't end but
        // neither will your script.

        // although, in theory, the size of SSH_MSG_CHANNEL_REQUEST could exceed the maximum packet size established by
        // SSH_MSG_CHANNEL_OPEN_CONFIRMATION, RFC4254#section-5.1 states that the "maximum packet size" refers to the
        // "maximum size of an individual data packet". ie. SSH_MSG_CHANNEL_DATA.  RFC4254#section-5.2 corroborates.
        $packet = Strings::packSSH2(
            'CNsCs',
            NET_SSH2_MSG_CHANNEL_REQUEST,
            $this->server_channels[self::CHANNEL_EXEC],
            'exec',
            1,
            $command
        );
        $this->send_binary_packet($packet);

        $this->channel_status[self::CHANNEL_EXEC] = NET_SSH2_MSG_CHANNEL_REQUEST;

        $response = $this->get_channel_packet(self::CHANNEL_EXEC);
        if ($response === false) {
            return false;
        }

        $this->channel_status[self::CHANNEL_EXEC] = NET_SSH2_MSG_CHANNEL_DATA;

        if ($callback === false || $this->in_request_pty_exec) {
            return true;
        }

        $output = '';
        while (true) {
            $temp = $this->get_channel_packet(self::CHANNEL_EXEC);
            switch (true) {
                case $temp === true:
                    return is_callable($callback) ? true : $output;
                case $temp === false:
                    return false;
                default:
                    if (is_callable($callback)) {
                        if ($callback($temp) === true) {
                            $this->close_channel(self::CHANNEL_EXEC);
                            return true;
                        }
                    } else {
                        $output.= $temp;
                    }
            }
        }
    }

    /**
     * Creates an interactive shell
     *
     * @see self::read()
     * @see self::write()
     * @return bool
     * @throws \UnexpectedValueException on receipt of unexpected packets
     * @throws \RuntimeException on other errors
     * @access private
     */
    private function initShell()
    {
        if ($this->in_request_pty_exec === true) {
            return true;
        }

        $this->window_size_server_to_client[self::CHANNEL_SHELL] = $this->window_size;
        $packet_size = 0x4000;

        $packet = Strings::packSSH2(
            'CsN3',
            NET_SSH2_MSG_CHANNEL_OPEN,
            'session',
            self::CHANNEL_SHELL,
            $this->window_size_server_to_client[self::CHANNEL_SHELL],
            $packet_size
        );

        $this->send_binary_packet($packet);

        $this->channel_status[self::CHANNEL_SHELL] = NET_SSH2_MSG_CHANNEL_OPEN;

        $response = $this->get_channel_packet(self::CHANNEL_SHELL);
        if ($response === false) {
            return false;
        }

        $terminal_modes = pack('C', NET_SSH2_TTY_OP_END);
        $packet = Strings::packSSH2(
            'CNsCsN4s',
            NET_SSH2_MSG_CHANNEL_REQUEST,
            $this->server_channels[self::CHANNEL_SHELL],
            'pty-req',
            1,
            'vt100',
            $this->windowColumns,
            $this->windowRows,
            0,
            0,
            $terminal_modes
        );

        $this->send_binary_packet($packet);

        $response = $this->get_binary_packet();
        if ($response === false) {
            $this->disconnect_helper(NET_SSH2_DISCONNECT_CONNECTION_LOST);
            throw new ConnectionClosedException('Connection closed by server');
        }

        list($type) = Strings::unpackSSH2('C', $response);

        switch ($type) {
            case NET_SSH2_MSG_CHANNEL_SUCCESS:
            // if a pty can't be opened maybe commands can still be executed
            case NET_SSH2_MSG_CHANNEL_FAILURE:
                break;
            default:
                $this->disconnect_helper(NET_SSH2_DISCONNECT_BY_APPLICATION);
                throw new \UnexpectedValueException('Unable to request pseudo-terminal');
        }

        $packet = Strings::packSSH2(
            'CNsb',
            NET_SSH2_MSG_CHANNEL_REQUEST,
            $this->server_channels[self::CHANNEL_SHELL],
            'shell',
            true // want reply
        );
        $this->send_binary_packet($packet);

        $this->channel_status[self::CHANNEL_SHELL] = NET_SSH2_MSG_CHANNEL_REQUEST;

        $response = $this->get_channel_packet(self::CHANNEL_SHELL);
        if ($response === false) {
            return false;
        }

        $this->channel_status[self::CHANNEL_SHELL] = NET_SSH2_MSG_CHANNEL_DATA;

        $this->bitmap |= self::MASK_SHELL;

        return true;
    }

    /**
     * Return the channel to be used with read() / write()
     *
     * @see self::read()
     * @see self::write()
     * @return int
     * @access public
     */
    private function get_interactive_channel()
    {
        switch (true) {
            case $this->in_subsystem:
                return self::CHANNEL_SUBSYSTEM;
            case $this->in_request_pty_exec:
                return self::CHANNEL_EXEC;
            default:
                return self::CHANNEL_SHELL;
        }
    }

    /**
     * Return an available open channel
     *
     * @return int
     * @access public
     */
    private function get_open_channel()
    {
        $channel = self::CHANNEL_EXEC;
        do {
            if (isset($this->channel_status[$channel]) && $this->channel_status[$channel] == NET_SSH2_MSG_CHANNEL_OPEN) {
                return $channel;
            }
        } while ($channel++ < self::CHANNEL_SUBSYSTEM);

        return false;
    }

    /**
     * Request agent forwarding of remote server
     *
     * @return bool
     * @access public
     */
    public function requestAgentForwarding()
    {
        $request_channel = $this->get_open_channel();
        if ($request_channel === false) {
            return false;
        }

        $packet = Strings::packSSH2(
            'CNsC',
            NET_SSH2_MSG_CHANNEL_REQUEST,
            $this->server_channels[$request_channel],
            'auth-agent-req@openssh.com',
            1
        );

        $this->channel_status[$request_channel] = NET_SSH2_MSG_CHANNEL_REQUEST;

        $this->send_binary_packet($packet);

        $response = $this->get_channel_packet($request_channel);
        if ($response === false) {
            return false;
        }

        $this->channel_status[$request_channel] = NET_SSH2_MSG_CHANNEL_OPEN;

        return true;
    }

    /**
     * Returns the output of an interactive shell
     *
     * Returns when there's a match for $expect, which can take the form of a string literal or,
     * if $mode == self::READ_REGEX, a regular expression.
     *
     * @see self::write()
     * @param string $expect
     * @param int $mode
     * @return string|bool|null
     * @throws \RuntimeException on connection error
     * @access public
     */
    public function read($expect = '', $mode = self::READ_SIMPLE)
    {
        $this->curTimeout = $this->timeout;
        $this->is_timeout = false;

        if (!$this->isAuthenticated()) {
            throw new InsufficientSetupException('Operation disallowed prior to login()');
        }

        if (!($this->bitmap & self::MASK_SHELL) && !$this->initShell()) {
            throw new \RuntimeException('Unable to initiate an interactive shell session');
        }

        $channel = $this->get_interactive_channel();

        if ($mode == self::READ_NEXT) {
            return $this->get_channel_packet($channel);
        }

        $match = $expect;
        while (true) {
            if ($mode == self::READ_REGEX) {
                preg_match($expect, substr($this->interactiveBuffer, -1024), $matches);
                $match = isset($matches[0]) ? $matches[0] : '';
            }
            $pos = strlen($match) ? strpos($this->interactiveBuffer, $match) : false;
            if ($pos !== false) {
                return Strings::shift($this->interactiveBuffer, $pos + strlen($match));
            }
            $response = $this->get_channel_packet($channel);
            if (is_bool($response)) {
                $this->in_request_pty_exec = false;
                return $response ? Strings::shift($this->interactiveBuffer, strlen($this->interactiveBuffer)) : false;
            }

            $this->interactiveBuffer.= $response;
        }
    }

    /**
     * Inputs a command into an interactive shell.
     *
     * @see self::read()
     * @param string $cmd
     * @return bool
     * @throws \RuntimeException on connection error
     * @access public
     */
    public function write($cmd)
    {
        if (!$this->isAuthenticated()) {
            throw new InsufficientSetupException('Operation disallowed prior to login()');
        }

        if (!($this->bitmap & self::MASK_SHELL) && !$this->initShell()) {
            throw new \RuntimeException('Unable to initiate an interactive shell session');
        }

        return $this->send_channel_packet($this->get_interactive_channel(), $cmd);
    }

    /**
     * Start a subsystem.
     *
     * Right now only one subsystem at a time is supported. To support multiple subsystem's stopSubsystem() could accept
     * a string that contained the name of the subsystem, but at that point, only one subsystem of each type could be opened.
     * To support multiple subsystem's of the same name maybe it'd be best if startSubsystem() generated a new channel id and
     * returns that and then that that was passed into stopSubsystem() but that'll be saved for a future date and implemented
     * if there's sufficient demand for such a feature.
     *
     * @see self::stopSubsystem()
     * @param string $subsystem
     * @return bool
     * @access public
     */
    public function startSubsystem($subsystem)
    {
        $this->window_size_server_to_client[self::CHANNEL_SUBSYSTEM] = $this->window_size;

        $packet = Strings::packSSH2(
            'CsN3',
            NET_SSH2_MSG_CHANNEL_OPEN,
            'session',
            self::CHANNEL_SUBSYSTEM,
            $this->window_size,
            0x4000
        );

        $this->send_binary_packet($packet);

        $this->channel_status[self::CHANNEL_SUBSYSTEM] = NET_SSH2_MSG_CHANNEL_OPEN;

        $response = $this->get_channel_packet(self::CHANNEL_SUBSYSTEM);
        if ($response === false) {
            return false;
        }

        $packet = Strings::packSSH2(
            'CNsCs',
            NET_SSH2_MSG_CHANNEL_REQUEST,
            $this->server_channels[self::CHANNEL_SUBSYSTEM],
            'subsystem',
            1,
            $subsystem
        );
        $this->send_binary_packet($packet);

        $this->channel_status[self::CHANNEL_SUBSYSTEM] = NET_SSH2_MSG_CHANNEL_REQUEST;

        $response = $this->get_channel_packet(self::CHANNEL_SUBSYSTEM);
        if ($response === false) {
            return false;
        }

        $this->channel_status[self::CHANNEL_SUBSYSTEM] = NET_SSH2_MSG_CHANNEL_DATA;

        $this->bitmap |= self::MASK_SHELL;
        $this->in_subsystem = true;

        return true;
    }

    /**
     * Stops a subsystem.
     *
     * @see self::startSubsystem()
     * @return bool
     * @access public
     */
    public function stopSubsystem()
    {
        $this->in_subsystem = false;
        $this->close_channel(self::CHANNEL_SUBSYSTEM);
        return true;
    }

    /**
     * Closes a channel
     *
     * If read() timed out you might want to just close the channel and have it auto-restart on the next read() call
     *
     * @access public
     */
    public function reset()
    {
        $this->close_channel($this->get_interactive_channel());
    }

    /**
     * Is timeout?
     *
     * Did exec() or read() return because they timed out or because they encountered the end?
     *
     * @access public
     */
    public function isTimeout()
    {
        return $this->is_timeout;
    }

    /**
     * Disconnect
     *
     * @access public
     */
    public function disconnect()
    {
        $this->disconnect_helper(NET_SSH2_DISCONNECT_BY_APPLICATION);
        if (isset($this->realtime_log_file) && is_resource($this->realtime_log_file)) {
            fclose($this->realtime_log_file);
        }
        unset(self::$connections[$this->getResourceId()]);
    }

    /**
     * Destructor.
     *
     * Will be called, automatically, if you're supporting just PHP5.  If you're supporting PHP4, you'll need to call
     * disconnect().
     *
     * @access public
     */
    public function __destruct()
    {
        $this->disconnect();
    }

    /**
     * Is the connection still active?
     *
     * @return bool
     * @access public
     */
    public function isConnected()
    {
        return (bool) ($this->bitmap & self::MASK_CONNECTED);
    }

    /**
     * Have you successfully been logged in?
     *
     * @return bool
     * @access public
     */
    public function isAuthenticated()
    {
        return (bool) ($this->bitmap & self::MASK_LOGIN);
    }

    /**
     * Pings a server connection, or tries to reconnect if the connection has gone down
     *
     * Inspired by http://php.net/manual/en/mysqli.ping.php
     *
     * @return bool
     */
    public function ping()
    {
        if (!$this->isAuthenticated()) {
            if (!empty($this->auth)) {
                return $this->reconnect();
            }
            return false;
        }

        $this->window_size_server_to_client[self::CHANNEL_KEEP_ALIVE] = $this->window_size;
        $packet_size = 0x4000;
        $packet = Strings::packSSH2(
            'CsN3',
            NET_SSH2_MSG_CHANNEL_OPEN,
            'session',
            self::CHANNEL_KEEP_ALIVE,
            $this->window_size_server_to_client[self::CHANNEL_KEEP_ALIVE],
            $packet_size
        );

        try {
            $this->send_binary_packet($packet);

            $this->channel_status[self::CHANNEL_KEEP_ALIVE] = NET_SSH2_MSG_CHANNEL_OPEN;

            $response = $this->get_channel_packet(self::CHANNEL_KEEP_ALIVE);
        } catch (\RuntimeException $e) {
            return $this->reconnect();
        }

        $this->close_channel(NET_SSH2_CHANNEL_KEEP_ALIVE);
        return true;
    }

    /**
     * In situ reconnect method
     *
     * @return boolean
     */
    private function reconnect()
    {
        $this->reset_connection(NET_SSH2_DISCONNECT_CONNECTION_LOST);
        $this->retry_connect = true;
        if (!$this->connect()) {
            return false;
        }
        foreach ($this->auth as $auth) {
            $result = $this->login(...$auth);
        }
        return $result;
    }

    /**
     * Resets a connection for re-use
     *
     * @param int $reason
     * @access private
     */
    protected function reset_connection($reason)
    {
        $this->disconnect_helper($reason);
        $this->decrypt = $this->encrypt = false;
        $this->decrypt_block_size = $this->encrypt_block_size = 8;
        $this->hmac_check = $this->hmac_create = false;
        $this->hmac_size = false;
        $this->session_id = false;
        $this->retry_connect = true;
        $this->get_seq_no = $this->send_seq_no = 0;
    }

    /**
     * Gets Binary Packets
     *
     * See '6. Binary Packet Protocol' of rfc4253 for more info.
     *
     * @see self::_send_binary_packet()
     * @param bool $filter_channel_packets
     * @return string
     * @access private
     */
    private function get_binary_packet($skip_channel_filter = false)
    {
        if (!is_resource($this->fsock) || feof($this->fsock)) {
            $this->bitmap = 0;
            throw new ConnectionClosedException('Connection closed prematurely');
        }

        $start = microtime(true);
        $raw = stream_get_contents($this->fsock, $this->decrypt_block_size);

        if (!strlen($raw)) {
            return '';
        }

        if ($this->decrypt) {
            switch ($this->decrypt->name) {
                case 'aes128-gcm@openssh.com':
                case 'aes256-gcm@openssh.com':
                    $this->decrypt->setNonce(
                        $this->decrypt->fixed .
                        $this->decrypt->invocation_counter
                    );
                    Strings::increment_str($this->decrypt->invocation_counter);
                    $this->decrypt->setAAD($temp = Strings::shift($raw, 4));
                    extract(unpack('Npacket_length', $temp));
                    /**
                     * @var integer $packet_length
                     */

                    $raw.= $this->read_remaining_bytes($packet_length - $this->decrypt_block_size + 4);
                    $stop = microtime(true);
                    $tag = stream_get_contents($this->fsock, $this->decrypt_block_size);
                    $this->decrypt->setTag($tag);
                    $raw = $this->decrypt->decrypt($raw);
                    $raw = $temp . $raw;
                    $remaining_length = 0;
                    break;
                case 'chacha20-poly1305@openssh.com':
                    $nonce = pack('N2', 0, $this->get_seq_no);

                    $this->lengthDecrypt->setNonce($nonce);
                    $temp = $this->lengthDecrypt->decrypt($aad = Strings::shift($raw, 4));
                    extract(unpack('Npacket_length', $temp));
                    /**
                     * @var integer $packet_length
                     */

                    $raw.= $this->read_remaining_bytes($packet_length - $this->decrypt_block_size + 4);
                    $stop = microtime(true);
                    $tag = stream_get_contents($this->fsock, 16);

                    $this->decrypt->setNonce($nonce);
                    $this->decrypt->setCounter(0);
                    // this is the same approach that's implemented in Salsa20::createPoly1305Key()
                    // but we don't want to use the same AEAD construction that RFC8439 describes
                    // for ChaCha20-Poly1305 so we won't rely on it (see Salsa20::poly1305())
                    $this->decrypt->setPoly1305Key(
                        $this->decrypt->encrypt(str_repeat("\0", 32))
                    );
                    $this->decrypt->setAAD($aad);
                    $this->decrypt->setCounter(1);
                    $this->decrypt->setTag($tag);
                    $raw = $this->decrypt->decrypt($raw);
                    $raw = $temp . $raw;
                    $remaining_length = 0;
                    break;
                default:
                    if (!$this->hmac_check instanceof Hash || !$this->hmac_check->etm) {
                        $raw = $this->decrypt->decrypt($raw);
                        break;
                    }
                    extract(unpack('Npacket_length', $temp = Strings::shift($raw, 4)));
                    /**
                     * @var integer $packet_length
                     */
                    $raw.= $this->read_remaining_bytes($packet_length - $this->decrypt_block_size + 4);
                    $stop = microtime(true);
                    $encrypted = $temp . $raw;
                    $raw = $temp . $this->decrypt->decrypt($raw);
                    $remaining_length = 0;
            }
        }

        if (strlen($raw) < 5) {
            return false;
        }
        extract(unpack('Npacket_length/Cpadding_length', Strings::shift($raw, 5)));
        /**
         * @var integer $packet_length
         * @var integer $padding_length
         */

        if (!isset($remaining_length)) {
            $remaining_length = $packet_length + 4 - $this->decrypt_block_size;
        }

        $buffer = $this->read_remaining_bytes($remaining_length);

        if (!isset($stop)) {
            $stop = microtime(true);
        }
        if (strlen($buffer)) {
            $raw.= $this->decrypt ? $this->decrypt->decrypt($buffer) : $buffer;
        }

        $payload = Strings::shift($raw, $packet_length - $padding_length - 1);
        $padding = Strings::shift($raw, $padding_length); // should leave $raw empty

        if ($this->hmac_check instanceof Hash) {
            $hmac = stream_get_contents($this->fsock, $this->hmac_size);
            if ($hmac === false || strlen($hmac) != $this->hmac_size) {
                $this->disconnect_helper(NET_SSH2_DISCONNECT_MAC_ERROR);
                throw new \RuntimeException('Error reading socket');
            }

            $reconstructed = !$this->hmac_check->etm ?
                pack('NCa*', $packet_length, $padding_length, $payload . $padding) :
                $encrypted;
            if (($this->hmac_check->getHash() & "\xFF\xFF\xFF\xFF") == 'umac') {
                $this->hmac_check->setNonce("\0\0\0\0" . pack('N', $this->get_seq_no));
                if ($hmac != $this->hmac_check->hash($reconstructed)) {
                    $this->disconnect_helper(NET_SSH2_DISCONNECT_MAC_ERROR);
                    throw new \RuntimeException('Invalid UMAC');
                }
            } else {
                if ($hmac != $this->hmac_check->hash(pack('Na*', $this->get_seq_no, $reconstructed))) {
                    $this->disconnect_helper(NET_SSH2_DISCONNECT_MAC_ERROR);
                    throw new \RuntimeException('Invalid HMAC');
                }
            }
        }

        //if ($this->decompress) {
        //    $payload = gzinflate(substr($payload, 2));
        //}

        $this->get_seq_no++;

        if (defined('NET_SSH2_LOGGING')) {
            $current = microtime(true);
            $message_number = isset($this->message_numbers[ord($payload[0])]) ? $this->message_numbers[ord($payload[0])] : 'UNKNOWN (' . ord($payload[0]) . ')';
            $message_number = '<- ' . $message_number .
                              ' (since last: ' . round($current - $this->last_packet, 4) . ', network: ' . round($stop - $start, 4) . 's)';
            $this->append_log($message_number, $payload);
            $this->last_packet = $current;
        }

        return $this->filter($payload, $skip_channel_filter);
    }

    /**
     * Read Remaining Bytes
     *
     * @see self::get_binary_packet()
     * @param int $remaining_length
     * @return string
     * @access private
     */
    private function read_remaining_bytes($remaining_length)
    {
        if (!$remaining_length) {
            return '';
        }

        $adjustLength = false;
        if ($this->decrypt) {
            switch (true) {
                case $this->decrypt->name == 'aes128-gcm@openssh.com':
                case $this->decrypt->name == 'aes256-gcm@openssh.com':
                case $this->decrypt->name == 'chacha20-poly1305@openssh.com':
                case $this->hmac_check instanceof Hash && $this->hmac_check->etm:
                    $remaining_length+= $this->decrypt_block_size - 4;
                    $adjustLength = true;
            }
        }

        // quoting <http://tools.ietf.org/html/rfc4253#section-6.1>,
        // "implementations SHOULD check that the packet length is reasonable"
        // PuTTY uses 0x9000 as the actual max packet size and so to shall we
        // don't do this when GCM mode is used since GCM mode doesn't encrypt the length
        if ($remaining_length < -$this->decrypt_block_size || $remaining_length > 0x9000 || $remaining_length % $this->decrypt_block_size != 0) {
            if (!$this->bad_key_size_fix && self::bad_algorithm_candidate($this->decrypt ? $this->decrypt->name : '') && !($this->bitmap & SSH2::MASK_LOGIN)) {
                $this->bad_key_size_fix = true;
                $this->reset_connection(NET_SSH2_DISCONNECT_KEY_EXCHANGE_FAILED);
                return false;
            }
            throw new \RuntimeException('Invalid size');
        }

        if ($adjustLength) {
            $remaining_length-= $this->decrypt_block_size - 4;
        }

        $buffer = '';
        while ($remaining_length > 0) {
            $temp = stream_get_contents($this->fsock, $remaining_length);
            if ($temp === false || feof($this->fsock)) {
                $this->disconnect_helper(NET_SSH2_DISCONNECT_CONNECTION_LOST);
                throw new \RuntimeException('Error reading from socket');
            }
            $buffer.= $temp;
            $remaining_length-= strlen($temp);
        }

        return $buffer;
    }

    /**
     * Filter Binary Packets
     *
     * Because some binary packets need to be ignored...
     *
     * @see self::_get_binary_packet()
     * @param string $payload
     * @param bool $filter_channel_packets
     * @return string
     * @access private
     */
    private function filter($payload, $skip_channel_filter)
    {
        switch (ord($payload[0])) {
            case NET_SSH2_MSG_DISCONNECT:
                Strings::shift($payload, 1);
                list($reason_code, $message) = Strings::unpackSSH2('Ns', $payload);
                $this->errors[] = 'SSH_MSG_DISCONNECT: ' . $this->disconnect_reasons[$reason_code] . "\r\n$message";
                $this->bitmap = 0;
                return false;
            case NET_SSH2_MSG_IGNORE:
                $payload = $this->get_binary_packet($skip_channel_filter);
                break;
            case NET_SSH2_MSG_DEBUG:
                Strings::shift($payload, 2); // second byte is "always_display"
                list($message) = Strings::unpackSSH2('s', $payload);
                $this->errors[] = "SSH_MSG_DEBUG: $message";
                $payload = $this->get_binary_packet($skip_channel_filter);
                break;
            case NET_SSH2_MSG_UNIMPLEMENTED:
                return false;
            case NET_SSH2_MSG_KEXINIT:
                if ($this->session_id !== false) {
                    if (!$this->key_exchange($payload)) {
                        $this->bitmap = 0;
                        return false;
                    }
                    $payload = $this->get_binary_packet($skip_channel_filter);
                }
        }

        // see http://tools.ietf.org/html/rfc4252#section-5.4; only called when the encryption has been activated and when we haven't already logged in
        if (($this->bitmap & self::MASK_CONNECTED) && !$this->isAuthenticated() && ord($payload[0]) == NET_SSH2_MSG_USERAUTH_BANNER) {
            Strings::shift($payload, 1);
            list($this->banner_message) = Strings::unpackSSH2('s', $payload);
            $payload = $this->get_binary_packet();
        }

        // only called when we've already logged in
        if (($this->bitmap & self::MASK_CONNECTED) && $this->isAuthenticated()) {
            switch (ord($payload[0])) {
                case NET_SSH2_MSG_CHANNEL_DATA:
                case NET_SSH2_MSG_CHANNEL_EXTENDED_DATA:
                case NET_SSH2_MSG_CHANNEL_REQUEST:
                case NET_SSH2_MSG_CHANNEL_CLOSE:
                case NET_SSH2_MSG_CHANNEL_EOF:
                    if (!$skip_channel_filter && !empty($this->server_channels)) {
                        $this->binary_packet_buffer = $payload;
                        $this->get_channel_packet(true);
                        $payload = $this->get_binary_packet();
                    }
                    break;
                case NET_SSH2_MSG_GLOBAL_REQUEST: // see http://tools.ietf.org/html/rfc4254#section-4
                    Strings::shift($payload, 1);
                    list($request_name) = Strings::unpackSSH2('s', $payload);
                    $this->errors[] = "SSH_MSG_GLOBAL_REQUEST: $request_name";

                    try {
                        $this->send_binary_packet(pack('C', NET_SSH2_MSG_REQUEST_FAILURE));
                    } catch (\RuntimeException $e) {
                        return $this->disconnect_helper(NET_SSH2_DISCONNECT_BY_APPLICATION);
                    }

                    $payload = $this->get_binary_packet($skip_channel_filter);
                    break;
                case NET_SSH2_MSG_CHANNEL_OPEN: // see http://tools.ietf.org/html/rfc4254#section-5.1
                    Strings::shift($payload, 1);
                    list($data, $server_channel) = Strings::unpackSSH2('sN', $payload);
                    switch ($data) {
                        case 'auth-agent':
                        case 'auth-agent@openssh.com':
                            if (isset($this->agent)) {
                                $new_channel = self::CHANNEL_AGENT_FORWARD;

                                list(
                                    $remote_window_size,
                                    $remote_maximum_packet_size
                                ) = Strings::unpackSSH2('NN', $payload);

                                $this->packet_size_client_to_server[$new_channel] = $remote_window_size;
                                $this->window_size_server_to_client[$new_channel] = $remote_maximum_packet_size;
                                $this->window_size_client_to_server[$new_channel] = $this->window_size;

                                $packet_size = 0x4000;

                                $packet = pack(
                                    'CN4',
                                    NET_SSH2_MSG_CHANNEL_OPEN_CONFIRMATION,
                                    $server_channel,
                                    $new_channel,
                                    $packet_size,
                                    $packet_size
                                );

                                $this->server_channels[$new_channel] = $server_channel;
                                $this->channel_status[$new_channel] = NET_SSH2_MSG_CHANNEL_OPEN_CONFIRMATION;
                                $this->send_binary_packet($packet);
                            }
                            break;
                        default:
                            $packet = Strings::packSSH2(
                                'CN2ss',
                                NET_SSH2_MSG_CHANNEL_OPEN_FAILURE,
                                $server_channel,
                                NET_SSH2_OPEN_ADMINISTRATIVELY_PROHIBITED,
                                '', // description
                                '' // language tag
                            );

                            try {
                                $this->send_binary_packet($packet);
                            } catch (\RuntimeException $e) {
                                return $this->disconnect_helper(NET_SSH2_DISCONNECT_BY_APPLICATION);
                            }
                    }

                    $payload = $this->get_binary_packet($skip_channel_filter);
                    break;
                case NET_SSH2_MSG_CHANNEL_WINDOW_ADJUST:
                    Strings::shift($payload, 1);
                    list($channel, $window_size) = Strings::unpackSSH2('NN', $payload);

                    $this->window_size_client_to_server[$channel]+= $window_size;

                    $payload = ($this->bitmap & self::MASK_WINDOW_ADJUST) ? true : $this->get_binary_packet($skip_channel_filter);
            }
        }

        return $payload;
    }

    /**
     * Enable Quiet Mode
     *
     * Suppress stderr from output
     *
     * @access public
     */
    public function enableQuietMode()
    {
        $this->quiet_mode = true;
    }

    /**
     * Disable Quiet Mode
     *
     * Show stderr in output
     *
     * @access public
     */
    public function disableQuietMode()
    {
        $this->quiet_mode = false;
    }

    /**
     * Returns whether Quiet Mode is enabled or not
     *
     * @see self::enableQuietMode()
     * @see self::disableQuietMode()
     * @access public
     * @return bool
     */
    public function isQuietModeEnabled()
    {
        return $this->quiet_mode;
    }

    /**
     * Enable request-pty when using exec()
     *
     * @access public
     */
    public function enablePTY()
    {
        $this->request_pty = true;
    }

    /**
     * Disable request-pty when using exec()
     *
     * @access public
     */
    public function disablePTY()
    {
        if ($this->in_request_pty_exec) {
            $this->close_channel(self::CHANNEL_EXEC);
            $this->in_request_pty_exec = false;
        }
        $this->request_pty = false;
    }

    /**
     * Returns whether request-pty is enabled or not
     *
     * @see self::enablePTY()
     * @see self::disablePTY()
     * @access public
     * @return bool
     */
    public function isPTYEnabled()
    {
        return $this->request_pty;
    }

    /**
     * Gets channel data
     *
     * Returns the data as a string if it's available and false if not.
     *
     * @param int $client_channel
     * @param bool $skip_extended
     * @return mixed
     * @throws \RuntimeException on connection error
     * @access private
     */
    protected function get_channel_packet($client_channel, $skip_extended = false)
    {
        if (!empty($this->channel_buffers[$client_channel])) {
            return array_shift($this->channel_buffers[$client_channel]);
        }

        while (true) {
            if ($this->binary_packet_buffer !== false) {
                $response = $this->binary_packet_buffer;
                $this->binary_packet_buffer = false;
            } else {
                $read = [$this->fsock];
                $write = $except = null;

                if (!$this->curTimeout) {
                    stream_select($read, $write, $except, null);
                } else {
                    if ($this->curTimeout < 0) {
                        $this->is_timeout = true;
                        return true;
                    }

                    $read = [$this->fsock];
                    $write = $except = null;

                    $start = microtime(true);
                    $sec = floor($this->curTimeout);
                    $usec = 1000000 * ($this->curTimeout - $sec);
                    if (!stream_select($read, $write, $except, $sec, $usec)) {
                        $this->is_timeout = true;
                        if ($client_channel == self::CHANNEL_EXEC && !$this->request_pty) {
                            $this->close_channel($client_channel);
                        }
                        return true;
                    }
                    $elapsed = microtime(true) - $start;
                    $this->curTimeout-= $elapsed;
                }

                $response = $this->get_binary_packet(true);
                if ($response === false) {
                    $this->disconnect_helper(NET_SSH2_DISCONNECT_CONNECTION_LOST);
                    throw new ConnectionClosedException('Connection closed by server');
                }
            }

            if ($client_channel == -1 && $response === true) {
                return true;
            }
            list($type, $channel) = Strings::unpackSSH2('CN', $response);

            // will not be setup yet on incoming channel open request
            if (isset($channel) && isset($this->channel_status[$channel]) && isset($this->window_size_server_to_client[$channel])) {
                $this->window_size_server_to_client[$channel]-= strlen($response);

                // resize the window, if appropriate
                if ($this->window_size_server_to_client[$channel] < 0) {
                // PuTTY does something more analogous to the following:
                //if ($this->window_size_server_to_client[$channel] < 0x3FFFFFFF) {
                    $packet = pack('CNN', NET_SSH2_MSG_CHANNEL_WINDOW_ADJUST, $this->server_channels[$channel], $this->window_resize);
                    $this->send_binary_packet($packet);
                    $this->window_size_server_to_client[$channel]+= $this->window_resize;
                }

                switch ($type) {
                    case NET_SSH2_MSG_CHANNEL_EXTENDED_DATA:
                        /*
                        if ($client_channel == self::CHANNEL_EXEC) {
                            $this->send_channel_packet($client_channel, chr(0));
                        }
                        */
                        // currently, there's only one possible value for $data_type_code: NET_SSH2_EXTENDED_DATA_STDERR
                        list($data_type_code, $data) = Strings::unpackSSH2('Ns', $response);
                        $this->stdErrorLog.= $data;
                        if ($skip_extended || $this->quiet_mode) {
                            continue 2;
                        }
                        if ($client_channel == $channel && $this->channel_status[$channel] == NET_SSH2_MSG_CHANNEL_DATA) {
                            return $data;
                        }
                        if (!isset($this->channel_buffers[$channel])) {
                            $this->channel_buffers[$channel] = [];
                        }
                        $this->channel_buffers[$channel][] = $data;

                        continue 2;
                    case NET_SSH2_MSG_CHANNEL_REQUEST:
                        if ($this->channel_status[$channel] == NET_SSH2_MSG_CHANNEL_CLOSE) {
                            continue 2;
                        }
                        list($value) = Strings::unpackSSH2('s', $response);
                        switch ($value) {
                            case 'exit-signal':
                                list(
                                    , // FALSE
                                    $signal_name,
                                    , // core dumped
                                    $error_message
                                ) = Strings::unpackSSH2('bsbs', $response);

                                $this->errors[] = "SSH_MSG_CHANNEL_REQUEST (exit-signal): $signal_name";
                                if (strlen($error_message)) {
                                    $this->errors[count($this->errors) - 1].= "\r\n$error_message";
                                }

                                $this->send_binary_packet(pack('CN', NET_SSH2_MSG_CHANNEL_EOF, $this->server_channels[$client_channel]));
                                $this->send_binary_packet(pack('CN', NET_SSH2_MSG_CHANNEL_CLOSE, $this->server_channels[$channel]));

                                $this->channel_status[$channel] = NET_SSH2_MSG_CHANNEL_EOF;

                                continue 3;
                            case 'exit-status':
                                list(, $this->exit_status) = Strings::unpackSSH2('CN', $response);

                                // "The client MAY ignore these messages."
                                // -- http://tools.ietf.org/html/rfc4254#section-6.10

                                continue 3;
                            default:
                                // "Some systems may not implement signals, in which case they SHOULD ignore this message."
                                //  -- http://tools.ietf.org/html/rfc4254#section-6.9
                                continue 3;
                        }
                }

                switch ($this->channel_status[$channel]) {
                    case NET_SSH2_MSG_CHANNEL_OPEN:
                        switch ($type) {
                            case NET_SSH2_MSG_CHANNEL_OPEN_CONFIRMATION:
                                list(
                                    $this->server_channels[$channel],
                                    $window_size,
                                    $this->packet_size_client_to_server[$channel]
                                ) = Strings::unpackSSH2('NNN', $response);

                                if ($window_size < 0) {
                                    $window_size&= 0x7FFFFFFF;
                                    $window_size+= 0x80000000;
                                }
                                $this->window_size_client_to_server[$channel] = $window_size;
                                $result = $client_channel == $channel ? true : $this->get_channel_packet($client_channel, $skip_extended);
                                $this->on_channel_open();
                                return $result;
                            //case NET_SSH2_MSG_CHANNEL_OPEN_FAILURE:
                            default:
                                $this->disconnect_helper(NET_SSH2_DISCONNECT_BY_APPLICATION);
                                throw new \RuntimeException('Unable to open channel');
                        }
                        break;
                    case NET_SSH2_MSG_CHANNEL_REQUEST:
                        switch ($type) {
                            case NET_SSH2_MSG_CHANNEL_SUCCESS:
                                return true;
                            case NET_SSH2_MSG_CHANNEL_FAILURE:
                                return false;
                            default:
                                $this->disconnect_helper(NET_SSH2_DISCONNECT_BY_APPLICATION);
                                throw new \RuntimeException('Unable to fulfill channel request');
                        }
                    case NET_SSH2_MSG_CHANNEL_CLOSE:
                        return $type == NET_SSH2_MSG_CHANNEL_CLOSE ? true : $this->get_channel_packet($client_channel, $skip_extended);
                }
            }

            // ie. $this->channel_status[$channel] == NET_SSH2_MSG_CHANNEL_DATA

            switch ($type) {
                case NET_SSH2_MSG_CHANNEL_DATA:
                    /*
                    if ($channel == self::CHANNEL_EXEC) {
                        // SCP requires null packets, such as this, be sent.  further, in the case of the ssh.com SSH server
                        // this actually seems to make things twice as fast.  more to the point, the message right after
                        // SSH_MSG_CHANNEL_DATA (usually SSH_MSG_IGNORE) won't block for as long as it would have otherwise.
                        // in OpenSSH it slows things down but only by a couple thousandths of a second.
                        $this->send_channel_packet($channel, chr(0));
                    }
                    */
                    list($data) = Strings::unpackSSH2('s', $response);

                    if ($channel == self::CHANNEL_AGENT_FORWARD) {
                        $agent_response = $this->agent->forwardData($data);
                        if (!is_bool($agent_response)) {
                            $this->send_channel_packet($channel, $agent_response);
                        }
                        break;
                    }

                    if ($client_channel == $channel) {
                        return $data;
                    }
                    if (!isset($this->channel_buffers[$channel])) {
                        $this->channel_buffers[$channel] = [];
                    }
                    $this->channel_buffers[$channel][] = $data;
                    break;
                case NET_SSH2_MSG_CHANNEL_CLOSE:
                    $this->curTimeout = 5;

                    if ($this->bitmap & self::MASK_SHELL) {
                        $this->bitmap&= ~self::MASK_SHELL;
                    }
                    if ($this->channel_status[$channel] != NET_SSH2_MSG_CHANNEL_EOF) {
                        $this->send_binary_packet(pack('CN', NET_SSH2_MSG_CHANNEL_CLOSE, $this->server_channels[$channel]));
                    }

                    $this->channel_status[$channel] = NET_SSH2_MSG_CHANNEL_CLOSE;
                    if ($client_channel == $channel) {
                        return true;
                    }
                case NET_SSH2_MSG_CHANNEL_EOF:
                    break;
                default:
                    $this->disconnect_helper(NET_SSH2_DISCONNECT_BY_APPLICATION);
                    throw new \RuntimeException('Error reading channel data');
            }
        }
    }

    /**
     * Sends Binary Packets
     *
     * See '6. Binary Packet Protocol' of rfc4253 for more info.
     *
     * @param string $data
     * @param string $logged
     * @see self::_get_binary_packet()
     * @return bool
     * @access private
     */
    protected function send_binary_packet($data, $logged = null)
    {
        if (!is_resource($this->fsock) || feof($this->fsock)) {
            $this->bitmap = 0;
            throw new ConnectionClosedException('Connection closed prematurely');
        }

        //if ($this->compress) {
        //    // the -4 removes the checksum:
        //    // http://php.net/function.gzcompress#57710
        //    $data = substr(gzcompress($data), 0, -4);
        //}

        // 4 (packet length) + 1 (padding length) + 4 (minimal padding amount) == 9
        $packet_length = strlen($data) + 9;
        if ($this->encrypt && $this->encrypt->usesNonce()) {
            $packet_length-= 4;
        }
        // round up to the nearest $this->encrypt_block_size
        $packet_length+= (($this->encrypt_block_size - 1) * $packet_length) % $this->encrypt_block_size;
        // subtracting strlen($data) is obvious - subtracting 5 is necessary because of packet_length and padding_length
        $padding_length = $packet_length - strlen($data) - 5;
        switch (true) {
            case $this->encrypt && $this->encrypt->usesNonce():
            case $this->hmac_create instanceof Hash && $this->hmac_create->etm:
                $padding_length+= 4;
                $packet_length+= 4;
        }

        $padding = Random::string($padding_length);

        // we subtract 4 from packet_length because the packet_length field isn't supposed to include itself
        $packet = pack('NCa*', $packet_length - 4, $padding_length, $data . $padding);

        $hmac = '';
        if ($this->hmac_create instanceof Hash && !$this->hmac_create->etm) {
            if (($this->hmac_create->getHash() & "\xFF\xFF\xFF\xFF") == 'umac') {
                $this->hmac_create->setNonce("\0\0\0\0" . pack('N', $this->send_seq_no));
                $hmac = $this->hmac_create->hash($packet);
            } else {
                $hmac = $this->hmac_create->hash(pack('Na*', $this->send_seq_no, $packet));
            }
        }

        if ($this->encrypt) {
            switch ($this->encrypt->name) {
                case 'aes128-gcm@openssh.com':
                case 'aes256-gcm@openssh.com':
                    $this->encrypt->setNonce(
                        $this->encrypt->fixed .
                        $this->encrypt->invocation_counter
                    );
                    Strings::increment_str($this->encrypt->invocation_counter);
                    $this->encrypt->setAAD($temp = ($packet & "\xFF\xFF\xFF\xFF"));
                    $packet = $temp . $this->encrypt->encrypt(substr($packet, 4));
                    break;
                case 'chacha20-poly1305@openssh.com':
                    $nonce = pack('N2', 0, $this->send_seq_no);

                    $this->encrypt->setNonce($nonce);
                    $this->lengthEncrypt->setNonce($nonce);

                    $length = $this->lengthEncrypt->encrypt($packet & "\xFF\xFF\xFF\xFF");

                    $this->encrypt->setCounter(0);
                    // this is the same approach that's implemented in Salsa20::createPoly1305Key()
                    // but we don't want to use the same AEAD construction that RFC8439 describes
                    // for ChaCha20-Poly1305 so we won't rely on it (see Salsa20::poly1305())
                    $this->encrypt->setPoly1305Key(
                        $this->encrypt->encrypt(str_repeat("\0", 32))
                    );
                    $this->encrypt->setAAD($length);
                    $this->encrypt->setCounter(1);
                    $packet = $length . $this->encrypt->encrypt(substr($packet, 4));
                    break;
                default:
                    $packet = $this->hmac_create instanceof Hash && $this->hmac_create->etm ?
                        ($packet & "\xFF\xFF\xFF\xFF") . $this->encrypt->encrypt(substr($packet, 4)) :
                        $this->encrypt->encrypt($packet);
            }
        }

        if ($this->hmac_create instanceof Hash && $this->hmac_create->etm) {
            if (($this->hmac_create->getHash() & "\xFF\xFF\xFF\xFF") == 'umac') {
                $this->hmac_create->setNonce("\0\0\0\0" . pack('N', $this->send_seq_no));
                $hmac = $this->hmac_create->hash($packet);
            } else {
                $hmac = $this->hmac_create->hash(pack('Na*', $this->send_seq_no, $packet));
            }
        }

        $this->send_seq_no++;

        $packet.= $this->encrypt && $this->encrypt->usesNonce() ? $this->encrypt->getTag() : $hmac;

        $start = microtime(true);
<<<<<<< HEAD
        $sent = fputs($this->fsock, $packet);
=======
        $result = strlen($packet) == @fputs($this->fsock, $packet);
>>>>>>> f0710fc7
        $stop = microtime(true);

        if (defined('NET_SSH2_LOGGING')) {
            $current = microtime(true);
            $message_number = isset($this->message_numbers[ord($data[0])]) ? $this->message_numbers[ord($data[0])] : 'UNKNOWN (' . ord($data[0]) . ')';
            $message_number = '-> ' . $message_number .
                              ' (since last: ' . round($current - $this->last_packet, 4) . ', network: ' . round($stop - $start, 4) . 's)';
            $this->append_log($message_number, isset($logged) ? $logged : $data);
            $this->last_packet = $current;
        }

        if (strlen($packet) != $sent) {
            $this->bitmap = 0;
            throw new \RuntimeException("Only $sent of " . strlen($packet) . " bytes were sent");
        }
    }

    /**
     * Logs data packets
     *
     * Makes sure that only the last 1MB worth of packets will be logged
     *
     * @param string $message_number
     * @param string $message
     * @access private
     */
    private function append_log($message_number, $message)
    {
        // remove the byte identifying the message type from all but the first two messages (ie. the identification strings)
        if (strlen($message_number) > 2) {
            Strings::shift($message);
        }

        switch (NET_SSH2_LOGGING) {
            // useful for benchmarks
            case self::LOG_SIMPLE:
                $this->message_number_log[] = $message_number;
                break;
            // the most useful log for SSH2
            case self::LOG_COMPLEX:
                $this->message_number_log[] = $message_number;
                $this->log_size+= strlen($message);
                $this->message_log[] = $message;
                while ($this->log_size > self::LOG_MAX_SIZE) {
                    $this->log_size-= strlen(array_shift($this->message_log));
                    array_shift($this->message_number_log);
                }
                break;
            // dump the output out realtime; packets may be interspersed with non packets,
            // passwords won't be filtered out and select other packets may not be correctly
            // identified
            case self::LOG_REALTIME:
                switch (PHP_SAPI) {
                    case 'cli':
                        $start = $stop = "\r\n";
                        break;
                    default:
                        $start = '<pre>';
                        $stop = '</pre>';
                }
                echo $start . $this->format_log([$message], [$message_number]) . $stop;
                @flush();
                @ob_flush();
                break;
            // basically the same thing as self::LOG_REALTIME with the caveat that NET_SSH2_LOG_REALTIME_FILENAME
            // needs to be defined and that the resultant log file will be capped out at self::LOG_MAX_SIZE.
            // the earliest part of the log file is denoted by the first <<< START >>> and is not going to necessarily
            // at the beginning of the file
            case self::LOG_REALTIME_FILE:
                if (!isset($this->realtime_log_file)) {
                    // PHP doesn't seem to like using constants in fopen()
                    $filename = NET_SSH2_LOG_REALTIME_FILENAME;
                    $fp = fopen($filename, 'w');
                    $this->realtime_log_file = $fp;
                }
                if (!is_resource($this->realtime_log_file)) {
                    break;
                }
                $entry = $this->format_log([$message], [$message_number]);
                if ($this->realtime_log_wrap) {
                    $temp = "<<< START >>>\r\n";
                    $entry.= $temp;
                    fseek($this->realtime_log_file, ftell($this->realtime_log_file) - strlen($temp));
                }
                $this->realtime_log_size+= strlen($entry);
                if ($this->realtime_log_size > self::LOG_MAX_SIZE) {
                    fseek($this->realtime_log_file, 0);
                    $this->realtime_log_size = strlen($entry);
                    $this->realtime_log_wrap = true;
                }
                fputs($this->realtime_log_file, $entry);
        }
    }

    /**
     * Sends channel data
     *
     * Spans multiple SSH_MSG_CHANNEL_DATAs if appropriate
     *
     * @param int $client_channel
     * @param string $data
     * @return bool
     * @access private
     */
    protected function send_channel_packet($client_channel, $data)
    {
        while (strlen($data)) {
            if (!$this->window_size_client_to_server[$client_channel]) {
                $this->bitmap^= self::MASK_WINDOW_ADJUST;
                // using an invalid channel will let the buffers be built up for the valid channels
                $this->get_channel_packet(-1);
                $this->bitmap^= self::MASK_WINDOW_ADJUST;
            }

            /* The maximum amount of data allowed is determined by the maximum
               packet size for the channel, and the current window size, whichever
               is smaller.
                 -- http://tools.ietf.org/html/rfc4254#section-5.2 */
            $max_size = min(
                $this->packet_size_client_to_server[$client_channel],
                $this->window_size_client_to_server[$client_channel]
            );

            $temp = Strings::shift($data, $max_size);
            $packet = Strings::packSSH2(
                'CNs',
                NET_SSH2_MSG_CHANNEL_DATA,
                $this->server_channels[$client_channel],
                $temp
            );
            $this->window_size_client_to_server[$client_channel]-= strlen($temp);
            $this->send_binary_packet($packet);
        }

        return true;
    }

    /**
     * Closes and flushes a channel
     *
     * \phpseclib3\Net\SSH2 doesn't properly close most channels.  For exec() channels are normally closed by the server
     * and for SFTP channels are presumably closed when the client disconnects.  This functions is intended
     * for SCP more than anything.
     *
     * @param int $client_channel
     * @param bool $want_reply
     * @return bool
     * @access private
     */
    private function close_channel($client_channel, $want_reply = false)
    {
        // see http://tools.ietf.org/html/rfc4254#section-5.3

        $this->send_binary_packet(pack('CN', NET_SSH2_MSG_CHANNEL_EOF, $this->server_channels[$client_channel]));

        if (!$want_reply) {
            $this->send_binary_packet(pack('CN', NET_SSH2_MSG_CHANNEL_CLOSE, $this->server_channels[$client_channel]));
        }

        $this->channel_status[$client_channel] = NET_SSH2_MSG_CHANNEL_CLOSE;

        $this->curTimeout = 5;

        while (!is_bool($this->get_channel_packet($client_channel))) {
        }

        if ($this->is_timeout) {
            $this->disconnect();
        }

        if ($want_reply) {
            $this->send_binary_packet(pack('CN', NET_SSH2_MSG_CHANNEL_CLOSE, $this->server_channels[$client_channel]));
        }

        if ($this->bitmap & self::MASK_SHELL) {
            $this->bitmap&= ~self::MASK_SHELL;
        }
    }

    /**
     * Disconnect
     *
     * @param int $reason
     * @return bool
     * @access protected
     */
    protected function disconnect_helper($reason)
    {
        if ($this->bitmap & self::MASK_CONNECTED) {
            $data = Strings::packSSH2('CNss', NET_SSH2_MSG_DISCONNECT, $reason, '', '');
            try {
                $this->send_binary_packet($data);
            } catch (\Exception $e) {
            }
        }

        $this->bitmap = 0;
        if (is_resource($this->fsock) && get_resource_type($this->fsock) == 'stream') {
            fclose($this->fsock);
        }

        return false;
    }

    /**
     * Define Array
     *
     * Takes any number of arrays whose indices are integers and whose values are strings and defines a bunch of
     * named constants from it, using the value as the name of the constant and the index as the value of the constant.
     * If any of the constants that would be defined already exists, none of the constants will be defined.
     *
     * @param $args[]
     * @access protected
     */
    protected function define_array(...$args)
    {
        foreach ($args as $arg) {
            foreach ($arg as $key => $value) {
                if (!defined($value)) {
                    define($value, $key);
                } else {
                    break 2;
                }
            }
        }
    }

    /**
     * Returns a log of the packets that have been sent and received.
     *
     * Returns a string if NET_SSH2_LOGGING == self::LOG_COMPLEX, an array if NET_SSH2_LOGGING == self::LOG_SIMPLE and false if !defined('NET_SSH2_LOGGING')
     *
     * @access public
     * @return array|false|string
     */
    public function getLog()
    {
        if (!defined('NET_SSH2_LOGGING')) {
            return false;
        }

        switch (NET_SSH2_LOGGING) {
            case self::LOG_SIMPLE:
                return $this->message_number_log;
            case self::LOG_COMPLEX:
                $log = $this->format_log($this->message_log, $this->message_number_log);
                return PHP_SAPI == 'cli' ? $log : '<pre>' . $log . '</pre>';
            default:
                return false;
        }
    }

    /**
     * Formats a log for printing
     *
     * @param array $message_log
     * @param array $message_number_log
     * @access private
     * @return string
     */
    protected function format_log($message_log, $message_number_log)
    {
        $output = '';
        for ($i = 0; $i < count($message_log); $i++) {
            $output.= $message_number_log[$i] . "\r\n";
            $current_log = $message_log[$i];
            $j = 0;
            do {
                if (strlen($current_log)) {
                    $output.= str_pad(dechex($j), 7, '0', STR_PAD_LEFT) . '0  ';
                }
                $fragment = Strings::shift($current_log, $this->log_short_width);
                $hex = substr(preg_replace_callback('#.#s', function ($matches) {
                    return $this->log_boundary . str_pad(dechex(ord($matches[0])), 2, '0', STR_PAD_LEFT);
                }, $fragment), strlen($this->log_boundary));
                // replace non ASCII printable characters with dots
                // http://en.wikipedia.org/wiki/ASCII#ASCII_printable_characters
                // also replace < with a . since < messes up the output on web browsers
                $raw = preg_replace('#[^\x20-\x7E]|<#', '.', $fragment);
                $output.= str_pad($hex, $this->log_long_width - $this->log_short_width, ' ') . $raw . "\r\n";
                $j++;
            } while (strlen($current_log));
            $output.= "\r\n";
        }

        return $output;
    }

    /**
     * Helper function for agent->on_channel_open()
     *
     * Used when channels are created to inform agent
     * of said channel opening. Must be called after
     * channel open confirmation received
     *
     * @access private
     */
    private function on_channel_open()
    {
        if (isset($this->agent)) {
            $this->agent->registerChannelOpen($this);
        }
    }

    /**
     * Returns the first value of the intersection of two arrays or false if
     * the intersection is empty. The order is defined by the first parameter.
     *
     * @param array $array1
     * @param array $array2
     * @return mixed False if intersection is empty, else intersected value.
     * @access private
     */
    private static function array_intersect_first($array1, $array2)
    {
        foreach ($array1 as $value) {
            if (in_array($value, $array2)) {
                return $value;
            }
        }
        return false;
    }

    /**
     * Returns all errors
     *
     * @return string[]
     * @access public
     */
    public function getErrors()
    {
        return $this->errors;
    }

    /**
     * Returns the last error
     *
     * @return string
     * @access public
     */
    public function getLastError()
    {
        $count = count($this->errors);

        if ($count > 0) {
            return $this->errors[$count - 1];
        }
    }

    /**
     * Return the server identification.
     *
     * @return string
     * @access public
     */
    public function getServerIdentification()
    {
        $this->connect();

        return $this->server_identifier;
    }

    /**
     * Returns a list of algorithms the server supports
     *
     * @return array
     * @access public
     */
    public function getServerAlgorithms()
    {
        $this->connect();

        return [
            'kex' => $this->kex_algorithms,
            'hostkey' => $this->server_host_key_algorithms,
            'client_to_server' => [
                'crypt' => $this->encryption_algorithms_client_to_server,
                'mac' => $this->mac_algorithms_client_to_server,
                'comp' => $this->compression_algorithms_client_to_server,
                'lang' => $this->languages_client_to_server
            ],
            'server_to_client' => [
                'crypt' => $this->encryption_algorithms_server_to_client,
                'mac' => $this->mac_algorithms_server_to_client,
                'comp' => $this->compression_algorithms_server_to_client,
                'lang' => $this->languages_server_to_client
            ]
        ];
    }

    /**
     * Returns a list of KEX algorithms that phpseclib supports
     *
     * @return array
     * @access public
     */
    public static function getSupportedKEXAlgorithms()
    {
        $kex_algorithms = [
            // Elliptic Curve Diffie-Hellman Key Agreement (ECDH) using
            // Curve25519. See doc/curve25519-sha256@libssh.org.txt in the
            // libssh repository for more information.
            'curve25519-sha256',
            'curve25519-sha256@libssh.org',

            'ecdh-sha2-nistp256', // RFC 5656
            'ecdh-sha2-nistp384', // RFC 5656
            'ecdh-sha2-nistp521', // RFC 5656

            'diffie-hellman-group-exchange-sha256',// RFC 4419
            'diffie-hellman-group-exchange-sha1',  // RFC 4419

            // Diffie-Hellman Key Agreement (DH) using integer modulo prime
            // groups.
            'diffie-hellman-group14-sha256',
            'diffie-hellman-group14-sha1', // REQUIRED
            'diffie-hellman-group15-sha512',
            'diffie-hellman-group16-sha512',
            'diffie-hellman-group17-sha512',
            'diffie-hellman-group18-sha512',

            'diffie-hellman-group1-sha1', // REQUIRED
        ];

        return $kex_algorithms;
    }

    /**
     * Returns a list of host key algorithms that phpseclib supports
     *
     * @return array
     * @access public
     */
    public static function getSupportedHostKeyAlgorithms()
    {
        return [
            'ssh-ed25519', // https://tools.ietf.org/html/draft-ietf-curdle-ssh-ed25519-02
            'ecdsa-sha2-nistp256', // RFC 5656
            'ecdsa-sha2-nistp384', // RFC 5656
            'ecdsa-sha2-nistp521', // RFC 5656
            'rsa-sha2-256', // RFC 8332
            'rsa-sha2-512', // RFC 8332
            'ssh-rsa', // RECOMMENDED  sign   Raw RSA Key
            'ssh-dss'  // REQUIRED     sign   Raw DSS Key
        ];
    }

    /**
     * Returns a list of symmetric key algorithms that phpseclib supports
     *
     * @return array
     * @access public
     */
    public static function getSupportedEncryptionAlgorithms()
    {
        $algos = [
            // from <https://tools.ietf.org/html/rfc5647>:
            'aes128-gcm@openssh.com',
            'aes256-gcm@openssh.com',

            // from <http://tools.ietf.org/html/rfc4345#section-4>:
            'arcfour256',
            'arcfour128',

            //'arcfour',      // OPTIONAL          the ARCFOUR stream cipher with a 128-bit key

            // CTR modes from <http://tools.ietf.org/html/rfc4344#section-4>:
            'aes128-ctr',     // RECOMMENDED       AES (Rijndael) in SDCTR mode, with 128-bit key
            'aes192-ctr',     // RECOMMENDED       AES with 192-bit key
            'aes256-ctr',     // RECOMMENDED       AES with 256-bit key

            // from <https://git.io/fhxOl>:
            // one of the big benefits of chacha20-poly1305 is speed. the problem is...
            // libsodium doesn't generate the poly1305 keys in the way ssh does and openssl's PHP bindings don't even
            // seem to support poly1305 currently. so even if libsodium or openssl are being used for the chacha20
            // part, pure-PHP has to be used for the poly1305 part and that's gonna cause a big slow down.
            // speed-wise it winds up being faster to use AES (when openssl or mcrypt are available) and some HMAC
            // (which is always gonna be super fast to compute thanks to the hash extension, which
            // "is bundled and compiled into PHP by default")
            'chacha20-poly1305@openssh.com',

            'twofish128-ctr', // OPTIONAL          Twofish in SDCTR mode, with 128-bit key
            'twofish192-ctr', // OPTIONAL          Twofish with 192-bit key
            'twofish256-ctr', // OPTIONAL          Twofish with 256-bit key

            'aes128-cbc',     // RECOMMENDED       AES with a 128-bit key
            'aes192-cbc',     // OPTIONAL          AES with a 192-bit key
            'aes256-cbc',     // OPTIONAL          AES in CBC mode, with a 256-bit key

            'twofish128-cbc', // OPTIONAL          Twofish with a 128-bit key
            'twofish192-cbc', // OPTIONAL          Twofish with a 192-bit key
            'twofish256-cbc',
            'twofish-cbc',    // OPTIONAL          alias for "twofish256-cbc"
                              //                   (this is being retained for historical reasons)

            'blowfish-ctr',   // OPTIONAL          Blowfish in SDCTR mode

            'blowfish-cbc',   // OPTIONAL          Blowfish in CBC mode

            '3des-ctr',       // RECOMMENDED       Three-key 3DES in SDCTR mode

            '3des-cbc',       // REQUIRED          three-key 3DES in CBC mode

             //'none'           // OPTIONAL          no encryption; NOT RECOMMENDED
        ];

        if (self::$crypto_engine) {
            $engines = [self::$crypto_engine];
        } else {
            $engines = [
                'libsodium',
                'OpenSSL (GCM)',
                'OpenSSL',
                'mcrypt',
                'Eval',
                'PHP'
            	];
        }

        $ciphers = [];

        foreach ($engines as $engine) {
            foreach ($algos as $algo) {
                $obj = self::encryption_algorithm_to_crypt_instance($algo);
                if ($obj instanceof Rijndael ) {
                    $obj->setKeyLength(preg_replace('#[^\d]#', '', $algo));
                }
                switch ($algo) {
                    case 'chacha20-poly1305@openssh.com':
                    case 'arcfour128':
                    case 'arcfour256':
                        if ($engine != 'Eval') {
                            continue 2;
                        }
                        break;
                    case 'aes128-gcm@openssh.com':
                    case 'aes256-gcm@openssh.com':
                        if ($engine == 'OpenSSL') {
                            continue 2;
                        }
                        $obj->setNonce('dummydummydu');
                }
                if ($obj->isValidEngine($engine)) {
                    $algos = array_diff($algos, [$algo]);
                    $ciphers[] = $algo;
                }
            }
        }

        return $ciphers;
    }

    /**
     * Returns a list of MAC algorithms that phpseclib supports
     *
     * @return array
     * @access public
     */
    public static function getSupportedMACAlgorithms()
    {
        return [
            'hmac-sha2-256-etm@openssh.com',
            'hmac-sha2-512-etm@openssh.com',
            'umac-64-etm@openssh.com',
            'umac-128-etm@openssh.com',
            'hmac-sha1-etm@openssh.com',

            // from <http://www.ietf.org/rfc/rfc6668.txt>:
            'hmac-sha2-256',// RECOMMENDED     HMAC-SHA256 (digest length = key length = 32)
            'hmac-sha2-512',// OPTIONAL        HMAC-SHA512 (digest length = key length = 64)

            // from <https://tools.ietf.org/html/draft-miller-secsh-umac-01>:
            'umac-64@openssh.com',
            'umac-128@openssh.com',

            'hmac-sha1-96', // RECOMMENDED     first 96 bits of HMAC-SHA1 (digest length = 12, key length = 20)
            'hmac-sha1',    // REQUIRED        HMAC-SHA1 (digest length = key length = 20)
            'hmac-md5-96',  // OPTIONAL        first 96 bits of HMAC-MD5 (digest length = 12, key length = 16)
            'hmac-md5',     // OPTIONAL        HMAC-MD5 (digest length = key length = 16)
            //'none'          // OPTIONAL        no MAC; NOT RECOMMENDED
        ];
    }

    /**
     * Returns a list of compression algorithms that phpseclib supports
     *
     * @return array
     * @access public
     */
    public static function getSupportedCompressionAlgorithms()
    {
        return [
            'none'   // REQUIRED        no compression
            //'zlib' // OPTIONAL        ZLIB (LZ77) compression
        ];
    }

    /**
     * Return list of negotiated algorithms
     *
     * Uses the same format as https://www.php.net/ssh2-methods-negotiated
     *
     * @return array
     * @access public
     */
    public function getAlgorithmsNegotiated()
    {
        $this->connect();

        return [
            'kex' => $this->kex_algorithm,
            'hostkey' => $this->signature_format,
            'client_to_server' => [
                'crypt' => $this->encrypt->name,
                'mac' => $this->hmac_create->name,
                'comp' => 'none',
            ],
            'server_to_client' => [
                'crypt' => $this->decrypt->name,
                'mac' => $this->hmac_check->name,
                'comp' => 'none',
            ]
        ];
    }

    /**
     * Accepts an associative array with up to four parameters as described at
     * <https://www.php.net/manual/en/function.ssh2-connect.php>
     *
     * @param array $methods
     * @access public
     */
    public function setPreferredAlgorithms(array $methods)
    {
        $preferred = $methods;

        if (isset($preferred['kex'])) {
            $preferred['kex'] = array_intersect(
                $preferred['kex'],
                static::getSupportedKEXAlgorithms()
            );
        }

        if (isset($preferred['hostkey'])) {
            $preferred['hostkey'] = array_intersect(
                $preferred['hostkey'],
                static::getSupportedHostKeyAlgorithms()
            );
        }

        $keys = ['client_to_server', 'server_to_client'];
        foreach ($keys as $key) {
            if (isset($preferred[$key])) {
                $a = &$preferred[$key];
                if (isset($a['crypt'])) {
                    $a['crypt'] = array_intersect(
                        $a['crypt'],
                        static::getSupportedEncryptionAlgorithms()
                    );
                }
                if (isset($a['comp'])) {
                    $a['comp'] = array_intersect(
                        $a['comp'],
                        static::getSupportedCompressionAlgorithms()
                    );
                }
                if (isset($a['mac'])) {
                    $a['mac'] = array_intersect(
                        $a['mac'],
                        static::getSupportedMACAlgorithms()
                    );
                }
            }
        }

        $keys = [
            'kex',
            'hostkey',
            'client_to_server/crypt',
            'client_to_server/comp',
            'client_to_server/mac',
            'server_to_client/crypt',
            'server_to_client/comp',
            'server_to_client/mac',
        ];
        foreach ($keys as $key) {
            $p = $preferred;
            $m = $methods;

            $subkeys = explode('/', $key);
            foreach ($subkeys as $subkey) {
                if (!isset($p[$subkey])) {
                    continue 2;
                }
                $p = $p[$subkey];
                $m = $m[$subkey];
            }

            if (count($p) != count($m)) {
                $diff = array_diff($m, $p);
                $msg = count($diff) == 1 ?
                    ' is not a supported algorithm' :
                    ' are not supported algorithms';
                throw new UnsupportedAlgorithmException(implode(', ', $diff) . $msg);
            }
        }

        $this->preferred = $preferred;
    }

    /**
     * Returns the banner message.
     *
     * Quoting from the RFC, "in some jurisdictions, sending a warning message before
     * authentication may be relevant for getting legal protection."
     *
     * @return string
     * @access public
     */
    public function getBannerMessage()
    {
        return $this->banner_message;
    }

    /**
     * Returns the server public host key.
     *
     * Caching this the first time you connect to a server and checking the result on subsequent connections
     * is recommended.  Returns false if the server signature is not signed correctly with the public host key.
     *
     * @return mixed
     * @throws \RuntimeException on badly formatted keys
     * @throws \phpseclib3\Exception\NoSupportedAlgorithmsException when the key isn't in a supported format
     * @access public
     */
    public function getServerPublicHostKey()
    {
        if (!($this->bitmap & self::MASK_CONSTRUCTOR)) {
            if (!$this->connect()) {
                return false;
            }
        }

        $signature = $this->signature;
        $server_public_host_key = base64_encode($this->server_public_host_key);

        if ($this->signature_validated) {
            return $this->bitmap ?
                $this->signature_format . ' ' . $server_public_host_key :
                false;
        }

        $this->signature_validated = true;

        switch ($this->signature_format) {
            case 'ssh-ed25519':
            case 'ecdsa-sha2-nistp256':
            case 'ecdsa-sha2-nistp384':
            case 'ecdsa-sha2-nistp521':
                $key = EC::loadFormat('OpenSSH', $server_public_host_key)
                    ->withSignatureFormat('SSH2');
                switch ($this->signature_format) {
                    case 'ssh-ed25519':
                        $hash = 'sha512';
                        break;
                    case 'ecdsa-sha2-nistp256':
                        $hash = 'sha256';
                        break;
                    case 'ecdsa-sha2-nistp384':
                        $hash = 'sha384';
                        break;
                    case 'ecdsa-sha2-nistp521':
                        $hash = 'sha512';
                }
                $key = $key->withHash($hash);
                break;
            case 'ssh-dss':
                $key = DSA::loadFormat('OpenSSH', $server_public_host_key)
                    ->withSignatureFormat('SSH2')
                    ->withHash('sha1');
                break;
            case 'ssh-rsa':
            case 'rsa-sha2-256':
            case 'rsa-sha2-512':
                if (strlen($signature) < 15) {
                    return false;
                }
                Strings::shift($signature, 11);
                $temp = unpack('Nlength', Strings::shift($signature, 4));
                $signature = Strings::shift($signature, $temp['length']);

                $key = RSA::loadFormat('OpenSSH', $server_public_host_key)
                    ->withPadding(RSA::SIGNATURE_PKCS1);
                switch ($this->signature_format) {
                    case 'rsa-sha2-512':
                        $hash = 'sha512';
                        break;
                    case 'rsa-sha2-256':
                        $hash = 'sha256';
                        break;
                    //case 'ssh-rsa':
                    default:
                        $hash = 'sha1';
                }
                $key = $key->withHash($hash);
                break;
            default:
                $this->disconnect_helper(NET_SSH2_DISCONNECT_HOST_KEY_NOT_VERIFIABLE);
                throw new NoSupportedAlgorithmsException('Unsupported signature format');
        }

        if (!$key->verify($this->exchange_hash, $signature)) {
            return $this->disconnect_helper(NET_SSH2_DISCONNECT_HOST_KEY_NOT_VERIFIABLE);
        };

        return $this->signature_format . ' ' . $server_public_host_key;
    }

    /**
     * Returns the exit status of an SSH command or false.
     *
     * @return false|int
     * @access public
     */
    public function getExitStatus()
    {
        if (is_null($this->exit_status)) {
            return false;
        }
        return $this->exit_status;
    }

    /**
     * Returns the number of columns for the terminal window size.
     *
     * @return int
     * @access public
     */
    public function getWindowColumns()
    {
        return $this->windowColumns;
    }

    /**
     * Returns the number of rows for the terminal window size.
     *
     * @return int
     * @access public
     */
    public function getWindowRows()
    {
        return $this->windowRows;
    }

    /**
     * Sets the number of columns for the terminal window size.
     *
     * @param int $value
     * @access public
     */
    public function setWindowColumns($value)
    {
        $this->windowColumns = $value;
    }

    /**
     * Sets the number of rows for the terminal window size.
     *
     * @param int $value
     * @access public
     */
    public function setWindowRows($value)
    {
        $this->windowRows = $value;
    }

    /**
     * Sets the number of columns and rows for the terminal window size.
     *
     * @param int $columns
     * @param int $rows
     * @access public
     */
    public function setWindowSize($columns = 80, $rows = 24)
    {
        $this->windowColumns = $columns;
        $this->windowRows = $rows;
    }

    /**
     * To String Magic Method
     *
     * @return string
     * @access public
     */
    public function __toString()
    {
        return $this->getResourceId();
    }

    /**
     * Get Resource ID
     *
     * We use {} because that symbols should not be in URL according to
     * {@link http://tools.ietf.org/html/rfc3986#section-2 RFC}.
     * It will safe us from any conflicts, because otherwise regexp will
     * match all alphanumeric domains.
     *
     * @return string
     */
    public function getResourceId()
    {
        return '{' . spl_object_hash($this) . '}';
    }

    /**
     * Return existing connection
     *
     * @param string $id
     *
     * @return bool|SSH2 will return false if no such connection
     */
    public static function getConnectionByResourceId($id)
    {
        return isset(self::$connections[$id]) ? self::$connections[$id] : false;
    }

    /**
     * Return all excising connections
     *
     * @return SSH2[]
     */
    public static function getConnections()
    {
        return self::$connections;
    }

    /*
     * Update packet types in log history
     *
     * @param string $old
     * @param string $new
     * @access private
     */
    private function updateLogHistory($old, $new)
    {
        if (defined('NET_SSH2_LOGGING') && NET_SSH2_LOGGING == self::LOG_COMPLEX) {
            $this->message_number_log[count($this->message_number_log) - 1] = str_replace(
                $old,
                $new,
                $this->message_number_log[count($this->message_number_log) - 1]
            );
        }
    }
}<|MERGE_RESOLUTION|>--- conflicted
+++ resolved
@@ -3923,11 +3923,7 @@
         $packet.= $this->encrypt && $this->encrypt->usesNonce() ? $this->encrypt->getTag() : $hmac;
 
         $start = microtime(true);
-<<<<<<< HEAD
-        $sent = fputs($this->fsock, $packet);
-=======
-        $result = strlen($packet) == @fputs($this->fsock, $packet);
->>>>>>> f0710fc7
+        $sent = @fputs($this->fsock, $packet);
         $stop = microtime(true);
 
         if (defined('NET_SSH2_LOGGING')) {
