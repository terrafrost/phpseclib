--- conflicted
+++ resolved
@@ -1441,11 +1441,11 @@
 
             extract(unpack('NprimeLength', $this->_string_shift($response, 4)));
             $primeBytes = $this->_string_shift($response, $primeLength);
-            $prime = new Math_BigInteger($primeBytes, -256);
+            $prime = new BigInteger($primeBytes, -256);
 
             extract(unpack('NgLength', $this->_string_shift($response, 4)));
             $gBytes = $this->_string_shift($response, $gLength);
-            $g = new Math_BigInteger($gBytes, -256);
+            $g = new BigInteger($gBytes, -256);
 
             $exchange_hash_rfc4419 = pack('a*Na*Na*',
                 $dh_group_sizes_packed,
@@ -1479,8 +1479,8 @@
             }
             // For both diffie-hellman-group1-sha1 and diffie-hellman-group14-sha1
             // the generator field element is 2 (decimal) and the hash function is sha1.
-            $g = new Math_BigInteger(2);
-            $prime = new Math_BigInteger($prime, 16);
+            $g = new BigInteger(2);
+            $prime = new BigInteger($prime, 16);
             $exchange_hash_rfc4419 = '';
             $clientKexInitMessage = NET_SSH2_MSG_KEXDH_INIT;
             $serverKexReplyMessage = NET_SSH2_MSG_KEXDH_REPLY;
@@ -1488,22 +1488,12 @@
 
         switch ($kex_algorithms[$i]) {
             case 'diffie-hellman-group-exchange-sha256':
-                $kexHash = new Crypt_Hash('sha256');
+                $kexHash = new Hash('sha256');
                 break;
             default:
-                $kexHash = new Crypt_Hash('sha1');
-        }
-
-<<<<<<< HEAD
-        // For both diffie-hellman-group1-sha1 and diffie-hellman-group14-sha1
-        // the generator field element is 2 (decimal) and the hash function is sha1.
-        $g = new BigInteger(2);
-        $prime = new BigInteger($prime, 16);
-        $kexHash = new Hash('sha1');
-        //$q = $p->bitwise_rightShift(1);
-
-=======
->>>>>>> cdda6219
+                $kexHash = new Hash('sha1');
+        }
+
         /* To increase the speed of the key exchange, both client and server may
            reduce the size of their private exponents.  It should be at least
            twice as long as the key material that is generated from the shared
