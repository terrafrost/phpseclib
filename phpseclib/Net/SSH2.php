--- conflicted
+++ resolved
@@ -3295,16 +3295,11 @@
 
         if (!is_resource($this->fsock) || feof($this->fsock)) {
             $this->bitmap = 0;
-<<<<<<< HEAD
-            throw new ConnectionClosedException('Connection closed (by server) prematurely ' . $elapsed . 's');
-=======
             $str = 'Connection closed (by server) prematurely';
             if (isset($elapsed)) {
                 $str.= ' ' . $elapsed . 's';
             }
-            user_error($str);
-            return false;
->>>>>>> 5ea851d6
+            throw new ConnectionClosedException($str);
         }
 
         $start = microtime(true);
