--- conflicted
+++ resolved
@@ -2947,18 +2947,7 @@
             return false;
         }
 
-<<<<<<< HEAD
-        $this->channel_status[self::CHANNEL_SHELL] = NET_SSH2_MSG_CHANNEL_REQUEST;
-
-        $response = $this->_get_channel_packet(self::CHANNEL_SHELL);
-        if ($response === false) {
-            return false;
-        }
-
-        $this->channel_status[self::CHANNEL_SHELL] = NET_SSH2_MSG_CHANNEL_DATA;
-=======
-        $this->channel_status[NET_SSH2_CHANNEL_SHELL] = NET_SSH2_MSG_IGNORE;
->>>>>>> 2d6705df
+        $this->channel_status[self::CHANNEL_SHELL] = NET_SSH2_MSG_IGNORE;
 
         $this->bitmap |= self::MASK_SHELL;
 
