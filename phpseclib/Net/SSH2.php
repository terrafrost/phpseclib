<?php

/**
 * Pure-PHP implementation of SSHv2.
 *
 * PHP version 5
 *
 * Here are some examples of how to use this library:
 * <code>
 * <?php
 *    include 'vendor/autoload.php';
 *
 *    $ssh = new \phpseclib\Net\SSH2('www.domain.tld');
 *    if (!$ssh->login('username', 'password')) {
 *        exit('Login Failed');
 *    }
 *
 *    echo $ssh->exec('pwd');
 *    echo $ssh->exec('ls -la');
 * ?>
 * </code>
 *
 * <code>
 * <?php
 *    include 'vendor/autoload.php';
 *
 *    $key = new \phpseclib\Crypt\RSA();
 *    //$key->setPassword('whatever');
 *    $key->load(file_get_contents('privatekey'));
 *
 *    $ssh = new \phpseclib\Net\SSH2('www.domain.tld');
 *    if (!$ssh->login('username', $key)) {
 *        exit('Login Failed');
 *    }
 *
 *    echo $ssh->read('username@username:~$');
 *    $ssh->write("ls -la\n");
 *    echo $ssh->read('username@username:~$');
 * ?>
 * </code>
 *
 * @category  Net
 * @package   SSH2
 * @author    Jim Wigginton <terrafrost@php.net>
 * @copyright 2007 Jim Wigginton
 * @license   http://www.opensource.org/licenses/mit-license.html  MIT License
 * @link      http://phpseclib.sourceforge.net
 */

namespace phpseclib\Net;

use ParagonIE\ConstantTime\Base64;
use phpseclib\Crypt\Blowfish;
use phpseclib\Crypt\Hash;
use phpseclib\Crypt\Random;
use phpseclib\Crypt\RC4;
use phpseclib\Crypt\Rijndael;
use phpseclib\Crypt\RSA;
use phpseclib\Crypt\TripleDES;
use phpseclib\Crypt\Twofish;
use phpseclib\Math\BigInteger; // Used to do Diffie-Hellman key exchange and DSA/RSA signature verification.
use phpseclib\System\SSH\Agent;
use phpseclib\System\SSH\Agent\Identity as AgentIdentity;
use phpseclib\Exception\NoSupportedAlgorithmsException;
use phpseclib\Common\Functions\Strings;
use phpseclib\Common\Functions\Objects;

/**
 * Pure-PHP implementation of SSHv2.
 *
 * @package SSH2
 * @author  Jim Wigginton <terrafrost@php.net>
 * @access  public
 */
class SSH2
{
    /**#@+
     * Execution Bitmap Masks
     *
     * @see \phpseclib\Net\SSH2::bitmap
     * @access private
     */
    const MASK_CONSTRUCTOR   = 0x00000001;
    const MASK_CONNECTED     = 0x00000002;
    const MASK_LOGIN_REQ     = 0x00000004;
    const MASK_LOGIN         = 0x00000008;
    const MASK_SHELL         = 0x00000010;
    const MASK_WINDOW_ADJUST = 0x00000020;
    /**#@-*/

    /**#@+
     * Channel constants
     *
     * RFC4254 refers not to client and server channels but rather to sender and recipient channels.  we don't refer
     * to them in that way because RFC4254 toggles the meaning. the client sends a SSH_MSG_CHANNEL_OPEN message with
     * a sender channel and the server sends a SSH_MSG_CHANNEL_OPEN_CONFIRMATION in response, with a sender and a
     * recipient channel.  at first glance, you might conclude that SSH_MSG_CHANNEL_OPEN_CONFIRMATION's sender channel
     * would be the same thing as SSH_MSG_CHANNEL_OPEN's sender channel, but it's not, per this snippet:
     *     The 'recipient channel' is the channel number given in the original
     *     open request, and 'sender channel' is the channel number allocated by
     *     the other side.
     *
     * @see \phpseclib\Net\SSH2::_send_channel_packet()
     * @see \phpseclib\Net\SSH2::_get_channel_packet()
     * @access private
    */
    const CHANNEL_EXEC          = 1; // PuTTy uses 0x100
    const CHANNEL_SHELL         = 2;
    const CHANNEL_SUBSYSTEM     = 3;
    const CHANNEL_AGENT_FORWARD = 4;
    /**#@-*/

    /**#@+
     * @access public
     * @see \phpseclib\Net\SSH2::getLog()
    */
    /**
     * Returns the message numbers
     */
    const LOG_SIMPLE = 1;
    /**
     * Returns the message content
     */
    const LOG_COMPLEX = 2;
    /**
     * Outputs the content real-time
     */
    const LOG_REALTIME = 3;
    /**
     * Dumps the content real-time to a file
     */
    const LOG_REALTIME_FILE = 4;
    /**
     * Make sure that the log never gets larger than this
     */
    const LOG_MAX_SIZE = 1048576; // 1024 * 1024
    /**#@-*/

    /**#@+
     * @access public
     * @see \phpseclib\Net\SSH2::read()
    */
    /**
     * Returns when a string matching $expect exactly is found
     */
    const READ_SIMPLE = 1;
    /**
     * Returns when a string matching the regular expression $expect is found
     */
    const READ_REGEX = 2;
    /**
     * Returns when a string matching the regular expression $expect is found
     */
    const READ_NEXT = 3;
    /**#@-*/

    /**
     * The SSH identifier
     *
     * @var string
     * @access private
     */
    private $identifier;

    /**
     * The Socket Object
     *
     * @var object
     * @access private
     */
    private $fsock;

    /**
     * Execution Bitmap
     *
     * The bits that are set represent functions that have been called already.  This is used to determine
     * if a requisite function has been successfully executed.  If not, an error should be thrown.
     *
     * @var int
     * @access private
     */
    protected $bitmap = 0;

    /**
     * Error information
     *
     * @see self::getErrors()
     * @see self::getLastError()
     * @var array
     * @access private
     */
    private $errors = [];

    /**
     * Server Identifier
     *
     * @see self::getServerIdentification()
     * @var array|false
     * @access private
     */
    private $server_identifier = false;

    /**
     * Key Exchange Algorithms
     *
     * @see self::getKexAlgorithims()
     * @var array|false
     * @access private
     */
    private $kex_algorithms = false;

    /**
     * Minimum Diffie-Hellman Group Bit Size in RFC 4419 Key Exchange Methods
     *
     * @see self::_key_exchange()
     * @var int
     * @access private
     */
    private $kex_dh_group_size_min = 1536;

    /**
     * Preferred Diffie-Hellman Group Bit Size in RFC 4419 Key Exchange Methods
     *
     * @see self::_key_exchange()
     * @var int
     * @access private
     */
    private $kex_dh_group_size_preferred = 2048;

    /**
     * Maximum Diffie-Hellman Group Bit Size in RFC 4419 Key Exchange Methods
     *
     * @see self::_key_exchange()
     * @var int
     * @access private
     */
    private $kex_dh_group_size_max = 4096;

    /**
     * Server Host Key Algorithms
     *
     * @see self::getServerHostKeyAlgorithms()
     * @var array|false
     * @access private
     */
    private $server_host_key_algorithms = false;

    /**
     * Encryption Algorithms: Client to Server
     *
     * @see self::getEncryptionAlgorithmsClient2Server()
     * @var array|false
     * @access private
     */
    private $encryption_algorithms_client_to_server = false;

    /**
     * Encryption Algorithms: Server to Client
     *
     * @see self::getEncryptionAlgorithmsServer2Client()
     * @var array|false
     * @access private
     */
    private $encryption_algorithms_server_to_client = false;

    /**
     * MAC Algorithms: Client to Server
     *
     * @see self::getMACAlgorithmsClient2Server()
     * @var array|false
     * @access private
     */
    private $mac_algorithms_client_to_server = false;

    /**
     * MAC Algorithms: Server to Client
     *
     * @see self::getMACAlgorithmsServer2Client()
     * @var array|false
     * @access private
     */
    private $mac_algorithms_server_to_client = false;

    /**
     * Compression Algorithms: Client to Server
     *
     * @see self::getCompressionAlgorithmsClient2Server()
     * @var array|false
     * @access private
     */
    private $compression_algorithms_client_to_server = false;

    /**
     * Compression Algorithms: Server to Client
     *
     * @see self::getCompressionAlgorithmsServer2Client()
     * @var array|false
     * @access private
     */
    private $compression_algorithms_server_to_client = false;

    /**
     * Languages: Server to Client
     *
     * @see self::getLanguagesServer2Client()
     * @var array|false
     * @access private
     */
    private $languages_server_to_client = false;

    /**
     * Languages: Client to Server
     *
     * @see self::getLanguagesClient2Server()
     * @var array|false
     * @access private
     */
    private $languages_client_to_server = false;

    /**
     * Block Size for Server to Client Encryption
     *
     * "Note that the length of the concatenation of 'packet_length',
     *  'padding_length', 'payload', and 'random padding' MUST be a multiple
     *  of the cipher block size or 8, whichever is larger.  This constraint
     *  MUST be enforced, even when using stream ciphers."
     *
     *  -- http://tools.ietf.org/html/rfc4253#section-6
     *
     * @see self::__construct()
     * @see self::_send_binary_packet()
     * @var int
     * @access private
     */
    private $encrypt_block_size = 8;

    /**
     * Block Size for Client to Server Encryption
     *
     * @see self::__construct()
     * @see self::_get_binary_packet()
     * @var int
     * @access private
     */
    private $decrypt_block_size = 8;

    /**
     * Server to Client Encryption Object
     *
     * @see self::_get_binary_packet()
     * @var object
     * @access private
     */
    private $decrypt = false;

    /**
     * Client to Server Encryption Object
     *
     * @see self::_send_binary_packet()
     * @var object
     * @access private
     */
    private $encrypt = false;

    /**
     * Client to Server HMAC Object
     *
     * @see self::_send_binary_packet()
     * @var object
     * @access private
     */
    private $hmac_create = false;

    /**
     * Server to Client HMAC Object
     *
     * @see self::_get_binary_packet()
     * @var object
     * @access private
     */
    private $hmac_check = false;

    /**
     * Size of server to client HMAC
     *
     * We need to know how big the HMAC will be for the server to client direction so that we know how many bytes to read.
     * For the client to server side, the HMAC object will make the HMAC as long as it needs to be.  All we need to do is
     * append it.
     *
     * @see self::_get_binary_packet()
     * @var int
     * @access private
     */
    private $hmac_size = false;

    /**
     * Server Public Host Key
     *
     * @see self::getServerPublicHostKey()
     * @var string
     * @access private
     */
    private $server_public_host_key;

    /**
     * Session identifier
     *
     * "The exchange hash H from the first key exchange is additionally
     *  used as the session identifier, which is a unique identifier for
     *  this connection."
     *
     *  -- http://tools.ietf.org/html/rfc4253#section-7.2
     *
     * @see self::_key_exchange()
     * @var string
     * @access private
     */
    private $session_id = false;

    /**
     * Exchange hash
     *
     * The current exchange hash
     *
     * @see self::_key_exchange()
     * @var string
     * @access private
     */
    private $exchange_hash = false;

    /**
     * Message Numbers
     *
     * @see self::__construct()
     * @var array
     * @access private
     */
    private $message_numbers = [];

    /**
     * Disconnection Message 'reason codes' defined in RFC4253
     *
     * @see self::__construct()
     * @var array
     * @access private
     */
    private $disconnect_reasons = [];

    /**
     * SSH_MSG_CHANNEL_OPEN_FAILURE 'reason codes', defined in RFC4254
     *
     * @see self::__construct()
     * @var array
     * @access private
     */
    private $channel_open_failure_reasons = [];

    /**
     * Terminal Modes
     *
     * @link http://tools.ietf.org/html/rfc4254#section-8
     * @see self::__construct()
     * @var array
     * @access private
     */
    private $terminal_modes = [];

    /**
     * SSH_MSG_CHANNEL_EXTENDED_DATA's data_type_codes
     *
     * @link http://tools.ietf.org/html/rfc4254#section-5.2
     * @see self::__construct()
     * @var array
     * @access private
     */
    private $channel_extended_data_type_codes = [];

    /**
     * Send Sequence Number
     *
     * See 'Section 6.4.  Data Integrity' of rfc4253 for more info.
     *
     * @see self::_send_binary_packet()
     * @var int
     * @access private
     */
    private $send_seq_no = 0;

    /**
     * Get Sequence Number
     *
     * See 'Section 6.4.  Data Integrity' of rfc4253 for more info.
     *
     * @see self::_get_binary_packet()
     * @var int
     * @access private
     */
    private $get_seq_no = 0;

    /**
     * Server Channels
     *
     * Maps client channels to server channels
     *
     * @see self::_get_channel_packet()
     * @see self::exec()
     * @var array
     * @access private
     */
    protected $server_channels = [];

    /**
     * Channel Buffers
     *
     * If a client requests a packet from one channel but receives two packets from another those packets should
     * be placed in a buffer
     *
     * @see self::_get_channel_packet()
     * @see self::exec()
     * @var array
     * @access private
     */
    private $channel_buffers = [];

    /**
     * Channel Status
     *
     * Contains the type of the last sent message
     *
     * @see self::_get_channel_packet()
     * @var array
     * @access private
     */
    protected $channel_status = [];

    /**
     * Packet Size
     *
     * Maximum packet size indexed by channel
     *
     * @see self::_send_channel_packet()
     * @var array
     * @access private
     */
    private $packet_size_client_to_server = [];

    /**
     * Message Number Log
     *
     * @see self::getLog()
     * @var array
     * @access private
     */
    private $message_number_log = [];

    /**
     * Message Log
     *
     * @see self::getLog()
     * @var array
     * @access private
     */
    private $message_log = [];

    /**
     * The Window Size
     *
     * Bytes the other party can send before it must wait for the window to be adjusted (0x7FFFFFFF = 2GB)
     *
     * @var int
     * @see self::_send_channel_packet()
     * @see self::exec()
     * @access private
     */
    protected $window_size = 0x7FFFFFFF;

    /**
     * Window size, server to client
     *
     * Window size indexed by channel
     *
     * @see self::_send_channel_packet()
     * @var array
     * @access private
     */
    protected $window_size_server_to_client = [];

    /**
     * Window size, client to server
     *
     * Window size indexed by channel
     *
     * @see self::_get_channel_packet()
     * @var array
     * @access private
     */
    private $window_size_client_to_server = [];

    /**
     * Server signature
     *
     * Verified against $this->session_id
     *
     * @see self::getServerPublicHostKey()
     * @var string
     * @access private
     */
    private $signature = '';

    /**
     * Server signature format
     *
     * ssh-rsa or ssh-dss.
     *
     * @see self::getServerPublicHostKey()
     * @var string
     * @access private
     */
    private $signature_format = '';

    /**
     * Interactive Buffer
     *
     * @see self::read()
     * @var array
     * @access private
     */
    private $interactiveBuffer = '';

    /**
     * Current log size
     *
     * Should never exceed self::LOG_MAX_SIZE
     *
     * @see self::_send_binary_packet()
     * @see self::_get_binary_packet()
     * @var int
     * @access private
     */
    private $log_size;

    /**
     * Timeout
     *
     * @see self::setTimeout()
     * @access private
     */
    private $timeout;

    /**
     * Current Timeout
     *
     * @see self::_get_channel_packet()
     * @access private
     */
    protected $curTimeout;

    /**
     * Real-time log file pointer
     *
     * @see self::_append_log()
     * @var resource
     * @access private
     */
    private $realtime_log_file;

    /**
     * Real-time log file size
     *
     * @see self::_append_log()
     * @var int
     * @access private
     */
    private $realtime_log_size;

    /**
     * Has the signature been validated?
     *
     * @see self::getServerPublicHostKey()
     * @var bool
     * @access private
     */
    private $signature_validated = false;

    /**
     * Real-time log file wrap boolean
     *
     * @see self::_append_log()
     * @access private
     */
    private $realtime_log_wrap;

    /**
     * Flag to suppress stderr from output
     *
     * @see self::enableQuietMode()
     * @access private
     */
    private $quiet_mode = false;

    /**
     * Time of first network activity
     *
     * @var int
     * @access private
     */
    private $last_packet;

    /**
     * Exit status returned from ssh if any
     *
     * @var int
     * @access private
     */
    private $exit_status;

    /**
     * Flag to request a PTY when using exec()
     *
     * @var bool
     * @see self::enablePTY()
     * @access private
     */
    private $request_pty = false;

    /**
     * Flag set while exec() is running when using enablePTY()
     *
     * @var bool
     * @access private
     */
    private $in_request_pty_exec = false;

    /**
     * Flag set after startSubsystem() is called
     *
     * @var bool
     * @access private
     */
    private $in_subsystem;

    /**
     * Contents of stdError
     *
     * @var string
     * @access private
     */
    private $stdErrorLog;

    /**
     * The Last Interactive Response
     *
     * @see self::_keyboard_interactive_process()
     * @var string
     * @access private
     */
    private $last_interactive_response = '';

    /**
     * Keyboard Interactive Request / Responses
     *
     * @see self::_keyboard_interactive_process()
     * @var array
     * @access private
     */
    private $keyboard_requests_responses = [];

    /**
     * Banner Message
     *
     * Quoting from the RFC, "in some jurisdictions, sending a warning message before
     * authentication may be relevant for getting legal protection."
     *
     * @see self::_filter()
     * @see self::getBannerMessage()
     * @var string
     * @access private
     */
    private $banner_message = '';

    /**
     * Did read() timeout or return normally?
     *
     * @see self::isTimeout()
     * @var bool
     * @access private
     */
    private $is_timeout = false;

    /**
     * Log Boundary
     *
     * @see self::_format_log()
     * @var string
     * @access private
     */
    private $log_boundary = ':';

    /**
     * Log Long Width
     *
     * @see self::_format_log()
     * @var int
     * @access private
     */
    private $log_long_width = 65;

    /**
     * Log Short Width
     *
     * @see self::_format_log()
     * @var int
     * @access private
     */
    private $log_short_width = 16;

    /**
     * Hostname
     *
     * @see self::__construct()
     * @see self::_connect()
     * @var string
     * @access private
     */
    private $host;

    /**
     * Port Number
     *
     * @see self::__construct()
     * @see self::_connect()
     * @var int
     * @access private
     */
    private $port;

    /**
     * Number of columns for terminal window size
     *
     * @see self::getWindowColumns()
     * @see self::setWindowColumns()
     * @see self::setWindowSize()
     * @var int
     * @access private
     */
    private $windowColumns = 80;

    /**
     * Number of columns for terminal window size
     *
     * @see self::getWindowRows()
     * @see self::setWindowRows()
     * @see self::setWindowSize()
     * @var int
     * @access private
     */
    private $windowRows = 24;

    /**
     * Crypto Engine
     *
     * @see self::setCryptoEngine()
     * @see self::_key_exchange()
     * @var int
     * @access private
     */
    private $crypto_engine = false;

    /**
     * A System_SSH_Agent for use in the SSH2 Agent Forwarding scenario
     *
     * @var \phpseclib\System\Ssh\Agent
     * @access private
     */
    private $agent;

    /**
     * Connection storage to replicates ssh2 extension functionality:
     * {@link http://php.net/manual/en/wrappers.ssh2.php#refsect1-wrappers.ssh2-examples}
     *
     * @var SSH2[]
     */
    private static $connections;

    /**
     * Send the identification string first?
     *
     * @var bool
     * @access private
     */
    private $send_id_string_first = true;

    /**
     * Send the key exchange initiation packet first?
     *
     * @var bool
     * @access private
     */
    private $send_kex_first = true;

    /**
     * Some versions of OpenSSH incorrectly calculate the key size
     *
     * @var bool
     * @access private
     */
    private $bad_key_size_fix = false;

    /**
     * The selected decryption algorithm
     *
     * @var string
     * @access private
     */
    private $decrypt_algorithm = '';

    /**
     * Should we try to re-connect to re-establish keys?
     *
     * @var bool
     * @access private
     */
    private $retry_connect = false;

    /**
     * Binary Packet Buffer
     *
     * @var string|false
     * @access private
     */
    private $binary_packet_buffer = false;

    /**
     * Preferred Signature Format
     *
     * @var string|false
     * @access private
     */
    var $preferred_signature_format = false;

    /**
     * Default Constructor.
     *
     * $host can either be a string, representing the host, or a stream resource.
     *
     * @param mixed $host
     * @param int $port
     * @param int $timeout
     * @see self::login()
     * @return SSH2|void
     * @access public
     */
    public function __construct($host, $port = 22, $timeout = 10)
    {
        $this->message_numbers = [
            1 => 'NET_SSH2_MSG_DISCONNECT',
            2 => 'NET_SSH2_MSG_IGNORE',
            3 => 'NET_SSH2_MSG_UNIMPLEMENTED',
            4 => 'NET_SSH2_MSG_DEBUG',
            5 => 'NET_SSH2_MSG_SERVICE_REQUEST',
            6 => 'NET_SSH2_MSG_SERVICE_ACCEPT',
            20 => 'NET_SSH2_MSG_KEXINIT',
            21 => 'NET_SSH2_MSG_NEWKEYS',
            30 => 'NET_SSH2_MSG_KEXDH_INIT',
            31 => 'NET_SSH2_MSG_KEXDH_REPLY',
            50 => 'NET_SSH2_MSG_USERAUTH_REQUEST',
            51 => 'NET_SSH2_MSG_USERAUTH_FAILURE',
            52 => 'NET_SSH2_MSG_USERAUTH_SUCCESS',
            53 => 'NET_SSH2_MSG_USERAUTH_BANNER',

            80 => 'NET_SSH2_MSG_GLOBAL_REQUEST',
            81 => 'NET_SSH2_MSG_REQUEST_SUCCESS',
            82 => 'NET_SSH2_MSG_REQUEST_FAILURE',
            90 => 'NET_SSH2_MSG_CHANNEL_OPEN',
            91 => 'NET_SSH2_MSG_CHANNEL_OPEN_CONFIRMATION',
            92 => 'NET_SSH2_MSG_CHANNEL_OPEN_FAILURE',
            93 => 'NET_SSH2_MSG_CHANNEL_WINDOW_ADJUST',
            94 => 'NET_SSH2_MSG_CHANNEL_DATA',
            95 => 'NET_SSH2_MSG_CHANNEL_EXTENDED_DATA',
            96 => 'NET_SSH2_MSG_CHANNEL_EOF',
            97 => 'NET_SSH2_MSG_CHANNEL_CLOSE',
            98 => 'NET_SSH2_MSG_CHANNEL_REQUEST',
            99 => 'NET_SSH2_MSG_CHANNEL_SUCCESS',
            100 => 'NET_SSH2_MSG_CHANNEL_FAILURE'
        ];
        $this->disconnect_reasons = [
            1 => 'NET_SSH2_DISCONNECT_HOST_NOT_ALLOWED_TO_CONNECT',
            2 => 'NET_SSH2_DISCONNECT_PROTOCOL_ERROR',
            3 => 'NET_SSH2_DISCONNECT_KEY_EXCHANGE_FAILED',
            4 => 'NET_SSH2_DISCONNECT_RESERVED',
            5 => 'NET_SSH2_DISCONNECT_MAC_ERROR',
            6 => 'NET_SSH2_DISCONNECT_COMPRESSION_ERROR',
            7 => 'NET_SSH2_DISCONNECT_SERVICE_NOT_AVAILABLE',
            8 => 'NET_SSH2_DISCONNECT_PROTOCOL_VERSION_NOT_SUPPORTED',
            9 => 'NET_SSH2_DISCONNECT_HOST_KEY_NOT_VERIFIABLE',
            10 => 'NET_SSH2_DISCONNECT_CONNECTION_LOST',
            11 => 'NET_SSH2_DISCONNECT_BY_APPLICATION',
            12 => 'NET_SSH2_DISCONNECT_TOO_MANY_CONNECTIONS',
            13 => 'NET_SSH2_DISCONNECT_AUTH_CANCELLED_BY_USER',
            14 => 'NET_SSH2_DISCONNECT_NO_MORE_AUTH_METHODS_AVAILABLE',
            15 => 'NET_SSH2_DISCONNECT_ILLEGAL_USER_NAME'
        ];
        $this->channel_open_failure_reasons = [
            1 => 'NET_SSH2_OPEN_ADMINISTRATIVELY_PROHIBITED'
        ];
        $this->terminal_modes = [
            0 => 'NET_SSH2_TTY_OP_END'
        ];
        $this->channel_extended_data_type_codes = [
            1 => 'NET_SSH2_EXTENDED_DATA_STDERR'
        ];

        $this->define_array(
            $this->message_numbers,
            $this->disconnect_reasons,
            $this->channel_open_failure_reasons,
            $this->terminal_modes,
            $this->channel_extended_data_type_codes,
            [60 => 'NET_SSH2_MSG_USERAUTH_PASSWD_CHANGEREQ'],
            [60 => 'NET_SSH2_MSG_USERAUTH_PK_OK'],
            [60 => 'NET_SSH2_MSG_USERAUTH_INFO_REQUEST',
                  61 => 'NET_SSH2_MSG_USERAUTH_INFO_RESPONSE'],
            // RFC 4419 - diffie-hellman-group-exchange-sha{1,256}
            [30 => 'NET_SSH2_MSG_KEXDH_GEX_REQUEST_OLD',
                  31 => 'NET_SSH2_MSG_KEXDH_GEX_GROUP',
                  32 => 'NET_SSH2_MSG_KEXDH_GEX_INIT',
                  33 => 'NET_SSH2_MSG_KEXDH_GEX_REPLY',
                  34 => 'NET_SSH2_MSG_KEXDH_GEX_REQUEST'],
            // RFC 5656 - Elliptic Curves (for curve25519-sha256@libssh.org)
            [30 => 'NET_SSH2_MSG_KEX_ECDH_INIT',
                  31 => 'NET_SSH2_MSG_KEX_ECDH_REPLY']
        );

        self::$connections[$this->getResourceId()] = $this;

        if (is_resource($host)) {
            $this->fsock = $host;
            return;
        }

        if (is_string($host)) {
            $this->host = $host;
            $this->port = $port;
            $this->timeout = $timeout;
        }
    }

    /**
     * Set Crypto Engine Mode
     *
     * Possible $engine values:
     * OpenSSL, mcrypt, Eval, PHP
     *
     * @param int $engine
     * @access public
     */
    public function setCryptoEngine($engine)
    {
        $this->crypto_engine = $engine;
    }

    /**
     * Send Identification String First
     *
     * https://tools.ietf.org/html/rfc4253#section-4.2 says "when the connection has been established,
     * both sides MUST send an identification string". It does not say which side sends it first. In
     * theory it shouldn't matter but it is a fact of life that some SSH servers are simply buggy
     *
     * @access public
     */
    public function sendIdentificationStringFirst()
    {
        $this->send_id_string_first = true;
    }

    /**
     * Send Identification String Last
     *
     * https://tools.ietf.org/html/rfc4253#section-4.2 says "when the connection has been established,
     * both sides MUST send an identification string". It does not say which side sends it first. In
     * theory it shouldn't matter but it is a fact of life that some SSH servers are simply buggy
     *
     * @access public
     */
    public function sendIdentificationStringLast()
    {
        $this->send_id_string_first = false;
    }

    /**
     * Send SSH_MSG_KEXINIT First
     *
     * https://tools.ietf.org/html/rfc4253#section-7.1 says "key exchange begins by each sending
     * sending the [SSH_MSG_KEXINIT] packet". It does not say which side sends it first. In theory
     * it shouldn't matter but it is a fact of life that some SSH servers are simply buggy
     *
     * @access public
     */
    public function sendKEXINITFirst()
    {
        $this->send_kex_first = true;
    }

    /**
     * Send SSH_MSG_KEXINIT Last
     *
     * https://tools.ietf.org/html/rfc4253#section-7.1 says "key exchange begins by each sending
     * sending the [SSH_MSG_KEXINIT] packet". It does not say which side sends it first. In theory
     * it shouldn't matter but it is a fact of life that some SSH servers are simply buggy
     *
     * @access public
     */
    public function sendKEXINITLast()
    {
        $this->send_kex_first = false;
    }

    /**
     * Connect to an SSHv2 server
     *
     * @return bool
     * @throws \UnexpectedValueException on receipt of unexpected packets
     * @throws \RuntimeException on other errors
     * @access private
     */
    private function connect()
    {
        if ($this->bitmap & self::MASK_CONSTRUCTOR) {
            return false;
        }

        $this->bitmap |= self::MASK_CONSTRUCTOR;

        $this->curTimeout = $this->timeout;

        $this->last_packet = microtime(true);

        if (!is_resource($this->fsock)) {
            $start = microtime(true);
            // with stream_select a timeout of 0 means that no timeout takes place;
            // with fsockopen a timeout of 0 means that you instantly timeout
            // to resolve this incompatibility a timeout of 100,000 will be used for fsockopen if timeout is 0
            $this->fsock = @fsockopen($this->host, $this->port, $errno, $errstr, $this->curTimeout == 0 ? 100000 : $this->curTimeout);
            if (!$this->fsock) {
                $host = $this->host . ':' . $this->port;
                throw new \RuntimeException(rtrim("Cannot connect to $host. Error $errno. $errstr"));
            }
            $elapsed = microtime(true) - $start;

            if ($this->curTimeout) {
                $this->curTimeout-= $elapsed;
                if ($this->curTimeout < 0) {
                    $this->is_timeout = true;
                    return false;
                }
            }
        }

        $this->identifier = $this->generate_identifier();

        if ($this->send_id_string_first) {
            fputs($this->fsock, $this->identifier . "\r\n");
        }

        /* According to the SSH2 specs,

          "The server MAY send other lines of data before sending the version
           string.  Each line SHOULD be terminated by a Carriage Return and Line
           Feed.  Such lines MUST NOT begin with "SSH-", and SHOULD be encoded
           in ISO-10646 UTF-8 [RFC3629] (language is not specified).  Clients
           MUST be able to process such lines." */
        $data = '';
        while (!feof($this->fsock) && !preg_match('#(.*)^(SSH-(\d\.\d+).*)#ms', $data, $matches)) {
            $line = '';
            while (true) {
                if ($this->curTimeout) {
                    if ($this->curTimeout < 0) {
                        $this->is_timeout = true;
                        return false;
                    }
                    $read = [$this->fsock];
                    $write = $except = null;
                    $start = microtime(true);
                    $sec = floor($this->curTimeout);
                    $usec = 1000000 * ($this->curTimeout - $sec);
                    // on windows this returns a "Warning: Invalid CRT parameters detected" error
                    // the !count() is done as a workaround for <https://bugs.php.net/42682>
                    if (!@stream_select($read, $write, $except, $sec, $usec) && !count($read)) {
                        $this->is_timeout = true;
                        return false;
                    }
                    $elapsed = microtime(true) - $start;
                    $this->curTimeout-= $elapsed;
                }

                $temp = stream_get_line($this->fsock, 255, "\n");
                if (strlen($temp) == 255) {
                    continue;
                }

                $line.= "$temp\n";

                // quoting RFC4253, "Implementers who wish to maintain
                // compatibility with older, undocumented versions of this protocol may
                // want to process the identification string without expecting the
                // presence of the carriage return character for reasons described in
                // Section 5 of this document."

                //if (substr($line, -2) == "\r\n") {
                //    break;
                //}

                break;
            }

            $data.= $line;
        }

        if (feof($this->fsock)) {
            throw new \RuntimeException('Connection closed by server');
        }

        $extra = $matches[1];

        if (defined('NET_SSH2_LOGGING')) {
            $this->append_log('<-', $matches[0]);
            $this->append_log('->', $this->identifier . "\r\n");
        }

        $this->server_identifier = trim($temp, "\r\n");
        if (strlen($extra)) {
            $this->errors[] = $data;
        }

        if (version_compare($matches[3], '1.99', '<')) {
            throw new \RuntimeException("Cannot connect to SSH $matches[3] servers");
        }

        if (!$this->send_id_string_first) {
            fputs($this->fsock, $this->identifier . "\r\n");
        }

        if (!$this->send_kex_first) {
            $response = $this->get_binary_packet();
            if ($response === false) {
                throw new \RuntimeException('Connection closed by server');
            }

            if (!strlen($response) || ord($response[0]) != NET_SSH2_MSG_KEXINIT) {
                throw new \UnexpectedValueException('Expected SSH_MSG_KEXINIT');
            }

            if (!$this->key_exchange($response)) {
                return false;
            }
        }

        if ($this->send_kex_first && !$this->key_exchange()) {
            return false;
        }

        $this->bitmap|= self::MASK_CONNECTED;

        return true;
    }

    /**
     * Generates the SSH identifier
     *
     * You should overwrite this method in your own class if you want to use another identifier
     *
     * @access protected
     * @return string
     */
    private function generate_identifier()
    {
        $identifier = 'SSH-2.0-phpseclib_2.0';

        $ext = [];
        if (function_exists('\\Sodium\\library_version_major')) {
            $ext[] = 'libsodium';
        }

        if (extension_loaded('openssl')) {
            $ext[] = 'openssl';
        } elseif (extension_loaded('mcrypt')) {
            $ext[] = 'mcrypt';
        }

        if (extension_loaded('gmp')) {
            $ext[] = 'gmp';
        } elseif (extension_loaded('bcmath')) {
            $ext[] = 'bcmath';
        }

        if (!empty($ext)) {
            $identifier .= ' (' . implode(', ', $ext) . ')';
        }

        return $identifier;
    }

    /**
     * Key Exchange
     * @return bool
     * @param string|bool $kexinit_payload_server optional
     * @throws \UnexpectedValueException on receipt of unexpected packets
     * @throws \RuntimeException on other errors
     * @throws \phpseclib\Exception\NoSupportedAlgorithmsException when none of the algorithms phpseclib has loaded are compatible
     * @access private
     */
    private function key_exchange($kexinit_payload_server = false)
    {
        $kex_algorithms = [
            // Elliptic Curve Diffie-Hellman Key Agreement (ECDH) using
            // Curve25519. See doc/curve25519-sha256@libssh.org.txt in the
            // libssh repository for more information.
            'curve25519-sha256@libssh.org',

            // Diffie-Hellman Key Agreement (DH) using integer modulo prime
            // groups.
            'diffie-hellman-group1-sha1', // REQUIRED
            'diffie-hellman-group14-sha1', // REQUIRED
            'diffie-hellman-group-exchange-sha1', // RFC 4419
            'diffie-hellman-group-exchange-sha256', // RFC 4419
        ];
        if (!function_exists('\\Sodium\\library_version_major')) {
            $kex_algorithms = array_diff(
                $kex_algorithms,
                ['curve25519-sha256@libssh.org']
            );
        }

        $server_host_key_algorithms = [
            'rsa-sha2-256', // RFC 8332
            'rsa-sha2-512', // RFC 8332
            'ssh-rsa', // RECOMMENDED  sign   Raw RSA Key
            'ssh-dss'  // REQUIRED     sign   Raw DSS Key
        ];

        $encryption_algorithms = [
            // from <http://tools.ietf.org/html/rfc4345#section-4>:
            'arcfour256',
            'arcfour128',

            //'arcfour',      // OPTIONAL          the ARCFOUR stream cipher with a 128-bit key

            // CTR modes from <http://tools.ietf.org/html/rfc4344#section-4>:
            'aes128-ctr',     // RECOMMENDED       AES (Rijndael) in SDCTR mode, with 128-bit key
            'aes192-ctr',     // RECOMMENDED       AES with 192-bit key
            'aes256-ctr',     // RECOMMENDED       AES with 256-bit key

            'twofish128-ctr', // OPTIONAL          Twofish in SDCTR mode, with 128-bit key
            'twofish192-ctr', // OPTIONAL          Twofish with 192-bit key
            'twofish256-ctr', // OPTIONAL          Twofish with 256-bit key

            'aes128-cbc',     // RECOMMENDED       AES with a 128-bit key
            'aes192-cbc',     // OPTIONAL          AES with a 192-bit key
            'aes256-cbc',     // OPTIONAL          AES in CBC mode, with a 256-bit key

            'twofish128-cbc', // OPTIONAL          Twofish with a 128-bit key
            'twofish192-cbc', // OPTIONAL          Twofish with a 192-bit key
            'twofish256-cbc',
            'twofish-cbc',    // OPTIONAL          alias for "twofish256-cbc"
                              //                   (this is being retained for historical reasons)

            'blowfish-ctr',   // OPTIONAL          Blowfish in SDCTR mode

            'blowfish-cbc',   // OPTIONAL          Blowfish in CBC mode

            '3des-ctr',       // RECOMMENDED       Three-key 3DES in SDCTR mode

            '3des-cbc',       // REQUIRED          three-key 3DES in CBC mode
                //'none'         // OPTIONAL          no encryption; NOT RECOMMENDED
        ];

        if (extension_loaded('openssl') && !extension_loaded('mcrypt')) {
            // OpenSSL does not support arcfour256 in any capacity and arcfour128 / arcfour support is limited to
            // instances that do not use continuous buffers
            $encryption_algorithms = array_diff(
                $encryption_algorithms,
                ['arcfour256', 'arcfour128', 'arcfour']
            );
        }

        if (class_exists('\phpseclib\Crypt\RC4') === false) {
            $encryption_algorithms = array_diff(
                $encryption_algorithms,
                ['arcfour256', 'arcfour128', 'arcfour']
            );
        }
        if (class_exists('\phpseclib\Crypt\Rijndael') === false) {
            $encryption_algorithms = array_diff(
                $encryption_algorithms,
                ['aes128-ctr', 'aes192-ctr', 'aes256-ctr', 'aes128-cbc', 'aes192-cbc', 'aes256-cbc']
            );
        }
        if (class_exists('\phpseclib\Crypt\Twofish') === false) {
            $encryption_algorithms = array_diff(
                $encryption_algorithms,
                ['twofish128-ctr', 'twofish192-ctr', 'twofish256-ctr', 'twofish128-cbc', 'twofish192-cbc', 'twofish256-cbc', 'twofish-cbc']
            );
        }
        if (class_exists('\phpseclib\Crypt\Blowfish') === false) {
            $encryption_algorithms = array_diff(
                $encryption_algorithms,
                ['blowfish-ctr', 'blowfish-cbc']
            );
        }
        if (class_exists('\phpseclib\Crypt\TripleDES') === false) {
            $encryption_algorithms = array_diff(
                $encryption_algorithms,
                ['3des-ctr', '3des-cbc']
            );
        }
        $encryption_algorithms = array_values($encryption_algorithms);

        $mac_algorithms = [
            // from <http://www.ietf.org/rfc/rfc6668.txt>:
            'hmac-sha2-256',// RECOMMENDED     HMAC-SHA256 (digest length = key length = 32)

            'hmac-sha1-96', // RECOMMENDED     first 96 bits of HMAC-SHA1 (digest length = 12, key length = 20)
            'hmac-sha1',    // REQUIRED        HMAC-SHA1 (digest length = key length = 20)
            'hmac-md5-96',  // OPTIONAL        first 96 bits of HMAC-MD5 (digest length = 12, key length = 16)
            'hmac-md5',     // OPTIONAL        HMAC-MD5 (digest length = key length = 16)
            //'none'          // OPTIONAL        no MAC; NOT RECOMMENDED
        ];

        $compression_algorithms = [
            'none'   // REQUIRED        no compression
            //'zlib' // OPTIONAL        ZLIB (LZ77) compression
        ];

        // some SSH servers have buggy implementations of some of the above algorithms
        switch (true) {
            case $this->server_identifier == 'SSH-2.0-SSHD':
            case substr($this->server_identifier, 0, 13) == 'SSH-2.0-DLINK':
                $mac_algorithms = array_values(array_diff(
                    $mac_algorithms,
                    ['hmac-sha1-96', 'hmac-md5-96']
                ));
        }

        $str_kex_algorithms = implode(',', $kex_algorithms);
        $str_server_host_key_algorithms = implode(',', $server_host_key_algorithms);
        $encryption_algorithms_server_to_client = $encryption_algorithms_client_to_server = implode(',', $encryption_algorithms);
        $mac_algorithms_server_to_client = $mac_algorithms_client_to_server = implode(',', $mac_algorithms);
        $compression_algorithms_server_to_client = $compression_algorithms_client_to_server = implode(',', $compression_algorithms);

        $client_cookie = Random::string(16);

        $kexinit_payload_client = pack(
            'Ca*Na*Na*Na*Na*Na*Na*Na*Na*Na*Na*CN',
            NET_SSH2_MSG_KEXINIT,
            $client_cookie,
            strlen($str_kex_algorithms),
            $str_kex_algorithms,
            strlen($str_server_host_key_algorithms),
            $str_server_host_key_algorithms,
            strlen($encryption_algorithms_client_to_server),
            $encryption_algorithms_client_to_server,
            strlen($encryption_algorithms_server_to_client),
            $encryption_algorithms_server_to_client,
            strlen($mac_algorithms_client_to_server),
            $mac_algorithms_client_to_server,
            strlen($mac_algorithms_server_to_client),
            $mac_algorithms_server_to_client,
            strlen($compression_algorithms_client_to_server),
            $compression_algorithms_client_to_server,
            strlen($compression_algorithms_server_to_client),
            $compression_algorithms_server_to_client,
            0,
            '',
            0,
            '',
            0,
            0
        );

        if ($this->send_kex_first) {
            if (!$this->send_binary_packet($kexinit_payload_client)) {
                return false;
            }

            $kexinit_payload_server = $this->get_binary_packet();
            if ($kexinit_payload_server === false) {
                throw new \RuntimeException('Connection closed by server');
            }

            if (!strlen($kexinit_payload_server) || ord($kexinit_payload_server[0]) != NET_SSH2_MSG_KEXINIT) {
                throw new \UnexpectedValueException('Expected SSH_MSG_KEXINIT');
            }
        }

        $response = $kexinit_payload_server;
        Strings::shift($response, 1); // skip past the message number (it should be SSH_MSG_KEXINIT)
        $server_cookie = Strings::shift($response, 16);

        if (strlen($response) < 4) {
            return false;
        }
        $temp = unpack('Nlength', Strings::shift($response, 4));
        $this->kex_algorithms = explode(',', Strings::shift($response, $temp['length']));

        if (strlen($response) < 4) {
            return false;
        }
        $temp = unpack('Nlength', Strings::shift($response, 4));
        $this->server_host_key_algorithms = explode(',', Strings::shift($response, $temp['length']));

        if (strlen($response) < 4) {
            return false;
        }
        $temp = unpack('Nlength', Strings::shift($response, 4));
        $this->encryption_algorithms_client_to_server = explode(',', Strings::shift($response, $temp['length']));

        if (strlen($response) < 4) {
            return false;
        }
        $temp = unpack('Nlength', Strings::shift($response, 4));
        $this->encryption_algorithms_server_to_client = explode(',', Strings::shift($response, $temp['length']));

        if (strlen($response) < 4) {
            return false;
        }
        $temp = unpack('Nlength', Strings::shift($response, 4));
        $this->mac_algorithms_client_to_server = explode(',', Strings::shift($response, $temp['length']));

        if (strlen($response) < 4) {
            return false;
        }
        $temp = unpack('Nlength', Strings::shift($response, 4));
        $this->mac_algorithms_server_to_client = explode(',', Strings::shift($response, $temp['length']));

        if (strlen($response) < 4) {
            return false;
        }
        $temp = unpack('Nlength', Strings::shift($response, 4));
        $this->compression_algorithms_client_to_server = explode(',', Strings::shift($response, $temp['length']));

        if (strlen($response) < 4) {
            return false;
        }
        $temp = unpack('Nlength', Strings::shift($response, 4));
        $this->compression_algorithms_server_to_client = explode(',', Strings::shift($response, $temp['length']));

        if (strlen($response) < 4) {
            return false;
        }
        $temp = unpack('Nlength', Strings::shift($response, 4));
        $this->languages_client_to_server = explode(',', Strings::shift($response, $temp['length']));

        if (strlen($response) < 4) {
            return false;
        }
        $temp = unpack('Nlength', Strings::shift($response, 4));
        $this->languages_server_to_client = explode(',', Strings::shift($response, $temp['length']));

        if (!strlen($response)) {
            return false;
        }
        extract(unpack('Cfirst_kex_packet_follows', Strings::shift($response, 1)));
        /** @var integer $first_kex_packet_follows */
        $first_kex_packet_follows = $first_kex_packet_follows != 0;

        if (!$this->send_kex_first && !$this->send_binary_packet($kexinit_payload_client)) {
            return false;
        }

        // we need to decide upon the symmetric encryption algorithms before we do the diffie-hellman key exchange

        // we don't initialize any crypto-objects, yet - we do that, later. for now, we need the lengths to make the
        // diffie-hellman key exchange as fast as possible
        $decrypt = $this->array_intersect_first($encryption_algorithms, $this->encryption_algorithms_server_to_client);
        $decryptKeyLength = $this->encryption_algorithm_to_key_size($decrypt);
        if ($decryptKeyLength === null) {
            $this->disconnect_helper(NET_SSH2_DISCONNECT_KEY_EXCHANGE_FAILED);
            throw new NoSupportedAlgorithmsException('No compatible server to client encryption algorithms found');
        }

        $encrypt = $this->array_intersect_first($encryption_algorithms, $this->encryption_algorithms_client_to_server);
        $encryptKeyLength = $this->encryption_algorithm_to_key_size($encrypt);
        if ($encryptKeyLength === null) {
            $this->disconnect_helper(NET_SSH2_DISCONNECT_KEY_EXCHANGE_FAILED);
            throw new NoSupportedAlgorithmsException('No compatible client to server encryption algorithms found');
        }

        // through diffie-hellman key exchange a symmetric key is obtained
        $kex_algorithm = $this->array_intersect_first($kex_algorithms, $this->kex_algorithms);
        if ($kex_algorithm === false) {
            $this->disconnect_helper(NET_SSH2_DISCONNECT_KEY_EXCHANGE_FAILED);
            throw new NoSupportedAlgorithmsException('No compatible key exchange algorithms found');
        }

        // Only relevant in diffie-hellman-group-exchange-sha{1,256}, otherwise empty.
        $exchange_hash_rfc4419 = '';

        if ($kex_algorithm === 'curve25519-sha256@libssh.org') {
            $x = Random::string(32);
            $eBytes = \Sodium\crypto_box_publickey_from_secretkey($x);
            $clientKexInitMessage = NET_SSH2_MSG_KEX_ECDH_INIT;
            $serverKexReplyMessage = NET_SSH2_MSG_KEX_ECDH_REPLY;
            $kexHash = new Hash('sha256');
        } else {
            if (strpos($kex_algorithm, 'diffie-hellman-group-exchange') === 0) {
                $dh_group_sizes_packed = pack(
                    'NNN',
                    $this->kex_dh_group_size_min,
                    $this->kex_dh_group_size_preferred,
                    $this->kex_dh_group_size_max
                );
                $packet = pack(
                    'Ca*',
                    NET_SSH2_MSG_KEXDH_GEX_REQUEST,
                    $dh_group_sizes_packed
                );
                if (!$this->send_binary_packet($packet)) {
                    return false;
                }

                $response = $this->get_binary_packet();
                if ($response === false) {
                    throw new \RuntimeException('Connection closed by server');
                }
                extract(unpack('Ctype', Strings::shift($response, 1)));
                /** @var integer $type */
                if ($type != NET_SSH2_MSG_KEXDH_GEX_GROUP) {
                    throw new \RuntimeException('Expected SSH_MSG_KEX_DH_GEX_GROUP');
                }

                if (strlen($response) < 4) {
                    return false;
                }
                extract(unpack('NprimeLength', Strings::shift($response, 4)));
                /** @var integer $primeLength*/
                $primeBytes = Strings::shift($response, $primeLength);
                $prime = new BigInteger($primeBytes, -256);

                if (strlen($response) < 4) {
                    return false;
                }
                extract(unpack('NgLength', Strings::shift($response, 4)));
                /** @var integer $gLength */
                $gBytes = Strings::shift($response, $gLength);
                $g = new BigInteger($gBytes, -256);

                $exchange_hash_rfc4419 = pack(
                    'a*Na*Na*',
                    $dh_group_sizes_packed,
                    $primeLength,
                    $primeBytes,
                    $gLength,
                    $gBytes
                );

                $clientKexInitMessage = NET_SSH2_MSG_KEXDH_GEX_INIT;
                $serverKexReplyMessage = NET_SSH2_MSG_KEXDH_GEX_REPLY;
            } else {
                switch ($kex_algorithm) {
                    // see http://tools.ietf.org/html/rfc2409#section-6.2 and
                    // http://tools.ietf.org/html/rfc2412, appendex E
                    case 'diffie-hellman-group1-sha1':
                        $prime = 'FFFFFFFFFFFFFFFFC90FDAA22168C234C4C6628B80DC1CD129024E088A67CC74' .
                                '020BBEA63B139B22514A08798E3404DDEF9519B3CD3A431B302B0A6DF25F1437' .
                                '4FE1356D6D51C245E485B576625E7EC6F44C42E9A637ED6B0BFF5CB6F406B7ED' .
                                'EE386BFB5A899FA5AE9F24117C4B1FE649286651ECE65381FFFFFFFFFFFFFFFF';
                        break;
                    // see http://tools.ietf.org/html/rfc3526#section-3
                    case 'diffie-hellman-group14-sha1':
                        $prime = 'FFFFFFFFFFFFFFFFC90FDAA22168C234C4C6628B80DC1CD129024E088A67CC74' .
                                '020BBEA63B139B22514A08798E3404DDEF9519B3CD3A431B302B0A6DF25F1437' .
                                '4FE1356D6D51C245E485B576625E7EC6F44C42E9A637ED6B0BFF5CB6F406B7ED' .
                                'EE386BFB5A899FA5AE9F24117C4B1FE649286651ECE45B3DC2007CB8A163BF05' .
                                '98DA48361C55D39A69163FA8FD24CF5F83655D23DCA3AD961C62F356208552BB' .
                                '9ED529077096966D670C354E4ABC9804F1746C08CA18217C32905E462E36CE3B' .
                                'E39E772C180E86039B2783A2EC07A28FB5C55DF06F4C52C9DE2BCBF695581718' .
                                '3995497CEA956AE515D2261898FA051015728E5A8AACAA68FFFFFFFFFFFFFFFF';
                        break;
                }
                // For both diffie-hellman-group1-sha1 and diffie-hellman-group14-sha1
                // the generator field element is 2 (decimal) and the hash function is sha1.
                $g = new BigInteger(2);
                $prime = new BigInteger($prime, 16);
                $clientKexInitMessage = NET_SSH2_MSG_KEXDH_INIT;
                $serverKexReplyMessage = NET_SSH2_MSG_KEXDH_REPLY;
            }

            switch ($kex_algorithm) {
                case 'diffie-hellman-group-exchange-sha256':
                    $kexHash = new Hash('sha256');
                    break;
                default:
                    $kexHash = new Hash('sha1');
            }

            /* To increase the speed of the key exchange, both client and server may
            reduce the size of their private exponents.  It should be at least
            twice as long as the key material that is generated from the shared
            secret.  For more details, see the paper by van Oorschot and Wiener
            [VAN-OORSCHOT].

            -- http://tools.ietf.org/html/rfc4419#section-6.2 */
            $one = new BigInteger(1);
            $keyLength = min($kexHash->getLengthInBytes(), max($encryptKeyLength, $decryptKeyLength));
            $max = $one->bitwise_leftShift(16 * $keyLength); // 2 * 8 * $keyLength
            $max = $max->subtract($one);

            $x = BigInteger::randomRange($one, $max);
            $e = $g->modPow($x, $prime);

            $eBytes = $e->toBytes(true);
        }
        $data = pack('CNa*', $clientKexInitMessage, strlen($eBytes), $eBytes);

        if (!$this->send_binary_packet($data)) {
            throw new \RuntimeException('Connection closed by server');
        }

        $response = $this->get_binary_packet();
        if ($response === false) {
            throw new \RuntimeException('Connection closed by server');
        }
        if (!strlen($response)) {
            return false;
        }
        extract(unpack('Ctype', Strings::shift($response, 1)));
        /** @var integer $type */
        if ($type != $serverKexReplyMessage) {
            throw new \UnexpectedValueException('Expected SSH_MSG_KEXDH_REPLY');
        }

        if (strlen($response) < 4) {
            return false;
        }
        $temp = unpack('Nlength', Strings::shift($response, 4));
        $this->server_public_host_key = $server_public_host_key = Strings::shift($response, $temp['length']);

        if (strlen($server_public_host_key) < 4) {
            return false;
        }
        $temp = unpack('Nlength', Strings::shift($server_public_host_key, 4));
        $public_key_format = Strings::shift($server_public_host_key, $temp['length']);

        if (strlen($response) < 4) {
            return false;
        }
        $temp = unpack('Nlength', Strings::shift($response, 4));
        $fBytes = Strings::shift($response, $temp['length']);

        if (strlen($response) < 4) {
            return false;
        }
        $temp = unpack('Nlength', Strings::shift($response, 4));
        $this->signature = Strings::shift($response, $temp['length']);

        if (strlen($this->signature) < 4) {
            return false;
        }
        $temp = unpack('Nlength', Strings::shift($this->signature, 4));
        $this->signature_format = Strings::shift($this->signature, $temp['length']);

        if ($kex_algorithm === 'curve25519-sha256@libssh.org') {
            if (strlen($fBytes) !== 32) {
                throw new \RuntimeException('Received curve25519 public key of invalid length.');
                return false;
            }
            $key = new BigInteger(\Sodium\crypto_scalarmult($x, $fBytes), 256);
            \Sodium\memzero($x);
        } else {
            $f = new BigInteger($fBytes, -256);
            $key = $f->modPow($x, $prime);
        }
        $keyBytes = $key->toBytes(true);

        $this->exchange_hash = pack(
            'Na*Na*Na*Na*Na*a*Na*Na*Na*',
            strlen($this->identifier),
            $this->identifier,
            strlen($this->server_identifier),
            $this->server_identifier,
            strlen($kexinit_payload_client),
            $kexinit_payload_client,
            strlen($kexinit_payload_server),
            $kexinit_payload_server,
            strlen($this->server_public_host_key),
            $this->server_public_host_key,
            $exchange_hash_rfc4419,
            strlen($eBytes),
            $eBytes,
            strlen($fBytes),
            $fBytes,
            strlen($keyBytes),
            $keyBytes
        );

        $this->exchange_hash = $kexHash->hash($this->exchange_hash);

        if ($this->session_id === false) {
            $this->session_id = $this->exchange_hash;
        }

        $server_host_key_algorithm = $this->array_intersect_first($server_host_key_algorithms, $this->server_host_key_algorithms);
        if ($server_host_key_algorithm === false) {
            $this->disconnect_helper(NET_SSH2_DISCONNECT_KEY_EXCHANGE_FAILED);
            throw new NoSupportedAlgorithmsException('No compatible server host key algorithms found');
        }

        switch ($server_host_key_algorithm) {
            case 'ssh-dss':
                $expected_key_format = 'ssh-dss';
                break;
            //case 'rsa-sha2-256':
            //case 'rsa-sha2-512':
            //case 'ssh-rsa':
            default:
                $expected_key_format = 'ssh-rsa';
        }

        if ($public_key_format != $expected_key_format || $this->signature_format != $server_host_key_algorithm) {
            $this->disconnect_helper(NET_SSH2_DISCONNECT_KEY_EXCHANGE_FAILED);
            throw new \RuntimeException('Server Host Key Algorithm Mismatch');
        }

        $packet = pack(
            'C',
            NET_SSH2_MSG_NEWKEYS
        );

        if (!$this->send_binary_packet($packet)) {
            return false;
        }

        $response = $this->get_binary_packet();

        if ($response === false) {
            throw new \RuntimeException('Connection closed by server');
        }

        if (!strlen($response)) {
            return false;
        }
        extract(unpack('Ctype', Strings::shift($response, 1)));
        /** @var integer $type */
        if ($type != NET_SSH2_MSG_NEWKEYS) {
            throw new \UnexpectedValueException('Expected SSH_MSG_NEWKEYS');
        }

        $this->decrypt_algorithm = $decrypt;

        $keyBytes = pack('Na*', strlen($keyBytes), $keyBytes);

        $this->encrypt = $this->encryption_algorithm_to_crypt_instance($encrypt);
        if ($this->encrypt) {
            if ($this->crypto_engine) {
                $this->encrypt->setPreferredEngine($this->crypto_engine);
            }
            if ($this->encrypt->getBlockLengthInBytes()) {
                $this->encrypt_block_size = $this->encrypt->getBlockLengthInBytes();
            }
            $this->encrypt->enableContinuousBuffer();
            $this->encrypt->disablePadding();

            if ($this->encrypt->usesIV()) {
                $iv = $kexHash->hash($keyBytes . $this->exchange_hash . 'A' . $this->session_id);
                while ($this->encrypt_block_size > strlen($iv)) {
                    $iv.= $kexHash->hash($keyBytes . $this->exchange_hash . $iv);
                }
                $this->encrypt->setIV(substr($iv, 0, $this->encrypt_block_size));
            }

            $key = $kexHash->hash($keyBytes . $this->exchange_hash . 'C' . $this->session_id);
            while ($encryptKeyLength > strlen($key)) {
                $key.= $kexHash->hash($keyBytes . $this->exchange_hash . $key);
            }
            $this->encrypt->setKey(substr($key, 0, $encryptKeyLength));
        }

        $this->decrypt = $this->encryption_algorithm_to_crypt_instance($decrypt);
        if ($this->decrypt) {
            if ($this->crypto_engine) {
                $this->decrypt->setPreferredEngine($this->crypto_engine);
            }
            if ($this->decrypt->getBlockLengthInBytes()) {
                $this->decrypt_block_size = $this->decrypt->getBlockLengthInBytes();
            }
            $this->decrypt->enableContinuousBuffer();
            $this->decrypt->disablePadding();

            if ($this->decrypt->usesIV()) {
                $iv = $kexHash->hash($keyBytes . $this->exchange_hash . 'B' . $this->session_id);
                while ($this->decrypt_block_size > strlen($iv)) {
                    $iv.= $kexHash->hash($keyBytes . $this->exchange_hash . $iv);
                }
                $this->decrypt->setIV(substr($iv, 0, $this->decrypt_block_size));
            }

            $key = $kexHash->hash($keyBytes . $this->exchange_hash . 'D' . $this->session_id);
            while ($decryptKeyLength > strlen($key)) {
                $key.= $kexHash->hash($keyBytes . $this->exchange_hash . $key);
            }
            $this->decrypt->setKey(substr($key, 0, $decryptKeyLength));
        }

        /* The "arcfour128" algorithm is the RC4 cipher, as described in
           [SCHNEIER], using a 128-bit key.  The first 1536 bytes of keystream
           generated by the cipher MUST be discarded, and the first byte of the
           first encrypted packet MUST be encrypted using the 1537th byte of
           keystream.

           -- http://tools.ietf.org/html/rfc4345#section-4 */
        if ($encrypt == 'arcfour128' || $encrypt == 'arcfour256') {
            $this->encrypt->encrypt(str_repeat("\0", 1536));
        }
        if ($decrypt == 'arcfour128' || $decrypt == 'arcfour256') {
            $this->decrypt->decrypt(str_repeat("\0", 1536));
        }

        $mac_algorithm = $this->array_intersect_first($mac_algorithms, $this->mac_algorithms_client_to_server);
        if ($mac_algorithm === false) {
            $this->disconnect_helper(NET_SSH2_DISCONNECT_KEY_EXCHANGE_FAILED);
            throw new NoSupportedAlgorithmsException('No compatible client to server message authentication algorithms found');
        }

        $createKeyLength = 0; // ie. $mac_algorithm == 'none'
        switch ($mac_algorithm) {
            case 'hmac-sha2-256':
                $this->hmac_create = new Hash('sha256');
                $createKeyLength = 32;
                break;
            case 'hmac-sha1':
                $this->hmac_create = new Hash('sha1');
                $createKeyLength = 20;
                break;
            case 'hmac-sha1-96':
                $this->hmac_create = new Hash('sha1-96');
                $createKeyLength = 20;
                break;
            case 'hmac-md5':
                $this->hmac_create = new Hash('md5');
                $createKeyLength = 16;
                break;
            case 'hmac-md5-96':
                $this->hmac_create = new Hash('md5-96');
                $createKeyLength = 16;
        }

        $mac_algorithm = $this->array_intersect_first($mac_algorithms, $this->mac_algorithms_server_to_client);
        if ($mac_algorithm === false) {
            $this->disconnect_helper(NET_SSH2_DISCONNECT_KEY_EXCHANGE_FAILED);
            throw new NoSupportedAlgorithmsException('No compatible server to client message authentication algorithms found');
        }

        $checkKeyLength = 0;
        $this->hmac_size = 0;
        switch ($mac_algorithm) {
            case 'hmac-sha2-256':
                $this->hmac_check = new Hash('sha256');
                $checkKeyLength = 32;
                $this->hmac_size = 32;
                break;
            case 'hmac-sha1':
                $this->hmac_check = new Hash('sha1');
                $checkKeyLength = 20;
                $this->hmac_size = 20;
                break;
            case 'hmac-sha1-96':
                $this->hmac_check = new Hash('sha1-96');
                $checkKeyLength = 20;
                $this->hmac_size = 12;
                break;
            case 'hmac-md5':
                $this->hmac_check = new Hash('md5');
                $checkKeyLength = 16;
                $this->hmac_size = 16;
                break;
            case 'hmac-md5-96':
                $this->hmac_check = new Hash('md5-96');
                $checkKeyLength = 16;
                $this->hmac_size = 12;
        }

        $key = $kexHash->hash($keyBytes . $this->exchange_hash . 'E' . $this->session_id);
        while ($createKeyLength > strlen($key)) {
            $key.= $kexHash->hash($keyBytes . $this->exchange_hash . $key);
        }
        $this->hmac_create->setKey(substr($key, 0, $createKeyLength));

        $key = $kexHash->hash($keyBytes . $this->exchange_hash . 'F' . $this->session_id);
        while ($checkKeyLength > strlen($key)) {
            $key.= $kexHash->hash($keyBytes . $this->exchange_hash . $key);
        }
        $this->hmac_check->setKey(substr($key, 0, $checkKeyLength));

        $compression_algorithm = $this->array_intersect_first($compression_algorithms, $this->compression_algorithms_server_to_client);
        if ($compression_algorithm === false) {
            $this->disconnect_helper(NET_SSH2_DISCONNECT_KEY_EXCHANGE_FAILED);
            throw new NoSupportedAlgorithmsException('No compatible server to client compression algorithms found');
        }
        $this->decompress = $compression_algorithm == 'zlib';

        $compression_algorithm = $this->array_intersect_first($compression_algorithms, $this->compression_algorithms_client_to_server);
        if ($compression_algorithm === false) {
            $this->disconnect_helper(NET_SSH2_DISCONNECT_KEY_EXCHANGE_FAILED);
            throw new NoSupportedAlgorithmsException('No compatible client to server compression algorithms found');
        }
        $this->compress = $compression_algorithm == 'zlib';

        return true;
    }

    /**
     * Maps an encryption algorithm name to the number of key bytes.
     *
     * @param string $algorithm Name of the encryption algorithm
     * @return int|null Number of bytes as an integer or null for unknown
     * @access private
     */
    private function encryption_algorithm_to_key_size($algorithm)
    {
        if ($this->bad_key_size_fix && $this->bad_algorithm_candidate($algorithm)) {
            return 16;
        }

        switch ($algorithm) {
            case 'none':
                return 0;
            case 'aes128-cbc':
            case 'aes128-ctr':
            case 'arcfour':
            case 'arcfour128':
            case 'blowfish-cbc':
            case 'blowfish-ctr':
            case 'twofish128-cbc':
            case 'twofish128-ctr':
                return 16;
            case '3des-cbc':
            case '3des-ctr':
            case 'aes192-cbc':
            case 'aes192-ctr':
            case 'twofish192-cbc':
            case 'twofish192-ctr':
                return 24;
            case 'aes256-cbc':
            case 'aes256-ctr':
            case 'arcfour256':
            case 'twofish-cbc':
            case 'twofish256-cbc':
            case 'twofish256-ctr':
                return 32;
        }
        return null;
    }

    /**
     * Maps an encryption algorithm name to an instance of a subclass of
     * \phpseclib\Crypt\Base.
     *
     * @param string $algorithm Name of the encryption algorithm
     * @return mixed Instance of \phpseclib\Crypt\Base or null for unknown
     * @access private
     */
    private function encryption_algorithm_to_crypt_instance($algorithm)
    {
        switch ($algorithm) {
            case '3des-cbc':
                return new TripleDES('cbc');
            case '3des-ctr':
                return new TripleDES('ctr');
            case 'aes256-cbc':
            case 'aes192-cbc':
            case 'aes128-cbc':
                return new Rijndael('cbc');
            case 'aes256-ctr':
            case 'aes192-ctr':
            case 'aes128-ctr':
                return new Rijndael('ctr');
            case 'blowfish-cbc':
                return new Blowfish('cbc');
            case 'blowfish-ctr':
                return new Blowfish('ctr');
            case 'twofish128-cbc':
            case 'twofish192-cbc':
            case 'twofish256-cbc':
            case 'twofish-cbc':
                return new Twofish('cbc');
            case 'twofish128-ctr':
            case 'twofish192-ctr':
            case 'twofish256-ctr':
                return new Twofish('ctr');
            case 'arcfour':
            case 'arcfour128':
            case 'arcfour256':
                return new RC4();
        }
        return null;
    }

    /*
     * Tests whether or not proposed algorithm has a potential for issues
     *
     * @link https://www.chiark.greenend.org.uk/~sgtatham/putty/wishlist/ssh2-aesctr-openssh.html
     * @link https://bugzilla.mindrot.org/show_bug.cgi?id=1291
     * @param string $algorithm Name of the encryption algorithm
     * @return bool
     * @access private
     */
    private function bad_algorithm_candidate($algorithm)
    {
        switch ($algorithm) {
            case 'arcfour256':
            case 'aes192-ctr':
            case 'aes256-ctr':
                return true;
        }

        return false;
    }

    /**
     * Login
     *
     * The $password parameter can be a plaintext password, a \phpseclib\Crypt\RSA object or an array
     *
     * @param string $username
     * @param $args[] param mixed $password
     * @return bool
     * @see self::_login()
     * @access public
     */
    public function login($username, ...$args)
    {
        return $this->sublogin($username, ...$args);
    }

    /**
     * Login Helper
     *
     * @param string $username
     * @param $args[] param mixed $password
     * @return bool
     * @see self::_login_helper()
     * @access private
     */
    protected function sublogin($username, ...$args)
    {
        if (!($this->bitmap & self::MASK_CONSTRUCTOR)) {
            if (!$this->connect()) {
                return false;
            }
        }

        if (empty($args)) {
            return $this->login_helper($username);
        }

        foreach ($args as $arg) {
            if ($this->login_helper($username, $arg)) {
                return true;
            }
        }
        return false;
    }

    /**
     * Login Helper
     *
     * @param string $username
     * @param string $password
     * @return bool
     * @throws \UnexpectedValueException on receipt of unexpected packets
     * @throws \RuntimeException on other errors
     * @access private
     * @internal It might be worthwhile, at some point, to protect against {@link http://tools.ietf.org/html/rfc4251#section-9.3.9 traffic analysis}
     *           by sending dummy SSH_MSG_IGNORE messages.
     */
    private function login_helper($username, $password = null)
    {
        if (!($this->bitmap & self::MASK_CONNECTED)) {
            return false;
        }

        if (!($this->bitmap & self::MASK_LOGIN_REQ)) {
            $packet = pack(
                'CNa*',
                NET_SSH2_MSG_SERVICE_REQUEST,
                strlen('ssh-userauth'),
                'ssh-userauth'
            );

            if (!$this->send_binary_packet($packet)) {
                return false;
            }

            $response = $this->get_binary_packet();
            if ($response === false) {
                if ($this->retry_connect) {
                    $this->retry_connect = false;
                    if (!$this->connect()) {
                        return false;
                    }
                    return $this->login_helper($username, $password);
                }
                throw new \RuntimeException('Connection closed by server');
            }

            if (strlen($response) < 4) {
                return false;
            }
            extract(unpack('Ctype', Strings::shift($response, 1)));
            /** @var integer $type */
            if ($type != NET_SSH2_MSG_SERVICE_ACCEPT) {
                throw new \UnexpectedValueException('Expected SSH_MSG_SERVICE_ACCEPT');
            }
            $this->bitmap |= self::MASK_LOGIN_REQ;
        }

        if (strlen($this->last_interactive_response)) {
            return !is_string($password) && !is_array($password) ? false : $this->keyboard_interactive_process($password);
        }

        if ($password instanceof RSA) {
            return $this->privatekey_login($username, $password);
        } elseif ($password instanceof Agent) {
            return $this->ssh_agent_login($username, $password);
        }

        if (is_array($password)) {
            if ($this->keyboard_interactive_login($username, $password)) {
                $this->bitmap |= self::MASK_LOGIN;
                return true;
            }
            return false;
        }

        if (!isset($password)) {
            $packet = pack(
                'CNa*Na*Na*',
                NET_SSH2_MSG_USERAUTH_REQUEST,
                strlen($username),
                $username,
                strlen('ssh-connection'),
                'ssh-connection',
                strlen('none'),
                'none'
            );

            if (!$this->send_binary_packet($packet)) {
                return false;
            }

            $response = $this->get_binary_packet();
            if ($response === false) {
                throw new \RuntimeException('Connection closed by server');
            }

            if (!strlen($response)) {
                return false;
            }
            extract(unpack('Ctype', Strings::shift($response, 1)));
            /** @var integer $type */
            switch ($type) {
                case NET_SSH2_MSG_USERAUTH_SUCCESS:
                    $this->bitmap |= self::MASK_LOGIN;
                    return true;
                //case NET_SSH2_MSG_USERAUTH_FAILURE:
                default:
                    return false;
            }
        }

        $packet = pack(
            'CNa*Na*Na*CNa*',
            NET_SSH2_MSG_USERAUTH_REQUEST,
            strlen($username),
            $username,
            strlen('ssh-connection'),
            'ssh-connection',
            strlen('password'),
            'password',
            0,
            strlen($password),
            $password
        );

        // remove the username and password from the logged packet
        if (!defined('NET_SSH2_LOGGING')) {
            $logged = null;
        } else {
            $logged = pack(
                'CNa*Na*Na*CNa*',
                NET_SSH2_MSG_USERAUTH_REQUEST,
                strlen('username'),
                'username',
                strlen('ssh-connection'),
                'ssh-connection',
                strlen('password'),
                'password',
                0,
                strlen('password'),
                'password'
            );
        }

        if (!$this->send_binary_packet($packet, $logged)) {
            return false;
        }

        $response = $this->get_binary_packet();
        if ($response === false) {
            throw new \RuntimeException('Connection closed by server');
        }

        if (!strlen($response)) {
            return false;
        }
        extract(unpack('Ctype', Strings::shift($response, 1)));
        /** @var integer $type */
        switch ($type) {
            case NET_SSH2_MSG_USERAUTH_PASSWD_CHANGEREQ: // in theory, the password can be changed
                if (defined('NET_SSH2_LOGGING')) {
                    $this->message_number_log[count($this->message_number_log) - 1] = 'NET_SSH2_MSG_USERAUTH_PASSWD_CHANGEREQ';
                }

                if (strlen($response) < 4) {
                    return false;
                }
<<<<<<< HEAD
                extract(unpack('Nlength', Strings::shift($response, 4)));
                /** @var integer $length */

                $this->errors[] = 'SSH_MSG_USERAUTH_PASSWD_CHANGEREQ: ' . utf8_decode(Strings::shift($response, $length));

                return $this->disconnect_helper(NET_SSH2_DISCONNECT_AUTH_CANCELLED_BY_USER);
=======
                extract(unpack('Nlength', $this->_string_shift($response, 4)));
                $this->errors[] = 'SSH_MSG_USERAUTH_PASSWD_CHANGEREQ: ' . $this->_string_shift($response, $length);
                return $this->_disconnect(NET_SSH2_DISCONNECT_AUTH_CANCELLED_BY_USER);
>>>>>>> 6189452f
            case NET_SSH2_MSG_USERAUTH_FAILURE:
                // can we use keyboard-interactive authentication?  if not then either the login is bad or the server employees
                // multi-factor authentication
                if (strlen($response) < 4) {
                    return false;
                }
                extract(unpack('Nlength', Strings::shift($response, 4)));
                /** @var integer $length */

                $auth_methods = explode(',', Strings::shift($response, $length));
                if (!strlen($response)) {
                    return false;
                }
                extract(unpack('Cpartial_success', Strings::shift($response, 1)));
                /** @var integer $partial_success */

                $partial_success = $partial_success != 0;

                if (!$partial_success && in_array('keyboard-interactive', $auth_methods)) {
                    if ($this->keyboard_interactive_login($username, $password)) {
                        $this->bitmap |= self::MASK_LOGIN;
                        return true;
                    }
                    return false;
                }
                return false;
            case NET_SSH2_MSG_USERAUTH_SUCCESS:
                $this->bitmap |= self::MASK_LOGIN;
                return true;
        }

        return false;
    }

    /**
     * Login via keyboard-interactive authentication
     *
     * See {@link http://tools.ietf.org/html/rfc4256 RFC4256} for details.  This is not a full-featured keyboard-interactive authenticator.
     *
     * @param string $username
     * @param string $password
     * @return bool
     * @access private
     */
    private function keyboard_interactive_login($username, $password)
    {
        $packet = pack(
            'CNa*Na*Na*Na*Na*',
            NET_SSH2_MSG_USERAUTH_REQUEST,
            strlen($username),
            $username,
            strlen('ssh-connection'),
            'ssh-connection',
            strlen('keyboard-interactive'),
            'keyboard-interactive',
            0,
            '',
            0,
            ''
        );

        if (!$this->send_binary_packet($packet)) {
            return false;
        }

        return $this->keyboard_interactive_process($password);
    }

    /**
     * Handle the keyboard-interactive requests / responses.
     *
     * @param $responses[]
     * @return bool
     * @throws \RuntimeException on connection error
     * @access private
     */
    private function keyboard_interactive_process(...$responses)
    {
        if (strlen($this->last_interactive_response)) {
            $response = $this->last_interactive_response;
        } else {
            $orig = $response = $this->get_binary_packet();
            if ($response === false) {
                throw new \RuntimeException('Connection closed by server');
            }
        }

        if (!strlen($response)) {
            return false;
        }
        extract(unpack('Ctype', Strings::shift($response, 1)));
        /** @var integer $type */
        switch ($type) {
            case NET_SSH2_MSG_USERAUTH_INFO_REQUEST:
                if (strlen($response) < 4) {
                    return false;
                }
                extract(unpack('Nlength', Strings::shift($response, 4)));
                /** @var integer $length */

                Strings::shift($response, $length); // name; may be empty
                if (strlen($response) < 4) {
                    return false;
                }
                extract(unpack('Nlength', Strings::shift($response, 4)));
                /** @var integer $length */

                Strings::shift($response, $length); // instruction; may be empty
                if (strlen($response) < 4) {
                    return false;
                }
                extract(unpack('Nlength', Strings::shift($response, 4)));
                /** @var integer $length */

                Strings::shift($response, $length); // language tag; may be empty
                if (strlen($response) < 4) {
                    return false;
                }
                extract(unpack('Nnum_prompts', Strings::shift($response, 4)));
                /** @var integer $num_prompts */

                for ($i = 0; $i < count($responses); $i++) {
                    if (is_array($responses[$i])) {
                        foreach ($responses[$i] as $key => $value) {
                            $this->keyboard_requests_responses[$key] = $value;
                        }
                        unset($responses[$i]);
                    }
                }
                $responses = array_values($responses);

                if (isset($this->keyboard_requests_responses)) {
                    for ($i = 0; $i < $num_prompts; $i++) {
                        if (strlen($response) < 4) {
                            return false;
                        }
                        extract(unpack('Nlength', Strings::shift($response, 4)));
                        /** @var integer $length */

                        // prompt - ie. "Password: "; must not be empty
                        $prompt = Strings::shift($response, $length);
                        //$echo = Strings::shift($response) != chr(0);
                        foreach ($this->keyboard_requests_responses as $key => $value) {
                            if (substr($prompt, 0, strlen($key)) == $key) {
                                $responses[] = $value;
                                break;
                            }
                        }
                    }
                }

                // see http://tools.ietf.org/html/rfc4256#section-3.2
                if (strlen($this->last_interactive_response)) {
                    $this->last_interactive_response = '';
                } elseif (defined('NET_SSH2_LOGGING')) {
                    $this->message_number_log[count($this->message_number_log) - 1] = str_replace(
                        'UNKNOWN',
                        'NET_SSH2_MSG_USERAUTH_INFO_REQUEST',
                        $this->message_number_log[count($this->message_number_log) - 1]
                    );
                }

                if (!count($responses) && $num_prompts) {
                    $this->last_interactive_response = $orig;
                    return false;
                }

                /*
                   After obtaining the requested information from the user, the client
                   MUST respond with an SSH_MSG_USERAUTH_INFO_RESPONSE message.
                */
                // see http://tools.ietf.org/html/rfc4256#section-3.4
                $packet = $logged = pack('CN', NET_SSH2_MSG_USERAUTH_INFO_RESPONSE, count($responses));
                for ($i = 0; $i < count($responses); $i++) {
                    $packet.= pack('Na*', strlen($responses[$i]), $responses[$i]);
                    $logged.= pack('Na*', strlen('dummy-answer'), 'dummy-answer');
                }

                if (!$this->send_binary_packet($packet, $logged)) {
                    return false;
                }

                if (defined('NET_SSH2_LOGGING') && NET_SSH2_LOGGING == self::LOG_COMPLEX) {
                    $this->message_number_log[count($this->message_number_log) - 1] = str_replace(
                        'UNKNOWN',
                        'NET_SSH2_MSG_USERAUTH_INFO_RESPONSE',
                        $this->message_number_log[count($this->message_number_log) - 1]
                    );
                }

                /*
                   After receiving the response, the server MUST send either an
                   SSH_MSG_USERAUTH_SUCCESS, SSH_MSG_USERAUTH_FAILURE, or another
                   SSH_MSG_USERAUTH_INFO_REQUEST message.
                */
                // maybe phpseclib should force close the connection after x request / responses?  unless something like that is done
                // there could be an infinite loop of request / responses.
                return $this->keyboard_interactive_process();
            case NET_SSH2_MSG_USERAUTH_SUCCESS:
                return true;
            case NET_SSH2_MSG_USERAUTH_FAILURE:
                return false;
        }

        return false;
    }

    /**
     * Login with an ssh-agent provided key
     *
     * @param string $username
     * @param \phpseclib\System\SSH\Agent $agent
     * @return bool
     * @access private
     */
    private function ssh_agent_login($username, $agent)
    {
        $this->agent = $agent;
        $keys = $agent->requestIdentities();
        foreach ($keys as $key) {
            if ($this->privatekey_login($username, $key)) {
                return true;
            }
        }

        return false;
    }

    /**
     * Login with an RSA private key
     *
     * @param string $username
     * @param \phpseclib\Crypt\RSA $password
     * @return bool
     * @throws \RuntimeException on connection error
     * @access private
     * @internal It might be worthwhile, at some point, to protect against {@link http://tools.ietf.org/html/rfc4251#section-9.3.9 traffic analysis}
     *           by sending dummy SSH_MSG_IGNORE messages.
     */
    private function privatekey_login($username, $privatekey)
    {
        // see http://tools.ietf.org/html/rfc4253#page-15
        $publickey = $privatekey->getPublicKey('Raw');
        if ($publickey === false) {
            return false;
        }

        $publickey = [
            'e' => $publickey['e']->toBytes(true),
            'n' => $publickey['n']->toBytes(true)
        ];
        $publickey = pack(
            'Na*Na*Na*',
            strlen('ssh-rsa'),
            'ssh-rsa',
            strlen($publickey['e']),
            $publickey['e'],
            strlen($publickey['n']),
            $publickey['n']
        );

        $part1 = pack(
            'CNa*Na*Na*',
            NET_SSH2_MSG_USERAUTH_REQUEST,
            strlen($username),
            $username,
            strlen('ssh-connection'),
            'ssh-connection',
            strlen('publickey'),
            'publickey'
        );
        $part2 = pack('Na*Na*', strlen('ssh-rsa'), 'ssh-rsa', strlen($publickey), $publickey);

        $packet = $part1 . chr(0) . $part2;
        if (!$this->send_binary_packet($packet)) {
            return false;
        }

        $response = $this->get_binary_packet();
        if ($response === false) {
            throw new \RuntimeException('Connection closed by server');
        }

        if (!strlen($response)) {
            return false;
        }
        extract(unpack('Ctype', Strings::shift($response, 1)));
        /** @var integer $type */

        switch ($type) {
            case NET_SSH2_MSG_USERAUTH_FAILURE:
                if (strlen($response) < 4) {
                    return false;
                }
                extract(unpack('Nlength', Strings::shift($response, 4)));
                /** @var integer $length */

                $this->errors[] = 'SSH_MSG_USERAUTH_FAILURE: ' . Strings::shift($response, $length);

                return false;
            case NET_SSH2_MSG_USERAUTH_PK_OK:
                // we'll just take it on faith that the public key blob and the public key algorithm name are as
                // they should be
                if (defined('NET_SSH2_LOGGING') && NET_SSH2_LOGGING == self::LOG_COMPLEX) {
                    $this->message_number_log[count($this->message_number_log) - 1] = str_replace(
                        'UNKNOWN',
                        'NET_SSH2_MSG_USERAUTH_PK_OK',
                        $this->message_number_log[count($this->message_number_log) - 1]
                    );
                }
        }

        $packet = $part1 . chr(1) . $part2;
        if ($privatekey instanceof AgentIdentity) {
            $hash = 'sha1';
            $type = 'ssh-rsa';
        } else {
            switch ($this->signature_format) {
                case 'rsa-sha2-512':
                    $hash = 'sha512';
                    $type = 'rsa-sha2-512';
                    break;
                case 'rsa-sha2-256':
                    $hash = 'sha256';
                    $type = 'rsa-sha2-256';
                    break;
                //case 'ssh-rsa':
                default:
                    $hash = 'sha1';
                    $type = 'ssh-rsa';
            }
        }
        $privatekey->setHash($hash);
        $signature = $privatekey->sign(pack('Na*a*', strlen($this->session_id), $this->session_id, $packet), RSA::PADDING_PKCS1);
        $signature = pack('Na*Na*', strlen($type), $type, strlen($signature), $signature);
        $packet.= pack('Na*', strlen($signature), $signature);

        if (!$this->send_binary_packet($packet)) {
            return false;
        }

        $response = $this->get_binary_packet();
        if ($response === false) {
            throw new \RuntimeException('Connection closed by server');
        }

        if (!strlen($response)) {
            return false;
        }
        extract(unpack('Ctype', Strings::shift($response, 1)));
        /** @var integer $type */

        switch ($type) {
            case NET_SSH2_MSG_USERAUTH_FAILURE:
                // either the login is bad or the server employs multi-factor authentication
                return false;
            case NET_SSH2_MSG_USERAUTH_SUCCESS:
                $this->bitmap |= self::MASK_LOGIN;
                return true;
        }

        return false;
    }

    /**
     * Set Timeout
     *
     * $ssh->exec('ping 127.0.0.1'); on a Linux host will never return and will run indefinitely.  setTimeout() makes it so it'll timeout.
     * Setting $timeout to false or 0 will mean there is no timeout.
     *
     * @param mixed $timeout
     * @access public
     */
    public function setTimeout($timeout)
    {
        $this->timeout = $this->curTimeout = $timeout;
    }

    /**
     * Get the output from stdError
     *
     * @access public
     */
    public function getStdError()
    {
        return $this->stdErrorLog;
    }

    /**
     * Execute Command
     *
     * If $callback is set to false then \phpseclib\Net\SSH2::_get_channel_packet(self::CHANNEL_EXEC) will need to be called manually.
     * In all likelihood, this is not a feature you want to be taking advantage of.
     *
     * @param string $command
     * @param Callback $callback
     * @return string
     * @throws \RuntimeException on connection error
     * @access public
     */
    public function exec($command, $callback = null)
    {
        $this->curTimeout = $this->timeout;
        $this->is_timeout = false;
        $this->stdErrorLog = '';

        if (!$this->isAuthenticated()) {
            return false;
        }

        if ($this->in_request_pty_exec) {
            throw new \RuntimeException('If you want to run multiple exec()\'s you will need to disable (and re-enable if appropriate) a PTY for each one.');
        }

        // RFC4254 defines the (client) window size as "bytes the other party can send before it must wait for the window to
        // be adjusted".  0x7FFFFFFF is, at 2GB, the max size.  technically, it should probably be decremented, but,
        // honestly, if you're transferring more than 2GB, you probably shouldn't be using phpseclib, anyway.
        // see http://tools.ietf.org/html/rfc4254#section-5.2 for more info
        $this->window_size_server_to_client[self::CHANNEL_EXEC] = $this->window_size;
        // 0x8000 is the maximum max packet size, per http://tools.ietf.org/html/rfc4253#section-6.1, although since PuTTy
        // uses 0x4000, that's what will be used here, as well.
        $packet_size = 0x4000;

        $packet = pack(
            'CNa*N3',
            NET_SSH2_MSG_CHANNEL_OPEN,
            strlen('session'),
            'session',
            self::CHANNEL_EXEC,
            $this->window_size_server_to_client[self::CHANNEL_EXEC],
            $packet_size
        );

        if (!$this->send_binary_packet($packet)) {
            return false;
        }

        $this->channel_status[self::CHANNEL_EXEC] = NET_SSH2_MSG_CHANNEL_OPEN;

        $response = $this->get_channel_packet(self::CHANNEL_EXEC);
        if ($response === false) {
            return false;
        }

        if ($this->request_pty === true) {
            $terminal_modes = pack('C', NET_SSH2_TTY_OP_END);
            $packet = pack(
                'CNNa*CNa*N5a*',
                NET_SSH2_MSG_CHANNEL_REQUEST,
                $this->server_channels[self::CHANNEL_EXEC],
                strlen('pty-req'),
                'pty-req',
                1,
                strlen('vt100'),
                'vt100',
                $this->windowColumns,
                $this->windowRows,
                0,
                0,
                strlen($terminal_modes),
                $terminal_modes
            );

            if (!$this->send_binary_packet($packet)) {
                return false;
            }

            $response = $this->get_binary_packet();
            if ($response === false) {
                throw new \RuntimeException('Connection closed by server');
            }

            if (!strlen($response)) {
                return false;
            }
            list(, $type) = unpack('C', Strings::shift($response, 1));

            switch ($type) {
                case NET_SSH2_MSG_CHANNEL_SUCCESS:
                    break;
                case NET_SSH2_MSG_CHANNEL_FAILURE:
                default:
                    $this->disconnect_helper(NET_SSH2_DISCONNECT_BY_APPLICATION);
                    throw new \RuntimeException('Unable to request pseudo-terminal');
            }
            $this->in_request_pty_exec = true;
        }

        // sending a pty-req SSH_MSG_CHANNEL_REQUEST message is unnecessary and, in fact, in most cases, slows things
        // down.  the one place where it might be desirable is if you're doing something like \phpseclib\Net\SSH2::exec('ping localhost &').
        // with a pty-req SSH_MSG_CHANNEL_REQUEST, exec() will return immediately and the ping process will then
        // then immediately terminate.  without such a request exec() will loop indefinitely.  the ping process won't end but
        // neither will your script.

        // although, in theory, the size of SSH_MSG_CHANNEL_REQUEST could exceed the maximum packet size established by
        // SSH_MSG_CHANNEL_OPEN_CONFIRMATION, RFC4254#section-5.1 states that the "maximum packet size" refers to the
        // "maximum size of an individual data packet". ie. SSH_MSG_CHANNEL_DATA.  RFC4254#section-5.2 corroborates.
        $packet = pack(
            'CNNa*CNa*',
            NET_SSH2_MSG_CHANNEL_REQUEST,
            $this->server_channels[self::CHANNEL_EXEC],
            strlen('exec'),
            'exec',
            1,
            strlen($command),
            $command
        );
        if (!$this->send_binary_packet($packet)) {
            return false;
        }

        $this->channel_status[self::CHANNEL_EXEC] = NET_SSH2_MSG_CHANNEL_REQUEST;

        $response = $this->get_channel_packet(self::CHANNEL_EXEC);
        if ($response === false) {
            return false;
        }

        $this->channel_status[self::CHANNEL_EXEC] = NET_SSH2_MSG_CHANNEL_DATA;

        if ($callback === false || $this->in_request_pty_exec) {
            return true;
        }

        $output = '';
        while (true) {
            $temp = $this->get_channel_packet(self::CHANNEL_EXEC);
            switch (true) {
                case $temp === true:
                    return is_callable($callback) ? true : $output;
                case $temp === false:
                    return false;
                default:
                    if (is_callable($callback)) {
                        if (call_user_func($callback, $temp) === true) {
                            $this->close_channel(self::CHANNEL_EXEC);
                            return true;
                        }
                    } else {
                        $output.= $temp;
                    }
            }
        }
    }

    /**
     * Creates an interactive shell
     *
     * @see self::read()
     * @see self::write()
     * @return bool
     * @throws \UnexpectedValueException on receipt of unexpected packets
     * @throws \RuntimeException on other errors
     * @access private
     */
    private function initShell()
    {
        if ($this->in_request_pty_exec === true) {
            return true;
        }

        $this->window_size_server_to_client[self::CHANNEL_SHELL] = $this->window_size;
        $packet_size = 0x4000;

        $packet = pack(
            'CNa*N3',
            NET_SSH2_MSG_CHANNEL_OPEN,
            strlen('session'),
            'session',
            self::CHANNEL_SHELL,
            $this->window_size_server_to_client[self::CHANNEL_SHELL],
            $packet_size
        );

        if (!$this->send_binary_packet($packet)) {
            return false;
        }

        $this->channel_status[self::CHANNEL_SHELL] = NET_SSH2_MSG_CHANNEL_OPEN;

        $response = $this->get_channel_packet(self::CHANNEL_SHELL);
        if ($response === false) {
            return false;
        }

        $terminal_modes = pack('C', NET_SSH2_TTY_OP_END);
        $packet = pack(
            'CNNa*CNa*N5a*',
            NET_SSH2_MSG_CHANNEL_REQUEST,
            $this->server_channels[self::CHANNEL_SHELL],
            strlen('pty-req'),
            'pty-req',
            1,
            strlen('vt100'),
            'vt100',
            $this->windowColumns,
            $this->windowRows,
            0,
            0,
            strlen($terminal_modes),
            $terminal_modes
        );

        if (!$this->send_binary_packet($packet)) {
            return false;
        }

        $response = $this->get_binary_packet();
        if ($response === false) {
            throw new \RuntimeException('Connection closed by server');
        }

        if (!strlen($response)) {
            return false;
        }
        list(, $type) = unpack('C', Strings::shift($response, 1));

        switch ($type) {
            case NET_SSH2_MSG_CHANNEL_SUCCESS:
            // if a pty can't be opened maybe commands can still be executed
            case NET_SSH2_MSG_CHANNEL_FAILURE:
                break;
            default:
                $this->disconnect_helper(NET_SSH2_DISCONNECT_BY_APPLICATION);
                throw new \UnexpectedValueException('Unable to request pseudo-terminal');
        }

        $packet = pack(
            'CNNa*C',
            NET_SSH2_MSG_CHANNEL_REQUEST,
            $this->server_channels[self::CHANNEL_SHELL],
            strlen('shell'),
            'shell',
            1
        );
        if (!$this->send_binary_packet($packet)) {
            return false;
        }

        $this->channel_status[self::CHANNEL_SHELL] = NET_SSH2_MSG_CHANNEL_REQUEST;

        $response = $this->get_channel_packet(self::CHANNEL_SHELL);
        if ($response === false) {
            return false;
        }

        $this->channel_status[self::CHANNEL_SHELL] = NET_SSH2_MSG_CHANNEL_DATA;

        $this->bitmap |= self::MASK_SHELL;

        return true;
    }

    /**
     * Return the channel to be used with read() / write()
     *
     * @see self::read()
     * @see self::write()
     * @return int
     * @access public
     */
    private function get_interactive_channel()
    {
        switch (true) {
            case $this->in_subsystem:
                return self::CHANNEL_SUBSYSTEM;
            case $this->in_request_pty_exec:
                return self::CHANNEL_EXEC;
            default:
                return self::CHANNEL_SHELL;
        }
    }

    /**
     * Return an available open channel
     *
     * @return int
     * @access public
     */
    private function get_open_channel()
    {
        $channel = self::CHANNEL_EXEC;
        do {
            if (isset($this->channel_status[$channel]) && $this->channel_status[$channel] == NET_SSH2_MSG_CHANNEL_OPEN) {
                return $channel;
            }
        } while ($channel++ < self::CHANNEL_SUBSYSTEM);

        return false;
    }

    /**
     * Returns the output of an interactive shell
     *
     * Returns when there's a match for $expect, which can take the form of a string literal or,
     * if $mode == self::READ_REGEX, a regular expression.
     *
     * @see self::write()
     * @param string $expect
     * @param int $mode
     * @return string|bool|null
     * @throws \RuntimeException on connection error
     * @access public
     */
    public function read($expect = '', $mode = self::READ_SIMPLE)
    {
        $this->curTimeout = $this->timeout;
        $this->is_timeout = false;

        if (!$this->isAuthenticated()) {
            throw new \RuntimeException('Operation disallowed prior to login()');
        }

        if (!($this->bitmap & self::MASK_SHELL) && !$this->initShell()) {
            throw new \RuntimeException('Unable to initiate an interactive shell session');
        }

        $channel = $this->get_interactive_channel();

        if ($mode == self::READ_NEXT) {
            return $this->_get_channel_packet($channel);
        }

        $match = $expect;
        while (true) {
            if ($mode == self::READ_REGEX) {
                preg_match($expect, substr($this->interactiveBuffer, -1024), $matches);
                $match = isset($matches[0]) ? $matches[0] : '';
            }
            $pos = strlen($match) ? strpos($this->interactiveBuffer, $match) : false;
            if ($pos !== false) {
                return Strings::shift($this->interactiveBuffer, $pos + strlen($match));
            }
            $response = $this->get_channel_packet($channel);
            if (is_bool($response)) {
                $this->in_request_pty_exec = false;
                return $response ? Strings::shift($this->interactiveBuffer, strlen($this->interactiveBuffer)) : false;
            }

            $this->interactiveBuffer.= $response;
        }
    }

    /**
     * Inputs a command into an interactive shell.
     *
     * @see self::read()
     * @param string $cmd
     * @return bool
     * @throws \RuntimeException on connection error
     * @access public
     */
    public function write($cmd)
    {
        if (!$this->isAuthenticated()) {
            throw new \RuntimeException('Operation disallowed prior to login()');
        }

        if (!($this->bitmap & self::MASK_SHELL) && !$this->initShell()) {
            throw new \RuntimeException('Unable to initiate an interactive shell session');
        }

        return $this->send_channel_packet($this->get_interactive_channel(), $cmd);
    }

    /**
     * Start a subsystem.
     *
     * Right now only one subsystem at a time is supported. To support multiple subsystem's stopSubsystem() could accept
     * a string that contained the name of the subsystem, but at that point, only one subsystem of each type could be opened.
     * To support multiple subsystem's of the same name maybe it'd be best if startSubsystem() generated a new channel id and
     * returns that and then that that was passed into stopSubsystem() but that'll be saved for a future date and implemented
     * if there's sufficient demand for such a feature.
     *
     * @see self::stopSubsystem()
     * @param string $subsystem
     * @return bool
     * @access public
     */
    public function startSubsystem($subsystem)
    {
        $this->window_size_server_to_client[self::CHANNEL_SUBSYSTEM] = $this->window_size;

        $packet = pack(
            'CNa*N3',
            NET_SSH2_MSG_CHANNEL_OPEN,
            strlen('session'),
            'session',
            self::CHANNEL_SUBSYSTEM,
            $this->window_size,
            0x4000
        );

        if (!$this->send_binary_packet($packet)) {
            return false;
        }

        $this->channel_status[self::CHANNEL_SUBSYSTEM] = NET_SSH2_MSG_CHANNEL_OPEN;

        $response = $this->get_channel_packet(self::CHANNEL_SUBSYSTEM);
        if ($response === false) {
            return false;
        }

        $packet = pack(
            'CNNa*CNa*',
            NET_SSH2_MSG_CHANNEL_REQUEST,
            $this->server_channels[self::CHANNEL_SUBSYSTEM],
            strlen('subsystem'),
            'subsystem',
            1,
            strlen($subsystem),
            $subsystem
        );
        if (!$this->send_binary_packet($packet)) {
            return false;
        }

        $this->channel_status[self::CHANNEL_SUBSYSTEM] = NET_SSH2_MSG_CHANNEL_REQUEST;

        $response = $this->get_channel_packet(self::CHANNEL_SUBSYSTEM);

        if ($response === false) {
            return false;
        }

        $this->channel_status[self::CHANNEL_SUBSYSTEM] = NET_SSH2_MSG_CHANNEL_DATA;

        $this->bitmap |= self::MASK_SHELL;
        $this->in_subsystem = true;

        return true;
    }

    /**
     * Stops a subsystem.
     *
     * @see self::startSubsystem()
     * @return bool
     * @access public
     */
    public function stopSubsystem()
    {
        $this->in_subsystem = false;
        $this->close_channel(self::CHANNEL_SUBSYSTEM);
        return true;
    }

    /**
     * Closes a channel
     *
     * If read() timed out you might want to just close the channel and have it auto-restart on the next read() call
     *
     * @access public
     */
    public function reset()
    {
        $this->close_channel($this->get_interactive_channel());
    }

    /**
     * Is timeout?
     *
     * Did exec() or read() return because they timed out or because they encountered the end?
     *
     * @access public
     */
    public function isTimeout()
    {
        return $this->is_timeout;
    }

    /**
     * Disconnect
     *
     * @access public
     */
    public function disconnect()
    {
        $this->disconnect_helper(NET_SSH2_DISCONNECT_BY_APPLICATION);
        if (isset($this->realtime_log_file) && is_resource($this->realtime_log_file)) {
            fclose($this->realtime_log_file);
        }
        unset(self::$connections[$this->getResourceId()]);
    }

    /**
     * Destructor.
     *
     * Will be called, automatically, if you're supporting just PHP5.  If you're supporting PHP4, you'll need to call
     * disconnect().
     *
     * @access public
     */
    public function __destruct()
    {
        $this->disconnect();
    }

    /**
     * Is the connection still active?
     *
     * @return bool
     * @access public
     */
    public function isConnected()
    {
        return (bool) ($this->bitmap & self::MASK_CONNECTED);
    }

    /**
     * Have you successfully been logged in?
     *
     * @return bool
     * @access public
     */
    public function isAuthenticated()
    {
        return (bool) ($this->bitmap & self::MASK_LOGIN);
    }

    /**
     * Resets a connection for re-use
     *
     * @param int $reason
     * @access private
     */
    private function reset_connection($reason)
    {
        $this->disconnect_helper($reason);
        $this->decrypt = $this->encrypt = false;
        $this->decrypt_block_size = $this->encrypt_block_size = 8;
        $this->hmac_check = $this->hmac_create = false;
        $this->hmac_size = false;
        $this->session_id = false;
        $this->retry_connect = true;
        $this->get_seq_no = $this->send_seq_no = 0;
    }

    /**
     * Gets Binary Packets
     *
     * See '6. Binary Packet Protocol' of rfc4253 for more info.
     *
     * @see self::_send_binary_packet()
     * @param bool $filter_channel_packets
     * @return string
     * @access private
     */
    private function get_binary_packet($skip_channel_filter = false)
    {
        if (!is_resource($this->fsock) || feof($this->fsock)) {
            $this->bitmap = 0;
            throw new \RuntimeException('Connection closed prematurely');
        }

        $start = microtime(true);
        $raw = stream_get_contents($this->fsock, $this->decrypt_block_size);

        if (!strlen($raw)) {
            return '';
        }

        if ($this->decrypt !== false) {
            $raw = $this->decrypt->decrypt($raw);
        }

        if (strlen($raw) < 5) {
            return false;
        }
        extract(unpack('Npacket_length/Cpadding_length', Strings::shift($raw, 5)));
        /**
         * @var integer $packet_length
         * @var integer $padding_length
         */

        $remaining_length = $packet_length + 4 - $this->decrypt_block_size;

        // quoting <http://tools.ietf.org/html/rfc4253#section-6.1>,
        // "implementations SHOULD check that the packet length is reasonable"
        // PuTTY uses 0x9000 as the actual max packet size and so to shall we
        if ($remaining_length < -$this->decrypt_block_size || $remaining_length > 0x9000 || $remaining_length % $this->decrypt_block_size != 0) {
            if (!$this->bad_key_size_fix && $this->bad_algorithm_candidate($this->decrypt_algorithm) && !($this->bitmap & SSH2::MASK_LOGIN)) {
                $this->bad_key_size_fix = true;
                $this->reset_connection(NET_SSH2_DISCONNECT_KEY_EXCHANGE_FAILED);
                return false;
            }
            throw new \RuntimeException('Invalid size');
        }

        $buffer = '';
        while ($remaining_length > 0) {
            $temp = stream_get_contents($this->fsock, $remaining_length);
            if ($temp === false || feof($this->fsock)) {
                $this->bitmap = 0;
                throw new \RuntimeException('Error reading from socket');
            }
            $buffer.= $temp;
            $remaining_length-= strlen($temp);
        }

        $stop = microtime(true);
        if (strlen($buffer)) {
            $raw.= $this->decrypt !== false ? $this->decrypt->decrypt($buffer) : $buffer;
        }

        $payload = Strings::shift($raw, $packet_length - $padding_length - 1);
        $padding = Strings::shift($raw, $padding_length); // should leave $raw empty

        if ($this->hmac_check !== false) {
            $hmac = stream_get_contents($this->fsock, $this->hmac_size);
            if ($hmac === false || strlen($hmac) != $this->hmac_size) {
                $this->bitmap = 0;
                throw new \RuntimeException('Error reading socket');
            } elseif ($hmac != $this->hmac_check->hash(pack('NNCa*', $this->get_seq_no, $packet_length, $padding_length, $payload . $padding))) {
                throw new \RuntimeException('Invalid HMAC');
            }
        }

        //if ($this->decompress) {
        //    $payload = gzinflate(substr($payload, 2));
        //}

        $this->get_seq_no++;

        if (defined('NET_SSH2_LOGGING')) {
            $current = microtime(true);
            $message_number = isset($this->message_numbers[ord($payload[0])]) ? $this->message_numbers[ord($payload[0])] : 'UNKNOWN (' . ord($payload[0]) . ')';
            $message_number = '<- ' . $message_number .
                              ' (since last: ' . round($current - $this->last_packet, 4) . ', network: ' . round($stop - $start, 4) . 's)';
            $this->append_log($message_number, $payload);
            $this->last_packet = $current;
        }

        return $this->filter($payload, $skip_channel_filter);
    }

    /**
     * Filter Binary Packets
     *
     * Because some binary packets need to be ignored...
     *
     * @see self::_get_binary_packet()
     * @param string $payload
     * @param bool $filter_channel_packets
     * @return string
     * @access private
     */
    private function filter($payload, $skip_channel_filter)
    {
        switch (ord($payload[0])) {
            case NET_SSH2_MSG_DISCONNECT:
                Strings::shift($payload, 1);
                if (strlen($payload) < 8) {
                    return false;
                }
<<<<<<< HEAD
                extract(unpack('Nreason_code/Nlength', Strings::shift($payload, 8)));
                /**
                 * @var integer $reason_code
                 * @var integer $length
                 */

                $this->errors[] = 'SSH_MSG_DISCONNECT: ' . $this->disconnect_reasons[$reason_code] . "\r\n" . utf8_decode(Strings::shift($payload, $length));
=======
                extract(unpack('Nreason_code/Nlength', $this->_string_shift($payload, 8)));
                $this->errors[] = 'SSH_MSG_DISCONNECT: ' . $this->disconnect_reasons[$reason_code] . "\r\n" . $this->_string_shift($payload, $length);
>>>>>>> 6189452f
                $this->bitmap = 0;
                return false;
            case NET_SSH2_MSG_IGNORE:
                $payload = $this->get_binary_packet($skip_channel_filter);
                break;
            case NET_SSH2_MSG_DEBUG:
                Strings::shift($payload, 2);
                if (strlen($payload) < 4) {
                    return false;
                }
<<<<<<< HEAD
                extract(unpack('Nlength', Strings::shift($payload, 4)));
                /** @var integer $length */

                $this->errors[] = 'SSH_MSG_DEBUG: ' . utf8_decode(Strings::shift($payload, $length));
                $payload = $this->get_binary_packet($skip_channel_filter);
=======
                extract(unpack('Nlength', $this->_string_shift($payload, 4)));
                $this->errors[] = 'SSH_MSG_DEBUG: ' . $this->_string_shift($payload, $length);
                $payload = $this->_get_binary_packet($skip_channel_filter);
>>>>>>> 6189452f
                break;
            case NET_SSH2_MSG_UNIMPLEMENTED:
                return false;
            case NET_SSH2_MSG_KEXINIT:
                if ($this->session_id !== false) {
                    if (!$this->key_exchange($payload)) {
                        $this->bitmap = 0;
                        return false;
                    }
                    $payload = $this->get_binary_packet($skip_channel_filter);
                }
        }

        // see http://tools.ietf.org/html/rfc4252#section-5.4; only called when the encryption has been activated and when we haven't already logged in
        if (($this->bitmap & self::MASK_CONNECTED) && !$this->isAuthenticated() && ord($payload[0]) == NET_SSH2_MSG_USERAUTH_BANNER) {
            Strings::shift($payload, 1);
            if (strlen($payload) < 4) {
                return false;
            }
<<<<<<< HEAD
            extract(unpack('Nlength', Strings::shift($payload, 4)));
            /** @var integer $length */

            $this->banner_message = utf8_decode(Strings::shift($payload, $length));
            $payload = $this->get_binary_packet();
=======
            extract(unpack('Nlength', $this->_string_shift($payload, 4)));
            $this->banner_message = $this->_string_shift($payload, $length);
            $payload = $this->_get_binary_packet();
>>>>>>> 6189452f
        }

        // only called when we've already logged in
        if (($this->bitmap & self::MASK_CONNECTED) && $this->isAuthenticated()) {
            switch (ord($payload[0])) {
                case NET_SSH2_MSG_CHANNEL_DATA:
                case NET_SSH2_MSG_CHANNEL_EXTENDED_DATA:
                case NET_SSH2_MSG_CHANNEL_REQUEST:
                case NET_SSH2_MSG_CHANNEL_CLOSE:
                case NET_SSH2_MSG_CHANNEL_EOF:
                    if (!$skip_channel_filter && !empty($this->server_channels)) {
                        $this->binary_packet_buffer = $payload;
                        $this->get_channel_packet(true);
                        $payload = $this->get_binary_packet();
                    }
                    break;
                case NET_SSH2_MSG_GLOBAL_REQUEST: // see http://tools.ietf.org/html/rfc4254#section-4
                    if (strlen($payload) < 4) {
                        return false;
                    }
                    extract(unpack('Nlength', Strings::shift($payload, 4)));
                    /** @var integer $length */

                    $this->errors[] = 'SSH_MSG_GLOBAL_REQUEST: ' . Strings::shift($payload, $length);

                    if (!$this->send_binary_packet(pack('C', NET_SSH2_MSG_REQUEST_FAILURE))) {
                        return $this->disconnect_helper(NET_SSH2_DISCONNECT_BY_APPLICATION);
                    }

                    $payload = $this->get_binary_packet($skip_channel_filter);
                    break;
                case NET_SSH2_MSG_CHANNEL_OPEN: // see http://tools.ietf.org/html/rfc4254#section-5.1
                    Strings::shift($payload, 1);
                    if (strlen($payload) < 4) {
                        return false;
                    }
                    extract(unpack('Nlength', Strings::shift($payload, 4)));
                    /** @var integer $length */

                    $data = Strings::shift($payload, $length);
                    if (strlen($payload) < 4) {
                        return false;
                    }
                    extract(unpack('Nserver_channel', Strings::shift($payload, 4)));
                    /** @var integer $server_channel */

                    switch ($data) {
                        case 'auth-agent':
                        case 'auth-agent@openssh.com':
                            if (isset($this->agent)) {
                                $new_channel = self::CHANNEL_AGENT_FORWARD;

                                if (strlen($payload) < 8) {
                                    return false;
                                }
                                extract(unpack('Nremote_window_size', Strings::shift($payload, 4)));
                                /** @var integer $remote_window_size */
                                extract(unpack('Nremote_maximum_packet_size', Strings::shift($payload, 4)));
                                /** @var integer $remote_maximum_packet_size*/

                                $this->packet_size_client_to_server[$new_channel] = $remote_window_size;
                                $this->window_size_server_to_client[$new_channel] = $remote_maximum_packet_size;
                                $this->window_size_client_to_server[$new_channel] = $this->window_size;

                                $packet_size = 0x4000;

                                $packet = pack(
                                    'CN4',
                                    NET_SSH2_MSG_CHANNEL_OPEN_CONFIRMATION,
                                    $server_channel,
                                    $new_channel,
                                    $packet_size,
                                    $packet_size
                                );

                                $this->server_channels[$new_channel] = $server_channel;
                                $this->channel_status[$new_channel] = NET_SSH2_MSG_CHANNEL_OPEN_CONFIRMATION;
                                if (!$this->send_binary_packet($packet)) {
                                    return false;
                                }
                            }
                            break;
                        default:
                            $packet = pack(
                                'CN3a*Na*',
                                NET_SSH2_MSG_REQUEST_FAILURE,
                                $server_channel,
                                NET_SSH2_OPEN_ADMINISTRATIVELY_PROHIBITED,
                                0,
                                '',
                                0,
                                ''
                            );

                            if (!$this->send_binary_packet($packet)) {
                                return $this->disconnect_helper(NET_SSH2_DISCONNECT_BY_APPLICATION);
                            }
                    }

                    $payload = $this->get_binary_packet($skip_channel_filter);
                    break;
                case NET_SSH2_MSG_CHANNEL_WINDOW_ADJUST:
                    Strings::shift($payload, 1);
                    if (strlen($payload) < 8) {
                        return false;
                    }
                    extract(unpack('Nchannel', Strings::shift($payload, 4)));
                    /** @var integer $channel */
                    extract(unpack('Nwindow_size', Strings::shift($payload, 4)));
                    /** @var integer $window_size */

                    $this->window_size_client_to_server[$channel]+= $window_size;

                    $payload = ($this->bitmap & self::MASK_WINDOW_ADJUST) ? true : $this->get_binary_packet($skip_channel_filter);
            }
        }

        return $payload;
    }

    /**
     * Enable Quiet Mode
     *
     * Suppress stderr from output
     *
     * @access public
     */
    public function enableQuietMode()
    {
        $this->quiet_mode = true;
    }

    /**
     * Disable Quiet Mode
     *
     * Show stderr in output
     *
     * @access public
     */
    public function disableQuietMode()
    {
        $this->quiet_mode = false;
    }

    /**
     * Returns whether Quiet Mode is enabled or not
     *
     * @see self::enableQuietMode()
     * @see self::disableQuietMode()
     * @access public
     * @return bool
     */
    public function isQuietModeEnabled()
    {
        return $this->quiet_mode;
    }

    /**
     * Enable request-pty when using exec()
     *
     * @access public
     */
    public function enablePTY()
    {
        $this->request_pty = true;
    }

    /**
     * Disable request-pty when using exec()
     *
     * @access public
     */
    public function disablePTY()
    {
        if ($this->in_request_pty_exec) {
            $this->close_channel(self::CHANNEL_EXEC);
            $this->in_request_pty_exec = false;
        }
        $this->request_pty = false;
    }

    /**
     * Returns whether request-pty is enabled or not
     *
     * @see self::enablePTY()
     * @see self::disablePTY()
     * @access public
     * @return bool
     */
    public function isPTYEnabled()
    {
        return $this->request_pty;
    }

    /**
     * Gets channel data
     *
     * Returns the data as a string if it's available and false if not.
     *
     * @param int $client_channel
     * @param bool $skip_extended
     * @return mixed
     * @throws \RuntimeException on connection error
     * @access private
     */
    protected function get_channel_packet($client_channel, $skip_extended = false)
    {
        if (!empty($this->channel_buffers[$client_channel])) {
            return array_shift($this->channel_buffers[$client_channel]);
        }

        while (true) {
            if ($this->binary_packet_buffer !== false) {
                $response = $this->binary_packet_buffer;
                $this->binary_packet_buffer = false;
            } else {
                if ($this->curTimeout) {
                    if ($this->curTimeout < 0) {
                        $this->is_timeout = true;
                        return true;
                    }

                    $read = [$this->fsock];
                    $write = $except = null;

                    $start = microtime(true);
                    $sec = floor($this->curTimeout);
                    $usec = 1000000 * ($this->curTimeout - $sec);
                    // on windows this returns a "Warning: Invalid CRT parameters detected" error
                    if (!@stream_select($read, $write, $except, $sec, $usec) && !count($read)) {
                        $this->is_timeout = true;
                        return true;
                    }
                    $elapsed = microtime(true) - $start;
                    $this->curTimeout-= $elapsed;
                }

                $response = $this->get_binary_packet(true);
                if ($response === false) {
                    throw new \RuntimeException('Connection closed by server');
                }
            }

            if ($client_channel == -1 && $response === true) {
                return true;
            }
            if (!strlen($response)) {
                return false;
            }
            extract(unpack('Ctype', Strings::shift($response, 1)));
            /** @var integer $type */

            if (strlen($response) < 4) {
                return false;
            }
            if ($type == NET_SSH2_MSG_CHANNEL_OPEN) {
                extract(unpack('Nlength', Strings::shift($response, 4)));
                /** @var integer $length */
            } else {
                extract(unpack('Nchannel', Strings::shift($response, 4)));
                /** @var integer $channel */
            }

            // will not be setup yet on incoming channel open request
            if (isset($channel) && isset($this->channel_status[$channel]) && isset($this->window_size_server_to_client[$channel])) {
                $this->window_size_server_to_client[$channel]-= strlen($response);

                // resize the window, if appropriate
                if ($this->window_size_server_to_client[$channel] < 0) {
                    $packet = pack('CNN', NET_SSH2_MSG_CHANNEL_WINDOW_ADJUST, $this->server_channels[$channel], $this->window_size);
                    if (!$this->send_binary_packet($packet)) {
                        return false;
                    }
                    $this->window_size_server_to_client[$channel]+= $this->window_size;
                }

                switch ($type) {
                    case NET_SSH2_MSG_CHANNEL_EXTENDED_DATA:
                        /*
                        if ($client_channel == NET_SSH2_CHANNEL_EXEC) {
                            $this->_send_channel_packet($client_channel, chr(0));
                        }
                        */
                        // currently, there's only one possible value for $data_type_code: NET_SSH2_EXTENDED_DATA_STDERR
                        if (strlen($response) < 8) {
                            return false;
                        }
                        extract(unpack('Ndata_type_code/Nlength', Strings::shift($response, 8)));
                        $data = Strings::shift($response, $length);
                        $this->stdErrorLog.= $data;
                        if ($skip_extended || $this->quiet_mode) {
                            continue 2;
                        }
                        if ($client_channel == $channel && $this->channel_status[$channel] == NET_SSH2_MSG_CHANNEL_DATA) {
                            return $data;
                        }
                        if (!isset($this->channel_buffers[$channel])) {
                            $this->channel_buffers[$channel] = array();
                        }
                        $this->channel_buffers[$channel][] = $data;

                        continue 2;
                    case NET_SSH2_MSG_CHANNEL_REQUEST:
                        if ($this->channel_status[$channel] == NET_SSH2_MSG_CHANNEL_CLOSE) {
                            continue 2;
                        }
                        if (strlen($response) < 4) {
                            return false;
                        }
                        extract(unpack('Nlength', Strings::shift($response, 4)));
                        $value = Strings::shift($response, $length);
                        switch ($value) {
                            case 'exit-signal':
                                Strings::shift($response, 1);
                                if (strlen($response) < 4) {
                                    return false;
                                }
                                extract(unpack('Nlength', Strings::shift($response, 4)));
                                /** @var integer $length */

                                $this->errors[] = 'SSH_MSG_CHANNEL_REQUEST (exit-signal): ' . Strings::shift($response, $length);
                                $this->_string_shift($response, 1);
                                if (strlen($response) < 4) {
                                    return false;
                                }
                                extract(unpack('Nlength', Strings::shift($response, 4)));
                                /** @var integer $length */

                                if ($length) {
                                    $this->errors[count($this->errors)].= "\r\n" . Strings::shift($response, $length);
                                }

                                $this->send_binary_packet(pack('CN', NET_SSH2_MSG_CHANNEL_EOF, $this->server_channels[$client_channel]));
                                $this->send_binary_packet(pack('CN', NET_SSH2_MSG_CHANNEL_CLOSE, $this->server_channels[$channel]));

                                $this->channel_status[$channel] = NET_SSH2_MSG_CHANNEL_EOF;

                                continue 3;
                            case 'exit-status':
                                if (strlen($response) < 5) {
                                    return false;
                                }
                                extract(unpack('Cfalse/Nexit_status', Strings::shift($response, 5)));
                                /**
                                 * @var integer $false
                                 * @var integer $exit_status
                                 */

                                $this->exit_status = $exit_status;

                                // "The client MAY ignore these messages."
                                // -- http://tools.ietf.org/html/rfc4254#section-6.10

                                continue 3;
                            default:
                                // "Some systems may not implement signals, in which case they SHOULD ignore this message."
                                //  -- http://tools.ietf.org/html/rfc4254#section-6.9
                                continue 3;
                        }
                }

                switch ($this->channel_status[$channel]) {
                    case NET_SSH2_MSG_CHANNEL_OPEN:
                        switch ($type) {
                            case NET_SSH2_MSG_CHANNEL_OPEN_CONFIRMATION:
                                if (strlen($response) < 4) {
                                    return false;
                                }
                                extract(unpack('Nserver_channel', Strings::shift($response, 4)));
                                /** @var integer $server_channel */
                                $this->server_channels[$channel] = $server_channel;
                                if (strlen($response) < 4) {
                                    return false;
                                }
                                extract(unpack('Nwindow_size', Strings::shift($response, 4)));
                                /** @var integer $window_size */

                                if ($window_size < 0) {
                                    $window_size&= 0x7FFFFFFF;
                                    $window_size+= 0x80000000;
                                }
                                $this->window_size_client_to_server[$channel] = $window_size;
                                if (strlen($response) < 4) {
                                     return false;
                                }
                                $temp = unpack('Npacket_size_client_to_server', Strings::shift($response, 4));

                                $this->packet_size_client_to_server[$channel] = $temp['packet_size_client_to_server'];
                                $result = $client_channel == $channel ? true : $this->get_channel_packet($client_channel, $skip_extended);
                                $this->on_channel_open();
                                return $result;
                            //case NET_SSH2_MSG_CHANNEL_OPEN_FAILURE:
                            default:
                                $this->disconnect_helper(NET_SSH2_DISCONNECT_BY_APPLICATION);
                                throw new \RuntimeException('Unable to open channel');
                        }
                        break;
                    case NET_SSH2_MSG_CHANNEL_REQUEST:
                        switch ($type) {
                            case NET_SSH2_MSG_CHANNEL_SUCCESS:
                                return true;
                            case NET_SSH2_MSG_CHANNEL_FAILURE:
                                return false;
                            default:
                                $this->disconnect_helper(NET_SSH2_DISCONNECT_BY_APPLICATION);
                                throw new \RuntimeException('Unable to fulfill channel request');
                        }
                    case NET_SSH2_MSG_CHANNEL_CLOSE:
                        return $type == NET_SSH2_MSG_CHANNEL_CLOSE ? true : $this->get_channel_packet($client_channel, $skip_extended);
                }
            }

            // ie. $this->channel_status[$channel] == NET_SSH2_MSG_CHANNEL_DATA

            switch ($type) {
                case NET_SSH2_MSG_CHANNEL_DATA:
                    /*
                    if ($channel == self::CHANNEL_EXEC) {
                        // SCP requires null packets, such as this, be sent.  further, in the case of the ssh.com SSH server
                        // this actually seems to make things twice as fast.  more to the point, the message right after
                        // SSH_MSG_CHANNEL_DATA (usually SSH_MSG_IGNORE) won't block for as long as it would have otherwise.
                        // in OpenSSH it slows things down but only by a couple thousandths of a second.
                        $this->send_channel_packet($channel, chr(0));
                    }
                    */
                    if (strlen($response) < 4) {
                        return false;
                    }
                    extract(unpack('Nlength', Strings::shift($response, 4)));
                    /** @var integer $length */

                    $data = Strings::shift($response, $length);

                    if ($channel == self::CHANNEL_AGENT_FORWARD) {
                        $agent_response = Objects::callFunc($this->agent, 'forward_data', [$data]);
                        if (!is_bool($agent_response)) {
                            $this->send_channel_packet($channel, $agent_response);
                        }
                        break;
                    }

                    if ($client_channel == $channel) {
                        return $data;
                    }
                    if (!isset($this->channel_buffers[$channel])) {
                        $this->channel_buffers[$channel] = [];
                    }
                    $this->channel_buffers[$channel][] = $data;
                    break;
                case NET_SSH2_MSG_CHANNEL_CLOSE:
                    $this->curTimeout = 0;

                    if ($this->bitmap & self::MASK_SHELL) {
                        $this->bitmap&= ~self::MASK_SHELL;
                    }
                    if ($this->channel_status[$channel] != NET_SSH2_MSG_CHANNEL_EOF) {
                        $this->send_binary_packet(pack('CN', NET_SSH2_MSG_CHANNEL_CLOSE, $this->server_channels[$channel]));
                    }

                    $this->channel_status[$channel] = NET_SSH2_MSG_CHANNEL_CLOSE;
                    if ($client_channel == $channel) {
                        return true;
                    }
                case NET_SSH2_MSG_CHANNEL_EOF:
                    break;
                default:
                    $this->disconnect_helper(NET_SSH2_DISCONNECT_BY_APPLICATION);
                    throw new \RuntimeException('Error reading channel data');
            }
        }
    }

    /**
     * Sends Binary Packets
     *
     * See '6. Binary Packet Protocol' of rfc4253 for more info.
     *
     * @param string $data
     * @param string $logged
     * @see self::_get_binary_packet()
     * @return bool
     * @access private
     */
    protected function send_binary_packet($data, $logged = null)
    {
        if (!is_resource($this->fsock) || feof($this->fsock)) {
            $this->bitmap = 0;
            throw new \RuntimeException('Connection closed prematurely');
        }

        //if ($this->compress) {
        //    // the -4 removes the checksum:
        //    // http://php.net/function.gzcompress#57710
        //    $data = substr(gzcompress($data), 0, -4);
        //}

        // 4 (packet length) + 1 (padding length) + 4 (minimal padding amount) == 9
        $packet_length = strlen($data) + 9;
        // round up to the nearest $this->encrypt_block_size
        $packet_length+= (($this->encrypt_block_size - 1) * $packet_length) % $this->encrypt_block_size;
        // subtracting strlen($data) is obvious - subtracting 5 is necessary because of packet_length and padding_length
        $padding_length = $packet_length - strlen($data) - 5;
        $padding = Random::string($padding_length);

        // we subtract 4 from packet_length because the packet_length field isn't supposed to include itself
        $packet = pack('NCa*', $packet_length - 4, $padding_length, $data . $padding);

        $hmac = $this->hmac_create !== false ? $this->hmac_create->hash(pack('Na*', $this->send_seq_no, $packet)) : '';
        $this->send_seq_no++;

        if ($this->encrypt !== false) {
            $packet = $this->encrypt->encrypt($packet);
        }

        $packet.= $hmac;

        $start = microtime(true);
        $result = strlen($packet) == fputs($this->fsock, $packet);
        $stop = microtime(true);

        if (defined('NET_SSH2_LOGGING')) {
            $current = microtime(true);
            $message_number = isset($this->message_numbers[ord($data[0])]) ? $this->message_numbers[ord($data[0])] : 'UNKNOWN (' . ord($data[0]) . ')';
            $message_number = '-> ' . $message_number .
                              ' (since last: ' . round($current - $this->last_packet, 4) . ', network: ' . round($stop - $start, 4) . 's)';
            $this->append_log($message_number, isset($logged) ? $logged : $data);
            $this->last_packet = $current;
        }

        return $result;
    }

    /**
     * Logs data packets
     *
     * Makes sure that only the last 1MB worth of packets will be logged
     *
     * @param string $message_number
     * @param string $message
     * @access private
     */
    private function append_log($message_number, $message)
    {
        // remove the byte identifying the message type from all but the first two messages (ie. the identification strings)
        if (strlen($message_number) > 2) {
            Strings::shift($message);
        }

        switch (NET_SSH2_LOGGING) {
            // useful for benchmarks
            case self::LOG_SIMPLE:
                $this->message_number_log[] = $message_number;
                break;
            // the most useful log for SSH2
            case self::LOG_COMPLEX:
                $this->message_number_log[] = $message_number;
                $this->log_size+= strlen($message);
                $this->message_log[] = $message;
                while ($this->log_size > self::LOG_MAX_SIZE) {
                    $this->log_size-= strlen(array_shift($this->message_log));
                    array_shift($this->message_number_log);
                }
                break;
            // dump the output out realtime; packets may be interspersed with non packets,
            // passwords won't be filtered out and select other packets may not be correctly
            // identified
            case self::LOG_REALTIME:
                switch (PHP_SAPI) {
                    case 'cli':
                        $start = $stop = "\r\n";
                        break;
                    default:
                        $start = '<pre>';
                        $stop = '</pre>';
                }
                echo $start . $this->format_log([$message], [$message_number]) . $stop;
                @flush();
                @ob_flush();
                break;
            // basically the same thing as self::LOG_REALTIME with the caveat that NET_SSH2_LOG_REALTIME_FILENAME
            // needs to be defined and that the resultant log file will be capped out at self::LOG_MAX_SIZE.
            // the earliest part of the log file is denoted by the first <<< START >>> and is not going to necessarily
            // at the beginning of the file
            case self::LOG_REALTIME_FILE:
                if (!isset($this->realtime_log_file)) {
                    // PHP doesn't seem to like using constants in fopen()
                    $filename = NET_SSH2_LOG_REALTIME_FILENAME;
                    $fp = fopen($filename, 'w');
                    $this->realtime_log_file = $fp;
                }
                if (!is_resource($this->realtime_log_file)) {
                    break;
                }
                $entry = $this->format_log([$message], [$message_number]);
                if ($this->realtime_log_wrap) {
                    $temp = "<<< START >>>\r\n";
                    $entry.= $temp;
                    fseek($this->realtime_log_file, ftell($this->realtime_log_file) - strlen($temp));
                }
                $this->realtime_log_size+= strlen($entry);
                if ($this->realtime_log_size > self::LOG_MAX_SIZE) {
                    fseek($this->realtime_log_file, 0);
                    $this->realtime_log_size = strlen($entry);
                    $this->realtime_log_wrap = true;
                }
                fputs($this->realtime_log_file, $entry);
        }
    }

    /**
     * Sends channel data
     *
     * Spans multiple SSH_MSG_CHANNEL_DATAs if appropriate
     *
     * @param int $client_channel
     * @param string $data
     * @return bool
     * @access private
     */
    protected function send_channel_packet($client_channel, $data)
    {
        while (strlen($data)) {
            if (!$this->window_size_client_to_server[$client_channel]) {
                $this->bitmap^= self::MASK_WINDOW_ADJUST;
                // using an invalid channel will let the buffers be built up for the valid channels
                $this->get_channel_packet(-1);
                $this->bitmap^= self::MASK_WINDOW_ADJUST;
            }

            /* The maximum amount of data allowed is determined by the maximum
               packet size for the channel, and the current window size, whichever
               is smaller.
                 -- http://tools.ietf.org/html/rfc4254#section-5.2 */
            $max_size = min(
                $this->packet_size_client_to_server[$client_channel],
                $this->window_size_client_to_server[$client_channel]
            );

            $temp = Strings::shift($data, $max_size);
            $packet = pack(
                'CN2a*',
                NET_SSH2_MSG_CHANNEL_DATA,
                $this->server_channels[$client_channel],
                strlen($temp),
                $temp
            );
            $this->window_size_client_to_server[$client_channel]-= strlen($temp);
            if (!$this->send_binary_packet($packet)) {
                return false;
            }
        }

        return true;
    }

    /**
     * Closes and flushes a channel
     *
     * \phpseclib\Net\SSH2 doesn't properly close most channels.  For exec() channels are normally closed by the server
     * and for SFTP channels are presumably closed when the client disconnects.  This functions is intended
     * for SCP more than anything.
     *
     * @param int $client_channel
     * @param bool $want_reply
     * @return bool
     * @access private
     */
    private function close_channel($client_channel, $want_reply = false)
    {
        // see http://tools.ietf.org/html/rfc4254#section-5.3

        $this->send_binary_packet(pack('CN', NET_SSH2_MSG_CHANNEL_EOF, $this->server_channels[$client_channel]));

        if (!$want_reply) {
            $this->send_binary_packet(pack('CN', NET_SSH2_MSG_CHANNEL_CLOSE, $this->server_channels[$client_channel]));
        }

        $this->channel_status[$client_channel] = NET_SSH2_MSG_CHANNEL_CLOSE;

        $this->curTimeout = 0;

        while (!is_bool($this->get_channel_packet($client_channel))) {
        }

        if ($want_reply) {
            $this->send_binary_packet(pack('CN', NET_SSH2_MSG_CHANNEL_CLOSE, $this->server_channels[$client_channel]));
        }

        if ($this->bitmap & self::MASK_SHELL) {
            $this->bitmap&= ~self::MASK_SHELL;
        }
    }

    /**
     * Disconnect
     *
     * @param int $reason
     * @return bool
     * @access protected
     */
    protected function disconnect_helper($reason)
    {
        if ($this->bitmap & self::MASK_CONNECTED) {
            $data = pack('CNNa*Na*', NET_SSH2_MSG_DISCONNECT, $reason, 0, '', 0, '');
            $this->send_binary_packet($data);
            $this->bitmap = 0;
            fclose($this->fsock);
            return false;
        }
    }

    /**
     * Define Array
     *
     * Takes any number of arrays whose indices are integers and whose values are strings and defines a bunch of
     * named constants from it, using the value as the name of the constant and the index as the value of the constant.
     * If any of the constants that would be defined already exists, none of the constants will be defined.
     *
     * @param $args[]
     * @access protected
     */
    protected function define_array(...$args)
    {
        foreach ($args as $arg) {
            foreach ($arg as $key => $value) {
                if (!defined($value)) {
                    define($value, $key);
                } else {
                    break 2;
                }
            }
        }
    }

    /**
     * Returns a log of the packets that have been sent and received.
     *
     * Returns a string if NET_SSH2_LOGGING == self::LOG_COMPLEX, an array if NET_SSH2_LOGGING == self::LOG_SIMPLE and false if !defined('NET_SSH2_LOGGING')
     *
     * @access public
     * @return array|false|string
     */
    public function getLog()
    {
        if (!defined('NET_SSH2_LOGGING')) {
            return false;
        }

        switch (NET_SSH2_LOGGING) {
            case self::LOG_SIMPLE:
                return $this->message_number_log;
            case self::LOG_COMPLEX:
                $log = $this->format_log($this->message_log, $this->message_number_log);
                return PHP_SAPI == 'cli' ? $log : '<pre>' . $log . '</pre>';
            default:
                return false;
        }
    }

    /**
     * Formats a log for printing
     *
     * @param array $message_log
     * @param array $message_number_log
     * @access private
     * @return string
     */
    protected function format_log($message_log, $message_number_log)
    {
        $output = '';
        for ($i = 0; $i < count($message_log); $i++) {
            $output.= $message_number_log[$i] . "\r\n";
            $current_log = $message_log[$i];
            $j = 0;
            do {
                if (strlen($current_log)) {
                    $output.= str_pad(dechex($j), 7, '0', STR_PAD_LEFT) . '0  ';
                }
                $fragment = Strings::shift($current_log, $this->log_short_width);
                $hex = substr(preg_replace_callback('#.#s', [$this, 'format_log_helper'], $fragment), strlen($this->log_boundary));
                // replace non ASCII printable characters with dots
                // http://en.wikipedia.org/wiki/ASCII#ASCII_printable_characters
                // also replace < with a . since < messes up the output on web browsers
                $raw = preg_replace('#[^\x20-\x7E]|<#', '.', $fragment);
                $output.= str_pad($hex, $this->log_long_width - $this->log_short_width, ' ') . $raw . "\r\n";
                $j++;
            } while (strlen($current_log));
            $output.= "\r\n";
        }

        return $output;
    }

    /**
     * Helper function for _format_log
     *
     * For use with preg_replace_callback()
     *
     * @param array $matches
     * @access private
     * @return string
     */
    private function format_log_helper($matches)
    {
        return $this->log_boundary . str_pad(dechex(ord($matches[0])), 2, '0', STR_PAD_LEFT);
    }

    /**
     * Helper function for agent->on_channel_open()
     *
     * Used when channels are created to inform agent
     * of said channel opening. Must be called after
     * channel open confirmation received
     *
     * @access private
     */
    private function on_channel_open()
    {
        if (isset($this->agent)) {
            Objects::callFunc($this->agent, 'on_channel_open', [$this]);
        }
    }

    /**
     * Returns the first value of the intersection of two arrays or false if
     * the intersection is empty. The order is defined by the first parameter.
     *
     * @param array $array1
     * @param array $array2
     * @return mixed False if intersection is empty, else intersected value.
     * @access private
     */
    private function array_intersect_first($array1, $array2)
    {
        foreach ($array1 as $value) {
            if (in_array($value, $array2)) {
                return $value;
            }
        }
        return false;
    }

    /**
     * Returns all errors
     *
     * @return string[]
     * @access public
     */
    public function getErrors()
    {
        return $this->errors;
    }

    /**
     * Returns the last error
     *
     * @return string
     * @access public
     */
    public function getLastError()
    {
        $count = count($this->errors);

        if ($count > 0) {
            return $this->errors[$count - 1];
        }
    }

    /**
     * Return the server identification.
     *
     * @return string
     * @access public
     */
    public function getServerIdentification()
    {
        $this->connect();

        return $this->server_identifier;
    }

    /**
     * Return a list of the key exchange algorithms the server supports.
     *
     * @return array
     * @access public
     */
    public function getKexAlgorithms()
    {
        $this->connect();

        return $this->kex_algorithms;
    }

    /**
     * Return a list of the host key (public key) algorithms the server supports.
     *
     * @return array
     * @access public
     */
    public function getServerHostKeyAlgorithms()
    {
        $this->connect();

        return $this->server_host_key_algorithms;
    }

    /**
     * Return a list of the (symmetric key) encryption algorithms the server supports, when receiving stuff from the client.
     *
     * @return array
     * @access public
     */
    public function getEncryptionAlgorithmsClient2Server()
    {
        $this->connect();

        return $this->encryption_algorithms_client_to_server;
    }

    /**
     * Return a list of the (symmetric key) encryption algorithms the server supports, when sending stuff to the client.
     *
     * @return array
     * @access public
     */
    public function getEncryptionAlgorithmsServer2Client()
    {
        $this->connect();

        return $this->encryption_algorithms_server_to_client;
    }

    /**
     * Return a list of the MAC algorithms the server supports, when receiving stuff from the client.
     *
     * @return array
     * @access public
     */
    public function getMACAlgorithmsClient2Server()
    {
        $this->connect();

        return $this->mac_algorithms_client_to_server;
    }

    /**
     * Return a list of the MAC algorithms the server supports, when sending stuff to the client.
     *
     * @return array
     * @access public
     */
    public function getMACAlgorithmsServer2Client()
    {
        $this->connect();

        return $this->mac_algorithms_server_to_client;
    }

    /**
     * Return a list of the compression algorithms the server supports, when receiving stuff from the client.
     *
     * @return array
     * @access public
     */
    public function getCompressionAlgorithmsClient2Server()
    {
        $this->connect();

        return $this->compression_algorithms_client_to_server;
    }

    /**
     * Return a list of the compression algorithms the server supports, when sending stuff to the client.
     *
     * @return array
     * @access public
     */
    public function getCompressionAlgorithmsServer2Client()
    {
        $this->connect();

        return $this->compression_algorithms_server_to_client;
    }

    /**
     * Return a list of the languages the server supports, when sending stuff to the client.
     *
     * @return array
     * @access public
     */
    public function getLanguagesServer2Client()
    {
        $this->connect();

        return $this->languages_server_to_client;
    }

    /**
     * Return a list of the languages the server supports, when receiving stuff from the client.
     *
     * @return array
     * @access public
     */
    public function getLanguagesClient2Server()
    {
        $this->connect();

        return $this->languages_client_to_server;
    }

    /**
     * Returns the banner message.
     *
     * Quoting from the RFC, "in some jurisdictions, sending a warning message before
     * authentication may be relevant for getting legal protection."
     *
     * @return string
     * @access public
     */
    public function getBannerMessage()
    {
        return $this->banner_message;
    }

    /**
     * Returns the server public host key.
     *
     * Caching this the first time you connect to a server and checking the result on subsequent connections
     * is recommended.  Returns false if the server signature is not signed correctly with the public host key.
     *
     * @return mixed
     * @throws \RuntimeException on badly formatted keys
     * @throws \phpseclib\Exception\NoSupportedAlgorithmsException when the key isn't in a supported format
     * @access public
     */
    public function getServerPublicHostKey()
    {
        if (!($this->bitmap & self::MASK_CONSTRUCTOR)) {
            if (!$this->connect()) {
                return false;
            }
        }

        $signature = $this->signature;
        $server_public_host_key = $this->server_public_host_key;

        if (strlen($server_public_host_key) < 4) {
            return false;
        }
        extract(unpack('Nlength', Strings::shift($server_public_host_key, 4)));
        /** @var integer $length */

        Strings::shift($server_public_host_key, $length);

        if ($this->signature_validated) {
            return $this->bitmap ?
                $this->signature_format . ' ' . Base64::encode($this->server_public_host_key) :
                false;
        }

        $this->signature_validated = true;

        switch ($this->signature_format) {
            case 'ssh-dss':
                $zero = new BigInteger();

                if (strlen($server_public_host_key) < 4) {
                    return false;
                }
                $temp = unpack('Nlength', Strings::shift($server_public_host_key, 4));
                $p = new BigInteger(Strings::shift($server_public_host_key, $temp['length']), -256);

                if (strlen($server_public_host_key) < 4) {
                    return false;
                }
                $temp = unpack('Nlength', Strings::shift($server_public_host_key, 4));
                $q = new BigInteger(Strings::shift($server_public_host_key, $temp['length']), -256);

                if (strlen($server_public_host_key) < 4) {
                    return false;
                }
                $temp = unpack('Nlength', Strings::shift($server_public_host_key, 4));
                $g = new BigInteger(Strings::shift($server_public_host_key, $temp['length']), -256);

                if (strlen($server_public_host_key) < 4) {
                    return false;
                }
                $temp = unpack('Nlength', Strings::shift($server_public_host_key, 4));
                $y = new BigInteger(Strings::shift($server_public_host_key, $temp['length']), -256);

                /* The value for 'dss_signature_blob' is encoded as a string containing
                   r, followed by s (which are 160-bit integers, without lengths or
                   padding, unsigned, and in network byte order). */
                $temp = unpack('Nlength', Strings::shift($signature, 4));
                if ($temp['length'] != 40) {
                    $this->disconnect_helper(NET_SSH2_DISCONNECT_KEY_EXCHANGE_FAILED);
                    throw new \RuntimeException('Invalid signature');
                }

                $r = new BigInteger(Strings::shift($signature, 20), 256);
                $s = new BigInteger(Strings::shift($signature, 20), 256);

                switch (true) {
                    case $r->equals($zero):
                    case $r->compare($q) >= 0:
                    case $s->equals($zero):
                    case $s->compare($q) >= 0:
                        $this->disconnect_helper(NET_SSH2_DISCONNECT_KEY_EXCHANGE_FAILED);
                        throw new \RuntimeException('Invalid signature');
                }

                $w = $s->modInverse($q);

                $u1 = $w->multiply(new BigInteger(sha1($this->exchange_hash), 16));
                list(, $u1) = $u1->divide($q);

                $u2 = $w->multiply($r);
                list(, $u2) = $u2->divide($q);

                $g = $g->modPow($u1, $p);
                $y = $y->modPow($u2, $p);

                $v = $g->multiply($y);
                list(, $v) = $v->divide($p);
                list(, $v) = $v->divide($q);

                if (!$v->equals($r)) {
                    //user_error('Bad server signature');
                    return $this->disconnect_helper(NET_SSH2_DISCONNECT_HOST_KEY_NOT_VERIFIABLE);
                }

                break;
            case 'ssh-rsa':
            case 'rsa-sha2-256':
            case 'rsa-sha2-512':
                if (strlen($server_public_host_key) < 4) {
                    return false;
                }
                $temp = unpack('Nlength', Strings::shift($server_public_host_key, 4));
                $e = new BigInteger(Strings::shift($server_public_host_key, $temp['length']), -256);

                if (strlen($server_public_host_key) < 4) {
                    return false;
                }
                $temp = unpack('Nlength', Strings::shift($server_public_host_key, 4));
                $rawN = Strings::shift($server_public_host_key, $temp['length']);
                $n = new BigInteger($rawN, -256);
                $nLength = strlen(ltrim($rawN, "\0"));

                /*
                if (strlen($signature) < 4) {
                    return false;
                }
                $temp = unpack('Nlength', Strings::shift($signature, 4));
                $signature = Strings::shift($signature, $temp['length']);

                $rsa = new RSA();
                $rsa->load(['e' => $e, 'n' => $n], 'raw');
                switch ($this->signature_format) {
                    case 'rsa-sha2-512':
                        $hash = 'sha512';
                        break;
                    case 'rsa-sha2-256':
                        $hash = 'sha256';
                        break;
                    //case 'ssh-rsa':
                    default:
                        $hash = 'sha1';
                }
                $rsa->setHash($hash);
                if (!$rsa->verify($this->exchange_hash, $signature, RSA::PADDING_PKCS1)) {
                    //user_error('Bad server signature');
                    return $this->disconnect_helper(NET_SSH2_DISCONNECT_HOST_KEY_NOT_VERIFIABLE);
                }
                */

                if (strlen($signature) < 4) {
                    return false;
                }
                $temp = unpack('Nlength', Strings::shift($signature, 4));
                $s = new BigInteger(Strings::shift($signature, $temp['length']), 256);

                // validate an RSA signature per "8.2 RSASSA-PKCS1-v1_5", "5.2.2 RSAVP1", and "9.1 EMSA-PSS" in the
                // following URL:
                // ftp://ftp.rsasecurity.com/pub/pkcs/pkcs-1/pkcs-1v2-1.pdf

                // also, see SSHRSA.c (rsa2_verifysig) in PuTTy's source.

                if ($s->compare(new BigInteger()) < 0 || $s->compare($n->subtract(new BigInteger(1))) > 0) {
                    $this->disconnect_helper(NET_SSH2_DISCONNECT_KEY_EXCHANGE_FAILED);
                    throw new \RuntimeException('Invalid signature');
                }

                $s = $s->modPow($e, $n);
                $s = $s->toBytes();

                switch ($this->signature_format) {
                    case 'rsa-sha2-512':
                        $hash = 'sha512';
                        break;
                    case 'rsa-sha2-256':
                        $hash = 'sha256';
                        break;
                    //case 'ssh-rsa':
                    default:
                        $hash = 'sha1';
                }
                $hashObj = new Hash($hash);
                switch ($this->signature_format) {
                    case 'rsa-sha2-512':
                        $h = pack('N5a*', 0x00305130, 0x0D060960, 0x86480165, 0x03040203, 0x05000440, $hashObj->hash($this->exchange_hash));
                        break;
                    case 'rsa-sha2-256':
                        $h = pack('N5a*', 0x00303130, 0x0D060960, 0x86480165, 0x03040201, 0x05000420, $hashObj->hash($this->exchange_hash));
                        break;
                    //case 'ssh-rsa':
                    default:
                        $hash = 'sha1';
                        $h = pack('N4a*', 0x00302130, 0x0906052B, 0x0E03021A, 0x05000414, $hashObj->hash($this->exchange_hash));
                }
                $h = chr(0x01) . str_repeat(chr(0xFF), $nLength - 2 - strlen($h)) . $h;

                if ($s != $h) {
                    //user_error('Bad server signature');
                    return $this->disconnect_helper(NET_SSH2_DISCONNECT_HOST_KEY_NOT_VERIFIABLE);
                }
                break;
            default:
                $this->disconnect_helper(NET_SSH2_DISCONNECT_HOST_KEY_NOT_VERIFIABLE);
                throw new NoSupportedAlgorithmsException('Unsupported signature format');
        }

        return $this->signature_format . ' ' . Base64::encode($this->server_public_host_key);
    }

    /**
     * Returns the exit status of an SSH command or false.
     *
     * @return false|int
     * @access public
     */
    public function getExitStatus()
    {
        if (is_null($this->exit_status)) {
            return false;
        }
        return $this->exit_status;
    }

    /**
     * Returns the number of columns for the terminal window size.
     *
     * @return int
     * @access public
     */
    public function getWindowColumns()
    {
        return $this->windowColumns;
    }

    /**
     * Returns the number of rows for the terminal window size.
     *
     * @return int
     * @access public
     */
    public function getWindowRows()
    {
        return $this->windowRows;
    }

    /**
     * Sets the number of columns for the terminal window size.
     *
     * @param int $value
     * @access public
     */
    public function setWindowColumns($value)
    {
        $this->windowColumns = $value;
    }

    /**
     * Sets the number of rows for the terminal window size.
     *
     * @param int $value
     * @access public
     */
    public function setWindowRows($value)
    {
        $this->windowRows = $value;
    }

    /**
     * Sets the number of columns and rows for the terminal window size.
     *
     * @param int $columns
     * @param int $rows
     * @access public
     */
    public function setWindowSize($columns = 80, $rows = 24)
    {
        $this->windowColumns = $columns;
        $this->windowRows = $rows;
    }

    /**
     * To String Magic Method
     *
     * @return string
     * @access public
     */
    public function __toString()
    {
        return $this->getResourceId();
    }

    /**
     * Get Resource ID
     *
     * We use {} because that symbols should not be in URL according to
     * {@link http://tools.ietf.org/html/rfc3986#section-2 RFC}.
     * It will safe us from any conflicts, because otherwise regexp will
     * match all alphanumeric domains.
     *
     * @return string
     */
    public function getResourceId()
    {
        return '{' . spl_object_hash($this) . '}';
    }

    /**
     * Return existing connection
     *
     * @param string $id
     *
     * @return bool|SSH2 will return false if no such connection
     */
    public static function getConnectionByResourceId($id)
    {
        return isset(self::$connections[$id]) ? self::$connections[$id] : false;
    }

    /**
     * Return all excising connections
     *
     * @return SSH2[]
     */
    public static function getConnections()
    {
        return self::$connections;
    }
}<|MERGE_RESOLUTION|>--- conflicted
+++ resolved
@@ -2324,18 +2324,12 @@
                 if (strlen($response) < 4) {
                     return false;
                 }
-<<<<<<< HEAD
                 extract(unpack('Nlength', Strings::shift($response, 4)));
                 /** @var integer $length */
 
-                $this->errors[] = 'SSH_MSG_USERAUTH_PASSWD_CHANGEREQ: ' . utf8_decode(Strings::shift($response, $length));
+                $this->errors[] = 'SSH_MSG_USERAUTH_PASSWD_CHANGEREQ: ' . Strings::shift($response, $length);
 
                 return $this->disconnect_helper(NET_SSH2_DISCONNECT_AUTH_CANCELLED_BY_USER);
-=======
-                extract(unpack('Nlength', $this->_string_shift($response, 4)));
-                $this->errors[] = 'SSH_MSG_USERAUTH_PASSWD_CHANGEREQ: ' . $this->_string_shift($response, $length);
-                return $this->_disconnect(NET_SSH2_DISCONNECT_AUTH_CANCELLED_BY_USER);
->>>>>>> 6189452f
             case NET_SSH2_MSG_USERAUTH_FAILURE:
                 // can we use keyboard-interactive authentication?  if not then either the login is bad or the server employees
                 // multi-factor authentication
@@ -3392,18 +3386,13 @@
                 if (strlen($payload) < 8) {
                     return false;
                 }
-<<<<<<< HEAD
                 extract(unpack('Nreason_code/Nlength', Strings::shift($payload, 8)));
                 /**
                  * @var integer $reason_code
                  * @var integer $length
                  */
 
-                $this->errors[] = 'SSH_MSG_DISCONNECT: ' . $this->disconnect_reasons[$reason_code] . "\r\n" . utf8_decode(Strings::shift($payload, $length));
-=======
-                extract(unpack('Nreason_code/Nlength', $this->_string_shift($payload, 8)));
-                $this->errors[] = 'SSH_MSG_DISCONNECT: ' . $this->disconnect_reasons[$reason_code] . "\r\n" . $this->_string_shift($payload, $length);
->>>>>>> 6189452f
+                $this->errors[] = 'SSH_MSG_DISCONNECT: ' . $this->disconnect_reasons[$reason_code] . "\r\n" . Strings::shift($payload, $length);
                 $this->bitmap = 0;
                 return false;
             case NET_SSH2_MSG_IGNORE:
@@ -3414,17 +3403,11 @@
                 if (strlen($payload) < 4) {
                     return false;
                 }
-<<<<<<< HEAD
                 extract(unpack('Nlength', Strings::shift($payload, 4)));
                 /** @var integer $length */
 
-                $this->errors[] = 'SSH_MSG_DEBUG: ' . utf8_decode(Strings::shift($payload, $length));
+                $this->errors[] = 'SSH_MSG_DEBUG: ' . Strings::shift($payload, $length);
                 $payload = $this->get_binary_packet($skip_channel_filter);
-=======
-                extract(unpack('Nlength', $this->_string_shift($payload, 4)));
-                $this->errors[] = 'SSH_MSG_DEBUG: ' . $this->_string_shift($payload, $length);
-                $payload = $this->_get_binary_packet($skip_channel_filter);
->>>>>>> 6189452f
                 break;
             case NET_SSH2_MSG_UNIMPLEMENTED:
                 return false;
@@ -3444,17 +3427,11 @@
             if (strlen($payload) < 4) {
                 return false;
             }
-<<<<<<< HEAD
             extract(unpack('Nlength', Strings::shift($payload, 4)));
             /** @var integer $length */
 
-            $this->banner_message = utf8_decode(Strings::shift($payload, $length));
+            $this->banner_message = Strings::shift($payload, $length);
             $payload = $this->get_binary_packet();
-=======
-            extract(unpack('Nlength', $this->_string_shift($payload, 4)));
-            $this->banner_message = $this->_string_shift($payload, $length);
-            $payload = $this->_get_binary_packet();
->>>>>>> 6189452f
         }
 
         // only called when we've already logged in
