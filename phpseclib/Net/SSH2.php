--- conflicted
+++ resolved
@@ -52,6 +52,45 @@
 // Used to do Diffie-Hellman key exchange and DSA/RSA signature verification.
 use \phpseclib\Math\BigInteger;
 
+/**#@+
+ * Execution Bitmap Masks
+ *
+ * @see Net_SSH2::bitmap
+ * @access private
+ */
+define('NET_SSH2_MASK_CONSTRUCTOR',   0x00000001);
+define('NET_SSH2_MASK_CONNECTED',     0x00000002);
+define('NET_SSH2_MASK_LOGIN_REQ',     0x00000004);
+define('NET_SSH2_MASK_LOGIN',         0x00000008);
+define('NET_SSH2_MASK_SHELL',         0x00000010);
+define('NET_SSH2_MASK_WINDOW_ADJUST', 0x00000020);
+/**#@-*/
+
+/**#@+
+ * Channel constants
+ *
+ * RFC4254 refers not to client and server channels but rather to sender and recipient channels.  we don't refer
+ * to them in that way because RFC4254 toggles the meaning. the client sends a SSH_MSG_CHANNEL_OPEN message with
+ * a sender channel and the server sends a SSH_MSG_CHANNEL_OPEN_CONFIRMATION in response, with a sender and a
+ * recepient channel.  at first glance, you might conclude that SSH_MSG_CHANNEL_OPEN_CONFIRMATION's sender channel
+ * would be the same thing as SSH_MSG_CHANNEL_OPEN's sender channel, but it's not, per this snipet:
+ *     The 'recipient channel' is the channel number given in the original
+ *     open request, and 'sender channel' is the channel number allocated by
+ *     the other side.
+ *
+ * @see Net_SSH2::_send_channel_packet()
+ * @see Net_SSH2::_get_channel_packet()
+ * @access private
+ */
+define('NET_SSH2_CHANNEL_EXEC',      0); // PuTTy uses 0x100
+define('NET_SSH2_CHANNEL_SHELL',     1);
+define('NET_SSH2_CHANNEL_SUBSYSTEM', 2);
+/**#@-*/
+
+/**#@+
+ * @access public
+ * @see Net_SSH2::getLog()
+ */
 /**
  * Pure-PHP implementation of SSHv2.
  *
@@ -3255,17 +3294,8 @@
             if (!$this->window_size_client_to_server[$client_channel]) {
                 $this->bitmap^= self::MASK_WINDOW_ADJUST;
                 // using an invalid channel will let the buffers be built up for the valid channels
-<<<<<<< HEAD
-                $output = $this->_get_channel_packet(-1);
-                $this->bitmap^= self::MASK_WINDOW_ADJUST;
-                $max_size = min(
-                    $this->packet_size_client_to_server[$client_channel],
-                    $this->window_size_client_to_server[$client_channel]
-                );
-=======
                 $this->_get_channel_packet(-1);
                 $this->bitmap^= NET_SSH2_MASK_WINDOW_ADJUST;
->>>>>>> c7620a53
             }
 
             /* The maximum amount of data allowed is determined by the maximum
@@ -3290,23 +3320,7 @@
             }
         }
 
-<<<<<<< HEAD
-        if (strlen($data) >= $this->window_size_client_to_server[$client_channel]) {
-            $this->bitmap^= self::MASK_WINDOW_ADJUST;
-            $this->_get_channel_packet(-1);
-            $this->bitmap^= self::MASK_WINDOW_ADJUST;
-        }
-
-        $this->window_size_client_to_server[$client_channel]-= strlen($data);
-
-        return $this->_send_binary_packet(pack('CN2a*',
-            NET_SSH2_MSG_CHANNEL_DATA,
-            $this->server_channels[$client_channel],
-            strlen($data),
-            $data));
-=======
         return true;
->>>>>>> c7620a53
     }
 
     /**
