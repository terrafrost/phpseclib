--- conflicted
+++ resolved
@@ -1168,7 +1168,7 @@
      * @var array
      * @access private
      */
-    var $strict_kex_flag = false;
+    private $strict_kex_flag = false;
 
     /**
      * Default Constructor.
@@ -1702,19 +1702,13 @@
             $first_kex_packet_follows
         ) = Strings::unpackSSH2('L10C', $response);
         if (in_array('kex-strict-s-v00@openssh.com', $this->kex_algorithms)) {
-<<<<<<< HEAD
-            if ($this->session_id === false && count($this->kex_buffer)) {
-                throw new \UnexpectedValueException('Possible Terrapin Attack detected');
-=======
             if ($this->session_id === false) {
                 // [kex-strict-s-v00@openssh.com is] only valid in the initial SSH2_MSG_KEXINIT and MUST be ignored
                 // if [it is] present in subsequent SSH2_MSG_KEXINIT packets
                 $this->strict_kex_flag = true;
                 if (count($this->kex_buffer)) {
-                    user_error('Possible Terrapin Attack detected');
-                    return $this->_disconnect(NET_SSH2_DISCONNECT_KEY_EXCHANGE_FAILED);
-                }
->>>>>>> 0a142733
+                    throw new \UnexpectedValueException('Possible Terrapin Attack detected');
+                }
             }
         }
 
@@ -1950,7 +1944,7 @@
 
         $packet = pack('C', NET_SSH2_MSG_NEWKEYS);
         $this->send_binary_packet($packet);
-        $response = $this->get_binary_packet_or_close(NET_SSH2_MSG_NEWKEYS);
+        $this->get_binary_packet_or_close(NET_SSH2_MSG_NEWKEYS);
 
         $this->keyExchangeInProgress = false;
 
