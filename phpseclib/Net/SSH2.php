<?php

/**
 * Pure-PHP implementation of SSHv2.
 *
 * PHP version 5
 *
 * Here are some examples of how to use this library:
 * <code>
 * <?php
 *    include 'vendor/autoload.php';
 *
 *    $ssh = new \phpseclib\Net\SSH2('www.domain.tld');
 *    if (!$ssh->login('username', 'password')) {
 *        exit('Login Failed');
 *    }
 *
 *    echo $ssh->exec('pwd');
 *    echo $ssh->exec('ls -la');
 * ?>
 * </code>
 *
 * <code>
 * <?php
 *    include 'vendor/autoload.php';
 *
 *    $key = new \phpseclib\Crypt\RSA();
 *    //$key->setPassword('whatever');
 *    $key->load(file_get_contents('privatekey'));
 *
 *    $ssh = new \phpseclib\Net\SSH2('www.domain.tld');
 *    if (!$ssh->login('username', $key)) {
 *        exit('Login Failed');
 *    }
 *
 *    echo $ssh->read('username@username:~$');
 *    $ssh->write("ls -la\n");
 *    echo $ssh->read('username@username:~$');
 * ?>
 * </code>
 *
 * @category  Net
 * @package   SSH2
 * @author    Jim Wigginton <terrafrost@php.net>
 * @copyright 2007 Jim Wigginton
 * @license   http://www.opensource.org/licenses/mit-license.html  MIT License
 * @link      http://phpseclib.sourceforge.net
 */

namespace phpseclib\Net;

use ParagonIE\ConstantTime\Base64;
use phpseclib\Crypt\Blowfish;
use phpseclib\Crypt\Hash;
use phpseclib\Crypt\Random;
use phpseclib\Crypt\RC4;
use phpseclib\Crypt\Rijndael;
use phpseclib\Crypt\RSA;
use phpseclib\Crypt\TripleDES;
use phpseclib\Crypt\Twofish;
use phpseclib\Math\BigInteger; // Used to do Diffie-Hellman key exchange and DSA/RSA signature verification.
use phpseclib\System\SSH\Agent;
use phpseclib\System\SSH\Agent\Identity as AgentIdentity;
use phpseclib\Exception\NoSupportedAlgorithmsException;
use phpseclib\Common\Functions\Strings;
use phpseclib\Common\Functions\Objects;

/**
 * Pure-PHP implementation of SSHv2.
 *
 * @package SSH2
 * @author  Jim Wigginton <terrafrost@php.net>
 * @access  public
 */
class SSH2
{
    /**#@+
     * Execution Bitmap Masks
     *
     * @see \phpseclib\Net\SSH2::bitmap
     * @access private
     */
    const MASK_CONSTRUCTOR   = 0x00000001;
    const MASK_CONNECTED     = 0x00000002;
    const MASK_LOGIN_REQ     = 0x00000004;
    const MASK_LOGIN         = 0x00000008;
    const MASK_SHELL         = 0x00000010;
    const MASK_WINDOW_ADJUST = 0x00000020;
    /**#@-*/

    /**#@+
     * Channel constants
     *
     * RFC4254 refers not to client and server channels but rather to sender and recipient channels.  we don't refer
     * to them in that way because RFC4254 toggles the meaning. the client sends a SSH_MSG_CHANNEL_OPEN message with
     * a sender channel and the server sends a SSH_MSG_CHANNEL_OPEN_CONFIRMATION in response, with a sender and a
     * recipient channel.  at first glance, you might conclude that SSH_MSG_CHANNEL_OPEN_CONFIRMATION's sender channel
     * would be the same thing as SSH_MSG_CHANNEL_OPEN's sender channel, but it's not, per this snippet:
     *     The 'recipient channel' is the channel number given in the original
     *     open request, and 'sender channel' is the channel number allocated by
     *     the other side.
     *
     * @see \phpseclib\Net\SSH2::_send_channel_packet()
     * @see \phpseclib\Net\SSH2::_get_channel_packet()
     * @access private
    */
    const CHANNEL_EXEC          = 1; // PuTTy uses 0x100
    const CHANNEL_SHELL         = 2;
    const CHANNEL_SUBSYSTEM     = 3;
    const CHANNEL_AGENT_FORWARD = 4;
    /**#@-*/

    /**#@+
     * @access public
     * @see \phpseclib\Net\SSH2::getLog()
    */
    /**
     * Returns the message numbers
     */
    const LOG_SIMPLE = 1;
    /**
     * Returns the message content
     */
    const LOG_COMPLEX = 2;
    /**
     * Outputs the content real-time
     */
    const LOG_REALTIME = 3;
    /**
     * Dumps the content real-time to a file
     */
    const LOG_REALTIME_FILE = 4;
    /**
     * Make sure that the log never gets larger than this
     */
    const LOG_MAX_SIZE = 1048576; // 1024 * 1024
    /**#@-*/

    /**#@+
     * @access public
     * @see \phpseclib\Net\SSH2::read()
    */
    /**
     * Returns when a string matching $expect exactly is found
     */
    const READ_SIMPLE = 1;
    /**
     * Returns when a string matching the regular expression $expect is found
     */
    const READ_REGEX = 2;
    /**
     * Returns when a string matching the regular expression $expect is found
     */
    const READ_NEXT = 3;
    /**#@-*/

    /**
     * The SSH identifier
     *
     * @var string
     * @access private
     */
    private $identifier;

    /**
     * The Socket Object
     *
     * @var object
     * @access private
     */
    private $fsock;

    /**
     * Execution Bitmap
     *
     * The bits that are set represent functions that have been called already.  This is used to determine
     * if a requisite function has been successfully executed.  If not, an error should be thrown.
     *
     * @var int
     * @access private
     */
    protected $bitmap = 0;

    /**
     * Error information
     *
     * @see self::getErrors()
     * @see self::getLastError()
     * @var array
     * @access private
     */
    private $errors = [];

    /**
     * Server Identifier
     *
     * @see self::getServerIdentification()
     * @var array|false
     * @access private
     */
    private $server_identifier = false;

    /**
     * Key Exchange Algorithms
     *
     * @see self::getKexAlgorithims()
     * @var array|false
     * @access private
     */
    private $kex_algorithms = false;

    /**
     * Minimum Diffie-Hellman Group Bit Size in RFC 4419 Key Exchange Methods
     *
     * @see self::_key_exchange()
     * @var int
     * @access private
     */
    private $kex_dh_group_size_min = 1536;

    /**
     * Preferred Diffie-Hellman Group Bit Size in RFC 4419 Key Exchange Methods
     *
     * @see self::_key_exchange()
     * @var int
     * @access private
     */
    private $kex_dh_group_size_preferred = 2048;

    /**
     * Maximum Diffie-Hellman Group Bit Size in RFC 4419 Key Exchange Methods
     *
     * @see self::_key_exchange()
     * @var int
     * @access private
     */
    private $kex_dh_group_size_max = 4096;

    /**
     * Server Host Key Algorithms
     *
     * @see self::getServerHostKeyAlgorithms()
     * @var array|false
     * @access private
     */
    private $server_host_key_algorithms = false;

    /**
     * Encryption Algorithms: Client to Server
     *
     * @see self::getEncryptionAlgorithmsClient2Server()
     * @var array|false
     * @access private
     */
    private $encryption_algorithms_client_to_server = false;

    /**
     * Encryption Algorithms: Server to Client
     *
     * @see self::getEncryptionAlgorithmsServer2Client()
     * @var array|false
     * @access private
     */
    private $encryption_algorithms_server_to_client = false;

    /**
     * MAC Algorithms: Client to Server
     *
     * @see self::getMACAlgorithmsClient2Server()
     * @var array|false
     * @access private
     */
    private $mac_algorithms_client_to_server = false;

    /**
     * MAC Algorithms: Server to Client
     *
     * @see self::getMACAlgorithmsServer2Client()
     * @var array|false
     * @access private
     */
    private $mac_algorithms_server_to_client = false;

    /**
     * Compression Algorithms: Client to Server
     *
     * @see self::getCompressionAlgorithmsClient2Server()
     * @var array|false
     * @access private
     */
    private $compression_algorithms_client_to_server = false;

    /**
     * Compression Algorithms: Server to Client
     *
     * @see self::getCompressionAlgorithmsServer2Client()
     * @var array|false
     * @access private
     */
    private $compression_algorithms_server_to_client = false;

    /**
     * Languages: Server to Client
     *
     * @see self::getLanguagesServer2Client()
     * @var array|false
     * @access private
     */
    private $languages_server_to_client = false;

    /**
     * Languages: Client to Server
     *
     * @see self::getLanguagesClient2Server()
     * @var array|false
     * @access private
     */
    private $languages_client_to_server = false;

    /**
     * Block Size for Server to Client Encryption
     *
     * "Note that the length of the concatenation of 'packet_length',
     *  'padding_length', 'payload', and 'random padding' MUST be a multiple
     *  of the cipher block size or 8, whichever is larger.  This constraint
     *  MUST be enforced, even when using stream ciphers."
     *
     *  -- http://tools.ietf.org/html/rfc4253#section-6
     *
     * @see self::__construct()
     * @see self::_send_binary_packet()
     * @var int
     * @access private
     */
    private $encrypt_block_size = 8;

    /**
     * Block Size for Client to Server Encryption
     *
     * @see self::__construct()
     * @see self::_get_binary_packet()
     * @var int
     * @access private
     */
    private $decrypt_block_size = 8;

    /**
     * Server to Client Encryption Object
     *
     * @see self::_get_binary_packet()
     * @var object
     * @access private
     */
    private $decrypt = false;

    /**
     * Client to Server Encryption Object
     *
     * @see self::_send_binary_packet()
     * @var object
     * @access private
     */
    private $encrypt = false;

    /**
     * Client to Server HMAC Object
     *
     * @see self::_send_binary_packet()
     * @var object
     * @access private
     */
    private $hmac_create = false;

    /**
     * Server to Client HMAC Object
     *
     * @see self::_get_binary_packet()
     * @var object
     * @access private
     */
    private $hmac_check = false;

    /**
     * Size of server to client HMAC
     *
     * We need to know how big the HMAC will be for the server to client direction so that we know how many bytes to read.
     * For the client to server side, the HMAC object will make the HMAC as long as it needs to be.  All we need to do is
     * append it.
     *
     * @see self::_get_binary_packet()
     * @var int
     * @access private
     */
    private $hmac_size = false;

    /**
     * Server Public Host Key
     *
     * @see self::getServerPublicHostKey()
     * @var string
     * @access private
     */
    private $server_public_host_key;

    /**
     * Session identifier
     *
     * "The exchange hash H from the first key exchange is additionally
     *  used as the session identifier, which is a unique identifier for
     *  this connection."
     *
     *  -- http://tools.ietf.org/html/rfc4253#section-7.2
     *
     * @see self::_key_exchange()
     * @var string
     * @access private
     */
    private $session_id = false;

    /**
     * Exchange hash
     *
     * The current exchange hash
     *
     * @see self::_key_exchange()
     * @var string
     * @access private
     */
    private $exchange_hash = false;

    /**
     * Message Numbers
     *
     * @see self::__construct()
     * @var array
     * @access private
     */
    private $message_numbers = [];

    /**
     * Disconnection Message 'reason codes' defined in RFC4253
     *
     * @see self::__construct()
     * @var array
     * @access private
     */
    private $disconnect_reasons = [];

    /**
     * SSH_MSG_CHANNEL_OPEN_FAILURE 'reason codes', defined in RFC4254
     *
     * @see self::__construct()
     * @var array
     * @access private
     */
    private $channel_open_failure_reasons = [];

    /**
     * Terminal Modes
     *
     * @link http://tools.ietf.org/html/rfc4254#section-8
     * @see self::__construct()
     * @var array
     * @access private
     */
    private $terminal_modes = [];

    /**
     * SSH_MSG_CHANNEL_EXTENDED_DATA's data_type_codes
     *
     * @link http://tools.ietf.org/html/rfc4254#section-5.2
     * @see self::__construct()
     * @var array
     * @access private
     */
    private $channel_extended_data_type_codes = [];

    /**
     * Send Sequence Number
     *
     * See 'Section 6.4.  Data Integrity' of rfc4253 for more info.
     *
     * @see self::_send_binary_packet()
     * @var int
     * @access private
     */
    private $send_seq_no = 0;

    /**
     * Get Sequence Number
     *
     * See 'Section 6.4.  Data Integrity' of rfc4253 for more info.
     *
     * @see self::_get_binary_packet()
     * @var int
     * @access private
     */
    private $get_seq_no = 0;

    /**
     * Server Channels
     *
     * Maps client channels to server channels
     *
     * @see self::_get_channel_packet()
     * @see self::exec()
     * @var array
     * @access private
     */
    protected $server_channels = [];

    /**
     * Channel Buffers
     *
     * If a client requests a packet from one channel but receives two packets from another those packets should
     * be placed in a buffer
     *
     * @see self::_get_channel_packet()
     * @see self::exec()
     * @var array
     * @access private
     */
    private $channel_buffers = [];

    /**
     * Channel Status
     *
     * Contains the type of the last sent message
     *
     * @see self::_get_channel_packet()
     * @var array
     * @access private
     */
    protected $channel_status = [];

    /**
     * Packet Size
     *
     * Maximum packet size indexed by channel
     *
     * @see self::_send_channel_packet()
     * @var array
     * @access private
     */
    private $packet_size_client_to_server = [];

    /**
     * Message Number Log
     *
     * @see self::getLog()
     * @var array
     * @access private
     */
    private $message_number_log = [];

    /**
     * Message Log
     *
     * @see self::getLog()
     * @var array
     * @access private
     */
    private $message_log = [];

    /**
     * The Window Size
     *
     * Bytes the other party can send before it must wait for the window to be adjusted (0x7FFFFFFF = 2GB)
     *
     * @var int
     * @see self::_send_channel_packet()
     * @see self::exec()
     * @access private
     */
    protected $window_size = 0x7FFFFFFF;

    /**
     * Window size, server to client
     *
     * Window size indexed by channel
     *
     * @see self::_send_channel_packet()
     * @var array
     * @access private
     */
    protected $window_size_server_to_client = [];

    /**
     * Window size, client to server
     *
     * Window size indexed by channel
     *
     * @see self::_get_channel_packet()
     * @var array
     * @access private
     */
    private $window_size_client_to_server = [];

    /**
     * Server signature
     *
     * Verified against $this->session_id
     *
     * @see self::getServerPublicHostKey()
     * @var string
     * @access private
     */
    private $signature = '';

    /**
     * Server signature format
     *
     * ssh-rsa or ssh-dss.
     *
     * @see self::getServerPublicHostKey()
     * @var string
     * @access private
     */
    private $signature_format = '';

    /**
     * Interactive Buffer
     *
     * @see self::read()
     * @var array
     * @access private
     */
    private $interactiveBuffer = '';

    /**
     * Current log size
     *
     * Should never exceed self::LOG_MAX_SIZE
     *
     * @see self::_send_binary_packet()
     * @see self::_get_binary_packet()
     * @var int
     * @access private
     */
    private $log_size;

    /**
     * Timeout
     *
     * @see self::setTimeout()
     * @access private
     */
    private $timeout;

    /**
     * Current Timeout
     *
     * @see self::_get_channel_packet()
     * @access private
     */
    protected $curTimeout;

    /**
     * Real-time log file pointer
     *
     * @see self::_append_log()
     * @var resource
     * @access private
     */
    private $realtime_log_file;

    /**
     * Real-time log file size
     *
     * @see self::_append_log()
     * @var int
     * @access private
     */
    private $realtime_log_size;

    /**
     * Has the signature been validated?
     *
     * @see self::getServerPublicHostKey()
     * @var bool
     * @access private
     */
    private $signature_validated = false;

    /**
     * Real-time log file wrap boolean
     *
     * @see self::_append_log()
     * @access private
     */
    private $realtime_log_wrap;

    /**
     * Flag to suppress stderr from output
     *
     * @see self::enableQuietMode()
     * @access private
     */
    private $quiet_mode = false;

    /**
     * Time of first network activity
     *
     * @var int
     * @access private
     */
    private $last_packet;

    /**
     * Exit status returned from ssh if any
     *
     * @var int
     * @access private
     */
    private $exit_status;

    /**
     * Flag to request a PTY when using exec()
     *
     * @var bool
     * @see self::enablePTY()
     * @access private
     */
    private $request_pty = false;

    /**
     * Flag set while exec() is running when using enablePTY()
     *
     * @var bool
     * @access private
     */
    private $in_request_pty_exec = false;

    /**
     * Flag set after startSubsystem() is called
     *
     * @var bool
     * @access private
     */
    private $in_subsystem;

    /**
     * Contents of stdError
     *
     * @var string
     * @access private
     */
    private $stdErrorLog;

    /**
     * The Last Interactive Response
     *
     * @see self::_keyboard_interactive_process()
     * @var string
     * @access private
     */
    private $last_interactive_response = '';

    /**
     * Keyboard Interactive Request / Responses
     *
     * @see self::_keyboard_interactive_process()
     * @var array
     * @access private
     */
    private $keyboard_requests_responses = [];

    /**
     * Banner Message
     *
     * Quoting from the RFC, "in some jurisdictions, sending a warning message before
     * authentication may be relevant for getting legal protection."
     *
     * @see self::_filter()
     * @see self::getBannerMessage()
     * @var string
     * @access private
     */
    private $banner_message = '';

    /**
     * Did read() timeout or return normally?
     *
     * @see self::isTimeout()
     * @var bool
     * @access private
     */
    private $is_timeout = false;

    /**
     * Log Boundary
     *
     * @see self::_format_log()
     * @var string
     * @access private
     */
    private $log_boundary = ':';

    /**
     * Log Long Width
     *
     * @see self::_format_log()
     * @var int
     * @access private
     */
    private $log_long_width = 65;

    /**
     * Log Short Width
     *
     * @see self::_format_log()
     * @var int
     * @access private
     */
    private $log_short_width = 16;

    /**
     * Hostname
     *
     * @see self::__construct()
     * @see self::_connect()
     * @var string
     * @access private
     */
    private $host;

    /**
     * Port Number
     *
     * @see self::__construct()
     * @see self::_connect()
     * @var int
     * @access private
     */
    private $port;

    /**
     * Number of columns for terminal window size
     *
     * @see self::getWindowColumns()
     * @see self::setWindowColumns()
     * @see self::setWindowSize()
     * @var int
     * @access private
     */
    private $windowColumns = 80;

    /**
     * Number of columns for terminal window size
     *
     * @see self::getWindowRows()
     * @see self::setWindowRows()
     * @see self::setWindowSize()
     * @var int
     * @access private
     */
    private $windowRows = 24;

    /**
     * Crypto Engine
     *
     * @see self::setCryptoEngine()
     * @see self::_key_exchange()
     * @var int
     * @access private
     */
    private $crypto_engine = false;

    /**
     * A System_SSH_Agent for use in the SSH2 Agent Forwarding scenario
     *
     * @var \phpseclib\System\Ssh\Agent
     * @access private
     */
    private $agent;

    /**
     * Connection storage to replicates ssh2 extension functionality:
     * {@link http://php.net/manual/en/wrappers.ssh2.php#refsect1-wrappers.ssh2-examples}
     *
     * @var SSH2[]
     */
    private static $connections;

    /**
     * Send the identification string first?
     *
     * @var bool
     * @access private
     */
    private $send_id_string_first = true;

    /**
     * Send the key exchange initiation packet first?
     *
     * @var bool
     * @access private
     */
    private $send_kex_first = true;

    /**
     * Some versions of OpenSSH incorrectly calculate the key size
     *
     * @var bool
     * @access private
     */
    private $bad_key_size_fix = false;

    /**
     * The selected decryption algorithm
     *
     * @var string
     * @access private
     */
    private $decrypt_algorithm = '';

    /**
     * Should we try to re-connect to re-establish keys?
     *
     * @var bool
     * @access private
     */
    private $retry_connect = false;

    /**
     * Binary Packet Buffer
     *
     * @var string|false
     * @access private
     */
    private $binary_packet_buffer = false;

    /**
     * Preferred Signature Format
     *
     * @var string|false
     * @access private
     */
    var $preferred_signature_format = false;

    /**
     * Authentication Credentials
     *
     * @var array
     * @access private
     */
    var $auth = array();

    /**
     * Default Constructor.
     *
     * $host can either be a string, representing the host, or a stream resource.
     *
     * @param mixed $host
     * @param int $port
     * @param int $timeout
     * @see self::login()
     * @return SSH2|void
     * @access public
     */
    public function __construct($host, $port = 22, $timeout = 10)
    {
        $this->message_numbers = [
            1 => 'NET_SSH2_MSG_DISCONNECT',
            2 => 'NET_SSH2_MSG_IGNORE',
            3 => 'NET_SSH2_MSG_UNIMPLEMENTED',
            4 => 'NET_SSH2_MSG_DEBUG',
            5 => 'NET_SSH2_MSG_SERVICE_REQUEST',
            6 => 'NET_SSH2_MSG_SERVICE_ACCEPT',
            20 => 'NET_SSH2_MSG_KEXINIT',
            21 => 'NET_SSH2_MSG_NEWKEYS',
            30 => 'NET_SSH2_MSG_KEXDH_INIT',
            31 => 'NET_SSH2_MSG_KEXDH_REPLY',
            50 => 'NET_SSH2_MSG_USERAUTH_REQUEST',
            51 => 'NET_SSH2_MSG_USERAUTH_FAILURE',
            52 => 'NET_SSH2_MSG_USERAUTH_SUCCESS',
            53 => 'NET_SSH2_MSG_USERAUTH_BANNER',

            80 => 'NET_SSH2_MSG_GLOBAL_REQUEST',
            81 => 'NET_SSH2_MSG_REQUEST_SUCCESS',
            82 => 'NET_SSH2_MSG_REQUEST_FAILURE',
            90 => 'NET_SSH2_MSG_CHANNEL_OPEN',
            91 => 'NET_SSH2_MSG_CHANNEL_OPEN_CONFIRMATION',
            92 => 'NET_SSH2_MSG_CHANNEL_OPEN_FAILURE',
            93 => 'NET_SSH2_MSG_CHANNEL_WINDOW_ADJUST',
            94 => 'NET_SSH2_MSG_CHANNEL_DATA',
            95 => 'NET_SSH2_MSG_CHANNEL_EXTENDED_DATA',
            96 => 'NET_SSH2_MSG_CHANNEL_EOF',
            97 => 'NET_SSH2_MSG_CHANNEL_CLOSE',
            98 => 'NET_SSH2_MSG_CHANNEL_REQUEST',
            99 => 'NET_SSH2_MSG_CHANNEL_SUCCESS',
            100 => 'NET_SSH2_MSG_CHANNEL_FAILURE'
        ];
        $this->disconnect_reasons = [
            1 => 'NET_SSH2_DISCONNECT_HOST_NOT_ALLOWED_TO_CONNECT',
            2 => 'NET_SSH2_DISCONNECT_PROTOCOL_ERROR',
            3 => 'NET_SSH2_DISCONNECT_KEY_EXCHANGE_FAILED',
            4 => 'NET_SSH2_DISCONNECT_RESERVED',
            5 => 'NET_SSH2_DISCONNECT_MAC_ERROR',
            6 => 'NET_SSH2_DISCONNECT_COMPRESSION_ERROR',
            7 => 'NET_SSH2_DISCONNECT_SERVICE_NOT_AVAILABLE',
            8 => 'NET_SSH2_DISCONNECT_PROTOCOL_VERSION_NOT_SUPPORTED',
            9 => 'NET_SSH2_DISCONNECT_HOST_KEY_NOT_VERIFIABLE',
            10 => 'NET_SSH2_DISCONNECT_CONNECTION_LOST',
            11 => 'NET_SSH2_DISCONNECT_BY_APPLICATION',
            12 => 'NET_SSH2_DISCONNECT_TOO_MANY_CONNECTIONS',
            13 => 'NET_SSH2_DISCONNECT_AUTH_CANCELLED_BY_USER',
            14 => 'NET_SSH2_DISCONNECT_NO_MORE_AUTH_METHODS_AVAILABLE',
            15 => 'NET_SSH2_DISCONNECT_ILLEGAL_USER_NAME'
        ];
        $this->channel_open_failure_reasons = [
            1 => 'NET_SSH2_OPEN_ADMINISTRATIVELY_PROHIBITED'
        ];
        $this->terminal_modes = [
            0 => 'NET_SSH2_TTY_OP_END'
        ];
        $this->channel_extended_data_type_codes = [
            1 => 'NET_SSH2_EXTENDED_DATA_STDERR'
        ];

        $this->define_array(
            $this->message_numbers,
            $this->disconnect_reasons,
            $this->channel_open_failure_reasons,
            $this->terminal_modes,
            $this->channel_extended_data_type_codes,
            [60 => 'NET_SSH2_MSG_USERAUTH_PASSWD_CHANGEREQ'],
            [60 => 'NET_SSH2_MSG_USERAUTH_PK_OK'],
            [60 => 'NET_SSH2_MSG_USERAUTH_INFO_REQUEST',
                  61 => 'NET_SSH2_MSG_USERAUTH_INFO_RESPONSE'],
            // RFC 4419 - diffie-hellman-group-exchange-sha{1,256}
            [30 => 'NET_SSH2_MSG_KEXDH_GEX_REQUEST_OLD',
                  31 => 'NET_SSH2_MSG_KEXDH_GEX_GROUP',
                  32 => 'NET_SSH2_MSG_KEXDH_GEX_INIT',
                  33 => 'NET_SSH2_MSG_KEXDH_GEX_REPLY',
                  34 => 'NET_SSH2_MSG_KEXDH_GEX_REQUEST'],
            // RFC 5656 - Elliptic Curves (for curve25519-sha256@libssh.org)
            [30 => 'NET_SSH2_MSG_KEX_ECDH_INIT',
                  31 => 'NET_SSH2_MSG_KEX_ECDH_REPLY']
        );

        self::$connections[$this->getResourceId()] = $this;

        if (is_resource($host)) {
            $this->fsock = $host;
            return;
        }

        if (is_string($host)) {
            $this->host = $host;
            $this->port = $port;
            $this->timeout = $timeout;
        }
    }

    /**
     * Set Crypto Engine Mode
     *
     * Possible $engine values:
     * OpenSSL, mcrypt, Eval, PHP
     *
     * @param int $engine
     * @access public
     */
    public function setCryptoEngine($engine)
    {
        $this->crypto_engine = $engine;
    }

    /**
     * Send Identification String First
     *
     * https://tools.ietf.org/html/rfc4253#section-4.2 says "when the connection has been established,
     * both sides MUST send an identification string". It does not say which side sends it first. In
     * theory it shouldn't matter but it is a fact of life that some SSH servers are simply buggy
     *
     * @access public
     */
    public function sendIdentificationStringFirst()
    {
        $this->send_id_string_first = true;
    }

    /**
     * Send Identification String Last
     *
     * https://tools.ietf.org/html/rfc4253#section-4.2 says "when the connection has been established,
     * both sides MUST send an identification string". It does not say which side sends it first. In
     * theory it shouldn't matter but it is a fact of life that some SSH servers are simply buggy
     *
     * @access public
     */
    public function sendIdentificationStringLast()
    {
        $this->send_id_string_first = false;
    }

    /**
     * Send SSH_MSG_KEXINIT First
     *
     * https://tools.ietf.org/html/rfc4253#section-7.1 says "key exchange begins by each sending
     * sending the [SSH_MSG_KEXINIT] packet". It does not say which side sends it first. In theory
     * it shouldn't matter but it is a fact of life that some SSH servers are simply buggy
     *
     * @access public
     */
    public function sendKEXINITFirst()
    {
        $this->send_kex_first = true;
    }

    /**
     * Send SSH_MSG_KEXINIT Last
     *
     * https://tools.ietf.org/html/rfc4253#section-7.1 says "key exchange begins by each sending
     * sending the [SSH_MSG_KEXINIT] packet". It does not say which side sends it first. In theory
     * it shouldn't matter but it is a fact of life that some SSH servers are simply buggy
     *
     * @access public
     */
    public function sendKEXINITLast()
    {
        $this->send_kex_first = false;
    }

    /**
     * Connect to an SSHv2 server
     *
     * @return bool
     * @throws \UnexpectedValueException on receipt of unexpected packets
     * @throws \RuntimeException on other errors
     * @access private
     */
    private function connect()
    {
        if ($this->bitmap & self::MASK_CONSTRUCTOR) {
            return false;
        }

        $this->bitmap |= self::MASK_CONSTRUCTOR;

        $this->curTimeout = $this->timeout;

        $this->last_packet = microtime(true);

        if (!is_resource($this->fsock)) {
            $start = microtime(true);
            // with stream_select a timeout of 0 means that no timeout takes place;
            // with fsockopen a timeout of 0 means that you instantly timeout
            // to resolve this incompatibility a timeout of 100,000 will be used for fsockopen if timeout is 0
            $this->fsock = @fsockopen($this->host, $this->port, $errno, $errstr, $this->curTimeout == 0 ? 100000 : $this->curTimeout);
            if (!$this->fsock) {
                $host = $this->host . ':' . $this->port;
                throw new \RuntimeException(rtrim("Cannot connect to $host. Error $errno. $errstr"));
            }
            $elapsed = microtime(true) - $start;

            if ($this->curTimeout) {
                $this->curTimeout-= $elapsed;
                if ($this->curTimeout < 0) {
                    $this->is_timeout = true;
                    return false;
                }
            }
        }

        $this->identifier = $this->generate_identifier();

        if ($this->send_id_string_first) {
            fputs($this->fsock, $this->identifier . "\r\n");
        }

        /* According to the SSH2 specs,

          "The server MAY send other lines of data before sending the version
           string.  Each line SHOULD be terminated by a Carriage Return and Line
           Feed.  Such lines MUST NOT begin with "SSH-", and SHOULD be encoded
           in ISO-10646 UTF-8 [RFC3629] (language is not specified).  Clients
           MUST be able to process such lines." */
        $data = '';
        while (!feof($this->fsock) && !preg_match('#(.*)^(SSH-(\d\.\d+).*)#ms', $data, $matches)) {
            $line = '';
            while (true) {
                if ($this->curTimeout) {
                    if ($this->curTimeout < 0) {
                        $this->is_timeout = true;
                        return false;
                    }
                    $read = [$this->fsock];
                    $write = $except = null;
                    $start = microtime(true);
                    $sec = floor($this->curTimeout);
                    $usec = 1000000 * ($this->curTimeout - $sec);
                    // on windows this returns a "Warning: Invalid CRT parameters detected" error
                    // the !count() is done as a workaround for <https://bugs.php.net/42682>
                    if (!@stream_select($read, $write, $except, $sec, $usec) && !count($read)) {
                        $this->is_timeout = true;
                        return false;
                    }
                    $elapsed = microtime(true) - $start;
                    $this->curTimeout-= $elapsed;
                }

                $temp = stream_get_line($this->fsock, 255, "\n");
                if (strlen($temp) == 255) {
                    continue;
                }

                $line.= "$temp\n";

                // quoting RFC4253, "Implementers who wish to maintain
                // compatibility with older, undocumented versions of this protocol may
                // want to process the identification string without expecting the
                // presence of the carriage return character for reasons described in
                // Section 5 of this document."

                //if (substr($line, -2) == "\r\n") {
                //    break;
                //}

                break;
            }

            $data.= $line;
        }

        if (feof($this->fsock)) {
            $this->bitmap = 0;
            throw new \RuntimeException('Connection closed by server');
        }

        $extra = $matches[1];

        if (defined('NET_SSH2_LOGGING')) {
            $this->append_log('<-', $matches[0]);
            $this->append_log('->', $this->identifier . "\r\n");
        }

        $this->server_identifier = trim($temp, "\r\n");
        if (strlen($extra)) {
            $this->errors[] = $data;
        }

        if (version_compare($matches[3], '1.99', '<')) {
            throw new \RuntimeException("Cannot connect to SSH $matches[3] servers");
        }

        if (!$this->send_id_string_first) {
            fputs($this->fsock, $this->identifier . "\r\n");
        }

        if (!$this->send_kex_first) {
            $response = $this->get_binary_packet();
            if ($response === false) {
                $this->bitmap = 0;
                throw new \RuntimeException('Connection closed by server');
            }

            if (!strlen($response) || ord($response[0]) != NET_SSH2_MSG_KEXINIT) {
                throw new \UnexpectedValueException('Expected SSH_MSG_KEXINIT');
            }

            if (!$this->key_exchange($response)) {
                return false;
            }
        }

        if ($this->send_kex_first && !$this->key_exchange()) {
            return false;
        }

        $this->bitmap|= self::MASK_CONNECTED;

        return true;
    }

    /**
     * Generates the SSH identifier
     *
     * You should overwrite this method in your own class if you want to use another identifier
     *
     * @access protected
     * @return string
     */
    private function generate_identifier()
    {
        $identifier = 'SSH-2.0-phpseclib_2.0';

        $ext = [];
        if (function_exists('\\Sodium\\library_version_major')) {
            $ext[] = 'libsodium';
        }

        if (extension_loaded('openssl')) {
            $ext[] = 'openssl';
        } elseif (extension_loaded('mcrypt')) {
            $ext[] = 'mcrypt';
        }

        if (extension_loaded('gmp')) {
            $ext[] = 'gmp';
        } elseif (extension_loaded('bcmath')) {
            $ext[] = 'bcmath';
        }

        if (!empty($ext)) {
            $identifier .= ' (' . implode(', ', $ext) . ')';
        }

        return $identifier;
    }

    /**
     * Key Exchange
     * @return bool
     * @param string|bool $kexinit_payload_server optional
     * @throws \UnexpectedValueException on receipt of unexpected packets
     * @throws \RuntimeException on other errors
     * @throws \phpseclib\Exception\NoSupportedAlgorithmsException when none of the algorithms phpseclib has loaded are compatible
     * @access private
     */
    private function key_exchange($kexinit_payload_server = false)
    {
        $kex_algorithms = [
            // Elliptic Curve Diffie-Hellman Key Agreement (ECDH) using
            // Curve25519. See doc/curve25519-sha256@libssh.org.txt in the
            // libssh repository for more information.
            'curve25519-sha256@libssh.org',

            // Diffie-Hellman Key Agreement (DH) using integer modulo prime
            // groups.
            'diffie-hellman-group1-sha1', // REQUIRED
            'diffie-hellman-group14-sha1', // REQUIRED
            'diffie-hellman-group-exchange-sha1', // RFC 4419
            'diffie-hellman-group-exchange-sha256', // RFC 4419
        ];
        if (!function_exists('\\Sodium\\library_version_major')) {
            $kex_algorithms = array_diff(
                $kex_algorithms,
                ['curve25519-sha256@libssh.org']
            );
        }

        $server_host_key_algorithms = [
            'rsa-sha2-256', // RFC 8332
            'rsa-sha2-512', // RFC 8332
            'ssh-rsa', // RECOMMENDED  sign   Raw RSA Key
            'ssh-dss'  // REQUIRED     sign   Raw DSS Key
        ];

        $encryption_algorithms = [
            // from <http://tools.ietf.org/html/rfc4345#section-4>:
            'arcfour256',
            'arcfour128',

            //'arcfour',      // OPTIONAL          the ARCFOUR stream cipher with a 128-bit key

            // CTR modes from <http://tools.ietf.org/html/rfc4344#section-4>:
            'aes128-ctr',     // RECOMMENDED       AES (Rijndael) in SDCTR mode, with 128-bit key
            'aes192-ctr',     // RECOMMENDED       AES with 192-bit key
            'aes256-ctr',     // RECOMMENDED       AES with 256-bit key

            'twofish128-ctr', // OPTIONAL          Twofish in SDCTR mode, with 128-bit key
            'twofish192-ctr', // OPTIONAL          Twofish with 192-bit key
            'twofish256-ctr', // OPTIONAL          Twofish with 256-bit key

            'aes128-cbc',     // RECOMMENDED       AES with a 128-bit key
            'aes192-cbc',     // OPTIONAL          AES with a 192-bit key
            'aes256-cbc',     // OPTIONAL          AES in CBC mode, with a 256-bit key

            'twofish128-cbc', // OPTIONAL          Twofish with a 128-bit key
            'twofish192-cbc', // OPTIONAL          Twofish with a 192-bit key
            'twofish256-cbc',
            'twofish-cbc',    // OPTIONAL          alias for "twofish256-cbc"
                              //                   (this is being retained for historical reasons)

            'blowfish-ctr',   // OPTIONAL          Blowfish in SDCTR mode

            'blowfish-cbc',   // OPTIONAL          Blowfish in CBC mode

            '3des-ctr',       // RECOMMENDED       Three-key 3DES in SDCTR mode

            '3des-cbc',       // REQUIRED          three-key 3DES in CBC mode
                //'none'         // OPTIONAL          no encryption; NOT RECOMMENDED
        ];

        if (extension_loaded('openssl') && !extension_loaded('mcrypt')) {
            // OpenSSL does not support arcfour256 in any capacity and arcfour128 / arcfour support is limited to
            // instances that do not use continuous buffers
            $encryption_algorithms = array_diff(
                $encryption_algorithms,
                ['arcfour256', 'arcfour128', 'arcfour']
            );
        }

        if (class_exists('\phpseclib\Crypt\RC4') === false) {
            $encryption_algorithms = array_diff(
                $encryption_algorithms,
                ['arcfour256', 'arcfour128', 'arcfour']
            );
        }
        if (class_exists('\phpseclib\Crypt\Rijndael') === false) {
            $encryption_algorithms = array_diff(
                $encryption_algorithms,
                ['aes128-ctr', 'aes192-ctr', 'aes256-ctr', 'aes128-cbc', 'aes192-cbc', 'aes256-cbc']
            );
        }
        if (class_exists('\phpseclib\Crypt\Twofish') === false) {
            $encryption_algorithms = array_diff(
                $encryption_algorithms,
                ['twofish128-ctr', 'twofish192-ctr', 'twofish256-ctr', 'twofish128-cbc', 'twofish192-cbc', 'twofish256-cbc', 'twofish-cbc']
            );
        }
        if (class_exists('\phpseclib\Crypt\Blowfish') === false) {
            $encryption_algorithms = array_diff(
                $encryption_algorithms,
                ['blowfish-ctr', 'blowfish-cbc']
            );
        }
        if (class_exists('\phpseclib\Crypt\TripleDES') === false) {
            $encryption_algorithms = array_diff(
                $encryption_algorithms,
                ['3des-ctr', '3des-cbc']
            );
        }
        $encryption_algorithms = array_values($encryption_algorithms);

        $mac_algorithms = [
            // from <http://www.ietf.org/rfc/rfc6668.txt>:
            'hmac-sha2-256',// RECOMMENDED     HMAC-SHA256 (digest length = key length = 32)

            'hmac-sha1-96', // RECOMMENDED     first 96 bits of HMAC-SHA1 (digest length = 12, key length = 20)
            'hmac-sha1',    // REQUIRED        HMAC-SHA1 (digest length = key length = 20)
            'hmac-md5-96',  // OPTIONAL        first 96 bits of HMAC-MD5 (digest length = 12, key length = 16)
            'hmac-md5',     // OPTIONAL        HMAC-MD5 (digest length = key length = 16)
            //'none'          // OPTIONAL        no MAC; NOT RECOMMENDED
        ];

        $compression_algorithms = [
            'none'   // REQUIRED        no compression
            //'zlib' // OPTIONAL        ZLIB (LZ77) compression
        ];

        // some SSH servers have buggy implementations of some of the above algorithms
        switch (true) {
            case $this->server_identifier == 'SSH-2.0-SSHD':
            case substr($this->server_identifier, 0, 13) == 'SSH-2.0-DLINK':
                $mac_algorithms = array_values(array_diff(
                    $mac_algorithms,
                    ['hmac-sha1-96', 'hmac-md5-96']
                ));
        }

        $str_kex_algorithms = implode(',', $kex_algorithms);
        $str_server_host_key_algorithms = implode(',', $server_host_key_algorithms);
        $encryption_algorithms_server_to_client = $encryption_algorithms_client_to_server = implode(',', $encryption_algorithms);
        $mac_algorithms_server_to_client = $mac_algorithms_client_to_server = implode(',', $mac_algorithms);
        $compression_algorithms_server_to_client = $compression_algorithms_client_to_server = implode(',', $compression_algorithms);

        $client_cookie = Random::string(16);

        $kexinit_payload_client = pack(
            'Ca*Na*Na*Na*Na*Na*Na*Na*Na*Na*Na*CN',
            NET_SSH2_MSG_KEXINIT,
            $client_cookie,
            strlen($str_kex_algorithms),
            $str_kex_algorithms,
            strlen($str_server_host_key_algorithms),
            $str_server_host_key_algorithms,
            strlen($encryption_algorithms_client_to_server),
            $encryption_algorithms_client_to_server,
            strlen($encryption_algorithms_server_to_client),
            $encryption_algorithms_server_to_client,
            strlen($mac_algorithms_client_to_server),
            $mac_algorithms_client_to_server,
            strlen($mac_algorithms_server_to_client),
            $mac_algorithms_server_to_client,
            strlen($compression_algorithms_client_to_server),
            $compression_algorithms_client_to_server,
            strlen($compression_algorithms_server_to_client),
            $compression_algorithms_server_to_client,
            0,
            '',
            0,
            '',
            0,
            0
        );

        if ($this->send_kex_first) {
            if (!$this->send_binary_packet($kexinit_payload_client)) {
                return false;
            }

            $kexinit_payload_server = $this->get_binary_packet();
            if ($kexinit_payload_server === false) {
                $this->bitmap = 0;
                throw new \RuntimeException('Connection closed by server');
            }

            if (!strlen($kexinit_payload_server) || ord($kexinit_payload_server[0]) != NET_SSH2_MSG_KEXINIT) {
                throw new \UnexpectedValueException('Expected SSH_MSG_KEXINIT');
            }
        }

        $response = $kexinit_payload_server;
        Strings::shift($response, 1); // skip past the message number (it should be SSH_MSG_KEXINIT)
        $server_cookie = Strings::shift($response, 16);

        if (strlen($response) < 4) {
            return false;
        }
        $temp = unpack('Nlength', Strings::shift($response, 4));
        $this->kex_algorithms = explode(',', Strings::shift($response, $temp['length']));

        if (strlen($response) < 4) {
            return false;
        }
        $temp = unpack('Nlength', Strings::shift($response, 4));
        $this->server_host_key_algorithms = explode(',', Strings::shift($response, $temp['length']));

        if (strlen($response) < 4) {
            return false;
        }
        $temp = unpack('Nlength', Strings::shift($response, 4));
        $this->encryption_algorithms_client_to_server = explode(',', Strings::shift($response, $temp['length']));

        if (strlen($response) < 4) {
            return false;
        }
        $temp = unpack('Nlength', Strings::shift($response, 4));
        $this->encryption_algorithms_server_to_client = explode(',', Strings::shift($response, $temp['length']));

        if (strlen($response) < 4) {
            return false;
        }
        $temp = unpack('Nlength', Strings::shift($response, 4));
        $this->mac_algorithms_client_to_server = explode(',', Strings::shift($response, $temp['length']));

        if (strlen($response) < 4) {
            return false;
        }
        $temp = unpack('Nlength', Strings::shift($response, 4));
        $this->mac_algorithms_server_to_client = explode(',', Strings::shift($response, $temp['length']));

        if (strlen($response) < 4) {
            return false;
        }
        $temp = unpack('Nlength', Strings::shift($response, 4));
        $this->compression_algorithms_client_to_server = explode(',', Strings::shift($response, $temp['length']));

        if (strlen($response) < 4) {
            return false;
        }
        $temp = unpack('Nlength', Strings::shift($response, 4));
        $this->compression_algorithms_server_to_client = explode(',', Strings::shift($response, $temp['length']));

        if (strlen($response) < 4) {
            return false;
        }
        $temp = unpack('Nlength', Strings::shift($response, 4));
        $this->languages_client_to_server = explode(',', Strings::shift($response, $temp['length']));

        if (strlen($response) < 4) {
            return false;
        }
        $temp = unpack('Nlength', Strings::shift($response, 4));
        $this->languages_server_to_client = explode(',', Strings::shift($response, $temp['length']));

        if (!strlen($response)) {
            return false;
        }
        extract(unpack('Cfirst_kex_packet_follows', Strings::shift($response, 1)));
        /** @var integer $first_kex_packet_follows */
        $first_kex_packet_follows = $first_kex_packet_follows != 0;

        if (!$this->send_kex_first && !$this->send_binary_packet($kexinit_payload_client)) {
            return false;
        }

        // we need to decide upon the symmetric encryption algorithms before we do the diffie-hellman key exchange

        // we don't initialize any crypto-objects, yet - we do that, later. for now, we need the lengths to make the
        // diffie-hellman key exchange as fast as possible
        $decrypt = $this->array_intersect_first($encryption_algorithms, $this->encryption_algorithms_server_to_client);
        $decryptKeyLength = $this->encryption_algorithm_to_key_size($decrypt);
        if ($decryptKeyLength === null) {
            $this->disconnect_helper(NET_SSH2_DISCONNECT_KEY_EXCHANGE_FAILED);
            throw new NoSupportedAlgorithmsException('No compatible server to client encryption algorithms found');
        }

        $encrypt = $this->array_intersect_first($encryption_algorithms, $this->encryption_algorithms_client_to_server);
        $encryptKeyLength = $this->encryption_algorithm_to_key_size($encrypt);
        if ($encryptKeyLength === null) {
            $this->disconnect_helper(NET_SSH2_DISCONNECT_KEY_EXCHANGE_FAILED);
            throw new NoSupportedAlgorithmsException('No compatible client to server encryption algorithms found');
        }

        // through diffie-hellman key exchange a symmetric key is obtained
        $kex_algorithm = $this->array_intersect_first($kex_algorithms, $this->kex_algorithms);
        if ($kex_algorithm === false) {
            $this->disconnect_helper(NET_SSH2_DISCONNECT_KEY_EXCHANGE_FAILED);
            throw new NoSupportedAlgorithmsException('No compatible key exchange algorithms found');
        }

        // Only relevant in diffie-hellman-group-exchange-sha{1,256}, otherwise empty.
        $exchange_hash_rfc4419 = '';

        if ($kex_algorithm === 'curve25519-sha256@libssh.org') {
            $x = Random::string(32);
            $eBytes = \Sodium\crypto_box_publickey_from_secretkey($x);
            $clientKexInitMessage = NET_SSH2_MSG_KEX_ECDH_INIT;
            $serverKexReplyMessage = NET_SSH2_MSG_KEX_ECDH_REPLY;
            $kexHash = new Hash('sha256');
        } else {
            if (strpos($kex_algorithm, 'diffie-hellman-group-exchange') === 0) {
                $dh_group_sizes_packed = pack(
                    'NNN',
                    $this->kex_dh_group_size_min,
                    $this->kex_dh_group_size_preferred,
                    $this->kex_dh_group_size_max
                );
                $packet = pack(
                    'Ca*',
                    NET_SSH2_MSG_KEXDH_GEX_REQUEST,
                    $dh_group_sizes_packed
                );
                if (!$this->send_binary_packet($packet)) {
                    return false;
                }

                $response = $this->get_binary_packet();
                if ($response === false) {
                    $this->bitmap = 0;
                    throw new \RuntimeException('Connection closed by server');
                }
                extract(unpack('Ctype', Strings::shift($response, 1)));
                /** @var integer $type */
                if ($type != NET_SSH2_MSG_KEXDH_GEX_GROUP) {
                    throw new \RuntimeException('Expected SSH_MSG_KEX_DH_GEX_GROUP');
                }

                if (strlen($response) < 4) {
                    return false;
                }
                extract(unpack('NprimeLength', Strings::shift($response, 4)));
                /** @var integer $primeLength*/
                $primeBytes = Strings::shift($response, $primeLength);
                $prime = new BigInteger($primeBytes, -256);

                if (strlen($response) < 4) {
                    return false;
                }
                extract(unpack('NgLength', Strings::shift($response, 4)));
                /** @var integer $gLength */
                $gBytes = Strings::shift($response, $gLength);
                $g = new BigInteger($gBytes, -256);

                $exchange_hash_rfc4419 = pack(
                    'a*Na*Na*',
                    $dh_group_sizes_packed,
                    $primeLength,
                    $primeBytes,
                    $gLength,
                    $gBytes
                );

                $clientKexInitMessage = NET_SSH2_MSG_KEXDH_GEX_INIT;
                $serverKexReplyMessage = NET_SSH2_MSG_KEXDH_GEX_REPLY;
            } else {
                switch ($kex_algorithm) {
                    // see http://tools.ietf.org/html/rfc2409#section-6.2 and
                    // http://tools.ietf.org/html/rfc2412, appendex E
                    case 'diffie-hellman-group1-sha1':
                        $prime = 'FFFFFFFFFFFFFFFFC90FDAA22168C234C4C6628B80DC1CD129024E088A67CC74' .
                                '020BBEA63B139B22514A08798E3404DDEF9519B3CD3A431B302B0A6DF25F1437' .
                                '4FE1356D6D51C245E485B576625E7EC6F44C42E9A637ED6B0BFF5CB6F406B7ED' .
                                'EE386BFB5A899FA5AE9F24117C4B1FE649286651ECE65381FFFFFFFFFFFFFFFF';
                        break;
                    // see http://tools.ietf.org/html/rfc3526#section-3
                    case 'diffie-hellman-group14-sha1':
                        $prime = 'FFFFFFFFFFFFFFFFC90FDAA22168C234C4C6628B80DC1CD129024E088A67CC74' .
                                '020BBEA63B139B22514A08798E3404DDEF9519B3CD3A431B302B0A6DF25F1437' .
                                '4FE1356D6D51C245E485B576625E7EC6F44C42E9A637ED6B0BFF5CB6F406B7ED' .
                                'EE386BFB5A899FA5AE9F24117C4B1FE649286651ECE45B3DC2007CB8A163BF05' .
                                '98DA48361C55D39A69163FA8FD24CF5F83655D23DCA3AD961C62F356208552BB' .
                                '9ED529077096966D670C354E4ABC9804F1746C08CA18217C32905E462E36CE3B' .
                                'E39E772C180E86039B2783A2EC07A28FB5C55DF06F4C52C9DE2BCBF695581718' .
                                '3995497CEA956AE515D2261898FA051015728E5A8AACAA68FFFFFFFFFFFFFFFF';
                        break;
                }
                // For both diffie-hellman-group1-sha1 and diffie-hellman-group14-sha1
                // the generator field element is 2 (decimal) and the hash function is sha1.
                $g = new BigInteger(2);
                $prime = new BigInteger($prime, 16);
                $clientKexInitMessage = NET_SSH2_MSG_KEXDH_INIT;
                $serverKexReplyMessage = NET_SSH2_MSG_KEXDH_REPLY;
            }

            switch ($kex_algorithm) {
                case 'diffie-hellman-group-exchange-sha256':
                    $kexHash = new Hash('sha256');
                    break;
                default:
                    $kexHash = new Hash('sha1');
            }

            /* To increase the speed of the key exchange, both client and server may
            reduce the size of their private exponents.  It should be at least
            twice as long as the key material that is generated from the shared
            secret.  For more details, see the paper by van Oorschot and Wiener
            [VAN-OORSCHOT].

            -- http://tools.ietf.org/html/rfc4419#section-6.2 */
            $one = new BigInteger(1);
            $keyLength = min($kexHash->getLengthInBytes(), max($encryptKeyLength, $decryptKeyLength));
            $max = $one->bitwise_leftShift(16 * $keyLength); // 2 * 8 * $keyLength
            $max = $max->subtract($one);

            $x = BigInteger::randomRange($one, $max);
            $e = $g->modPow($x, $prime);

            $eBytes = $e->toBytes(true);
        }
        $data = pack('CNa*', $clientKexInitMessage, strlen($eBytes), $eBytes);

        if (!$this->send_binary_packet($data)) {
            $this->bitmap = 0;
            throw new \RuntimeException('Connection closed by server');
        }

        $response = $this->get_binary_packet();
        if ($response === false) {
            $this->bitmap = 0;
            throw new \RuntimeException('Connection closed by server');
        }
        if (!strlen($response)) {
            return false;
        }
        extract(unpack('Ctype', Strings::shift($response, 1)));
        /** @var integer $type */
        if ($type != $serverKexReplyMessage) {
            throw new \UnexpectedValueException('Expected SSH_MSG_KEXDH_REPLY');
        }

        if (strlen($response) < 4) {
            return false;
        }
        $temp = unpack('Nlength', Strings::shift($response, 4));
        $this->server_public_host_key = $server_public_host_key = Strings::shift($response, $temp['length']);

        if (strlen($server_public_host_key) < 4) {
            return false;
        }
        $temp = unpack('Nlength', Strings::shift($server_public_host_key, 4));
        $public_key_format = Strings::shift($server_public_host_key, $temp['length']);

        if (strlen($response) < 4) {
            return false;
        }
        $temp = unpack('Nlength', Strings::shift($response, 4));
        $fBytes = Strings::shift($response, $temp['length']);

        if (strlen($response) < 4) {
            return false;
        }
        $temp = unpack('Nlength', Strings::shift($response, 4));
        $this->signature = Strings::shift($response, $temp['length']);

        if (strlen($this->signature) < 4) {
            return false;
        }
        $temp = unpack('Nlength', Strings::shift($this->signature, 4));
        $this->signature_format = Strings::shift($this->signature, $temp['length']);

        if ($kex_algorithm === 'curve25519-sha256@libssh.org') {
            if (strlen($fBytes) !== 32) {
                throw new \RuntimeException('Received curve25519 public key of invalid length.');
                return false;
            }
            $key = new BigInteger(\Sodium\crypto_scalarmult($x, $fBytes), 256);
            \Sodium\memzero($x);
        } else {
            $f = new BigInteger($fBytes, -256);
            $key = $f->modPow($x, $prime);
        }
        $keyBytes = $key->toBytes(true);

        $this->exchange_hash = pack(
            'Na*Na*Na*Na*Na*a*Na*Na*Na*',
            strlen($this->identifier),
            $this->identifier,
            strlen($this->server_identifier),
            $this->server_identifier,
            strlen($kexinit_payload_client),
            $kexinit_payload_client,
            strlen($kexinit_payload_server),
            $kexinit_payload_server,
            strlen($this->server_public_host_key),
            $this->server_public_host_key,
            $exchange_hash_rfc4419,
            strlen($eBytes),
            $eBytes,
            strlen($fBytes),
            $fBytes,
            strlen($keyBytes),
            $keyBytes
        );

        $this->exchange_hash = $kexHash->hash($this->exchange_hash);

        if ($this->session_id === false) {
            $this->session_id = $this->exchange_hash;
        }

        $server_host_key_algorithm = $this->array_intersect_first($server_host_key_algorithms, $this->server_host_key_algorithms);
        if ($server_host_key_algorithm === false) {
            $this->disconnect_helper(NET_SSH2_DISCONNECT_KEY_EXCHANGE_FAILED);
            throw new NoSupportedAlgorithmsException('No compatible server host key algorithms found');
        }

        switch ($server_host_key_algorithm) {
            case 'ssh-dss':
                $expected_key_format = 'ssh-dss';
                break;
            //case 'rsa-sha2-256':
            //case 'rsa-sha2-512':
            //case 'ssh-rsa':
            default:
                $expected_key_format = 'ssh-rsa';
        }

        if ($public_key_format != $expected_key_format || $this->signature_format != $server_host_key_algorithm) {
            $this->disconnect_helper(NET_SSH2_DISCONNECT_KEY_EXCHANGE_FAILED);
            throw new \RuntimeException('Server Host Key Algorithm Mismatch');
        }

        $packet = pack(
            'C',
            NET_SSH2_MSG_NEWKEYS
        );

        if (!$this->send_binary_packet($packet)) {
            return false;
        }

        $response = $this->get_binary_packet();

        if ($response === false) {
            $this->bitmap = 0;
            throw new \RuntimeException('Connection closed by server');
        }

        if (!strlen($response)) {
            return false;
        }
        extract(unpack('Ctype', Strings::shift($response, 1)));
        /** @var integer $type */
        if ($type != NET_SSH2_MSG_NEWKEYS) {
            throw new \UnexpectedValueException('Expected SSH_MSG_NEWKEYS');
        }

        $this->decrypt_algorithm = $decrypt;

        $keyBytes = pack('Na*', strlen($keyBytes), $keyBytes);

        $this->encrypt = $this->encryption_algorithm_to_crypt_instance($encrypt);
        if ($this->encrypt) {
            if ($this->crypto_engine) {
                $this->encrypt->setPreferredEngine($this->crypto_engine);
            }
            if ($this->encrypt->getBlockLengthInBytes()) {
                $this->encrypt_block_size = $this->encrypt->getBlockLengthInBytes();
            }
            $this->encrypt->enableContinuousBuffer();
            $this->encrypt->disablePadding();

            if ($this->encrypt->usesIV()) {
                $iv = $kexHash->hash($keyBytes . $this->exchange_hash . 'A' . $this->session_id);
                while ($this->encrypt_block_size > strlen($iv)) {
                    $iv.= $kexHash->hash($keyBytes . $this->exchange_hash . $iv);
                }
                $this->encrypt->setIV(substr($iv, 0, $this->encrypt_block_size));
            }

            $key = $kexHash->hash($keyBytes . $this->exchange_hash . 'C' . $this->session_id);
            while ($encryptKeyLength > strlen($key)) {
                $key.= $kexHash->hash($keyBytes . $this->exchange_hash . $key);
            }
            $this->encrypt->setKey(substr($key, 0, $encryptKeyLength));
        }

        $this->decrypt = $this->encryption_algorithm_to_crypt_instance($decrypt);
        if ($this->decrypt) {
            if ($this->crypto_engine) {
                $this->decrypt->setPreferredEngine($this->crypto_engine);
            }
            if ($this->decrypt->getBlockLengthInBytes()) {
                $this->decrypt_block_size = $this->decrypt->getBlockLengthInBytes();
            }
            $this->decrypt->enableContinuousBuffer();
            $this->decrypt->disablePadding();

            if ($this->decrypt->usesIV()) {
                $iv = $kexHash->hash($keyBytes . $this->exchange_hash . 'B' . $this->session_id);
                while ($this->decrypt_block_size > strlen($iv)) {
                    $iv.= $kexHash->hash($keyBytes . $this->exchange_hash . $iv);
                }
                $this->decrypt->setIV(substr($iv, 0, $this->decrypt_block_size));
            }

            $key = $kexHash->hash($keyBytes . $this->exchange_hash . 'D' . $this->session_id);
            while ($decryptKeyLength > strlen($key)) {
                $key.= $kexHash->hash($keyBytes . $this->exchange_hash . $key);
            }
            $this->decrypt->setKey(substr($key, 0, $decryptKeyLength));
        }

        /* The "arcfour128" algorithm is the RC4 cipher, as described in
           [SCHNEIER], using a 128-bit key.  The first 1536 bytes of keystream
           generated by the cipher MUST be discarded, and the first byte of the
           first encrypted packet MUST be encrypted using the 1537th byte of
           keystream.

           -- http://tools.ietf.org/html/rfc4345#section-4 */
        if ($encrypt == 'arcfour128' || $encrypt == 'arcfour256') {
            $this->encrypt->encrypt(str_repeat("\0", 1536));
        }
        if ($decrypt == 'arcfour128' || $decrypt == 'arcfour256') {
            $this->decrypt->decrypt(str_repeat("\0", 1536));
        }

        $mac_algorithm = $this->array_intersect_first($mac_algorithms, $this->mac_algorithms_client_to_server);
        if ($mac_algorithm === false) {
            $this->disconnect_helper(NET_SSH2_DISCONNECT_KEY_EXCHANGE_FAILED);
            throw new NoSupportedAlgorithmsException('No compatible client to server message authentication algorithms found');
        }

        $createKeyLength = 0; // ie. $mac_algorithm == 'none'
        switch ($mac_algorithm) {
            case 'hmac-sha2-256':
                $this->hmac_create = new Hash('sha256');
                $createKeyLength = 32;
                break;
            case 'hmac-sha1':
                $this->hmac_create = new Hash('sha1');
                $createKeyLength = 20;
                break;
            case 'hmac-sha1-96':
                $this->hmac_create = new Hash('sha1-96');
                $createKeyLength = 20;
                break;
            case 'hmac-md5':
                $this->hmac_create = new Hash('md5');
                $createKeyLength = 16;
                break;
            case 'hmac-md5-96':
                $this->hmac_create = new Hash('md5-96');
                $createKeyLength = 16;
        }

        $mac_algorithm = $this->array_intersect_first($mac_algorithms, $this->mac_algorithms_server_to_client);
        if ($mac_algorithm === false) {
            $this->disconnect_helper(NET_SSH2_DISCONNECT_KEY_EXCHANGE_FAILED);
            throw new NoSupportedAlgorithmsException('No compatible server to client message authentication algorithms found');
        }

        $checkKeyLength = 0;
        $this->hmac_size = 0;
        switch ($mac_algorithm) {
            case 'hmac-sha2-256':
                $this->hmac_check = new Hash('sha256');
                $checkKeyLength = 32;
                $this->hmac_size = 32;
                break;
            case 'hmac-sha1':
                $this->hmac_check = new Hash('sha1');
                $checkKeyLength = 20;
                $this->hmac_size = 20;
                break;
            case 'hmac-sha1-96':
                $this->hmac_check = new Hash('sha1-96');
                $checkKeyLength = 20;
                $this->hmac_size = 12;
                break;
            case 'hmac-md5':
                $this->hmac_check = new Hash('md5');
                $checkKeyLength = 16;
                $this->hmac_size = 16;
                break;
            case 'hmac-md5-96':
                $this->hmac_check = new Hash('md5-96');
                $checkKeyLength = 16;
                $this->hmac_size = 12;
        }

        $key = $kexHash->hash($keyBytes . $this->exchange_hash . 'E' . $this->session_id);
        while ($createKeyLength > strlen($key)) {
            $key.= $kexHash->hash($keyBytes . $this->exchange_hash . $key);
        }
        $this->hmac_create->setKey(substr($key, 0, $createKeyLength));

        $key = $kexHash->hash($keyBytes . $this->exchange_hash . 'F' . $this->session_id);
        while ($checkKeyLength > strlen($key)) {
            $key.= $kexHash->hash($keyBytes . $this->exchange_hash . $key);
        }
        $this->hmac_check->setKey(substr($key, 0, $checkKeyLength));

        $compression_algorithm = $this->array_intersect_first($compression_algorithms, $this->compression_algorithms_server_to_client);
        if ($compression_algorithm === false) {
            $this->disconnect_helper(NET_SSH2_DISCONNECT_KEY_EXCHANGE_FAILED);
            throw new NoSupportedAlgorithmsException('No compatible server to client compression algorithms found');
        }
        $this->decompress = $compression_algorithm == 'zlib';

        $compression_algorithm = $this->array_intersect_first($compression_algorithms, $this->compression_algorithms_client_to_server);
        if ($compression_algorithm === false) {
            $this->disconnect_helper(NET_SSH2_DISCONNECT_KEY_EXCHANGE_FAILED);
            throw new NoSupportedAlgorithmsException('No compatible client to server compression algorithms found');
        }
        $this->compress = $compression_algorithm == 'zlib';

        return true;
    }

    /**
     * Maps an encryption algorithm name to the number of key bytes.
     *
     * @param string $algorithm Name of the encryption algorithm
     * @return int|null Number of bytes as an integer or null for unknown
     * @access private
     */
    private function encryption_algorithm_to_key_size($algorithm)
    {
        if ($this->bad_key_size_fix && $this->bad_algorithm_candidate($algorithm)) {
            return 16;
        }

        switch ($algorithm) {
            case 'none':
                return 0;
            case 'aes128-cbc':
            case 'aes128-ctr':
            case 'arcfour':
            case 'arcfour128':
            case 'blowfish-cbc':
            case 'blowfish-ctr':
            case 'twofish128-cbc':
            case 'twofish128-ctr':
                return 16;
            case '3des-cbc':
            case '3des-ctr':
            case 'aes192-cbc':
            case 'aes192-ctr':
            case 'twofish192-cbc':
            case 'twofish192-ctr':
                return 24;
            case 'aes256-cbc':
            case 'aes256-ctr':
            case 'arcfour256':
            case 'twofish-cbc':
            case 'twofish256-cbc':
            case 'twofish256-ctr':
                return 32;
        }
        return null;
    }

    /**
     * Maps an encryption algorithm name to an instance of a subclass of
     * \phpseclib\Crypt\Base.
     *
     * @param string $algorithm Name of the encryption algorithm
     * @return mixed Instance of \phpseclib\Crypt\Base or null for unknown
     * @access private
     */
    private function encryption_algorithm_to_crypt_instance($algorithm)
    {
        switch ($algorithm) {
            case '3des-cbc':
                return new TripleDES('cbc');
            case '3des-ctr':
                return new TripleDES('ctr');
            case 'aes256-cbc':
            case 'aes192-cbc':
            case 'aes128-cbc':
                return new Rijndael('cbc');
            case 'aes256-ctr':
            case 'aes192-ctr':
            case 'aes128-ctr':
                return new Rijndael('ctr');
            case 'blowfish-cbc':
                return new Blowfish('cbc');
            case 'blowfish-ctr':
                return new Blowfish('ctr');
            case 'twofish128-cbc':
            case 'twofish192-cbc':
            case 'twofish256-cbc':
            case 'twofish-cbc':
                return new Twofish('cbc');
            case 'twofish128-ctr':
            case 'twofish192-ctr':
            case 'twofish256-ctr':
                return new Twofish('ctr');
            case 'arcfour':
            case 'arcfour128':
            case 'arcfour256':
                return new RC4();
        }
        return null;
    }

    /*
     * Tests whether or not proposed algorithm has a potential for issues
     *
     * @link https://www.chiark.greenend.org.uk/~sgtatham/putty/wishlist/ssh2-aesctr-openssh.html
     * @link https://bugzilla.mindrot.org/show_bug.cgi?id=1291
     * @param string $algorithm Name of the encryption algorithm
     * @return bool
     * @access private
     */
    private function bad_algorithm_candidate($algorithm)
    {
        switch ($algorithm) {
            case 'arcfour256':
            case 'aes192-ctr':
            case 'aes256-ctr':
                return true;
        }

        return false;
    }

    /**
     * Login
     *
     * The $password parameter can be a plaintext password, a \phpseclib\Crypt\RSA object or an array
     *
     * @param string $username
     * @param $args[] param mixed $password
     * @return bool
     * @see self::_login()
     * @access public
     */
    public function login($username, ...$args)
    {
<<<<<<< HEAD
        return $this->sublogin($username, ...$args);
=======
        $args = func_get_args();
        $this->auth[] = $args;
        return call_user_func_array(array(&$this, '_login'), $args);
>>>>>>> 0a379a53
    }

    /**
     * Login Helper
     *
     * @param string $username
     * @param $args[] param mixed $password
     * @return bool
     * @see self::_login_helper()
     * @access private
     */
    protected function sublogin($username, ...$args)
    {
        if (!($this->bitmap & self::MASK_CONSTRUCTOR)) {
            if (!$this->connect()) {
                return false;
            }
        }

        if (empty($args)) {
            return $this->login_helper($username);
        }

        foreach ($args as $arg) {
            if ($this->login_helper($username, $arg)) {
                return true;
            }
        }
        return false;
    }

    /**
     * Login Helper
     *
     * @param string $username
     * @param string $password
     * @return bool
     * @throws \UnexpectedValueException on receipt of unexpected packets
     * @throws \RuntimeException on other errors
     * @access private
     * @internal It might be worthwhile, at some point, to protect against {@link http://tools.ietf.org/html/rfc4251#section-9.3.9 traffic analysis}
     *           by sending dummy SSH_MSG_IGNORE messages.
     */
    private function login_helper($username, $password = null)
    {
        if (!($this->bitmap & self::MASK_CONNECTED)) {
            return false;
        }

        if (!($this->bitmap & self::MASK_LOGIN_REQ)) {
            $packet = pack(
                'CNa*',
                NET_SSH2_MSG_SERVICE_REQUEST,
                strlen('ssh-userauth'),
                'ssh-userauth'
            );

            if (!$this->send_binary_packet($packet)) {
                return false;
            }

            $response = $this->get_binary_packet();
            if ($response === false) {
                if ($this->retry_connect) {
                    $this->retry_connect = false;
                    if (!$this->connect()) {
                        return false;
                    }
                    return $this->login_helper($username, $password);
                }
                $this->bitmap = 0;
                throw new \RuntimeException('Connection closed by server');
            }

            if (strlen($response) < 4) {
                return false;
            }
            extract(unpack('Ctype', Strings::shift($response, 1)));
            /** @var integer $type */
            if ($type != NET_SSH2_MSG_SERVICE_ACCEPT) {
                throw new \UnexpectedValueException('Expected SSH_MSG_SERVICE_ACCEPT');
            }
            $this->bitmap |= self::MASK_LOGIN_REQ;
        }

        if (strlen($this->last_interactive_response)) {
            return !is_string($password) && !is_array($password) ? false : $this->keyboard_interactive_process($password);
        }

        if ($password instanceof RSA) {
            return $this->privatekey_login($username, $password);
        } elseif ($password instanceof Agent) {
            return $this->ssh_agent_login($username, $password);
        }

        if (is_array($password)) {
            if ($this->keyboard_interactive_login($username, $password)) {
                $this->bitmap |= self::MASK_LOGIN;
                return true;
            }
            return false;
        }

        if (!isset($password)) {
            $packet = pack(
                'CNa*Na*Na*',
                NET_SSH2_MSG_USERAUTH_REQUEST,
                strlen($username),
                $username,
                strlen('ssh-connection'),
                'ssh-connection',
                strlen('none'),
                'none'
            );

            if (!$this->send_binary_packet($packet)) {
                return false;
            }

            $response = $this->get_binary_packet();
            if ($response === false) {
                $this->bitmap = 0;
                throw new \RuntimeException('Connection closed by server');
            }

            if (!strlen($response)) {
                return false;
            }
            extract(unpack('Ctype', Strings::shift($response, 1)));
            /** @var integer $type */
            switch ($type) {
                case NET_SSH2_MSG_USERAUTH_SUCCESS:
                    $this->bitmap |= self::MASK_LOGIN;
                    return true;
                //case NET_SSH2_MSG_USERAUTH_FAILURE:
                default:
                    return false;
            }
        }

        $packet = pack(
            'CNa*Na*Na*CNa*',
            NET_SSH2_MSG_USERAUTH_REQUEST,
            strlen($username),
            $username,
            strlen('ssh-connection'),
            'ssh-connection',
            strlen('password'),
            'password',
            0,
            strlen($password),
            $password
        );

        // remove the username and password from the logged packet
        if (!defined('NET_SSH2_LOGGING')) {
            $logged = null;
        } else {
            $logged = pack(
                'CNa*Na*Na*CNa*',
                NET_SSH2_MSG_USERAUTH_REQUEST,
                strlen('username'),
                'username',
                strlen('ssh-connection'),
                'ssh-connection',
                strlen('password'),
                'password',
                0,
                strlen('password'),
                'password'
            );
        }

        if (!$this->send_binary_packet($packet, $logged)) {
            return false;
        }

        $response = $this->get_binary_packet();
        if ($response === false) {
            $this->bitmap = 0;
            throw new \RuntimeException('Connection closed by server');
        }

        if (!strlen($response)) {
            return false;
        }
        extract(unpack('Ctype', Strings::shift($response, 1)));
        /** @var integer $type */
        switch ($type) {
            case NET_SSH2_MSG_USERAUTH_PASSWD_CHANGEREQ: // in theory, the password can be changed
                if (defined('NET_SSH2_LOGGING')) {
                    $this->message_number_log[count($this->message_number_log) - 1] = 'NET_SSH2_MSG_USERAUTH_PASSWD_CHANGEREQ';
                }

                if (strlen($response) < 4) {
                    return false;
                }
                extract(unpack('Nlength', Strings::shift($response, 4)));
                /** @var integer $length */

                $this->errors[] = 'SSH_MSG_USERAUTH_PASSWD_CHANGEREQ: ' . Strings::shift($response, $length);

                return $this->disconnect_helper(NET_SSH2_DISCONNECT_AUTH_CANCELLED_BY_USER);
            case NET_SSH2_MSG_USERAUTH_FAILURE:
                // can we use keyboard-interactive authentication?  if not then either the login is bad or the server employees
                // multi-factor authentication
                if (strlen($response) < 4) {
                    return false;
                }
                extract(unpack('Nlength', Strings::shift($response, 4)));
                /** @var integer $length */

                $auth_methods = explode(',', Strings::shift($response, $length));
                if (!strlen($response)) {
                    return false;
                }
                extract(unpack('Cpartial_success', Strings::shift($response, 1)));
                /** @var integer $partial_success */

                $partial_success = $partial_success != 0;

                if (!$partial_success && in_array('keyboard-interactive', $auth_methods)) {
                    if ($this->keyboard_interactive_login($username, $password)) {
                        $this->bitmap |= self::MASK_LOGIN;
                        return true;
                    }
                    return false;
                }
                return false;
            case NET_SSH2_MSG_USERAUTH_SUCCESS:
                $this->bitmap |= self::MASK_LOGIN;
                return true;
        }

        return false;
    }

    /**
     * Login via keyboard-interactive authentication
     *
     * See {@link http://tools.ietf.org/html/rfc4256 RFC4256} for details.  This is not a full-featured keyboard-interactive authenticator.
     *
     * @param string $username
     * @param string $password
     * @return bool
     * @access private
     */
    private function keyboard_interactive_login($username, $password)
    {
        $packet = pack(
            'CNa*Na*Na*Na*Na*',
            NET_SSH2_MSG_USERAUTH_REQUEST,
            strlen($username),
            $username,
            strlen('ssh-connection'),
            'ssh-connection',
            strlen('keyboard-interactive'),
            'keyboard-interactive',
            0,
            '',
            0,
            ''
        );

        if (!$this->send_binary_packet($packet)) {
            return false;
        }

        return $this->keyboard_interactive_process($password);
    }

    /**
     * Handle the keyboard-interactive requests / responses.
     *
     * @param $responses[]
     * @return bool
     * @throws \RuntimeException on connection error
     * @access private
     */
    private function keyboard_interactive_process(...$responses)
    {
        if (strlen($this->last_interactive_response)) {
            $response = $this->last_interactive_response;
        } else {
            $orig = $response = $this->get_binary_packet();
            if ($response === false) {
                $this->bitmap = 0;
                throw new \RuntimeException('Connection closed by server');
            }
        }

        if (!strlen($response)) {
            return false;
        }
        extract(unpack('Ctype', Strings::shift($response, 1)));
        /** @var integer $type */
        switch ($type) {
            case NET_SSH2_MSG_USERAUTH_INFO_REQUEST:
                if (strlen($response) < 4) {
                    return false;
                }
                extract(unpack('Nlength', Strings::shift($response, 4)));
                /** @var integer $length */

                Strings::shift($response, $length); // name; may be empty
                if (strlen($response) < 4) {
                    return false;
                }
                extract(unpack('Nlength', Strings::shift($response, 4)));
                /** @var integer $length */

                Strings::shift($response, $length); // instruction; may be empty
                if (strlen($response) < 4) {
                    return false;
                }
                extract(unpack('Nlength', Strings::shift($response, 4)));
                /** @var integer $length */

                Strings::shift($response, $length); // language tag; may be empty
                if (strlen($response) < 4) {
                    return false;
                }
                extract(unpack('Nnum_prompts', Strings::shift($response, 4)));
                /** @var integer $num_prompts */

                for ($i = 0; $i < count($responses); $i++) {
                    if (is_array($responses[$i])) {
                        foreach ($responses[$i] as $key => $value) {
                            $this->keyboard_requests_responses[$key] = $value;
                        }
                        unset($responses[$i]);
                    }
                }
                $responses = array_values($responses);

                if (isset($this->keyboard_requests_responses)) {
                    for ($i = 0; $i < $num_prompts; $i++) {
                        if (strlen($response) < 4) {
                            return false;
                        }
                        extract(unpack('Nlength', Strings::shift($response, 4)));
                        /** @var integer $length */

                        // prompt - ie. "Password: "; must not be empty
                        $prompt = Strings::shift($response, $length);
                        //$echo = Strings::shift($response) != chr(0);
                        foreach ($this->keyboard_requests_responses as $key => $value) {
                            if (substr($prompt, 0, strlen($key)) == $key) {
                                $responses[] = $value;
                                break;
                            }
                        }
                    }
                }

                // see http://tools.ietf.org/html/rfc4256#section-3.2
                if (strlen($this->last_interactive_response)) {
                    $this->last_interactive_response = '';
                } elseif (defined('NET_SSH2_LOGGING')) {
                    $this->message_number_log[count($this->message_number_log) - 1] = str_replace(
                        'UNKNOWN',
                        'NET_SSH2_MSG_USERAUTH_INFO_REQUEST',
                        $this->message_number_log[count($this->message_number_log) - 1]
                    );
                }

                if (!count($responses) && $num_prompts) {
                    $this->last_interactive_response = $orig;
                    return false;
                }

                /*
                   After obtaining the requested information from the user, the client
                   MUST respond with an SSH_MSG_USERAUTH_INFO_RESPONSE message.
                */
                // see http://tools.ietf.org/html/rfc4256#section-3.4
                $packet = $logged = pack('CN', NET_SSH2_MSG_USERAUTH_INFO_RESPONSE, count($responses));
                for ($i = 0; $i < count($responses); $i++) {
                    $packet.= pack('Na*', strlen($responses[$i]), $responses[$i]);
                    $logged.= pack('Na*', strlen('dummy-answer'), 'dummy-answer');
                }

                if (!$this->send_binary_packet($packet, $logged)) {
                    return false;
                }

                if (defined('NET_SSH2_LOGGING') && NET_SSH2_LOGGING == self::LOG_COMPLEX) {
                    $this->message_number_log[count($this->message_number_log) - 1] = str_replace(
                        'UNKNOWN',
                        'NET_SSH2_MSG_USERAUTH_INFO_RESPONSE',
                        $this->message_number_log[count($this->message_number_log) - 1]
                    );
                }

                /*
                   After receiving the response, the server MUST send either an
                   SSH_MSG_USERAUTH_SUCCESS, SSH_MSG_USERAUTH_FAILURE, or another
                   SSH_MSG_USERAUTH_INFO_REQUEST message.
                */
                // maybe phpseclib should force close the connection after x request / responses?  unless something like that is done
                // there could be an infinite loop of request / responses.
                return $this->keyboard_interactive_process();
            case NET_SSH2_MSG_USERAUTH_SUCCESS:
                return true;
            case NET_SSH2_MSG_USERAUTH_FAILURE:
                return false;
        }

        return false;
    }

    /**
     * Login with an ssh-agent provided key
     *
     * @param string $username
     * @param \phpseclib\System\SSH\Agent $agent
     * @return bool
     * @access private
     */
    private function ssh_agent_login($username, $agent)
    {
        $this->agent = $agent;
        $keys = $agent->requestIdentities();
        foreach ($keys as $key) {
            if ($this->privatekey_login($username, $key)) {
                return true;
            }
        }

        return false;
    }

    /**
     * Login with an RSA private key
     *
     * @param string $username
     * @param \phpseclib\Crypt\RSA $password
     * @return bool
     * @throws \RuntimeException on connection error
     * @access private
     * @internal It might be worthwhile, at some point, to protect against {@link http://tools.ietf.org/html/rfc4251#section-9.3.9 traffic analysis}
     *           by sending dummy SSH_MSG_IGNORE messages.
     */
    private function privatekey_login($username, $privatekey)
    {
        // see http://tools.ietf.org/html/rfc4253#page-15
        $publickey = $privatekey->getPublicKey('Raw');
        if ($publickey === false) {
            return false;
        }

        $publickey = [
            'e' => $publickey['e']->toBytes(true),
            'n' => $publickey['n']->toBytes(true)
        ];
        $publickey = pack(
            'Na*Na*Na*',
            strlen('ssh-rsa'),
            'ssh-rsa',
            strlen($publickey['e']),
            $publickey['e'],
            strlen($publickey['n']),
            $publickey['n']
        );

        $part1 = pack(
            'CNa*Na*Na*',
            NET_SSH2_MSG_USERAUTH_REQUEST,
            strlen($username),
            $username,
            strlen('ssh-connection'),
            'ssh-connection',
            strlen('publickey'),
            'publickey'
        );
        $part2 = pack('Na*Na*', strlen('ssh-rsa'), 'ssh-rsa', strlen($publickey), $publickey);

        $packet = $part1 . chr(0) . $part2;
        if (!$this->send_binary_packet($packet)) {
            return false;
        }

        $response = $this->get_binary_packet();
        if ($response === false) {
            $this->bitmap = 0;
            throw new \RuntimeException('Connection closed by server');
        }

        if (!strlen($response)) {
            return false;
        }
        extract(unpack('Ctype', Strings::shift($response, 1)));
        /** @var integer $type */

        switch ($type) {
            case NET_SSH2_MSG_USERAUTH_FAILURE:
                if (strlen($response) < 4) {
                    return false;
                }
                extract(unpack('Nlength', Strings::shift($response, 4)));
                /** @var integer $length */

                $this->errors[] = 'SSH_MSG_USERAUTH_FAILURE: ' . Strings::shift($response, $length);

                return false;
            case NET_SSH2_MSG_USERAUTH_PK_OK:
                // we'll just take it on faith that the public key blob and the public key algorithm name are as
                // they should be
                if (defined('NET_SSH2_LOGGING') && NET_SSH2_LOGGING == self::LOG_COMPLEX) {
                    $this->message_number_log[count($this->message_number_log) - 1] = str_replace(
                        'UNKNOWN',
                        'NET_SSH2_MSG_USERAUTH_PK_OK',
                        $this->message_number_log[count($this->message_number_log) - 1]
                    );
                }
        }

        $packet = $part1 . chr(1) . $part2;
        if ($privatekey instanceof AgentIdentity) {
            $hash = 'sha1';
            $type = 'ssh-rsa';
        } else {
            switch ($this->signature_format) {
                case 'rsa-sha2-512':
                    $hash = 'sha512';
                    $type = 'rsa-sha2-512';
                    break;
                case 'rsa-sha2-256':
                    $hash = 'sha256';
                    $type = 'rsa-sha2-256';
                    break;
                //case 'ssh-rsa':
                default:
                    $hash = 'sha1';
                    $type = 'ssh-rsa';
            }
        }
        $privatekey->setHash($hash);
        $signature = $privatekey->sign(pack('Na*a*', strlen($this->session_id), $this->session_id, $packet), RSA::PADDING_PKCS1);
        $signature = pack('Na*Na*', strlen($type), $type, strlen($signature), $signature);
        $packet.= pack('Na*', strlen($signature), $signature);

        if (!$this->send_binary_packet($packet)) {
            return false;
        }

        $response = $this->get_binary_packet();
        if ($response === false) {
            $this->bitmap = 0;
            throw new \RuntimeException('Connection closed by server');
        }

        if (!strlen($response)) {
            return false;
        }
        extract(unpack('Ctype', Strings::shift($response, 1)));
        /** @var integer $type */

        switch ($type) {
            case NET_SSH2_MSG_USERAUTH_FAILURE:
                // either the login is bad or the server employs multi-factor authentication
                return false;
            case NET_SSH2_MSG_USERAUTH_SUCCESS:
                $this->bitmap |= self::MASK_LOGIN;
                return true;
        }

        return false;
    }

    /**
     * Set Timeout
     *
     * $ssh->exec('ping 127.0.0.1'); on a Linux host will never return and will run indefinitely.  setTimeout() makes it so it'll timeout.
     * Setting $timeout to false or 0 will mean there is no timeout.
     *
     * @param mixed $timeout
     * @access public
     */
    public function setTimeout($timeout)
    {
        $this->timeout = $this->curTimeout = $timeout;
    }

    /**
     * Get the output from stdError
     *
     * @access public
     */
    public function getStdError()
    {
        return $this->stdErrorLog;
    }

    /**
     * Execute Command
     *
     * If $callback is set to false then \phpseclib\Net\SSH2::_get_channel_packet(self::CHANNEL_EXEC) will need to be called manually.
     * In all likelihood, this is not a feature you want to be taking advantage of.
     *
     * @param string $command
     * @param Callback $callback
     * @return string
     * @throws \RuntimeException on connection error
     * @access public
     */
    public function exec($command, $callback = null)
    {
        $this->curTimeout = $this->timeout;
        $this->is_timeout = false;
        $this->stdErrorLog = '';

        if (!$this->isAuthenticated()) {
            return false;
        }

        if ($this->in_request_pty_exec) {
            throw new \RuntimeException('If you want to run multiple exec()\'s you will need to disable (and re-enable if appropriate) a PTY for each one.');
        }

        // RFC4254 defines the (client) window size as "bytes the other party can send before it must wait for the window to
        // be adjusted".  0x7FFFFFFF is, at 2GB, the max size.  technically, it should probably be decremented, but,
        // honestly, if you're transferring more than 2GB, you probably shouldn't be using phpseclib, anyway.
        // see http://tools.ietf.org/html/rfc4254#section-5.2 for more info
        $this->window_size_server_to_client[self::CHANNEL_EXEC] = $this->window_size;
        // 0x8000 is the maximum max packet size, per http://tools.ietf.org/html/rfc4253#section-6.1, although since PuTTy
        // uses 0x4000, that's what will be used here, as well.
        $packet_size = 0x4000;

        $packet = pack(
            'CNa*N3',
            NET_SSH2_MSG_CHANNEL_OPEN,
            strlen('session'),
            'session',
            self::CHANNEL_EXEC,
            $this->window_size_server_to_client[self::CHANNEL_EXEC],
            $packet_size
        );

        if (!$this->send_binary_packet($packet)) {
            return false;
        }

        $this->channel_status[self::CHANNEL_EXEC] = NET_SSH2_MSG_CHANNEL_OPEN;

        $response = $this->get_channel_packet(self::CHANNEL_EXEC);
        if ($response === false) {
            return false;
        }

        if ($this->request_pty === true) {
            $terminal_modes = pack('C', NET_SSH2_TTY_OP_END);
            $packet = pack(
                'CNNa*CNa*N5a*',
                NET_SSH2_MSG_CHANNEL_REQUEST,
                $this->server_channels[self::CHANNEL_EXEC],
                strlen('pty-req'),
                'pty-req',
                1,
                strlen('vt100'),
                'vt100',
                $this->windowColumns,
                $this->windowRows,
                0,
                0,
                strlen($terminal_modes),
                $terminal_modes
            );

            if (!$this->send_binary_packet($packet)) {
                return false;
            }

            $response = $this->get_binary_packet();
            if ($response === false) {
                $this->bitmap = 0;
                throw new \RuntimeException('Connection closed by server');
            }

            if (!strlen($response)) {
                return false;
            }
            list(, $type) = unpack('C', Strings::shift($response, 1));

            switch ($type) {
                case NET_SSH2_MSG_CHANNEL_SUCCESS:
                    break;
                case NET_SSH2_MSG_CHANNEL_FAILURE:
                default:
                    $this->disconnect_helper(NET_SSH2_DISCONNECT_BY_APPLICATION);
                    throw new \RuntimeException('Unable to request pseudo-terminal');
            }
            $this->in_request_pty_exec = true;
        }

        // sending a pty-req SSH_MSG_CHANNEL_REQUEST message is unnecessary and, in fact, in most cases, slows things
        // down.  the one place where it might be desirable is if you're doing something like \phpseclib\Net\SSH2::exec('ping localhost &').
        // with a pty-req SSH_MSG_CHANNEL_REQUEST, exec() will return immediately and the ping process will then
        // then immediately terminate.  without such a request exec() will loop indefinitely.  the ping process won't end but
        // neither will your script.

        // although, in theory, the size of SSH_MSG_CHANNEL_REQUEST could exceed the maximum packet size established by
        // SSH_MSG_CHANNEL_OPEN_CONFIRMATION, RFC4254#section-5.1 states that the "maximum packet size" refers to the
        // "maximum size of an individual data packet". ie. SSH_MSG_CHANNEL_DATA.  RFC4254#section-5.2 corroborates.
        $packet = pack(
            'CNNa*CNa*',
            NET_SSH2_MSG_CHANNEL_REQUEST,
            $this->server_channels[self::CHANNEL_EXEC],
            strlen('exec'),
            'exec',
            1,
            strlen($command),
            $command
        );
        if (!$this->send_binary_packet($packet)) {
            return false;
        }

        $this->channel_status[self::CHANNEL_EXEC] = NET_SSH2_MSG_CHANNEL_REQUEST;

        $response = $this->get_channel_packet(self::CHANNEL_EXEC);
        if ($response === false) {
            return false;
        }

        $this->channel_status[self::CHANNEL_EXEC] = NET_SSH2_MSG_CHANNEL_DATA;

        if ($callback === false || $this->in_request_pty_exec) {
            return true;
        }

        $output = '';
        while (true) {
            $temp = $this->get_channel_packet(self::CHANNEL_EXEC);
            switch (true) {
                case $temp === true:
                    return is_callable($callback) ? true : $output;
                case $temp === false:
                    return false;
                default:
                    if (is_callable($callback)) {
                        if (call_user_func($callback, $temp) === true) {
                            $this->close_channel(self::CHANNEL_EXEC);
                            return true;
                        }
                    } else {
                        $output.= $temp;
                    }
            }
        }
    }

    /**
     * Creates an interactive shell
     *
     * @see self::read()
     * @see self::write()
     * @return bool
     * @throws \UnexpectedValueException on receipt of unexpected packets
     * @throws \RuntimeException on other errors
     * @access private
     */
    private function initShell()
    {
        if ($this->in_request_pty_exec === true) {
            return true;
        }

        $this->window_size_server_to_client[self::CHANNEL_SHELL] = $this->window_size;
        $packet_size = 0x4000;

        $packet = pack(
            'CNa*N3',
            NET_SSH2_MSG_CHANNEL_OPEN,
            strlen('session'),
            'session',
            self::CHANNEL_SHELL,
            $this->window_size_server_to_client[self::CHANNEL_SHELL],
            $packet_size
        );

        if (!$this->send_binary_packet($packet)) {
            return false;
        }

        $this->channel_status[self::CHANNEL_SHELL] = NET_SSH2_MSG_CHANNEL_OPEN;

        $response = $this->get_channel_packet(self::CHANNEL_SHELL);
        if ($response === false) {
            return false;
        }

        $terminal_modes = pack('C', NET_SSH2_TTY_OP_END);
        $packet = pack(
            'CNNa*CNa*N5a*',
            NET_SSH2_MSG_CHANNEL_REQUEST,
            $this->server_channels[self::CHANNEL_SHELL],
            strlen('pty-req'),
            'pty-req',
            1,
            strlen('vt100'),
            'vt100',
            $this->windowColumns,
            $this->windowRows,
            0,
            0,
            strlen($terminal_modes),
            $terminal_modes
        );

        if (!$this->send_binary_packet($packet)) {
            return false;
        }

        $response = $this->get_binary_packet();
        if ($response === false) {
            $this->bitmap = 0;
            throw new \RuntimeException('Connection closed by server');
        }

        if (!strlen($response)) {
            return false;
        }
        list(, $type) = unpack('C', Strings::shift($response, 1));

        switch ($type) {
            case NET_SSH2_MSG_CHANNEL_SUCCESS:
            // if a pty can't be opened maybe commands can still be executed
            case NET_SSH2_MSG_CHANNEL_FAILURE:
                break;
            default:
                $this->disconnect_helper(NET_SSH2_DISCONNECT_BY_APPLICATION);
                throw new \UnexpectedValueException('Unable to request pseudo-terminal');
        }

        $packet = pack(
            'CNNa*C',
            NET_SSH2_MSG_CHANNEL_REQUEST,
            $this->server_channels[self::CHANNEL_SHELL],
            strlen('shell'),
            'shell',
            1
        );
        if (!$this->send_binary_packet($packet)) {
            return false;
        }

        $this->channel_status[self::CHANNEL_SHELL] = NET_SSH2_MSG_CHANNEL_REQUEST;

        $response = $this->get_channel_packet(self::CHANNEL_SHELL);
        if ($response === false) {
            return false;
        }

        $this->channel_status[self::CHANNEL_SHELL] = NET_SSH2_MSG_CHANNEL_DATA;

        $this->bitmap |= self::MASK_SHELL;

        return true;
    }

    /**
     * Return the channel to be used with read() / write()
     *
     * @see self::read()
     * @see self::write()
     * @return int
     * @access public
     */
    private function get_interactive_channel()
    {
        switch (true) {
            case $this->in_subsystem:
                return self::CHANNEL_SUBSYSTEM;
            case $this->in_request_pty_exec:
                return self::CHANNEL_EXEC;
            default:
                return self::CHANNEL_SHELL;
        }
    }

    /**
     * Return an available open channel
     *
     * @return int
     * @access public
     */
    private function get_open_channel()
    {
        $channel = self::CHANNEL_EXEC;
        do {
            if (isset($this->channel_status[$channel]) && $this->channel_status[$channel] == NET_SSH2_MSG_CHANNEL_OPEN) {
                return $channel;
            }
        } while ($channel++ < self::CHANNEL_SUBSYSTEM);

        return false;
    }

    /**
     * Returns the output of an interactive shell
     *
     * Returns when there's a match for $expect, which can take the form of a string literal or,
     * if $mode == self::READ_REGEX, a regular expression.
     *
     * @see self::write()
     * @param string $expect
     * @param int $mode
     * @return string|bool|null
     * @throws \RuntimeException on connection error
     * @access public
     */
    public function read($expect = '', $mode = self::READ_SIMPLE)
    {
        $this->curTimeout = $this->timeout;
        $this->is_timeout = false;

        if (!$this->isAuthenticated()) {
            throw new \RuntimeException('Operation disallowed prior to login()');
        }

        if (!($this->bitmap & self::MASK_SHELL) && !$this->initShell()) {
            throw new \RuntimeException('Unable to initiate an interactive shell session');
        }

        $channel = $this->get_interactive_channel();

        if ($mode == self::READ_NEXT) {
            return $this->_get_channel_packet($channel);
        }

        $match = $expect;
        while (true) {
            if ($mode == self::READ_REGEX) {
                preg_match($expect, substr($this->interactiveBuffer, -1024), $matches);
                $match = isset($matches[0]) ? $matches[0] : '';
            }
            $pos = strlen($match) ? strpos($this->interactiveBuffer, $match) : false;
            if ($pos !== false) {
                return Strings::shift($this->interactiveBuffer, $pos + strlen($match));
            }
            $response = $this->get_channel_packet($channel);
            if (is_bool($response)) {
                $this->in_request_pty_exec = false;
                return $response ? Strings::shift($this->interactiveBuffer, strlen($this->interactiveBuffer)) : false;
            }

            $this->interactiveBuffer.= $response;
        }
    }

    /**
     * Inputs a command into an interactive shell.
     *
     * @see self::read()
     * @param string $cmd
     * @return bool
     * @throws \RuntimeException on connection error
     * @access public
     */
    public function write($cmd)
    {
        if (!$this->isAuthenticated()) {
            throw new \RuntimeException('Operation disallowed prior to login()');
        }

        if (!($this->bitmap & self::MASK_SHELL) && !$this->initShell()) {
            throw new \RuntimeException('Unable to initiate an interactive shell session');
        }

        return $this->send_channel_packet($this->get_interactive_channel(), $cmd);
    }

    /**
     * Start a subsystem.
     *
     * Right now only one subsystem at a time is supported. To support multiple subsystem's stopSubsystem() could accept
     * a string that contained the name of the subsystem, but at that point, only one subsystem of each type could be opened.
     * To support multiple subsystem's of the same name maybe it'd be best if startSubsystem() generated a new channel id and
     * returns that and then that that was passed into stopSubsystem() but that'll be saved for a future date and implemented
     * if there's sufficient demand for such a feature.
     *
     * @see self::stopSubsystem()
     * @param string $subsystem
     * @return bool
     * @access public
     */
    public function startSubsystem($subsystem)
    {
        $this->window_size_server_to_client[self::CHANNEL_SUBSYSTEM] = $this->window_size;

        $packet = pack(
            'CNa*N3',
            NET_SSH2_MSG_CHANNEL_OPEN,
            strlen('session'),
            'session',
            self::CHANNEL_SUBSYSTEM,
            $this->window_size,
            0x4000
        );

        if (!$this->send_binary_packet($packet)) {
            return false;
        }

        $this->channel_status[self::CHANNEL_SUBSYSTEM] = NET_SSH2_MSG_CHANNEL_OPEN;

        $response = $this->get_channel_packet(self::CHANNEL_SUBSYSTEM);
        if ($response === false) {
            return false;
        }

        $packet = pack(
            'CNNa*CNa*',
            NET_SSH2_MSG_CHANNEL_REQUEST,
            $this->server_channels[self::CHANNEL_SUBSYSTEM],
            strlen('subsystem'),
            'subsystem',
            1,
            strlen($subsystem),
            $subsystem
        );
        if (!$this->send_binary_packet($packet)) {
            return false;
        }

        $this->channel_status[self::CHANNEL_SUBSYSTEM] = NET_SSH2_MSG_CHANNEL_REQUEST;

        $response = $this->get_channel_packet(self::CHANNEL_SUBSYSTEM);

        if ($response === false) {
            return false;
        }

        $this->channel_status[self::CHANNEL_SUBSYSTEM] = NET_SSH2_MSG_CHANNEL_DATA;

        $this->bitmap |= self::MASK_SHELL;
        $this->in_subsystem = true;

        return true;
    }

    /**
     * Stops a subsystem.
     *
     * @see self::startSubsystem()
     * @return bool
     * @access public
     */
    public function stopSubsystem()
    {
        $this->in_subsystem = false;
        $this->close_channel(self::CHANNEL_SUBSYSTEM);
        return true;
    }

    /**
     * Closes a channel
     *
     * If read() timed out you might want to just close the channel and have it auto-restart on the next read() call
     *
     * @access public
     */
    public function reset()
    {
        $this->close_channel($this->get_interactive_channel());
    }

    /**
     * Is timeout?
     *
     * Did exec() or read() return because they timed out or because they encountered the end?
     *
     * @access public
     */
    public function isTimeout()
    {
        return $this->is_timeout;
    }

    /**
     * Disconnect
     *
     * @access public
     */
    public function disconnect()
    {
        $this->disconnect_helper(NET_SSH2_DISCONNECT_BY_APPLICATION);
        if (isset($this->realtime_log_file) && is_resource($this->realtime_log_file)) {
            fclose($this->realtime_log_file);
        }
        unset(self::$connections[$this->getResourceId()]);
    }

    /**
     * Destructor.
     *
     * Will be called, automatically, if you're supporting just PHP5.  If you're supporting PHP4, you'll need to call
     * disconnect().
     *
     * @access public
     */
    public function __destruct()
    {
        $this->disconnect();
    }

    /**
     * Is the connection still active?
     *
     * @return bool
     * @access public
     */
    public function isConnected()
    {
        return (bool) ($this->bitmap & self::MASK_CONNECTED);
    }

    /**
     * Have you successfully been logged in?
     *
     * @return bool
     * @access public
     */
    public function isAuthenticated()
    {
        return (bool) ($this->bitmap & self::MASK_LOGIN);
    }

    /**
     * Pings a server connection, or tries to reconnect if the connection has gone down
     *
     * Inspired by http://php.net/manual/en/mysqli.ping.php
     *
     * @return bool
     * @access public
     */
    function ping()
    {
        if (!$this->isAuthenticated()) {
            return false;
        }

        $this->window_size_server_to_client[NET_SSH2_CHANNEL_KEEP_ALIVE] = $this->window_size;
        $packet_size = 0x4000;
        $packet = pack(
            'CNa*N3',
            NET_SSH2_MSG_CHANNEL_OPEN,
            strlen('session'),
            'session',
            NET_SSH2_CHANNEL_KEEP_ALIVE,
            $this->window_size_server_to_client[NET_SSH2_CHANNEL_KEEP_ALIVE],
            $packet_size
        );

        if (!@$this->_send_binary_packet($packet)) {
            return $this->_reconnect();
        }

        $this->channel_status[NET_SSH2_CHANNEL_KEEP_ALIVE] = NET_SSH2_MSG_CHANNEL_OPEN;

        $response = @$this->_get_channel_packet(NET_SSH2_CHANNEL_KEEP_ALIVE);
        if ($response !== false) {
            $this->_close_channel(NET_SSH2_CHANNEL_KEEP_ALIVE);
            return true;
        }

        return $this->_reconnect();
    }

    /**
     * In situ reconnect method
     *
     * @return boolean
     * @access private
     */
    function _reconnect()
    {
        $this->_reset_connection(NET_SSH2_DISCONNECT_CONNECTION_LOST);
        $this->retry_connect = true;
        if (!$this->_connect()) {
            return false;
        }
        foreach ($this->auth as $auth) {
            $result = call_user_func_array(array(&$this, 'parent::login'), $auth);
        }
        return $result;
    }

    /**
     * Resets a connection for re-use
     *
     * @param int $reason
     * @access private
     */
    private function reset_connection($reason)
    {
        $this->disconnect_helper($reason);
        $this->decrypt = $this->encrypt = false;
        $this->decrypt_block_size = $this->encrypt_block_size = 8;
        $this->hmac_check = $this->hmac_create = false;
        $this->hmac_size = false;
        $this->session_id = false;
        $this->retry_connect = true;
        $this->get_seq_no = $this->send_seq_no = 0;
    }

    /**
     * Gets Binary Packets
     *
     * See '6. Binary Packet Protocol' of rfc4253 for more info.
     *
     * @see self::_send_binary_packet()
     * @param bool $filter_channel_packets
     * @return string
     * @access private
     */
    private function get_binary_packet($skip_channel_filter = false)
    {
        if (!is_resource($this->fsock) || feof($this->fsock)) {
            $this->bitmap = 0;
            throw new \RuntimeException('Connection closed prematurely');
        }

        $start = microtime(true);
        $raw = stream_get_contents($this->fsock, $this->decrypt_block_size);

        if (!strlen($raw)) {
            return '';
        }

        if ($this->decrypt !== false) {
            $raw = $this->decrypt->decrypt($raw);
        }

        if (strlen($raw) < 5) {
            return false;
        }
        extract(unpack('Npacket_length/Cpadding_length', Strings::shift($raw, 5)));
        /**
         * @var integer $packet_length
         * @var integer $padding_length
         */

        $remaining_length = $packet_length + 4 - $this->decrypt_block_size;

        // quoting <http://tools.ietf.org/html/rfc4253#section-6.1>,
        // "implementations SHOULD check that the packet length is reasonable"
        // PuTTY uses 0x9000 as the actual max packet size and so to shall we
        if ($remaining_length < -$this->decrypt_block_size || $remaining_length > 0x9000 || $remaining_length % $this->decrypt_block_size != 0) {
            if (!$this->bad_key_size_fix && $this->bad_algorithm_candidate($this->decrypt_algorithm) && !($this->bitmap & SSH2::MASK_LOGIN)) {
                $this->bad_key_size_fix = true;
                $this->reset_connection(NET_SSH2_DISCONNECT_KEY_EXCHANGE_FAILED);
                return false;
            }
            throw new \RuntimeException('Invalid size');
        }

        $buffer = '';
        while ($remaining_length > 0) {
            $temp = stream_get_contents($this->fsock, $remaining_length);
            if ($temp === false || feof($this->fsock)) {
                $this->bitmap = 0;
                throw new \RuntimeException('Error reading from socket');
            }
            $buffer.= $temp;
            $remaining_length-= strlen($temp);
        }

        $stop = microtime(true);
        if (strlen($buffer)) {
            $raw.= $this->decrypt !== false ? $this->decrypt->decrypt($buffer) : $buffer;
        }

        $payload = Strings::shift($raw, $packet_length - $padding_length - 1);
        $padding = Strings::shift($raw, $padding_length); // should leave $raw empty

        if ($this->hmac_check !== false) {
            $hmac = stream_get_contents($this->fsock, $this->hmac_size);
            if ($hmac === false || strlen($hmac) != $this->hmac_size) {
                $this->bitmap = 0;
                throw new \RuntimeException('Error reading socket');
            } elseif ($hmac != $this->hmac_check->hash(pack('NNCa*', $this->get_seq_no, $packet_length, $padding_length, $payload . $padding))) {
                throw new \RuntimeException('Invalid HMAC');
            }
        }

        //if ($this->decompress) {
        //    $payload = gzinflate(substr($payload, 2));
        //}

        $this->get_seq_no++;

        if (defined('NET_SSH2_LOGGING')) {
            $current = microtime(true);
            $message_number = isset($this->message_numbers[ord($payload[0])]) ? $this->message_numbers[ord($payload[0])] : 'UNKNOWN (' . ord($payload[0]) . ')';
            $message_number = '<- ' . $message_number .
                              ' (since last: ' . round($current - $this->last_packet, 4) . ', network: ' . round($stop - $start, 4) . 's)';
            $this->append_log($message_number, $payload);
            $this->last_packet = $current;
        }

        return $this->filter($payload, $skip_channel_filter);
    }

    /**
     * Filter Binary Packets
     *
     * Because some binary packets need to be ignored...
     *
     * @see self::_get_binary_packet()
     * @param string $payload
     * @param bool $filter_channel_packets
     * @return string
     * @access private
     */
    private function filter($payload, $skip_channel_filter)
    {
        switch (ord($payload[0])) {
            case NET_SSH2_MSG_DISCONNECT:
                Strings::shift($payload, 1);
                if (strlen($payload) < 8) {
                    return false;
                }
                extract(unpack('Nreason_code/Nlength', Strings::shift($payload, 8)));
                /**
                 * @var integer $reason_code
                 * @var integer $length
                 */

                $this->errors[] = 'SSH_MSG_DISCONNECT: ' . $this->disconnect_reasons[$reason_code] . "\r\n" . Strings::shift($payload, $length);
                $this->bitmap = 0;
                return false;
            case NET_SSH2_MSG_IGNORE:
                $payload = $this->get_binary_packet($skip_channel_filter);
                break;
            case NET_SSH2_MSG_DEBUG:
                Strings::shift($payload, 2);
                if (strlen($payload) < 4) {
                    return false;
                }
                extract(unpack('Nlength', Strings::shift($payload, 4)));
                /** @var integer $length */

                $this->errors[] = 'SSH_MSG_DEBUG: ' . Strings::shift($payload, $length);
                $payload = $this->get_binary_packet($skip_channel_filter);
                break;
            case NET_SSH2_MSG_UNIMPLEMENTED:
                return false;
            case NET_SSH2_MSG_KEXINIT:
                if ($this->session_id !== false) {
                    if (!$this->key_exchange($payload)) {
                        $this->bitmap = 0;
                        return false;
                    }
                    $payload = $this->get_binary_packet($skip_channel_filter);
                }
        }

        // see http://tools.ietf.org/html/rfc4252#section-5.4; only called when the encryption has been activated and when we haven't already logged in
        if (($this->bitmap & self::MASK_CONNECTED) && !$this->isAuthenticated() && ord($payload[0]) == NET_SSH2_MSG_USERAUTH_BANNER) {
            Strings::shift($payload, 1);
            if (strlen($payload) < 4) {
                return false;
            }
            extract(unpack('Nlength', Strings::shift($payload, 4)));
            /** @var integer $length */

            $this->banner_message = Strings::shift($payload, $length);
            $payload = $this->get_binary_packet();
        }

        // only called when we've already logged in
        if (($this->bitmap & self::MASK_CONNECTED) && $this->isAuthenticated()) {
            switch (ord($payload[0])) {
                case NET_SSH2_MSG_CHANNEL_DATA:
                case NET_SSH2_MSG_CHANNEL_EXTENDED_DATA:
                case NET_SSH2_MSG_CHANNEL_REQUEST:
                case NET_SSH2_MSG_CHANNEL_CLOSE:
                case NET_SSH2_MSG_CHANNEL_EOF:
                    if (!$skip_channel_filter && !empty($this->server_channels)) {
                        $this->binary_packet_buffer = $payload;
                        $this->get_channel_packet(true);
                        $payload = $this->get_binary_packet();
                    }
                    break;
                case NET_SSH2_MSG_GLOBAL_REQUEST: // see http://tools.ietf.org/html/rfc4254#section-4
                    if (strlen($payload) < 4) {
                        return false;
                    }
                    extract(unpack('Nlength', Strings::shift($payload, 4)));
                    /** @var integer $length */

                    $this->errors[] = 'SSH_MSG_GLOBAL_REQUEST: ' . Strings::shift($payload, $length);

                    if (!$this->send_binary_packet(pack('C', NET_SSH2_MSG_REQUEST_FAILURE))) {
                        return $this->disconnect_helper(NET_SSH2_DISCONNECT_BY_APPLICATION);
                    }

                    $payload = $this->get_binary_packet($skip_channel_filter);
                    break;
                case NET_SSH2_MSG_CHANNEL_OPEN: // see http://tools.ietf.org/html/rfc4254#section-5.1
                    Strings::shift($payload, 1);
                    if (strlen($payload) < 4) {
                        return false;
                    }
                    extract(unpack('Nlength', Strings::shift($payload, 4)));
                    /** @var integer $length */

                    $data = Strings::shift($payload, $length);
                    if (strlen($payload) < 4) {
                        return false;
                    }
                    extract(unpack('Nserver_channel', Strings::shift($payload, 4)));
                    /** @var integer $server_channel */

                    switch ($data) {
                        case 'auth-agent':
                        case 'auth-agent@openssh.com':
                            if (isset($this->agent)) {
                                $new_channel = self::CHANNEL_AGENT_FORWARD;

                                if (strlen($payload) < 8) {
                                    return false;
                                }
                                extract(unpack('Nremote_window_size', Strings::shift($payload, 4)));
                                /** @var integer $remote_window_size */
                                extract(unpack('Nremote_maximum_packet_size', Strings::shift($payload, 4)));
                                /** @var integer $remote_maximum_packet_size*/

                                $this->packet_size_client_to_server[$new_channel] = $remote_window_size;
                                $this->window_size_server_to_client[$new_channel] = $remote_maximum_packet_size;
                                $this->window_size_client_to_server[$new_channel] = $this->window_size;

                                $packet_size = 0x4000;

                                $packet = pack(
                                    'CN4',
                                    NET_SSH2_MSG_CHANNEL_OPEN_CONFIRMATION,
                                    $server_channel,
                                    $new_channel,
                                    $packet_size,
                                    $packet_size
                                );

                                $this->server_channels[$new_channel] = $server_channel;
                                $this->channel_status[$new_channel] = NET_SSH2_MSG_CHANNEL_OPEN_CONFIRMATION;
                                if (!$this->send_binary_packet($packet)) {
                                    return false;
                                }
                            }
                            break;
                        default:
                            $packet = pack(
                                'CN3a*Na*',
                                NET_SSH2_MSG_REQUEST_FAILURE,
                                $server_channel,
                                NET_SSH2_OPEN_ADMINISTRATIVELY_PROHIBITED,
                                0,
                                '',
                                0,
                                ''
                            );

                            if (!$this->send_binary_packet($packet)) {
                                return $this->disconnect_helper(NET_SSH2_DISCONNECT_BY_APPLICATION);
                            }
                    }

                    $payload = $this->get_binary_packet($skip_channel_filter);
                    break;
                case NET_SSH2_MSG_CHANNEL_WINDOW_ADJUST:
                    Strings::shift($payload, 1);
                    if (strlen($payload) < 8) {
                        return false;
                    }
                    extract(unpack('Nchannel', Strings::shift($payload, 4)));
                    /** @var integer $channel */
                    extract(unpack('Nwindow_size', Strings::shift($payload, 4)));
                    /** @var integer $window_size */

                    $this->window_size_client_to_server[$channel]+= $window_size;

                    $payload = ($this->bitmap & self::MASK_WINDOW_ADJUST) ? true : $this->get_binary_packet($skip_channel_filter);
            }
        }

        return $payload;
    }

    /**
     * Enable Quiet Mode
     *
     * Suppress stderr from output
     *
     * @access public
     */
    public function enableQuietMode()
    {
        $this->quiet_mode = true;
    }

    /**
     * Disable Quiet Mode
     *
     * Show stderr in output
     *
     * @access public
     */
    public function disableQuietMode()
    {
        $this->quiet_mode = false;
    }

    /**
     * Returns whether Quiet Mode is enabled or not
     *
     * @see self::enableQuietMode()
     * @see self::disableQuietMode()
     * @access public
     * @return bool
     */
    public function isQuietModeEnabled()
    {
        return $this->quiet_mode;
    }

    /**
     * Enable request-pty when using exec()
     *
     * @access public
     */
    public function enablePTY()
    {
        $this->request_pty = true;
    }

    /**
     * Disable request-pty when using exec()
     *
     * @access public
     */
    public function disablePTY()
    {
        if ($this->in_request_pty_exec) {
            $this->close_channel(self::CHANNEL_EXEC);
            $this->in_request_pty_exec = false;
        }
        $this->request_pty = false;
    }

    /**
     * Returns whether request-pty is enabled or not
     *
     * @see self::enablePTY()
     * @see self::disablePTY()
     * @access public
     * @return bool
     */
    public function isPTYEnabled()
    {
        return $this->request_pty;
    }

    /**
     * Gets channel data
     *
     * Returns the data as a string if it's available and false if not.
     *
     * @param int $client_channel
     * @param bool $skip_extended
     * @return mixed
     * @throws \RuntimeException on connection error
     * @access private
     */
    protected function get_channel_packet($client_channel, $skip_extended = false)
    {
        if (!empty($this->channel_buffers[$client_channel])) {
            return array_shift($this->channel_buffers[$client_channel]);
        }

        while (true) {
            if ($this->binary_packet_buffer !== false) {
                $response = $this->binary_packet_buffer;
                $this->binary_packet_buffer = false;
            } else {
                if ($this->curTimeout) {
                    if ($this->curTimeout < 0) {
                        $this->is_timeout = true;
                        return true;
                    }

                    $read = [$this->fsock];
                    $write = $except = null;

                    $start = microtime(true);
                    $sec = floor($this->curTimeout);
                    $usec = 1000000 * ($this->curTimeout - $sec);
                    // on windows this returns a "Warning: Invalid CRT parameters detected" error
                    if (!@stream_select($read, $write, $except, $sec, $usec) && !count($read)) {
                        $this->is_timeout = true;
                        return true;
                    }
                    $elapsed = microtime(true) - $start;
                    $this->curTimeout-= $elapsed;
                }

                $response = $this->get_binary_packet(true);
                if ($response === false) {
                    $this->bitmap = 0;
                    throw new \RuntimeException('Connection closed by server');
                }
            }

            if ($client_channel == -1 && $response === true) {
                return true;
            }
            if (!strlen($response)) {
                return false;
            }
            extract(unpack('Ctype', Strings::shift($response, 1)));
            /** @var integer $type */

            if (strlen($response) < 4) {
                return false;
            }
            if ($type == NET_SSH2_MSG_CHANNEL_OPEN) {
                extract(unpack('Nlength', Strings::shift($response, 4)));
                /** @var integer $length */
            } else {
                extract(unpack('Nchannel', Strings::shift($response, 4)));
                /** @var integer $channel */
            }

            // will not be setup yet on incoming channel open request
            if (isset($channel) && isset($this->channel_status[$channel]) && isset($this->window_size_server_to_client[$channel])) {
                $this->window_size_server_to_client[$channel]-= strlen($response);

                // resize the window, if appropriate
                if ($this->window_size_server_to_client[$channel] < 0) {
                    $packet = pack('CNN', NET_SSH2_MSG_CHANNEL_WINDOW_ADJUST, $this->server_channels[$channel], $this->window_size);
                    if (!$this->send_binary_packet($packet)) {
                        return false;
                    }
                    $this->window_size_server_to_client[$channel]+= $this->window_size;
                }

                switch ($type) {
                    case NET_SSH2_MSG_CHANNEL_EXTENDED_DATA:
                        /*
                        if ($client_channel == NET_SSH2_CHANNEL_EXEC) {
                            $this->_send_channel_packet($client_channel, chr(0));
                        }
                        */
                        // currently, there's only one possible value for $data_type_code: NET_SSH2_EXTENDED_DATA_STDERR
                        if (strlen($response) < 8) {
                            return false;
                        }
                        extract(unpack('Ndata_type_code/Nlength', Strings::shift($response, 8)));
                        $data = Strings::shift($response, $length);
                        $this->stdErrorLog.= $data;
                        if ($skip_extended || $this->quiet_mode) {
                            continue 2;
                        }
                        if ($client_channel == $channel && $this->channel_status[$channel] == NET_SSH2_MSG_CHANNEL_DATA) {
                            return $data;
                        }
                        if (!isset($this->channel_buffers[$channel])) {
                            $this->channel_buffers[$channel] = array();
                        }
                        $this->channel_buffers[$channel][] = $data;

                        continue 2;
                    case NET_SSH2_MSG_CHANNEL_REQUEST:
                        if ($this->channel_status[$channel] == NET_SSH2_MSG_CHANNEL_CLOSE) {
                            continue 2;
                        }
                        if (strlen($response) < 4) {
                            return false;
                        }
                        extract(unpack('Nlength', Strings::shift($response, 4)));
                        $value = Strings::shift($response, $length);
                        switch ($value) {
                            case 'exit-signal':
                                Strings::shift($response, 1);
                                if (strlen($response) < 4) {
                                    return false;
                                }
                                extract(unpack('Nlength', Strings::shift($response, 4)));
                                /** @var integer $length */

                                $this->errors[] = 'SSH_MSG_CHANNEL_REQUEST (exit-signal): ' . Strings::shift($response, $length);
                                $this->_string_shift($response, 1);
                                if (strlen($response) < 4) {
                                    return false;
                                }
                                extract(unpack('Nlength', Strings::shift($response, 4)));
                                /** @var integer $length */

                                if ($length) {
                                    $this->errors[count($this->errors)].= "\r\n" . Strings::shift($response, $length);
                                }

                                $this->send_binary_packet(pack('CN', NET_SSH2_MSG_CHANNEL_EOF, $this->server_channels[$client_channel]));
                                $this->send_binary_packet(pack('CN', NET_SSH2_MSG_CHANNEL_CLOSE, $this->server_channels[$channel]));

                                $this->channel_status[$channel] = NET_SSH2_MSG_CHANNEL_EOF;

                                continue 3;
                            case 'exit-status':
                                if (strlen($response) < 5) {
                                    return false;
                                }
                                extract(unpack('Cfalse/Nexit_status', Strings::shift($response, 5)));
                                /**
                                 * @var integer $false
                                 * @var integer $exit_status
                                 */

                                $this->exit_status = $exit_status;

                                // "The client MAY ignore these messages."
                                // -- http://tools.ietf.org/html/rfc4254#section-6.10

                                continue 3;
                            default:
                                // "Some systems may not implement signals, in which case they SHOULD ignore this message."
                                //  -- http://tools.ietf.org/html/rfc4254#section-6.9
                                continue 3;
                        }
                }

                switch ($this->channel_status[$channel]) {
                    case NET_SSH2_MSG_CHANNEL_OPEN:
                        switch ($type) {
                            case NET_SSH2_MSG_CHANNEL_OPEN_CONFIRMATION:
                                if (strlen($response) < 4) {
                                    return false;
                                }
                                extract(unpack('Nserver_channel', Strings::shift($response, 4)));
                                /** @var integer $server_channel */
                                $this->server_channels[$channel] = $server_channel;
                                if (strlen($response) < 4) {
                                    return false;
                                }
                                extract(unpack('Nwindow_size', Strings::shift($response, 4)));
                                /** @var integer $window_size */

                                if ($window_size < 0) {
                                    $window_size&= 0x7FFFFFFF;
                                    $window_size+= 0x80000000;
                                }
                                $this->window_size_client_to_server[$channel] = $window_size;
                                if (strlen($response) < 4) {
                                     return false;
                                }
                                $temp = unpack('Npacket_size_client_to_server', Strings::shift($response, 4));

                                $this->packet_size_client_to_server[$channel] = $temp['packet_size_client_to_server'];
                                $result = $client_channel == $channel ? true : $this->get_channel_packet($client_channel, $skip_extended);
                                $this->on_channel_open();
                                return $result;
                            //case NET_SSH2_MSG_CHANNEL_OPEN_FAILURE:
                            default:
                                $this->disconnect_helper(NET_SSH2_DISCONNECT_BY_APPLICATION);
                                throw new \RuntimeException('Unable to open channel');
                        }
                        break;
                    case NET_SSH2_MSG_CHANNEL_REQUEST:
                        switch ($type) {
                            case NET_SSH2_MSG_CHANNEL_SUCCESS:
                                return true;
                            case NET_SSH2_MSG_CHANNEL_FAILURE:
                                return false;
                            default:
                                $this->disconnect_helper(NET_SSH2_DISCONNECT_BY_APPLICATION);
                                throw new \RuntimeException('Unable to fulfill channel request');
                        }
                    case NET_SSH2_MSG_CHANNEL_CLOSE:
                        return $type == NET_SSH2_MSG_CHANNEL_CLOSE ? true : $this->get_channel_packet($client_channel, $skip_extended);
                }
            }

            // ie. $this->channel_status[$channel] == NET_SSH2_MSG_CHANNEL_DATA

            switch ($type) {
                case NET_SSH2_MSG_CHANNEL_DATA:
                    /*
                    if ($channel == self::CHANNEL_EXEC) {
                        // SCP requires null packets, such as this, be sent.  further, in the case of the ssh.com SSH server
                        // this actually seems to make things twice as fast.  more to the point, the message right after
                        // SSH_MSG_CHANNEL_DATA (usually SSH_MSG_IGNORE) won't block for as long as it would have otherwise.
                        // in OpenSSH it slows things down but only by a couple thousandths of a second.
                        $this->send_channel_packet($channel, chr(0));
                    }
                    */
                    if (strlen($response) < 4) {
                        return false;
                    }
                    extract(unpack('Nlength', Strings::shift($response, 4)));
                    /** @var integer $length */

                    $data = Strings::shift($response, $length);

                    if ($channel == self::CHANNEL_AGENT_FORWARD) {
                        $agent_response = Objects::callFunc($this->agent, 'forward_data', [$data]);
                        if (!is_bool($agent_response)) {
                            $this->send_channel_packet($channel, $agent_response);
                        }
                        break;
                    }

                    if ($client_channel == $channel) {
                        return $data;
                    }
                    if (!isset($this->channel_buffers[$channel])) {
                        $this->channel_buffers[$channel] = [];
                    }
                    $this->channel_buffers[$channel][] = $data;
                    break;
                case NET_SSH2_MSG_CHANNEL_CLOSE:
                    $this->curTimeout = 0;

                    if ($this->bitmap & self::MASK_SHELL) {
                        $this->bitmap&= ~self::MASK_SHELL;
                    }
                    if ($this->channel_status[$channel] != NET_SSH2_MSG_CHANNEL_EOF) {
                        $this->send_binary_packet(pack('CN', NET_SSH2_MSG_CHANNEL_CLOSE, $this->server_channels[$channel]));
                    }

                    $this->channel_status[$channel] = NET_SSH2_MSG_CHANNEL_CLOSE;
                    if ($client_channel == $channel) {
                        return true;
                    }
                case NET_SSH2_MSG_CHANNEL_EOF:
                    break;
                default:
                    $this->disconnect_helper(NET_SSH2_DISCONNECT_BY_APPLICATION);
                    throw new \RuntimeException('Error reading channel data');
            }
        }
    }

    /**
     * Sends Binary Packets
     *
     * See '6. Binary Packet Protocol' of rfc4253 for more info.
     *
     * @param string $data
     * @param string $logged
     * @see self::_get_binary_packet()
     * @return bool
     * @access private
     */
    protected function send_binary_packet($data, $logged = null)
    {
        if (!is_resource($this->fsock) || feof($this->fsock)) {
            $this->bitmap = 0;
            throw new \RuntimeException('Connection closed prematurely');
        }

        //if ($this->compress) {
        //    // the -4 removes the checksum:
        //    // http://php.net/function.gzcompress#57710
        //    $data = substr(gzcompress($data), 0, -4);
        //}

        // 4 (packet length) + 1 (padding length) + 4 (minimal padding amount) == 9
        $packet_length = strlen($data) + 9;
        // round up to the nearest $this->encrypt_block_size
        $packet_length+= (($this->encrypt_block_size - 1) * $packet_length) % $this->encrypt_block_size;
        // subtracting strlen($data) is obvious - subtracting 5 is necessary because of packet_length and padding_length
        $padding_length = $packet_length - strlen($data) - 5;
        $padding = Random::string($padding_length);

        // we subtract 4 from packet_length because the packet_length field isn't supposed to include itself
        $packet = pack('NCa*', $packet_length - 4, $padding_length, $data . $padding);

        $hmac = $this->hmac_create !== false ? $this->hmac_create->hash(pack('Na*', $this->send_seq_no, $packet)) : '';
        $this->send_seq_no++;

        if ($this->encrypt !== false) {
            $packet = $this->encrypt->encrypt($packet);
        }

        $packet.= $hmac;

        $start = microtime(true);
        $result = strlen($packet) == fputs($this->fsock, $packet);
        $stop = microtime(true);

        if (defined('NET_SSH2_LOGGING')) {
            $current = microtime(true);
            $message_number = isset($this->message_numbers[ord($data[0])]) ? $this->message_numbers[ord($data[0])] : 'UNKNOWN (' . ord($data[0]) . ')';
            $message_number = '-> ' . $message_number .
                              ' (since last: ' . round($current - $this->last_packet, 4) . ', network: ' . round($stop - $start, 4) . 's)';
            $this->append_log($message_number, isset($logged) ? $logged : $data);
            $this->last_packet = $current;
        }

        return $result;
    }

    /**
     * Logs data packets
     *
     * Makes sure that only the last 1MB worth of packets will be logged
     *
     * @param string $message_number
     * @param string $message
     * @access private
     */
    private function append_log($message_number, $message)
    {
        // remove the byte identifying the message type from all but the first two messages (ie. the identification strings)
        if (strlen($message_number) > 2) {
            Strings::shift($message);
        }

        switch (NET_SSH2_LOGGING) {
            // useful for benchmarks
            case self::LOG_SIMPLE:
                $this->message_number_log[] = $message_number;
                break;
            // the most useful log for SSH2
            case self::LOG_COMPLEX:
                $this->message_number_log[] = $message_number;
                $this->log_size+= strlen($message);
                $this->message_log[] = $message;
                while ($this->log_size > self::LOG_MAX_SIZE) {
                    $this->log_size-= strlen(array_shift($this->message_log));
                    array_shift($this->message_number_log);
                }
                break;
            // dump the output out realtime; packets may be interspersed with non packets,
            // passwords won't be filtered out and select other packets may not be correctly
            // identified
            case self::LOG_REALTIME:
                switch (PHP_SAPI) {
                    case 'cli':
                        $start = $stop = "\r\n";
                        break;
                    default:
                        $start = '<pre>';
                        $stop = '</pre>';
                }
                echo $start . $this->format_log([$message], [$message_number]) . $stop;
                @flush();
                @ob_flush();
                break;
            // basically the same thing as self::LOG_REALTIME with the caveat that NET_SSH2_LOG_REALTIME_FILENAME
            // needs to be defined and that the resultant log file will be capped out at self::LOG_MAX_SIZE.
            // the earliest part of the log file is denoted by the first <<< START >>> and is not going to necessarily
            // at the beginning of the file
            case self::LOG_REALTIME_FILE:
                if (!isset($this->realtime_log_file)) {
                    // PHP doesn't seem to like using constants in fopen()
                    $filename = NET_SSH2_LOG_REALTIME_FILENAME;
                    $fp = fopen($filename, 'w');
                    $this->realtime_log_file = $fp;
                }
                if (!is_resource($this->realtime_log_file)) {
                    break;
                }
                $entry = $this->format_log([$message], [$message_number]);
                if ($this->realtime_log_wrap) {
                    $temp = "<<< START >>>\r\n";
                    $entry.= $temp;
                    fseek($this->realtime_log_file, ftell($this->realtime_log_file) - strlen($temp));
                }
                $this->realtime_log_size+= strlen($entry);
                if ($this->realtime_log_size > self::LOG_MAX_SIZE) {
                    fseek($this->realtime_log_file, 0);
                    $this->realtime_log_size = strlen($entry);
                    $this->realtime_log_wrap = true;
                }
                fputs($this->realtime_log_file, $entry);
        }
    }

    /**
     * Sends channel data
     *
     * Spans multiple SSH_MSG_CHANNEL_DATAs if appropriate
     *
     * @param int $client_channel
     * @param string $data
     * @return bool
     * @access private
     */
    protected function send_channel_packet($client_channel, $data)
    {
        while (strlen($data)) {
            if (!$this->window_size_client_to_server[$client_channel]) {
                $this->bitmap^= self::MASK_WINDOW_ADJUST;
                // using an invalid channel will let the buffers be built up for the valid channels
                $this->get_channel_packet(-1);
                $this->bitmap^= self::MASK_WINDOW_ADJUST;
            }

            /* The maximum amount of data allowed is determined by the maximum
               packet size for the channel, and the current window size, whichever
               is smaller.
                 -- http://tools.ietf.org/html/rfc4254#section-5.2 */
            $max_size = min(
                $this->packet_size_client_to_server[$client_channel],
                $this->window_size_client_to_server[$client_channel]
            );

            $temp = Strings::shift($data, $max_size);
            $packet = pack(
                'CN2a*',
                NET_SSH2_MSG_CHANNEL_DATA,
                $this->server_channels[$client_channel],
                strlen($temp),
                $temp
            );
            $this->window_size_client_to_server[$client_channel]-= strlen($temp);
            if (!$this->send_binary_packet($packet)) {
                return false;
            }
        }

        return true;
    }

    /**
     * Closes and flushes a channel
     *
     * \phpseclib\Net\SSH2 doesn't properly close most channels.  For exec() channels are normally closed by the server
     * and for SFTP channels are presumably closed when the client disconnects.  This functions is intended
     * for SCP more than anything.
     *
     * @param int $client_channel
     * @param bool $want_reply
     * @return bool
     * @access private
     */
    private function close_channel($client_channel, $want_reply = false)
    {
        // see http://tools.ietf.org/html/rfc4254#section-5.3

        $this->send_binary_packet(pack('CN', NET_SSH2_MSG_CHANNEL_EOF, $this->server_channels[$client_channel]));

        if (!$want_reply) {
            $this->send_binary_packet(pack('CN', NET_SSH2_MSG_CHANNEL_CLOSE, $this->server_channels[$client_channel]));
        }

        $this->channel_status[$client_channel] = NET_SSH2_MSG_CHANNEL_CLOSE;

        $this->curTimeout = 0;

        while (!is_bool($this->get_channel_packet($client_channel))) {
        }

        if ($want_reply) {
            $this->send_binary_packet(pack('CN', NET_SSH2_MSG_CHANNEL_CLOSE, $this->server_channels[$client_channel]));
        }

        if ($this->bitmap & self::MASK_SHELL) {
            $this->bitmap&= ~self::MASK_SHELL;
        }
    }

    /**
     * Disconnect
     *
     * @param int $reason
     * @return bool
     * @access protected
     */
    protected function disconnect_helper($reason)
    {
        if ($this->bitmap & self::MASK_CONNECTED) {
            $data = pack('CNNa*Na*', NET_SSH2_MSG_DISCONNECT, $reason, 0, '', 0, '');
            $this->send_binary_packet($data);
            $this->bitmap = 0;
            fclose($this->fsock);
            return false;
        }
    }

    /**
     * Define Array
     *
     * Takes any number of arrays whose indices are integers and whose values are strings and defines a bunch of
     * named constants from it, using the value as the name of the constant and the index as the value of the constant.
     * If any of the constants that would be defined already exists, none of the constants will be defined.
     *
     * @param $args[]
     * @access protected
     */
    protected function define_array(...$args)
    {
        foreach ($args as $arg) {
            foreach ($arg as $key => $value) {
                if (!defined($value)) {
                    define($value, $key);
                } else {
                    break 2;
                }
            }
        }
    }

    /**
     * Returns a log of the packets that have been sent and received.
     *
     * Returns a string if NET_SSH2_LOGGING == self::LOG_COMPLEX, an array if NET_SSH2_LOGGING == self::LOG_SIMPLE and false if !defined('NET_SSH2_LOGGING')
     *
     * @access public
     * @return array|false|string
     */
    public function getLog()
    {
        if (!defined('NET_SSH2_LOGGING')) {
            return false;
        }

        switch (NET_SSH2_LOGGING) {
            case self::LOG_SIMPLE:
                return $this->message_number_log;
            case self::LOG_COMPLEX:
                $log = $this->format_log($this->message_log, $this->message_number_log);
                return PHP_SAPI == 'cli' ? $log : '<pre>' . $log . '</pre>';
            default:
                return false;
        }
    }

    /**
     * Formats a log for printing
     *
     * @param array $message_log
     * @param array $message_number_log
     * @access private
     * @return string
     */
    protected function format_log($message_log, $message_number_log)
    {
        $output = '';
        for ($i = 0; $i < count($message_log); $i++) {
            $output.= $message_number_log[$i] . "\r\n";
            $current_log = $message_log[$i];
            $j = 0;
            do {
                if (strlen($current_log)) {
                    $output.= str_pad(dechex($j), 7, '0', STR_PAD_LEFT) . '0  ';
                }
                $fragment = Strings::shift($current_log, $this->log_short_width);
                $hex = substr(preg_replace_callback('#.#s', [$this, 'format_log_helper'], $fragment), strlen($this->log_boundary));
                // replace non ASCII printable characters with dots
                // http://en.wikipedia.org/wiki/ASCII#ASCII_printable_characters
                // also replace < with a . since < messes up the output on web browsers
                $raw = preg_replace('#[^\x20-\x7E]|<#', '.', $fragment);
                $output.= str_pad($hex, $this->log_long_width - $this->log_short_width, ' ') . $raw . "\r\n";
                $j++;
            } while (strlen($current_log));
            $output.= "\r\n";
        }

        return $output;
    }

    /**
     * Helper function for _format_log
     *
     * For use with preg_replace_callback()
     *
     * @param array $matches
     * @access private
     * @return string
     */
    private function format_log_helper($matches)
    {
        return $this->log_boundary . str_pad(dechex(ord($matches[0])), 2, '0', STR_PAD_LEFT);
    }

    /**
     * Helper function for agent->on_channel_open()
     *
     * Used when channels are created to inform agent
     * of said channel opening. Must be called after
     * channel open confirmation received
     *
     * @access private
     */
    private function on_channel_open()
    {
        if (isset($this->agent)) {
            Objects::callFunc($this->agent, 'on_channel_open', [$this]);
        }
    }

    /**
     * Returns the first value of the intersection of two arrays or false if
     * the intersection is empty. The order is defined by the first parameter.
     *
     * @param array $array1
     * @param array $array2
     * @return mixed False if intersection is empty, else intersected value.
     * @access private
     */
    private function array_intersect_first($array1, $array2)
    {
        foreach ($array1 as $value) {
            if (in_array($value, $array2)) {
                return $value;
            }
        }
        return false;
    }

    /**
     * Returns all errors
     *
     * @return string[]
     * @access public
     */
    public function getErrors()
    {
        return $this->errors;
    }

    /**
     * Returns the last error
     *
     * @return string
     * @access public
     */
    public function getLastError()
    {
        $count = count($this->errors);

        if ($count > 0) {
            return $this->errors[$count - 1];
        }
    }

    /**
     * Return the server identification.
     *
     * @return string
     * @access public
     */
    public function getServerIdentification()
    {
        $this->connect();

        return $this->server_identifier;
    }

    /**
     * Return a list of the key exchange algorithms the server supports.
     *
     * @return array
     * @access public
     */
    public function getKexAlgorithms()
    {
        $this->connect();

        return $this->kex_algorithms;
    }

    /**
     * Return a list of the host key (public key) algorithms the server supports.
     *
     * @return array
     * @access public
     */
    public function getServerHostKeyAlgorithms()
    {
        $this->connect();

        return $this->server_host_key_algorithms;
    }

    /**
     * Return a list of the (symmetric key) encryption algorithms the server supports, when receiving stuff from the client.
     *
     * @return array
     * @access public
     */
    public function getEncryptionAlgorithmsClient2Server()
    {
        $this->connect();

        return $this->encryption_algorithms_client_to_server;
    }

    /**
     * Return a list of the (symmetric key) encryption algorithms the server supports, when sending stuff to the client.
     *
     * @return array
     * @access public
     */
    public function getEncryptionAlgorithmsServer2Client()
    {
        $this->connect();

        return $this->encryption_algorithms_server_to_client;
    }

    /**
     * Return a list of the MAC algorithms the server supports, when receiving stuff from the client.
     *
     * @return array
     * @access public
     */
    public function getMACAlgorithmsClient2Server()
    {
        $this->connect();

        return $this->mac_algorithms_client_to_server;
    }

    /**
     * Return a list of the MAC algorithms the server supports, when sending stuff to the client.
     *
     * @return array
     * @access public
     */
    public function getMACAlgorithmsServer2Client()
    {
        $this->connect();

        return $this->mac_algorithms_server_to_client;
    }

    /**
     * Return a list of the compression algorithms the server supports, when receiving stuff from the client.
     *
     * @return array
     * @access public
     */
    public function getCompressionAlgorithmsClient2Server()
    {
        $this->connect();

        return $this->compression_algorithms_client_to_server;
    }

    /**
     * Return a list of the compression algorithms the server supports, when sending stuff to the client.
     *
     * @return array
     * @access public
     */
    public function getCompressionAlgorithmsServer2Client()
    {
        $this->connect();

        return $this->compression_algorithms_server_to_client;
    }

    /**
     * Return a list of the languages the server supports, when sending stuff to the client.
     *
     * @return array
     * @access public
     */
    public function getLanguagesServer2Client()
    {
        $this->connect();

        return $this->languages_server_to_client;
    }

    /**
     * Return a list of the languages the server supports, when receiving stuff from the client.
     *
     * @return array
     * @access public
     */
    public function getLanguagesClient2Server()
    {
        $this->connect();

        return $this->languages_client_to_server;
    }

    /**
     * Returns the banner message.
     *
     * Quoting from the RFC, "in some jurisdictions, sending a warning message before
     * authentication may be relevant for getting legal protection."
     *
     * @return string
     * @access public
     */
    public function getBannerMessage()
    {
        return $this->banner_message;
    }

    /**
     * Returns the server public host key.
     *
     * Caching this the first time you connect to a server and checking the result on subsequent connections
     * is recommended.  Returns false if the server signature is not signed correctly with the public host key.
     *
     * @return mixed
     * @throws \RuntimeException on badly formatted keys
     * @throws \phpseclib\Exception\NoSupportedAlgorithmsException when the key isn't in a supported format
     * @access public
     */
    public function getServerPublicHostKey()
    {
        if (!($this->bitmap & self::MASK_CONSTRUCTOR)) {
            if (!$this->connect()) {
                return false;
            }
        }

        $signature = $this->signature;
        $server_public_host_key = $this->server_public_host_key;

        if (strlen($server_public_host_key) < 4) {
            return false;
        }
        extract(unpack('Nlength', Strings::shift($server_public_host_key, 4)));
        /** @var integer $length */

        Strings::shift($server_public_host_key, $length);

        if ($this->signature_validated) {
            return $this->bitmap ?
                $this->signature_format . ' ' . Base64::encode($this->server_public_host_key) :
                false;
        }

        $this->signature_validated = true;

        switch ($this->signature_format) {
            case 'ssh-dss':
                $zero = new BigInteger();

                if (strlen($server_public_host_key) < 4) {
                    return false;
                }
                $temp = unpack('Nlength', Strings::shift($server_public_host_key, 4));
                $p = new BigInteger(Strings::shift($server_public_host_key, $temp['length']), -256);

                if (strlen($server_public_host_key) < 4) {
                    return false;
                }
                $temp = unpack('Nlength', Strings::shift($server_public_host_key, 4));
                $q = new BigInteger(Strings::shift($server_public_host_key, $temp['length']), -256);

                if (strlen($server_public_host_key) < 4) {
                    return false;
                }
                $temp = unpack('Nlength', Strings::shift($server_public_host_key, 4));
                $g = new BigInteger(Strings::shift($server_public_host_key, $temp['length']), -256);

                if (strlen($server_public_host_key) < 4) {
                    return false;
                }
                $temp = unpack('Nlength', Strings::shift($server_public_host_key, 4));
                $y = new BigInteger(Strings::shift($server_public_host_key, $temp['length']), -256);

                /* The value for 'dss_signature_blob' is encoded as a string containing
                   r, followed by s (which are 160-bit integers, without lengths or
                   padding, unsigned, and in network byte order). */
                $temp = unpack('Nlength', Strings::shift($signature, 4));
                if ($temp['length'] != 40) {
                    $this->disconnect_helper(NET_SSH2_DISCONNECT_KEY_EXCHANGE_FAILED);
                    throw new \RuntimeException('Invalid signature');
                }

                $r = new BigInteger(Strings::shift($signature, 20), 256);
                $s = new BigInteger(Strings::shift($signature, 20), 256);

                switch (true) {
                    case $r->equals($zero):
                    case $r->compare($q) >= 0:
                    case $s->equals($zero):
                    case $s->compare($q) >= 0:
                        $this->disconnect_helper(NET_SSH2_DISCONNECT_KEY_EXCHANGE_FAILED);
                        throw new \RuntimeException('Invalid signature');
                }

                $w = $s->modInverse($q);

                $u1 = $w->multiply(new BigInteger(sha1($this->exchange_hash), 16));
                list(, $u1) = $u1->divide($q);

                $u2 = $w->multiply($r);
                list(, $u2) = $u2->divide($q);

                $g = $g->modPow($u1, $p);
                $y = $y->modPow($u2, $p);

                $v = $g->multiply($y);
                list(, $v) = $v->divide($p);
                list(, $v) = $v->divide($q);

                if (!$v->equals($r)) {
                    //user_error('Bad server signature');
                    return $this->disconnect_helper(NET_SSH2_DISCONNECT_HOST_KEY_NOT_VERIFIABLE);
                }

                break;
            case 'ssh-rsa':
            case 'rsa-sha2-256':
            case 'rsa-sha2-512':
                if (strlen($server_public_host_key) < 4) {
                    return false;
                }
                $temp = unpack('Nlength', Strings::shift($server_public_host_key, 4));
                $e = new BigInteger(Strings::shift($server_public_host_key, $temp['length']), -256);

                if (strlen($server_public_host_key) < 4) {
                    return false;
                }
                $temp = unpack('Nlength', Strings::shift($server_public_host_key, 4));
                $rawN = Strings::shift($server_public_host_key, $temp['length']);
                $n = new BigInteger($rawN, -256);
                $nLength = strlen(ltrim($rawN, "\0"));

                /*
                if (strlen($signature) < 4) {
                    return false;
                }
                $temp = unpack('Nlength', Strings::shift($signature, 4));
                $signature = Strings::shift($signature, $temp['length']);

                $rsa = new RSA();
                $rsa->load(['e' => $e, 'n' => $n], 'raw');
                switch ($this->signature_format) {
                    case 'rsa-sha2-512':
                        $hash = 'sha512';
                        break;
                    case 'rsa-sha2-256':
                        $hash = 'sha256';
                        break;
                    //case 'ssh-rsa':
                    default:
                        $hash = 'sha1';
                }
                $rsa->setHash($hash);
                if (!$rsa->verify($this->exchange_hash, $signature, RSA::PADDING_PKCS1)) {
                    //user_error('Bad server signature');
                    return $this->disconnect_helper(NET_SSH2_DISCONNECT_HOST_KEY_NOT_VERIFIABLE);
                }
                */

                if (strlen($signature) < 4) {
                    return false;
                }
                $temp = unpack('Nlength', Strings::shift($signature, 4));
                $s = new BigInteger(Strings::shift($signature, $temp['length']), 256);

                // validate an RSA signature per "8.2 RSASSA-PKCS1-v1_5", "5.2.2 RSAVP1", and "9.1 EMSA-PSS" in the
                // following URL:
                // ftp://ftp.rsasecurity.com/pub/pkcs/pkcs-1/pkcs-1v2-1.pdf

                // also, see SSHRSA.c (rsa2_verifysig) in PuTTy's source.

                if ($s->compare(new BigInteger()) < 0 || $s->compare($n->subtract(new BigInteger(1))) > 0) {
                    $this->disconnect_helper(NET_SSH2_DISCONNECT_KEY_EXCHANGE_FAILED);
                    throw new \RuntimeException('Invalid signature');
                }

                $s = $s->modPow($e, $n);
                $s = $s->toBytes();

                switch ($this->signature_format) {
                    case 'rsa-sha2-512':
                        $hash = 'sha512';
                        break;
                    case 'rsa-sha2-256':
                        $hash = 'sha256';
                        break;
                    //case 'ssh-rsa':
                    default:
                        $hash = 'sha1';
                }
                $hashObj = new Hash($hash);
                switch ($this->signature_format) {
                    case 'rsa-sha2-512':
                        $h = pack('N5a*', 0x00305130, 0x0D060960, 0x86480165, 0x03040203, 0x05000440, $hashObj->hash($this->exchange_hash));
                        break;
                    case 'rsa-sha2-256':
                        $h = pack('N5a*', 0x00303130, 0x0D060960, 0x86480165, 0x03040201, 0x05000420, $hashObj->hash($this->exchange_hash));
                        break;
                    //case 'ssh-rsa':
                    default:
                        $hash = 'sha1';
                        $h = pack('N4a*', 0x00302130, 0x0906052B, 0x0E03021A, 0x05000414, $hashObj->hash($this->exchange_hash));
                }
                $h = chr(0x01) . str_repeat(chr(0xFF), $nLength - 2 - strlen($h)) . $h;

                if ($s != $h) {
                    //user_error('Bad server signature');
                    return $this->disconnect_helper(NET_SSH2_DISCONNECT_HOST_KEY_NOT_VERIFIABLE);
                }
                break;
            default:
                $this->disconnect_helper(NET_SSH2_DISCONNECT_HOST_KEY_NOT_VERIFIABLE);
                throw new NoSupportedAlgorithmsException('Unsupported signature format');
        }

        return $this->signature_format . ' ' . Base64::encode($this->server_public_host_key);
    }

    /**
     * Returns the exit status of an SSH command or false.
     *
     * @return false|int
     * @access public
     */
    public function getExitStatus()
    {
        if (is_null($this->exit_status)) {
            return false;
        }
        return $this->exit_status;
    }

    /**
     * Returns the number of columns for the terminal window size.
     *
     * @return int
     * @access public
     */
    public function getWindowColumns()
    {
        return $this->windowColumns;
    }

    /**
     * Returns the number of rows for the terminal window size.
     *
     * @return int
     * @access public
     */
    public function getWindowRows()
    {
        return $this->windowRows;
    }

    /**
     * Sets the number of columns for the terminal window size.
     *
     * @param int $value
     * @access public
     */
    public function setWindowColumns($value)
    {
        $this->windowColumns = $value;
    }

    /**
     * Sets the number of rows for the terminal window size.
     *
     * @param int $value
     * @access public
     */
    public function setWindowRows($value)
    {
        $this->windowRows = $value;
    }

    /**
     * Sets the number of columns and rows for the terminal window size.
     *
     * @param int $columns
     * @param int $rows
     * @access public
     */
    public function setWindowSize($columns = 80, $rows = 24)
    {
        $this->windowColumns = $columns;
        $this->windowRows = $rows;
    }

    /**
     * To String Magic Method
     *
     * @return string
     * @access public
     */
    public function __toString()
    {
        return $this->getResourceId();
    }

    /**
     * Get Resource ID
     *
     * We use {} because that symbols should not be in URL according to
     * {@link http://tools.ietf.org/html/rfc3986#section-2 RFC}.
     * It will safe us from any conflicts, because otherwise regexp will
     * match all alphanumeric domains.
     *
     * @return string
     */
    public function getResourceId()
    {
        return '{' . spl_object_hash($this) . '}';
    }

    /**
     * Return existing connection
     *
     * @param string $id
     *
     * @return bool|SSH2 will return false if no such connection
     */
    public static function getConnectionByResourceId($id)
    {
        return isset(self::$connections[$id]) ? self::$connections[$id] : false;
    }

    /**
     * Return all excising connections
     *
     * @return SSH2[]
     */
    public static function getConnections()
    {
        return self::$connections;
    }
}<|MERGE_RESOLUTION|>--- conflicted
+++ resolved
@@ -2144,13 +2144,8 @@
      */
     public function login($username, ...$args)
     {
-<<<<<<< HEAD
+        $this->auth[] = array_merge([$username], $args);
         return $this->sublogin($username, ...$args);
-=======
-        $args = func_get_args();
-        $this->auth[] = $args;
-        return call_user_func_array(array(&$this, '_login'), $args);
->>>>>>> 0a379a53
     }
 
     /**
@@ -3286,9 +3281,8 @@
      * Inspired by http://php.net/manual/en/mysqli.ping.php
      *
      * @return bool
-     * @access public
-     */
-    function ping()
+     */
+    public function ping()
     {
         if (!$this->isAuthenticated()) {
             return false;
@@ -3306,32 +3300,31 @@
             $packet_size
         );
 
-        if (!@$this->_send_binary_packet($packet)) {
-            return $this->_reconnect();
+        if (!@$this->send_binary_packet($packet)) {
+            return $this->reconnect();
         }
 
         $this->channel_status[NET_SSH2_CHANNEL_KEEP_ALIVE] = NET_SSH2_MSG_CHANNEL_OPEN;
 
-        $response = @$this->_get_channel_packet(NET_SSH2_CHANNEL_KEEP_ALIVE);
+        $response = @$this->get_channel_packet(NET_SSH2_CHANNEL_KEEP_ALIVE);
         if ($response !== false) {
-            $this->_close_channel(NET_SSH2_CHANNEL_KEEP_ALIVE);
+            $this->close_channel(NET_SSH2_CHANNEL_KEEP_ALIVE);
             return true;
         }
 
-        return $this->_reconnect();
+        return $this->reconnect();
     }
 
     /**
      * In situ reconnect method
      *
      * @return boolean
-     * @access private
-     */
-    function _reconnect()
-    {
-        $this->_reset_connection(NET_SSH2_DISCONNECT_CONNECTION_LOST);
+     */
+    private function reconnect()
+    {
+        $this->reset_connection(NET_SSH2_DISCONNECT_CONNECTION_LOST);
         $this->retry_connect = true;
-        if (!$this->_connect()) {
+        if (!$this->connect()) {
             return false;
         }
         foreach ($this->auth as $auth) {
