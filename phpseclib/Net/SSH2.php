<?php

/**
 * Pure-PHP implementation of SSHv2.
 *
 * PHP version 5
 *
 * Here are some examples of how to use this library:
 * <code>
 * <?php
 *    include 'vendor/autoload.php';
 *
 *    $ssh = new \phpseclib3\Net\SSH2('www.domain.tld');
 *    if (!$ssh->login('username', 'password')) {
 *        exit('Login Failed');
 *    }
 *
 *    echo $ssh->exec('pwd');
 *    echo $ssh->exec('ls -la');
 * ?>
 * </code>
 *
 * <code>
 * <?php
 *    include 'vendor/autoload.php';
 *
 *    $key = \phpseclib3\Crypt\PublicKeyLoader::load('...', '(optional) password');
 *
 *    $ssh = new \phpseclib3\Net\SSH2('www.domain.tld');
 *    if (!$ssh->login('username', $key)) {
 *        exit('Login Failed');
 *    }
 *
 *    echo $ssh->read('username@username:~$');
 *    $ssh->write("ls -la\n");
 *    echo $ssh->read('username@username:~$');
 * ?>
 * </code>
 *
 * @author    Jim Wigginton <terrafrost@php.net>
 * @copyright 2007 Jim Wigginton
 * @license   http://www.opensource.org/licenses/mit-license.html  MIT License
 * @link      http://phpseclib.sourceforge.net
 */

declare(strict_types=1);

namespace phpseclib3\Net;

use phpseclib3\Common\Functions\Strings;
use phpseclib3\Crypt\Blowfish;
use phpseclib3\Crypt\ChaCha20;
use phpseclib3\Crypt\Common\PrivateKey;
use phpseclib3\Crypt\Common\PublicKey;
use phpseclib3\Crypt\Common\SymmetricKey;
use phpseclib3\Crypt\DH;
use phpseclib3\Crypt\DSA;
use phpseclib3\Crypt\EC;
use phpseclib3\Crypt\Hash;
use phpseclib3\Crypt\Random;
use phpseclib3\Crypt\RC4;
use phpseclib3\Crypt\Rijndael;
use phpseclib3\Crypt\RSA;
use phpseclib3\Crypt\TripleDES;
use phpseclib3\Crypt\Twofish;
use phpseclib3\Exception\ConnectionClosedException;
use phpseclib3\Exception\InsufficientSetupException;
use phpseclib3\Exception\InvalidArgumentException;
use phpseclib3\Exception\InvalidPacketLengthException;
use phpseclib3\Exception\LengthException;
use phpseclib3\Exception\LogicException;
use phpseclib3\Exception\NoSupportedAlgorithmsException;
use phpseclib3\Exception\RuntimeException;
use phpseclib3\Exception\TimeoutException;
use phpseclib3\Exception\UnableToConnectException;
use phpseclib3\Exception\UnexpectedValueException;
use phpseclib3\Exception\UnsupportedAlgorithmException;
use phpseclib3\Exception\UnsupportedCurveException;
use phpseclib3\Math\BigInteger;
use phpseclib3\Net\SSH2\ChannelConnectionFailureReason;
use phpseclib3\Net\SSH2\DisconnectReason;
use phpseclib3\Net\SSH2\MessageType;
use phpseclib3\Net\SSH2\MessageTypeExtra;
use phpseclib3\Net\SSH2\TerminalMode;
use phpseclib3\System\SSH\Agent;

/**
 * Pure-PHP implementation of SSHv2.
 *
 * @author  Jim Wigginton <terrafrost@php.net>
 */
class SSH2
{
    /**#@+
     * Compression Types
     *
     */
    /**
     * No compression
     */
    public const NET_SSH2_COMPRESSION_NONE = 1;
    /**
     * zlib compression
     */
    public const NET_SSH2_COMPRESSION_ZLIB = 2;
    /**
     * zlib@openssh.com
     */
    public const NET_SSH2_COMPRESSION_ZLIB_AT_OPENSSH = 3;
    /**#@-*/

    // Execution Bitmap Masks
    public const MASK_CONSTRUCTOR   = 0x00000001;
    public const MASK_CONNECTED     = 0x00000002;
    public const MASK_LOGIN_REQ     = 0x00000004;
    public const MASK_LOGIN         = 0x00000008;
    public const MASK_SHELL         = 0x00000010;
    public const MASK_DISCONNECT    = 0x00000020;

    /*
     * Channel constants
     *
     * RFC4254 refers not to client and server channels but rather to sender and recipient channels.  we don't refer
     * to them in that way because RFC4254 toggles the meaning. the client sends a SSH_MSG_CHANNEL_OPEN message with
     * a sender channel and the server sends a SSH_MSG_CHANNEL_OPEN_CONFIRMATION in response, with a sender and a
     * recipient channel.  at first glance, you might conclude that SSH_MSG_CHANNEL_OPEN_CONFIRMATION's sender channel
     * would be the same thing as SSH_MSG_CHANNEL_OPEN's sender channel, but it's not, per this snippet:
     *     The 'recipient channel' is the channel number given in the original
     *     open request, and 'sender channel' is the channel number allocated by
     *     the other side.
     *
     * @see \phpseclib3\Net\SSH2::send_channel_packet()
     * @see \phpseclib3\Net\SSH2::get_channel_packet()
     */
    public const CHANNEL_EXEC          = 1; // PuTTy uses 0x100
    public const CHANNEL_SHELL         = 2;
    public const CHANNEL_SUBSYSTEM     = 3;
    public const CHANNEL_AGENT_FORWARD = 4;
    public const CHANNEL_KEEP_ALIVE    = 5;

    /**
     * Returns the message numbers
     *
     * @see \phpseclib3\Net\SSH2::getLog()
     */
    public const LOG_SIMPLE = 1;
    /**
     * Returns the message content
     *
     * @see \phpseclib3\Net\SSH2::getLog()
     */
    public const LOG_COMPLEX = 2;
    /**
     * Outputs the content real-time
     */
    public const LOG_REALTIME = 3;
    /**
     * Dumps the content real-time to a file
     */
    public const LOG_REALTIME_FILE = 4;
    /**
     * Outputs the message numbers real-time
     */
    public const LOG_SIMPLE_REALTIME = 5;
    /*
     * Dumps the message numbers real-time
     */
    public const LOG_REALTIME_SIMPLE = 5;
    /**
     * Make sure that the log never gets larger than this
     *
     * @see \phpseclib3\Net\SSH2::getLog()
     */
    public const LOG_MAX_SIZE = 1048576; // 1024 * 1024

    /**
     * Returns when a string matching $expect exactly is found
     *
     * @see \phpseclib3\Net\SSH2::read()
     */
    public const READ_SIMPLE = 1;
    /**
     * Returns when a string matching the regular expression $expect is found
     *
     * @see \phpseclib3\Net\SSH2::read()
     */
    public const READ_REGEX = 2;
    /**
     * Returns whenever a data packet is received.
     *
     * Some data packets may only contain a single character so it may be necessary
     * to call read() multiple times when using this option
     *
     * @see \phpseclib3\Net\SSH2::read()
     */
    public const READ_NEXT = 3;

    /**
     * The SSH identifier
     */
    private string $identifier;

    /**
     * The Socket Object
     *
     * @var resource|closed-resource|null
     */
    public $fsock;

    /**
     * Execution Bitmap
     *
     * The bits that are set represent functions that have been called already.  This is used to determine
     * if a requisite function has been successfully executed.  If not, an error should be thrown.
     */
    protected int $bitmap = 0;

    /**
     * Error information
     *
     * @see self::getErrors()
     * @see self::getLastError()
     */
    private array $errors = [];

    /**
     * Server Identifier
     *
     * @see self::getServerIdentification()
     */
    protected string|false $server_identifier = false;

    /**
     * Key Exchange Algorithms
     *
     * @see self::getKexAlgorithims()
     */
    private array|false $kex_algorithms = false;

    /**
     * Key Exchange Algorithm
     *
     * @see self::getMethodsNegotiated()
     */
    private string|false $kex_algorithm = false;

    /**
     * Minimum Diffie-Hellman Group Bit Size in RFC 4419 Key Exchange Methods
     *
     * @see self::_key_exchange()
     */
    private int $kex_dh_group_size_min = 1536;

    /**
     * Preferred Diffie-Hellman Group Bit Size in RFC 4419 Key Exchange Methods
     *
     * @see self::_key_exchange()
     */
    private int $kex_dh_group_size_preferred = 2048;

    /**
     * Maximum Diffie-Hellman Group Bit Size in RFC 4419 Key Exchange Methods
     *
     * @see self::_key_exchange()
     */
    private int $kex_dh_group_size_max = 4096;

    /**
     * Server Host Key Algorithms
     *
     * @see self::getServerHostKeyAlgorithms()
     */
    private array|false $server_host_key_algorithms = false;

    /**
     * Supported Private Key Algorithms
     *
     * In theory this should be the same as the Server Host Key Algorithms but, in practice,
     * some servers (eg. Azure) will support rsa-sha2-512 as a server host key algorithm but
     * not a private key algorithm
     *
     * @see self::privatekey_login()
     * @var array|false
     */
    private $supported_private_key_algorithms = false;

    /**
     * Encryption Algorithms: Client to Server
     *
     * @see self::getEncryptionAlgorithmsClient2Server()
     */
    private array|false $encryption_algorithms_client_to_server = false;

    /**
     * Encryption Algorithms: Server to Client
     *
     * @see self::getEncryptionAlgorithmsServer2Client()
     */
    private array|false $encryption_algorithms_server_to_client = false;

    /**
     * MAC Algorithms: Client to Server
     *
     * @see self::getMACAlgorithmsClient2Server()
     */
    private array|false $mac_algorithms_client_to_server = false;

    /**
     * MAC Algorithms: Server to Client
     *
     * @see self::getMACAlgorithmsServer2Client()
     */
    private array|false $mac_algorithms_server_to_client = false;

    /**
     * Compression Algorithms: Client to Server
     *
     * @see self::getCompressionAlgorithmsClient2Server()
     */
    private array|false $compression_algorithms_client_to_server = false;

    /**
     * Compression Algorithms: Server to Client
     *
     * @see self::getCompressionAlgorithmsServer2Client()
     */
    private array|false $compression_algorithms_server_to_client = false;

    /**
     * Languages: Server to Client
     */
    private array|false $languages_server_to_client = false;

    /**
     * Languages: Client to Server
     */
    private array|false $languages_client_to_server = false;

    /**
     * Preferred Algorithms
     *
     * @see self::setPreferredAlgorithms()
     */
    private array $preferred = [];

    /**
     * Block Size for Server to Client Encryption
     *
     * "Note that the length of the concatenation of 'packet_length',
     *  'padding_length', 'payload', and 'random padding' MUST be a multiple
     *  of the cipher block size or 8, whichever is larger.  This constraint
     *  MUST be enforced, even when using stream ciphers."
     *
     *  -- http://tools.ietf.org/html/rfc4253#section-6
     *
     * @see self::__construct()
     * @see self::send_binary_packet()
     */
    private int $encrypt_block_size = 8;

    /**
     * Block Size for Client to Server Encryption
     *
     * @see self::__construct()
     * @see self::get_binary_packet()
     */
    private int $decrypt_block_size = 8;

    /**
     * Server to Client Encryption Object
     *
     * @see self::get_binary_packet()
     */
    private SymmetricKey|false $decrypt = false;

    /**
     * Decryption Algorithm Name
     */
    private string|null $decryptName;

    /**
     * Decryption Invocation Counter
     *
     * Used by GCM
     */
    private string|null $decryptInvocationCounter;

    /**
     * Fixed Part of Nonce
     *
     * Used by GCM
     */
    private string|null $decryptFixedPart;

    /**
     * Server to Client Length Encryption Object
     *
     * @see self::get_binary_packet()
     */
    private SymmetricKey|false $lengthDecrypt = false;

    /**
     * Client to Server Encryption Object
     *
     * @see self::send_binary_packet()
     */
    private SymmetricKey|false $encrypt = false;

    /**
     * Encryption Algorithm Name
     */
    private string|null $encryptName;

    /**
     * Encryption Invocation Counter
     *
     * Used by GCM
     */
    private string|null $encryptInvocationCounter;

    /**
     * Fixed Part of Nonce
     *
     * Used by GCM
     */
    private string|null $encryptFixedPart;

    /**
     * Client to Server Length Encryption Object
     *
     * @see self::send_binary_packet()
     */
    private SymmetricKey|false $lengthEncrypt = false;

    /**
     * Client to Server HMAC Object
     *
     * @see self::send_binary_packet()
     */
    private Hash|\stdClass|false $hmac_create = false;

    /**
     * Client to Server HMAC Name
     */
    private string|false $hmac_create_name;

    /**
     * Client to Server ETM
     */
    private int|false $hmac_create_etm;

    /**
     * Server to Client HMAC Object
     *
     * @see self::get_binary_packet()
     */
    private Hash|\stdClass|false $hmac_check = false;

    /**
     * Server to Client HMAC Name
     */
    private string|false $hmac_check_name;

    /**
     * Server to Client ETM
     */
    private int|false $hmac_check_etm;

    /**
     * Size of server to client HMAC
     *
     * We need to know how big the HMAC will be for the server to client direction so that we know how many bytes to read.
     * For the client to server side, the HMAC object will make the HMAC as long as it needs to be.  All we need to do is
     * append it.
     *
     * @see self::get_binary_packet()
     */
    private int|false $hmac_size = false;

    /**
     * Server Public Host Key
     *
     * @see self::getServerPublicHostKey()
     */
    private string $server_public_host_key;

    /**
     * Session identifier
     *
     * "The exchange hash H from the first key exchange is additionally
     *  used as the session identifier, which is a unique identifier for
     *  this connection."
     *
     *  -- http://tools.ietf.org/html/rfc4253#section-7.2
     *
     * @see self::key_exchange()
     */
    private string|false $session_id = false;

    /**
     * Exchange hash
     *
     * The current exchange hash
     *
     * @see self::key_exchange()
     */
    private string|false $exchange_hash = false;

    /**
     * Send Sequence Number
     *
     * See 'Section 6.4.  Data Integrity' of rfc4253 for more info.
     *
     * @see self::send_binary_packet()
     */
    private int $send_seq_no = 0;

    /**
     * Get Sequence Number
     *
     * See 'Section 6.4.  Data Integrity' of rfc4253 for more info.
     *
     * @see self::get_binary_packet()
     */
    private int $get_seq_no = 0;

    /**
     * Server Channels
     *
     * Maps client channels to server channels
     *
     * @see self::get_channel_packet()
     * @see self::exec()
     */
    protected array $server_channels = [];

    /**
     * Channel Read Buffers
     *
     * If a client requests a packet from one channel but receives two packets from another those packets should
     * be placed in a buffer
     *
     * @see self::get_channel_packet()
     * @see self::exec()
     */
    private array $channel_buffers = [];

    /**
     * Channel Write Buffers
     *
     * If a client sends a packet and receives a timeout error mid-transmission, buffer the data written so it
     * can be de-duplicated upon resuming write
     *
     * @see self::send_channel_packet()
     * @var array
     */
    private $channel_buffers_write = [];

    /**
     * Channel Status
     *
     * Contains the type of the last sent message
     *
     * @see self::get_channel_packet()
     */
    protected array $channel_status = [];

    /**
     * The identifier of the interactive channel which was opened most recently
     *
     * @see self::getInteractiveChannelId()
     */
    private int $channel_id_last_interactive = 0;

    /**
     * Packet Size
     *
     * Maximum packet size indexed by channel
     *
     * @see self::send_channel_packet()
     */
    private array $packet_size_client_to_server = [];

    /**
     * Message Number Log
     *
     * @see self::getLog()
     */
    private array $message_number_log = [];

    /**
     * Message Log
     *
     * @see self::getLog()
     */
    private array $message_log = [];

    /**
     * The Window Size
     *
     * Bytes the other party can send before it must wait for the window to be adjusted (0x7FFFFFFF = 2GB)
     *
     * @see self::send_channel_packet()
     * @see self::exec()
     */
    protected int $window_size = 0x7FFFFFFF;

    /**
     * What we resize the window to
     *
     * When PuTTY resizes the window it doesn't add an additional 0x7FFFFFFF bytes - it adds 0x40000000 bytes.
     * Some SFTP clients (GoAnywhere) don't support adding 0x7FFFFFFF to the window size after the fact so
     * we'll just do what PuTTY does
     *
     * @see self::_send_channel_packet()
     * @see self::exec()
     */
    private int $window_resize = 0x40000000;

    /**
     * Window size, server to client
     *
     * Window size indexed by channel
     *
     * @see self::send_channel_packet()
     */
    protected array $window_size_server_to_client = [];

    /**
     * Window size, client to server
     *
     * Window size indexed by channel
     *
     * @see self::get_channel_packet()
     */
    private array $window_size_client_to_server = [];

    /**
     * Server signature
     *
     * Verified against $this->session_id
     *
     * @see self::getServerPublicHostKey()
     */
    private string $signature = '';

    /**
     * Server signature format
     *
     * ssh-rsa or ssh-dss.
     *
     * @see self::getServerPublicHostKey()
     */
    private string $signature_format = '';

    /**
     * Interactive Buffer
     *
     * @see self::read()
     */
    private string $interactiveBuffer = '';

    /**
     * Current log size
     *
     * Should never exceed self::LOG_MAX_SIZE
     *
     * @see self::_send_binary_packet()
     * @see self::_get_binary_packet()
     */
    private int $log_size;

    /**
     * Timeout
     *
     * @see SSH2::setTimeout()
     */
    protected int|null $timeout = null;

    /**
     * Current Timeout
     *
     * @see SSH2::get_channel_packet()
     */
    protected int|float|null $curTimeout = null;

    /**
     * Keep Alive Interval
     *
     * @see self::setKeepAlive()
     */
    private int|null $keepAlive = null;

    /**
     * Real-time log file pointer
     *
     * @see self::_append_log()
     * @var resource|closed-resource
     */
    private $realtime_log_file;

    /**
     * Real-time log file size
     *
     * @see self::_append_log()
     */
    private int $realtime_log_size;

    /**
     * Has the signature been validated?
     *
     * @see self::getServerPublicHostKey()
     */
    private bool $signature_validated = false;

    /**
     * Real-time log file wrap boolean
     *
     * @see self::_append_log()
     */
    private bool $realtime_log_wrap;

    /**
     * Flag to suppress stderr from output
     *
     * @see self::enableQuietMode()
     */
    private bool $quiet_mode = false;

    /**
     * Time of last read/write network activity
     */
    private float|null $last_packet = null;

    /**
     * Exit status returned from ssh if any
     */
    private int|null $exit_status = null;

    /**
     * Flag to request a PTY when using exec()
     *
     * @see self::enablePTY()
     */
    private bool $request_pty = false;

    /**
     * Contents of stdError
     */
    private string $stdErrorLog;

    /**
     * The Last Interactive Response
     *
     * @see self::_keyboard_interactive_process()
     */
    private string $last_interactive_response = '';

    /**
     * Keyboard Interactive Request / Responses
     *
     * @see self::_keyboard_interactive_process()
     */
    private array $keyboard_requests_responses = [];

    /**
     * Banner Message
     *
     * Quoting from the RFC, "in some jurisdictions, sending a warning message before
     * authentication may be relevant for getting legal protection."
     *
     * @see self::_filter()
     * @see self::getBannerMessage()
     */
    private string $banner_message = '';

    /**
     * Did read() timeout or return normally?
     *
     * @see self::isTimeout()
     */
    protected bool $is_timeout = false;

    /**
     * Log Boundary
     *
     * @see self::_format_log()
     */
    private string $log_boundary = ':';

    /**
     * Log Long Width
     *
     * @see self::_format_log()
     */
    private int $log_long_width = 65;

    /**
     * Log Short Width
     *
     * @see self::_format_log()
     */
    private int $log_short_width = 16;

    /**
     * Hostname
     *
     * @see self::__construct()
     * @see self::_connect()
     */
    private string $host;

    /**
     * Port Number
     *
     * @see self::__construct()
     * @see self::connect()
     */
    private int $port;

    /**
     * Number of columns for terminal window size
     *
     * @see self::getWindowColumns()
     * @see self::setWindowColumns()
     * @see self::setWindowSize()
     */
    private int $windowColumns = 80;

    /**
     * Number of columns for terminal window size
     *
     * @see self::getWindowRows()
     * @see self::setWindowRows()
     * @see self::setWindowSize()
     */
    private int $windowRows = 24;

    /**
     * Crypto Engine
     *
     * @see self::setCryptoEngine()
     * @see self::_key_exchange()
     */
    private static int|false $crypto_engine = false;

    /**
     * A System_SSH_Agent for use in the SSH2 Agent Forwarding scenario
     */
    private Agent $agent;

    /**
     * Connection storage to replicates ssh2 extension functionality:
     * {@link http://php.net/manual/en/wrappers.ssh2.php#refsect1-wrappers.ssh2-examples}
     *
     * @var array<string, \WeakReference<SSH2>>
     */
    private static array $connections;

    /**
     * Send the identification string first?
     */
    private bool $send_id_string_first = true;

    /**
     * Send the key exchange initiation packet first?
     */
    private bool $send_kex_first = true;

    /**
     * Some versions of OpenSSH incorrectly calculate the key size
     */
    private bool $bad_key_size_fix = false;

    /**
     * Should we try to re-connect to re-establish keys?
     */
    private bool $login_credentials_finalized = false;

    /**
     * Binary Packet Buffer
     */
    private object|null $binary_packet_buffer = null;

    /**
     * Authentication Credentials
     */
    protected array $auth = [];

    /**
     * Terminal
     */
    private string $term = 'vt100';

    /**
     * The authentication methods that may productively continue authentication.
     *
     * @see https://tools.ietf.org/html/rfc4252#section-5.1
     */
    private array|null $auth_methods_to_continue = null;

    /**
     * Compression method
     */
    private int $compress = self::NET_SSH2_COMPRESSION_NONE;

    /**
     * Decompression method
     */
    private int $decompress = self::NET_SSH2_COMPRESSION_NONE;

    /**
     * Compression context
     *
     * @var resource|false|null
     */
    private $compress_context;

    /**
     * Decompression context
     *
     * @var resource|object
     */
    private $decompress_context;

    /**
     * Regenerate Compression Context
     */
    private bool $regenerate_compression_context = false;

    /**
     * Regenerate Decompression Context
     */
    private bool $regenerate_decompression_context = false;

    /**
     * Smart multi-factor authentication flag
     */
    private bool $smartMFA = true;

    /**
     * How many channels are currently opened
     *
     * @var int
     */
    private $channelCount = 0;

    /**
     * Does the server support multiple channels? If not then error out
     * when multiple channels are attempted to be opened
     *
     * @var bool
     */
    private $errorOnMultipleChannels;

    /**
     * Bytes Transferred Since Last Key Exchange
     *
     * Includes outbound and inbound totals
     *
     * @var int
     */
    private $bytesTransferredSinceLastKEX = 0;

    /**
     * After how many transferred byte should phpseclib initiate a key re-exchange?
     *
     * @var int
     */
    private $doKeyReexchangeAfterXBytes = 1024 * 1024 * 1024;

    /**
     * Has a key re-exchange been initialized?
     *
     * @var bool
     * @access private
     */
    private $keyExchangeInProgress = false;

    /**
     * KEX Buffer
     *
     * If we're in the middle of a key exchange we want to buffer any additional packets we get until
     * the key exchange is over
     *
     * @see self::_get_binary_packet()
     * @see self::_key_exchange()
     * @see self::exec()
     * @var array
     * @access private
     */
    private $kex_buffer = [];

    /**
     * Default Constructor.
     *
     * $host can either be a string, representing the host, or a stream resource.
     * If $host is a stream resource then $port doesn't do anything, altho $timeout
     * still will be used
     *
     * @see self::login()
     */
    public function __construct($host, int $port = 22, int $timeout = 10)
    {
        self::$connections[$this->getResourceId()] = \WeakReference::create($this);

        $this->timeout = $timeout;

        if (is_resource($host)) {
            $this->fsock = $host;
            return;
        }

        if (Strings::is_stringable($host)) {
            $this->host = $host;
            $this->port = $port;
        }
    }

    /**
     * Set Crypto Engine Mode
     *
     * Possible $engine values:
     * OpenSSL, Eval, PHP
     */
    public static function setCryptoEngine(int $engine): void
    {
        self::$crypto_engine = $engine;
    }

    /**
     * Send Identification String First
     *
     * https://tools.ietf.org/html/rfc4253#section-4.2 says "when the connection has been established,
     * both sides MUST send an identification string". It does not say which side sends it first. In
     * theory it shouldn't matter but it is a fact of life that some SSH servers are simply buggy
     */
    public function sendIdentificationStringFirst(): void
    {
        $this->send_id_string_first = true;
    }

    /**
     * Send Identification String Last
     *
     * https://tools.ietf.org/html/rfc4253#section-4.2 says "when the connection has been established,
     * both sides MUST send an identification string". It does not say which side sends it first. In
     * theory it shouldn't matter but it is a fact of life that some SSH servers are simply buggy
     */
    public function sendIdentificationStringLast(): void
    {
        $this->send_id_string_first = false;
    }

    /**
     * Send SSH_MSG_KEXINIT First
     *
     * https://tools.ietf.org/html/rfc4253#section-7.1 says "key exchange begins by each sending
     * sending the [SSH_MSG_KEXINIT] packet". It does not say which side sends it first. In theory
     * it shouldn't matter but it is a fact of life that some SSH servers are simply buggy
     */
    public function sendKEXINITFirst(): void
    {
        $this->send_kex_first = true;
    }

    /**
     * Send SSH_MSG_KEXINIT Last
     *
     * https://tools.ietf.org/html/rfc4253#section-7.1 says "key exchange begins by each sending
     * sending the [SSH_MSG_KEXINIT] packet". It does not say which side sends it first. In theory
     * it shouldn't matter but it is a fact of life that some SSH servers are simply buggy
     */
    public function sendKEXINITLast(): void
    {
        $this->send_kex_first = false;
    }

    /**
     * stream_select wrapper
     *
     * Quoting https://stackoverflow.com/a/14262151/569976,
     * "The general approach to `EINTR` is to simply handle the error and retry the operation again"
     *
     * This wrapper does that loop
     */
    private static function stream_select(&$read, &$write, &$except, $seconds, $microseconds = null)
    {
        $remaining = $seconds + $microseconds / 1000000;
        $start = microtime(true);
        while (true) {
            $result = @stream_select($read, $write, $except, $seconds, $microseconds);
            if ($result !== false) {
                return $result;
            }
            $elapsed = microtime(true) - $start;
            $seconds = (int) ($remaining - floor($elapsed));
            $microseconds = (int) (1000000 * ($remaining - $seconds));
            if ($elapsed >= $remaining) {
                return false;
            }
        }
    }

    /**
     * Connect to an SSHv2 server
     *
     * @throws UnexpectedValueException on receipt of unexpected packets
     * @throws RuntimeException on other errors
     */
    private function connect()
    {
        if ($this->bitmap & self::MASK_CONSTRUCTOR) {
            return;
        }

        $this->bitmap |= self::MASK_CONSTRUCTOR;

        $this->curTimeout = $this->timeout;

        if (!is_resource($this->fsock)) {
            $start = microtime(true);
            // with stream_select a timeout of 0 means that no timeout takes place;
            // with fsockopen a timeout of 0 means that you instantly timeout
            // to resolve this incompatibility a timeout of 100,000 will be used for fsockopen if timeout is 0
            $this->fsock = @fsockopen($this->host, $this->port, $errno, $errstr, $this->curTimeout == 0 ? 100000 : $this->curTimeout);
            if (!$this->fsock) {
                $host = $this->host . ':' . $this->port;
                throw new UnableToConnectException(rtrim("Cannot connect to $host. Error $errno. $errstr"));
            }
            $elapsed = microtime(true) - $start;

            if ($this->curTimeout) {
                $this->curTimeout -= $elapsed;
                if ($this->curTimeout < 0) {
                    throw new RuntimeException('Connection timed out whilst attempting to open socket connection');
                }
            }

            if (defined('NET_SSH2_LOGGING')) {
                $this->append_log('(fsockopen took ' . round($elapsed, 4) . 's)', '');
            }
        }

        $this->identifier = $this->generate_identifier();

        if ($this->send_id_string_first) {
            $start = microtime(true);
            fwrite($this->fsock, $this->identifier . "\r\n");
            $elapsed = round(microtime(true) - $start, 4);
            if (defined('NET_SSH2_LOGGING')) {
                $this->append_log("-> (network: $elapsed)", $this->identifier . "\r\n");
            }
        }

        /* According to the SSH2 specs,

          "The server MAY send other lines of data before sending the version
           string.  Each line SHOULD be terminated by a Carriage Return and Line
           Feed.  Such lines MUST NOT begin with "SSH-", and SHOULD be encoded
           in ISO-10646 UTF-8 [RFC3629] (language is not specified).  Clients
           MUST be able to process such lines." */
        $data = '';
        $totalElapsed = 0;
        while (!feof($this->fsock) && !preg_match('#(.*)^(SSH-(\d\.\d+).*)#ms', $data, $matches)) {
            $line = '';
            while (true) {
                if ($this->curTimeout) {
                    if ($this->curTimeout < 0) {
                        throw new RuntimeException('Connection timed out whilst receiving server identification string');
                    }
                    $read = [$this->fsock];
                    $write = $except = null;
                    $start = microtime(true);
                    $sec = (int) floor($this->curTimeout);
                    $usec = (int) (1000000 * ($this->curTimeout - $sec));
                    if (static::stream_select($read, $write, $except, $sec, $usec) === false) {
                        throw new RuntimeException('Connection timed out whilst receiving server identification string');
                    }
                    $elapsed = microtime(true) - $start;
                    $totalElapsed += $elapsed;
                    $this->curTimeout -= $elapsed;
                }

                $temp = stream_get_line($this->fsock, 255, "\n");
                if ($temp === false) {
                    throw new RuntimeException('Error reading SSH identification string; are you sure you\'re connecting to an SSH server?');
                }

                $line .= $temp;
                if (strlen($temp) == 255) {
                    continue;
                }

                $line .= "\n";

                break;
            }

            $data .= $line;
        }

        if (defined('NET_SSH2_LOGGING')) {
            $this->append_log('<- (network: ' . round($totalElapsed, 4) . ')', $line);
        }

        if (feof($this->fsock)) {
            $this->bitmap = 0;
            throw new ConnectionClosedException('Connection closed by server; are you sure you\'re connected to an SSH server?');
        }

        $extra = $matches[1];

        $this->server_identifier = trim($data, "\r\n");
        if (strlen($extra)) {
            $this->errors[] = $data;
        }

        if (version_compare($matches[3], '1.99', '<')) {
            $this->bitmap = 0;
            throw new UnableToConnectException("Cannot connect to SSH $matches[3] servers");
        }

        // Ubuntu's OpenSSH from 5.8 to 6.9 didn't work with multiple channels. see
        // https://bugs.launchpad.net/ubuntu/+source/openssh/+bug/1334916 for more info.
        // https://lists.ubuntu.com/archives/oneiric-changes/2011-July/005772.html discusses
        // when consolekit was incorporated.
        // https://marc.info/?l=openssh-unix-dev&m=163409903417589&w=2 discusses some of the
        // issues with how Ubuntu incorporated consolekit
        $pattern = '#^SSH-2\.0-OpenSSH_([\d.]+)[^ ]* Ubuntu-.*$#';
        $match = preg_match($pattern, $this->server_identifier, $matches);
        $match = $match && version_compare('5.8', $matches[1], '<=');
        $match = $match && version_compare('6.9', $matches[1], '>=');
        $this->errorOnMultipleChannels = $match;

        if (!$this->send_id_string_first) {
            $start = microtime(true);
            fwrite($this->fsock, $this->identifier . "\r\n");
            $elapsed = round(microtime(true) - $start, 4);
            if (defined('NET_SSH2_LOGGING')) {
                $this->append_log("-> (network: $elapsed)", $this->identifier . "\r\n");
            }
        }

        $this->last_packet = microtime(true);

        if (!$this->send_kex_first) {
            $response = $this->get_binary_packet_or_close(MessageType::KEXINIT);
            $this->key_exchange($response);
        }

        if ($this->send_kex_first) {
            $this->key_exchange();
        }

        $this->bitmap |= self::MASK_CONNECTED;

        return true;
    }

    /**
     * Generates the SSH identifier
     *
     * You should overwrite this method in your own class if you want to use another identifier
     */
    private function generate_identifier(): string
    {
        $identifier = 'SSH-2.0-phpseclib_3.0';

        $ext = [];
        if (extension_loaded('sodium')) {
            $ext[] = 'libsodium';
        }

        if (extension_loaded('openssl')) {
            $ext[] = 'openssl';
        }

        if (extension_loaded('gmp')) {
            $ext[] = 'gmp';
        } elseif (extension_loaded('bcmath')) {
            $ext[] = 'bcmath';
        }

        if (!empty($ext)) {
            $identifier .= ' (' . implode(', ', $ext) . ')';
        }

        return $identifier;
    }

    /**
     * Key Exchange
     *
     * @param string|bool $kexinit_payload_server optional
     * @throws UnexpectedValueException on receipt of unexpected packets
     * @throws RuntimeException on other errors
     * @throws NoSupportedAlgorithmsException when none of the algorithms phpseclib has loaded are compatible
     */
    private function key_exchange($kexinit_payload_server = false): bool
    {
        $this->bytesTransferredSinceLastKEX = 0;

        $preferred = $this->preferred;
        // for the initial key exchange $send_kex is true (no key re-exchange has been started)
        // for phpseclib initiated key exchanges $send_kex is false
        $send_kex = !$this->keyExchangeInProgress;
        $this->keyExchangeInProgress = true;

        $kex_algorithms = $preferred['kex'] ??
            SSH2::getSupportedKEXAlgorithms();
        $server_host_key_algorithms = $preferred['hostkey'] ??
            SSH2::getSupportedHostKeyAlgorithms();
        $s2c_encryption_algorithms = $preferred['server_to_client']['crypt'] ??
            SSH2::getSupportedEncryptionAlgorithms();
        $c2s_encryption_algorithms = $preferred['client_to_server']['crypt'] ??
            SSH2::getSupportedEncryptionAlgorithms();
        $s2c_mac_algorithms = $preferred['server_to_client']['mac'] ??
            SSH2::getSupportedMACAlgorithms();
        $c2s_mac_algorithms = $preferred['client_to_server']['mac'] ??
            SSH2::getSupportedMACAlgorithms();
        $s2c_compression_algorithms = $preferred['server_to_client']['comp'] ??
            SSH2::getSupportedCompressionAlgorithms();
        $c2s_compression_algorithms = $preferred['client_to_server']['comp'] ??
            SSH2::getSupportedCompressionAlgorithms();

        $kex_algorithms = array_merge($kex_algorithms, ['ext-info-c', 'kex-strict-c-v00@openssh.com']);

        // some SSH servers have buggy implementations of some of the above algorithms
        switch (true) {
            case $this->server_identifier == 'SSH-2.0-SSHD':
            case substr($this->server_identifier, 0, 13) == 'SSH-2.0-DLINK':
                if (!isset($preferred['server_to_client']['mac'])) {
                    $s2c_mac_algorithms = array_values(array_diff(
                        $s2c_mac_algorithms,
                        ['hmac-sha1-96', 'hmac-md5-96']
                    ));
                }
                if (!isset($preferred['client_to_server']['mac'])) {
                    $c2s_mac_algorithms = array_values(array_diff(
                        $c2s_mac_algorithms,
                        ['hmac-sha1-96', 'hmac-md5-96']
                    ));
                }
                break;
            case substr($this->server_identifier, 0, 24) == 'SSH-2.0-TurboFTP_SERVER_':
                if (!isset($preferred['server_to_client']['crypt'])) {
                    $s2c_encryption_algorithms = array_values(array_diff(
                        $s2c_encryption_algorithms,
                        ['aes128-gcm@openssh.com', 'aes256-gcm@openssh.com']
                    ));
                }
                if (!isset($preferred['client_to_server']['crypt'])) {
                    $c2s_encryption_algorithms = array_values(array_diff(
                        $c2s_encryption_algorithms,
                        ['aes128-gcm@openssh.com', 'aes256-gcm@openssh.com']
                    ));
                }
        }

        $client_cookie = Random::string(16);

        $kexinit_payload_client = pack('Ca*', MessageType::KEXINIT, $client_cookie);
        $kexinit_payload_client .= Strings::packSSH2(
            'L10bN',
            $kex_algorithms,
            $server_host_key_algorithms,
            $c2s_encryption_algorithms,
            $s2c_encryption_algorithms,
            $c2s_mac_algorithms,
            $s2c_mac_algorithms,
            $c2s_compression_algorithms,
            $s2c_compression_algorithms,
            [], // language, client to server
            [], // language, server to client
            false, // first_kex_packet_follows
            0 // reserved for future extension
        );

        if ($kexinit_payload_server === false && $send_kex) {
            $this->send_binary_packet($kexinit_payload_client);

            while (true) {
                $kexinit_payload_server = $this->get_binary_packet();
                switch (ord($kexinit_payload_server[0])) {
                    case MessageType::KEXINIT:
                        break 2;
                    case MessageType::DISCONNECT:
                        return $this->handleDisconnect($kexinit_payload_server);
                }

                $this->kex_buffer[] = $kexinit_payload_server;
            }

            $send_kex = false;
        }

        $response = $kexinit_payload_server;
        Strings::shift($response, 1); // skip past the message number (it should be SSH_MSG_KEXINIT)
        $server_cookie = Strings::shift($response, 16);

        [
            $this->kex_algorithms,
            $this->server_host_key_algorithms,
            $this->encryption_algorithms_client_to_server,
            $this->encryption_algorithms_server_to_client,
            $this->mac_algorithms_client_to_server,
            $this->mac_algorithms_server_to_client,
            $this->compression_algorithms_client_to_server,
            $this->compression_algorithms_server_to_client,
            $this->languages_client_to_server,
            $this->languages_server_to_client,
            $first_kex_packet_follows
        ] = Strings::unpackSSH2('L10C', $response);
        if (in_array('kex-strict-s-v00@openssh.com', $this->kex_algorithms)) {
            if ($this->session_id === false && count($this->kex_buffer)) {
                throw new \UnexpectedValueException('Possible Terrapin Attack detected');
            }
        }

        $this->supported_private_key_algorithms = $this->server_host_key_algorithms;

        if ($send_kex) {
            $this->send_binary_packet($kexinit_payload_client);
        }

        // we need to decide upon the symmetric encryption algorithms before we do the diffie-hellman key exchange

        // we don't initialize any crypto-objects, yet - we do that, later. for now, we need the lengths to make the
        // diffie-hellman key exchange as fast as possible
        $decrypt = self::array_intersect_first($s2c_encryption_algorithms, $this->encryption_algorithms_server_to_client);
        if (!$decrypt || ($decryptKeyLength = $this->encryption_algorithm_to_key_size($decrypt)) === null) {
            $this->disconnect_helper(DisconnectReason::KEY_EXCHANGE_FAILED);
            throw new NoSupportedAlgorithmsException('No compatible server to client encryption algorithms found');
        }

        $encrypt = self::array_intersect_first($c2s_encryption_algorithms, $this->encryption_algorithms_client_to_server);
        if (!$encrypt || ($encryptKeyLength = $this->encryption_algorithm_to_key_size($encrypt)) === null) {
            $this->disconnect_helper(DisconnectReason::KEY_EXCHANGE_FAILED);
            throw new NoSupportedAlgorithmsException('No compatible client to server encryption algorithms found');
        }

        // through diffie-hellman key exchange a symmetric key is obtained
        $this->kex_algorithm = self::array_intersect_first($kex_algorithms, $this->kex_algorithms);
        if ($this->kex_algorithm === false) {
            $this->disconnect_helper(DisconnectReason::KEY_EXCHANGE_FAILED);
            throw new NoSupportedAlgorithmsException('No compatible key exchange algorithms found');
        }

        $server_host_key_algorithm = self::array_intersect_first($server_host_key_algorithms, $this->server_host_key_algorithms);
        if ($server_host_key_algorithm === false) {
            $this->disconnect_helper(DisconnectReason::KEY_EXCHANGE_FAILED);
            throw new NoSupportedAlgorithmsException('No compatible server host key algorithms found');
        }

        $mac_algorithm_out = self::array_intersect_first($c2s_mac_algorithms, $this->mac_algorithms_client_to_server);
        if ($mac_algorithm_out === false) {
            $this->disconnect_helper(DisconnectReason::KEY_EXCHANGE_FAILED);
            throw new NoSupportedAlgorithmsException('No compatible client to server message authentication algorithms found');
        }

        $mac_algorithm_in = self::array_intersect_first($s2c_mac_algorithms, $this->mac_algorithms_server_to_client);
        if ($mac_algorithm_in === false) {
            $this->disconnect_helper(DisconnectReason::KEY_EXCHANGE_FAILED);
            throw new NoSupportedAlgorithmsException('No compatible server to client message authentication algorithms found');
        }

        $compression_map = [
            'none' => self::NET_SSH2_COMPRESSION_NONE,
            'zlib' => self::NET_SSH2_COMPRESSION_ZLIB,
            'zlib@openssh.com' => self::NET_SSH2_COMPRESSION_ZLIB_AT_OPENSSH,
        ];

        $compression_algorithm_in = self::array_intersect_first($s2c_compression_algorithms, $this->compression_algorithms_server_to_client);
        if ($compression_algorithm_in === false) {
            $this->disconnect_helper(DisconnectReason::KEY_EXCHANGE_FAILED);
            throw new NoSupportedAlgorithmsException('No compatible server to client compression algorithms found');
        }
        $this->decompress = $compression_map[$compression_algorithm_in];

        $compression_algorithm_out = self::array_intersect_first($c2s_compression_algorithms, $this->compression_algorithms_client_to_server);
        if ($compression_algorithm_out === false) {
            $this->disconnect_helper(DisconnectReason::KEY_EXCHANGE_FAILED);
            throw new NoSupportedAlgorithmsException('No compatible client to server compression algorithms found');
        }
        $this->compress = $compression_map[$compression_algorithm_out];

        switch ($this->kex_algorithm) {
            case 'diffie-hellman-group15-sha512':
            case 'diffie-hellman-group16-sha512':
            case 'diffie-hellman-group17-sha512':
            case 'diffie-hellman-group18-sha512':
            case 'ecdh-sha2-nistp521':
                $kexHash = new Hash('sha512');
                break;
            case 'ecdh-sha2-nistp384':
                $kexHash = new Hash('sha384');
                break;
            case 'diffie-hellman-group-exchange-sha256':
            case 'diffie-hellman-group14-sha256':
            case 'ecdh-sha2-nistp256':
            case 'curve25519-sha256@libssh.org':
            case 'curve25519-sha256':
                $kexHash = new Hash('sha256');
                break;
            default:
                $kexHash = new Hash('sha1');
        }

        // Only relevant in diffie-hellman-group-exchange-sha{1,256}, otherwise empty.

        $exchange_hash_rfc4419 = '';

        if (str_starts_with($this->kex_algorithm, 'curve25519-sha256') || str_starts_with($this->kex_algorithm, 'ecdh-sha2-nistp')) {
            $curve = str_starts_with($this->kex_algorithm, 'curve25519-sha256') ?
                'Curve25519' :
                substr($this->kex_algorithm, 10);
            $ourPrivate = EC::createKey($curve);
            $ourPublicBytes = $ourPrivate->getPublicKey()->getEncodedCoordinates();
            $clientKexInitMessage = MessageTypeExtra::KEX_ECDH_INIT;
            $serverKexReplyMessage = MessageTypeExtra::KEX_ECDH_REPLY;
        } else {
            if (str_starts_with($this->kex_algorithm, 'diffie-hellman-group-exchange')) {
                $dh_group_sizes_packed = pack(
                    'NNN',
                    $this->kex_dh_group_size_min,
                    $this->kex_dh_group_size_preferred,
                    $this->kex_dh_group_size_max
                );
                $packet = pack(
                    'Ca*',
                    MessageTypeExtra::KEXDH_GEX_REQUEST,
                    $dh_group_sizes_packed
                );
                $this->send_binary_packet($packet);
                $this->updateLogHistory('UNKNOWN (34)', 'SSH_MSG_KEXDH_GEX_REQUEST');

                $response = $this->get_binary_packet_or_close(MessageTypeExtra::KEXDH_GEX_GROUP);
                [$type, $primeBytes, $gBytes] = Strings::unpackSSH2('Css', $response);
                $this->updateLogHistory('UNKNOWN (31)', 'SSH_MSG_KEXDH_GEX_GROUP');

                $prime = new BigInteger($primeBytes, -256);
                $g = new BigInteger($gBytes, -256);

                $exchange_hash_rfc4419 = $dh_group_sizes_packed . Strings::packSSH2(
                    'ss',
                    $primeBytes,
                    $gBytes
                );

                $params = DH::createParameters($prime, $g);
                $clientKexInitMessage = MessageTypeExtra::KEXDH_GEX_INIT;
                $serverKexReplyMessage = MessageTypeExtra::KEXDH_GEX_REPLY;
            } else {
                $params = DH::createParameters($this->kex_algorithm);
                $clientKexInitMessage = MessageType::KEXDH_INIT;
                $serverKexReplyMessage = MessageType::KEXDH_REPLY;
            }

            $keyLength = min($kexHash->getLengthInBytes(), max($encryptKeyLength, $decryptKeyLength));

            $ourPrivate = DH::createKey($params, 16 * $keyLength); // 2 * 8 * $keyLength
            $ourPublic = $ourPrivate->getPublicKey()->toBigInteger();
            $ourPublicBytes = $ourPublic->toBytes(true);
        }

        $data = pack('CNa*', $clientKexInitMessage, strlen($ourPublicBytes), $ourPublicBytes);

        $this->send_binary_packet($data);

        switch ($clientKexInitMessage) {
            case MessageTypeExtra::KEX_ECDH_INIT:
                $this->updateLogHistory('SSH_MSG_KEXDH_INIT', 'SSH_MSG_KEX_ECDH_INIT');
                break;
            case MessageTypeExtra::KEXDH_GEX_INIT:
                $this->updateLogHistory('UNKNOWN (32)', 'SSH_MSG_KEXDH_GEX_INIT');
        }

        $response = $this->get_binary_packet_or_close($serverKexReplyMessage);

        [
            $type,
            $server_public_host_key,
            $theirPublicBytes,
            $this->signature
        ] = Strings::unpackSSH2('Csss', $response);

        switch ($serverKexReplyMessage) {
            case MessageTypeExtra::KEX_ECDH_REPLY:
                $this->updateLogHistory('SSH_MSG_KEXDH_REPLY', 'SSH_MSG_KEX_ECDH_REPLY');
                break;
            case MessageTypeExtra::KEXDH_GEX_REPLY:
                $this->updateLogHistory('UNKNOWN (33)', 'SSH_MSG_KEXDH_GEX_REPLY');
        }

        $this->server_public_host_key = $server_public_host_key;
        [$public_key_format] = Strings::unpackSSH2('s', $server_public_host_key);
        if (strlen($this->signature) < 4) {
            throw new LengthException('The signature needs at least four bytes');
        }
        $temp = unpack('Nlength', substr($this->signature, 0, 4));
        $this->signature_format = substr($this->signature, 4, $temp['length']);

        $keyBytes = DH::computeSecret($ourPrivate, $theirPublicBytes);
        if (($keyBytes & "\xFF\x80") === "\x00\x00") {
            $keyBytes = substr($keyBytes, 1);
        } elseif (($keyBytes[0] & "\x80") === "\x80") {
            $keyBytes = "\0$keyBytes";
        }

        $this->exchange_hash = Strings::packSSH2(
            's5',
            $this->identifier,
            $this->server_identifier,
            $kexinit_payload_client,
            $kexinit_payload_server,
            $this->server_public_host_key
        );
        $this->exchange_hash .= $exchange_hash_rfc4419;
        $this->exchange_hash .= Strings::packSSH2(
            's3',
            $ourPublicBytes,
            $theirPublicBytes,
            $keyBytes
        );

        $this->exchange_hash = $kexHash->hash($this->exchange_hash);

        if ($this->session_id === false) {
            $this->session_id = $this->exchange_hash;
        }

        switch ($server_host_key_algorithm) {
            case 'rsa-sha2-256':
            case 'rsa-sha2-512':
            //case 'ssh-rsa':
                $expected_key_format = 'ssh-rsa';
                break;
            default:
                $expected_key_format = $server_host_key_algorithm;
        }
        if ($public_key_format != $expected_key_format || $this->signature_format != $server_host_key_algorithm) {
            switch (true) {
                case $this->signature_format == $server_host_key_algorithm:
                case $server_host_key_algorithm != 'rsa-sha2-256' && $server_host_key_algorithm != 'rsa-sha2-512':
                case $this->signature_format != 'ssh-rsa':
                    $this->disconnect_helper(DisconnectReason::HOST_KEY_NOT_VERIFIABLE);
                    throw new RuntimeException('Server Host Key Algorithm Mismatch (' . $this->signature_format . ' vs ' . $server_host_key_algorithm . ')');
            }
        }

        $packet = pack('C', MessageType::NEWKEYS);
        $this->send_binary_packet($packet);

        $response = $this->get_binary_packet_or_close(MessageType::NEWKEYS);

        $this->keyExchangeInProgress = false;

        if (in_array('kex-strict-s-v00@openssh.com', $this->kex_algorithms)) {
            $this->get_seq_no = $this->send_seq_no = 0;
        }

        $keyBytes = pack('Na*', strlen($keyBytes), $keyBytes);

        $this->encrypt = self::encryption_algorithm_to_crypt_instance($encrypt);
        if ($this->encrypt) {
            if (self::$crypto_engine) {
                $this->encrypt->setPreferredEngine(self::$crypto_engine);
            }
            if ($this->encrypt->getBlockLengthInBytes()) {
                $this->encrypt_block_size = $this->encrypt->getBlockLengthInBytes();
            }
            $this->encrypt->disablePadding();

            if ($this->encrypt->usesIV()) {
                $iv = $kexHash->hash($keyBytes . $this->exchange_hash . 'A' . $this->session_id);
                while ($this->encrypt_block_size > strlen($iv)) {
                    $iv .= $kexHash->hash($keyBytes . $this->exchange_hash . $iv);
                }
                $this->encrypt->setIV(substr($iv, 0, $this->encrypt_block_size));
            }

            switch ($encrypt) {
                case 'aes128-gcm@openssh.com':
                case 'aes256-gcm@openssh.com':
                    $nonce = $kexHash->hash($keyBytes . $this->exchange_hash . 'A' . $this->session_id);
                    $this->encryptFixedPart = substr($nonce, 0, 4);
                    $this->encryptInvocationCounter = substr($nonce, 4, 8);
                    // fall-through
                case 'chacha20-poly1305@openssh.com':
                    break;
                default:
                    $this->encrypt->enableContinuousBuffer();
            }

            $key = $kexHash->hash($keyBytes . $this->exchange_hash . 'C' . $this->session_id);
            while ($encryptKeyLength > strlen($key)) {
                $key .= $kexHash->hash($keyBytes . $this->exchange_hash . $key);
            }
            switch ($encrypt) {
                case 'chacha20-poly1305@openssh.com':
                    $encryptKeyLength = 32;
                    $this->lengthEncrypt = self::encryption_algorithm_to_crypt_instance($encrypt);
                    $this->lengthEncrypt->setKey(substr($key, 32, 32));
            }
            $this->encrypt->setKey(substr($key, 0, $encryptKeyLength));
            $this->encryptName = $encrypt;
        }

        $this->decrypt = self::encryption_algorithm_to_crypt_instance($decrypt);
        if ($this->decrypt) {
            if (self::$crypto_engine) {
                $this->decrypt->setPreferredEngine(self::$crypto_engine);
            }
            if ($this->decrypt->getBlockLengthInBytes()) {
                $this->decrypt_block_size = $this->decrypt->getBlockLengthInBytes();
            }
            $this->decrypt->disablePadding();

            if ($this->decrypt->usesIV()) {
                $iv = $kexHash->hash($keyBytes . $this->exchange_hash . 'B' . $this->session_id);
                while ($this->decrypt_block_size > strlen($iv)) {
                    $iv .= $kexHash->hash($keyBytes . $this->exchange_hash . $iv);
                }
                $this->decrypt->setIV(substr($iv, 0, $this->decrypt_block_size));
            }

            switch ($decrypt) {
                case 'aes128-gcm@openssh.com':
                case 'aes256-gcm@openssh.com':
                    // see https://tools.ietf.org/html/rfc5647#section-7.1
                    $nonce = $kexHash->hash($keyBytes . $this->exchange_hash . 'B' . $this->session_id);
                    $this->decryptFixedPart = substr($nonce, 0, 4);
                    $this->decryptInvocationCounter = substr($nonce, 4, 8);
                    // fall-through
                case 'chacha20-poly1305@openssh.com':
                    break;
                default:
                    $this->decrypt->enableContinuousBuffer();
            }

            $key = $kexHash->hash($keyBytes . $this->exchange_hash . 'D' . $this->session_id);
            while ($decryptKeyLength > strlen($key)) {
                $key .= $kexHash->hash($keyBytes . $this->exchange_hash . $key);
            }
            switch ($decrypt) {
                case 'chacha20-poly1305@openssh.com':
                    $decryptKeyLength = 32;
                    $this->lengthDecrypt = self::encryption_algorithm_to_crypt_instance($decrypt);
                    $this->lengthDecrypt->setKey(substr($key, 32, 32));
            }
            $this->decrypt->setKey(substr($key, 0, $decryptKeyLength));
            $this->decryptName = $decrypt;
        }

        /* The "arcfour128" algorithm is the RC4 cipher, as described in
           [SCHNEIER], using a 128-bit key.  The first 1536 bytes of keystream
           generated by the cipher MUST be discarded, and the first byte of the
           first encrypted packet MUST be encrypted using the 1537th byte of
           keystream.

           -- http://tools.ietf.org/html/rfc4345#section-4 */
        if ($encrypt == 'arcfour128' || $encrypt == 'arcfour256') {
            $this->encrypt->encrypt(str_repeat("\0", 1536));
        }
        if ($decrypt == 'arcfour128' || $decrypt == 'arcfour256') {
            $this->decrypt->decrypt(str_repeat("\0", 1536));
        }

        if (!$this->encrypt->usesNonce()) {
            [$this->hmac_create, $createKeyLength] = self::mac_algorithm_to_hash_instance($mac_algorithm_out);
        } else {
            $this->hmac_create = new \stdClass();
            $this->hmac_create_name = $mac_algorithm_out;
            //$mac_algorithm_out = 'none';
            $createKeyLength = 0;
        }

        if ($this->hmac_create instanceof Hash) {
            $key = $kexHash->hash($keyBytes . $this->exchange_hash . 'E' . $this->session_id);
            while ($createKeyLength > strlen($key)) {
                $key .= $kexHash->hash($keyBytes . $this->exchange_hash . $key);
            }
            $this->hmac_create->setKey(substr($key, 0, $createKeyLength));
            $this->hmac_create_name = $mac_algorithm_out;
            $this->hmac_create_etm = preg_match('#-etm@openssh\.com$#', $mac_algorithm_out);
        }

        if (!$this->decrypt->usesNonce()) {
            [$this->hmac_check, $checkKeyLength] = self::mac_algorithm_to_hash_instance($mac_algorithm_in);
            $this->hmac_size = $this->hmac_check->getLengthInBytes();
        } else {
            $this->hmac_check = new \stdClass();
            $this->hmac_check_name = $mac_algorithm_in;
            //$mac_algorithm_in = 'none';
            $checkKeyLength = 0;
            $this->hmac_size = 0;
        }

        if ($this->hmac_check instanceof Hash) {
            $key = $kexHash->hash($keyBytes . $this->exchange_hash . 'F' . $this->session_id);
            while ($checkKeyLength > strlen($key)) {
                $key .= $kexHash->hash($keyBytes . $this->exchange_hash . $key);
            }
            $this->hmac_check->setKey(substr($key, 0, $checkKeyLength));
            $this->hmac_check_name = $mac_algorithm_in;
            $this->hmac_check_etm = preg_match('#-etm@openssh\.com$#', $mac_algorithm_in);
        }

        $this->regenerate_compression_context = $this->regenerate_decompression_context = true;

        return true;
    }

    /**
     * Maps an encryption algorithm name to the number of key bytes.
     *
     * @param string $algorithm Name of the encryption algorithm
     * @return int|null Number of bytes as an integer or null for unknown
     */
    private function encryption_algorithm_to_key_size(string $algorithm): ?int
    {
        if ($this->bad_key_size_fix && self::bad_algorithm_candidate($algorithm)) {
            return 16;
        }

        switch ($algorithm) {
            case 'none':
                return 0;
            case 'aes128-gcm@openssh.com':
            case 'aes128-cbc':
            case 'aes128-ctr':
            case 'arcfour':
            case 'arcfour128':
            case 'blowfish-cbc':
            case 'blowfish-ctr':
            case 'twofish128-cbc':
            case 'twofish128-ctr':
                return 16;
            case '3des-cbc':
            case '3des-ctr':
            case 'aes192-cbc':
            case 'aes192-ctr':
            case 'twofish192-cbc':
            case 'twofish192-ctr':
                return 24;
            case 'aes256-gcm@openssh.com':
            case 'aes256-cbc':
            case 'aes256-ctr':
            case 'arcfour256':
            case 'twofish-cbc':
            case 'twofish256-cbc':
            case 'twofish256-ctr':
                return 32;
            case 'chacha20-poly1305@openssh.com':
                return 64;
        }
        return null;
    }

    /**
     * Maps an encryption algorithm name to an instance of a subclass of
     * \phpseclib3\Crypt\Common\SymmetricKey.
     *
     * @param string $algorithm Name of the encryption algorithm
     * @return SymmetricKey|null
     */
    private static function encryption_algorithm_to_crypt_instance(string $algorithm)
    {
        switch ($algorithm) {
            case '3des-cbc':
                return new TripleDES('cbc');
            case '3des-ctr':
                return new TripleDES('ctr');
            case 'aes256-cbc':
            case 'aes192-cbc':
            case 'aes128-cbc':
                return new Rijndael('cbc');
            case 'aes256-ctr':
            case 'aes192-ctr':
            case 'aes128-ctr':
                return new Rijndael('ctr');
            case 'blowfish-cbc':
                return new Blowfish('cbc');
            case 'blowfish-ctr':
                return new Blowfish('ctr');
            case 'twofish128-cbc':
            case 'twofish192-cbc':
            case 'twofish256-cbc':
            case 'twofish-cbc':
                return new Twofish('cbc');
            case 'twofish128-ctr':
            case 'twofish192-ctr':
            case 'twofish256-ctr':
                return new Twofish('ctr');
            case 'arcfour':
            case 'arcfour128':
            case 'arcfour256':
                return new RC4();
            case 'aes128-gcm@openssh.com':
            case 'aes256-gcm@openssh.com':
                return new Rijndael('gcm');
            case 'chacha20-poly1305@openssh.com':
                return new ChaCha20();
        }
        return null;
    }

    /**
     * Maps an encryption algorithm name to an instance of a subclass of
     * \phpseclib3\Crypt\Hash.
     *
     * @param string $algorithm Name of the encryption algorithm
     * @return array{Hash, int}|null
     */
    private static function mac_algorithm_to_hash_instance(string $algorithm): ?array
    {
        switch ($algorithm) {
            case 'umac-64@openssh.com':
            case 'umac-64-etm@openssh.com':
                return [new Hash('umac-64'), 16];
            case 'umac-128@openssh.com':
            case 'umac-128-etm@openssh.com':
                return [new Hash('umac-128'), 16];
            case 'hmac-sha2-512':
            case 'hmac-sha2-512-etm@openssh.com':
                return [new Hash('sha512'), 64];
            case 'hmac-sha2-256':
            case 'hmac-sha2-256-etm@openssh.com':
                return [new Hash('sha256'), 32];
            case 'hmac-sha1':
            case 'hmac-sha1-etm@openssh.com':
                return [new Hash('sha1'), 20];
            case 'hmac-sha1-96':
                return [new Hash('sha1-96'), 20];
            case 'hmac-md5':
                return [new Hash('md5'), 16];
            case 'hmac-md5-96':
                return [new Hash('md5-96'), 16];
        }
    }

    /**
     * Tests whether or not proposed algorithm has a potential for issues
     *
     * @link https://www.chiark.greenend.org.uk/~sgtatham/putty/wishlist/ssh2-aesctr-openssh.html
     * @link https://bugzilla.mindrot.org/show_bug.cgi?id=1291
     * @param string $algorithm Name of the encryption algorithm
     */
    private static function bad_algorithm_candidate($algorithm): bool
    {
        switch ($algorithm) {
            case 'arcfour256':
            case 'aes192-ctr':
            case 'aes256-ctr':
                return true;
        }

        return false;
    }

    /**
     * Login
     *
     * The $password parameter can be a plaintext password, a \phpseclib3\Crypt\RSA|EC|DSA object, a \phpseclib3\System\SSH\Agent object or an array
     *
     * @param string|PrivateKey|array[]|Agent|null ...$args
     * @see self::_login()
     */
    public function login(string $username, ...$args): bool
    {
        if (!$this->login_credentials_finalized) {
            $this->auth[] = func_get_args();
        }

        // try logging with 'none' as an authentication method first since that's what
        // PuTTY does
        if (
            substr($this->server_identifier ?: '', 0, 15) !== 'SSH-2.0-CoreFTP' &&
            $this->auth_methods_to_continue === null
        ) {
            if ($this->sublogin($username)) {
                return true;
            }
            if (!count($args)) {
                return false;
            }
        }
        return $this->sublogin($username, ...$args);
    }

    /**
     * Login Helper
     *
     * @param string|PrivateKey|array[]|Agent|null ...$args
     * @see self::_login_helper()
     */
    protected function sublogin(string $username, ...$args): bool
    {
        if (!($this->bitmap & self::MASK_CONSTRUCTOR)) {
            $this->connect();
        }

        if (empty($args)) {
            return $this->login_helper($username);
        }

        foreach ($args as $arg) {
            switch (true) {
                case $arg instanceof PublicKey:
                    throw new UnexpectedValueException('A PublicKey object was passed to the login method instead of a PrivateKey object');
                case $arg instanceof PrivateKey:
                case $arg instanceof Agent:
                case is_array($arg):
                case Strings::is_stringable($arg):
                    break;
                default:
                    throw new UnexpectedValueException('$password needs to either be an instance of \phpseclib3\Crypt\Common\PrivateKey, \System\SSH\Agent, an array or a string');
            }
        }

        while (count($args)) {
            if (!$this->auth_methods_to_continue || !$this->smartMFA) {
                $newargs = $args;
                $args = [];
            } else {
                $newargs = [];
                foreach ($this->auth_methods_to_continue as $method) {
                    switch ($method) {
                        case 'publickey':
                            foreach ($args as $key => $arg) {
                                if ($arg instanceof PrivateKey || $arg instanceof Agent) {
                                    $newargs[] = $arg;
                                    unset($args[$key]);
                                    break;
                                }
                            }
                            break;
                        case 'keyboard-interactive':
                            $hasArray = $hasString = false;
                            foreach ($args as $arg) {
                                if ($hasArray || is_array($arg)) {
                                    $hasArray = true;
                                    break;
                                }
                                if ($hasString || Strings::is_stringable($arg)) {
                                    $hasString = true;
                                    break;
                                }
                            }
                            if ($hasArray && $hasString) {
                                foreach ($args as $key => $arg) {
                                    if (is_array($arg)) {
                                        $newargs[] = $arg;
                                        break 2;
                                    }
                                }
                            }
                            // fall-through
                        case 'password':
                            foreach ($args as $key => $arg) {
                                $newargs[] = $arg;
                                unset($args[$key]);
                                break;
                            }
                    }
                }
            }

            if (!count($newargs)) {
                return false;
            }

            foreach ($newargs as $arg) {
                if ($this->login_helper($username, $arg)) {
                    $this->login_credentials_finalized = true;
                    return true;
                }
            }
        }
        return false;
    }

    /**
     * Login Helper
     *
     * {@internal It might be worthwhile, at some point, to protect against {@link http://tools.ietf.org/html/rfc4251#section-9.3.9 traffic analysis}
     *           by sending dummy SSH_MSG_IGNORE messages.}
     *
     * @throws UnexpectedValueException on receipt of unexpected packets
     * @throws RuntimeException on other errors
     */
    private function login_helper(string $username, $password = null): bool
    {
        if (!($this->bitmap & self::MASK_CONNECTED)) {
            return false;
        }

        if (!($this->bitmap & self::MASK_LOGIN_REQ)) {
            $packet = Strings::packSSH2('Cs', MessageType::SERVICE_REQUEST, 'ssh-userauth');
            $this->send_binary_packet($packet);

            try {
                $response = $this->get_binary_packet_or_close(MessageType::SERVICE_ACCEPT);
            } catch (InvalidPacketLengthException $e) {
                // the first opportunity to encounter the "bad key size" error
                if (!$this->bad_key_size_fix && $this->decryptName != null && self::bad_algorithm_candidate($this->decryptName)) {
                    // bad_key_size_fix is only ever re-assigned to true here
                    // retry the connection with that new setting but we'll
                    // only try it once.
                    $this->bad_key_size_fix = true;
                    return $this->reconnect();
                }
                throw $e;
            }

            [$type] = Strings::unpackSSH2('C', $response);
            [$service] = Strings::unpackSSH2('s', $response);

            if ($service != 'ssh-userauth') {
                $this->disconnect_helper(DisconnectReason::PROTOCOL_ERROR);
                throw new \UnexpectedValueException('Expected SSH_MSG_SERVICE_ACCEPT');
            }
            $this->bitmap |= self::MASK_LOGIN_REQ;
        }

        if (strlen($this->last_interactive_response)) {
            return !Strings::is_stringable($password) && !is_array($password) ? false : $this->keyboard_interactive_process($password);
        }

        if ($password instanceof PrivateKey) {
            return $this->privatekey_login($username, $password);
        }

        if ($password instanceof Agent) {
            return $this->ssh_agent_login($username, $password);
        }

        if (is_array($password)) {
            if ($this->keyboard_interactive_login($username, $password)) {
                $this->bitmap |= self::MASK_LOGIN;
                return true;
            }
            return false;
        }

        if (!isset($password)) {
            $packet = Strings::packSSH2(
                'Cs3',
                MessageType::USERAUTH_REQUEST,
                $username,
                'ssh-connection',
                'none'
            );

            $this->send_binary_packet($packet);

            $response = $this->get_binary_packet_or_close();

            [$type] = Strings::unpackSSH2('C', $response);
            switch ($type) {
                case MessageType::USERAUTH_SUCCESS:
                    $this->bitmap |= self::MASK_LOGIN;
                    return true;
                case MessageType::USERAUTH_FAILURE:
                    [$auth_methods] = Strings::unpackSSH2('L', $response);
                    $this->auth_methods_to_continue = $auth_methods;
                    // fall-through
                default:
                    return false;
            }
        }

        $packet = Strings::packSSH2(
            'Cs3bs',
            MessageType::USERAUTH_REQUEST,
            $username,
            'ssh-connection',
            'password',
            false,
            $password
        );

        // remove the username and password from the logged packet
        if (!defined('NET_SSH2_LOGGING')) {
            $logged = null;
        } else {
            $logged = Strings::packSSH2(
                'Cs3bs',
                MessageType::USERAUTH_REQUEST,
                $username,
                'ssh-connection',
                'password',
                false,
                'password'
            );
        }

        $this->send_binary_packet($packet, $logged);

        $response = $this->get_binary_packet_or_close();
        [$type] = Strings::unpackSSH2('C', $response);

        switch ($type) {
            case MessageTypeExtra::USERAUTH_PASSWD_CHANGEREQ: // in theory, the password can be changed
                $this->updateLogHistory('SSH_MSG_USERAUTH_INFO_REQUEST', 'SSH_MSG_USERAUTH_PASSWD_CHANGEREQ');

                [$message] = Strings::unpackSSH2('s', $response);
                $this->errors[] = 'SSH_MSG_USERAUTH_PASSWD_CHANGEREQ: ' . $message;

                return $this->disconnect_helper(DisconnectReason::AUTH_CANCELLED_BY_USER);
            case MessageType::USERAUTH_FAILURE:
                // can we use keyboard-interactive authentication?  if not then either the login is bad or the server employees
                // multi-factor authentication
                [$auth_methods, $partial_success] = Strings::unpackSSH2('Lb', $response);
                $this->auth_methods_to_continue = $auth_methods;
                if (!$partial_success && in_array('keyboard-interactive', $auth_methods)) {
                    if ($this->keyboard_interactive_login($username, $password)) {
                        $this->bitmap |= self::MASK_LOGIN;
                        return true;
                    }
                    return false;
                }
                return false;
            case MessageType::USERAUTH_SUCCESS:
                $this->bitmap |= self::MASK_LOGIN;
                return true;
        }

        return false;
    }

    /**
     * Login via keyboard-interactive authentication
     *
     * See {@link http://tools.ietf.org/html/rfc4256 RFC4256} for details.  This is not a full-featured keyboard-interactive authenticator.
     *
     * @param string|array $password
     */
    private function keyboard_interactive_login(string $username, $password): bool
    {
        $packet = Strings::packSSH2(
            'Cs5',
            MessageType::USERAUTH_REQUEST,
            $username,
            'ssh-connection',
            'keyboard-interactive',
            '', // language tag
            '' // submethods
        );
        $this->send_binary_packet($packet);

        return $this->keyboard_interactive_process($password);
    }

    /**
     * Handle the keyboard-interactive requests / responses.
     *
     * @throws RuntimeException on connection error
     */
    private function keyboard_interactive_process(...$responses)
    {
        if (strlen($this->last_interactive_response)) {
            $response = $this->last_interactive_response;
        } else {
            $orig = $response = $this->get_binary_packet_or_close();
        }

        [$type] = Strings::unpackSSH2('C', $response);
        switch ($type) {
            case MessageType::USERAUTH_INFO_REQUEST:
                [
                    , // name; may be empty
                    , // instruction; may be empty
                    , // language tag; may be empty
                    $num_prompts
                ] = Strings::unpackSSH2('s3N', $response);

                for ($i = 0; $i < count($responses); $i++) {
                    if (is_array($responses[$i])) {
                        foreach ($responses[$i] as $key => $value) {
                            $this->keyboard_requests_responses[$key] = $value;
                        }
                        unset($responses[$i]);
                    }
                }
                $responses = array_values($responses);

                if (isset($this->keyboard_requests_responses)) {
                    for ($i = 0; $i < $num_prompts; $i++) {
                        [
                            $prompt, // prompt - ie. "Password: "; must not be empty
                            // echo
                        ] = Strings::unpackSSH2('sC', $response);
                        foreach ($this->keyboard_requests_responses as $key => $value) {
                            if (substr($prompt, 0, strlen($key)) == $key) {
                                $responses[] = $value;
                                break;
                            }
                        }
                    }
                }

                // see http://tools.ietf.org/html/rfc4256#section-3.2
                if (strlen($this->last_interactive_response)) {
                    $this->last_interactive_response = '';
                } else {
                    $this->updateLogHistory('UNKNOWN (60)', 'SSH_MSG_USERAUTH_INFO_REQUEST');
                }

                if (!count($responses) && $num_prompts) {
                    $this->last_interactive_response = $orig;
                    return false;
                }

                /*
                   After obtaining the requested information from the user, the client
                   MUST respond with an SSH_MSG_USERAUTH_INFO_RESPONSE message.
                */
                // see http://tools.ietf.org/html/rfc4256#section-3.4
                $packet = $logged = pack('CN', MessageType::USERAUTH_INFO_RESPONSE, count($responses));
                for ($i = 0; $i < count($responses); $i++) {
                    $packet .= Strings::packSSH2('s', $responses[$i]);
                    $logged .= Strings::packSSH2('s', 'dummy-answer');
                }

                $this->send_binary_packet($packet, $logged);

                $this->updateLogHistory('UNKNOWN (61)', 'SSH_MSG_USERAUTH_INFO_RESPONSE');

                /*
                   After receiving the response, the server MUST send either an
                   SSH_MSG_USERAUTH_SUCCESS, SSH_MSG_USERAUTH_FAILURE, or another
                   SSH_MSG_USERAUTH_INFO_REQUEST message.
                */
                // maybe phpseclib should force close the connection after x request / responses?  unless something like that is done
                // there could be an infinite loop of request / responses.
                return $this->keyboard_interactive_process();
            case MessageType::USERAUTH_SUCCESS:
                return true;
            case MessageType::USERAUTH_FAILURE:
                [$auth_methods] = Strings::unpackSSH2('L', $response);
                $this->auth_methods_to_continue = $auth_methods;
                return false;
        }

        return false;
    }

    /**
     * Login with an ssh-agent provided key
     */
    private function ssh_agent_login(string $username, Agent $agent): bool
    {
        $this->agent = $agent;
        $keys = $agent->requestIdentities();
        $orig_algorithms = $this->supported_private_key_algorithms;
        foreach ($keys as $key) {
            if ($this->privatekey_login($username, $key)) {
                return true;
            }
            $this->supported_private_key_algorithms = $orig_algorithms;
        }

        return false;
    }

    /**
     * Login with an RSA private key
     *
     * {@internal It might be worthwhile, at some point, to protect against {@link http://tools.ietf.org/html/rfc4251#section-9.3.9 traffic analysis}
     *           by sending dummy SSH_MSG_IGNORE messages.}
     *
     * @throws RuntimeException on connection error
     */
    private function privatekey_login(string $username, PrivateKey $privatekey): bool
    {
        $publickey = $privatekey->getPublicKey();

        if ($publickey instanceof RSA) {
            $privatekey = $privatekey->withPadding(RSA::SIGNATURE_PKCS1);
            $algos = ['rsa-sha2-256', 'rsa-sha2-512', 'ssh-rsa'];
            if (isset($this->preferred['hostkey'])) {
                $algos = array_intersect($algos, $this->preferred['hostkey']);
            }
            $algo = self::array_intersect_first($algos, $this->supported_private_key_algorithms);
            switch ($algo) {
                case 'rsa-sha2-512':
                    $hash = 'sha512';
                    $signatureType = 'rsa-sha2-512';
                    break;
                case 'rsa-sha2-256':
                    $hash = 'sha256';
                    $signatureType = 'rsa-sha2-256';
                    break;
                //case 'ssh-rsa':
                default:
                    $hash = 'sha1';
                    $signatureType = 'ssh-rsa';
            }
        } elseif ($publickey instanceof EC) {
            $privatekey = $privatekey->withSignatureFormat('SSH2');
            $curveName = $privatekey->getCurve();
            switch ($curveName) {
                case 'Ed25519':
                    $hash = 'sha512';
                    $signatureType = 'ssh-ed25519';
                    break;
                case 'secp256r1': // nistp256
                    $hash = 'sha256';
                    $signatureType = 'ecdsa-sha2-nistp256';
                    break;
                case 'secp384r1': // nistp384
                    $hash = 'sha384';
                    $signatureType = 'ecdsa-sha2-nistp384';
                    break;
                case 'secp521r1': // nistp521
                    $hash = 'sha512';
                    $signatureType = 'ecdsa-sha2-nistp521';
                    break;
                default:
                    if (is_array($curveName)) {
                        throw new UnsupportedCurveException('Specified Curves are not supported by SSH2');
                    }
                    throw new UnsupportedCurveException('Named Curve of ' . $curveName . ' is not supported by phpseclib3\'s SSH2 implementation');
            }
        } elseif ($publickey instanceof DSA) {
            $privatekey = $privatekey->withSignatureFormat('SSH2');
            $hash = 'sha1';
            $signatureType = 'ssh-dss';
        } else {
            throw new UnsupportedAlgorithmException('Please use either an RSA key, an EC one or a DSA key');
        }

        $publickeyStr = $publickey->toString('OpenSSH', ['binary' => true]);

        $part1 = Strings::packSSH2(
            'Csss',
            MessageType::USERAUTH_REQUEST,
            $username,
            'ssh-connection',
            'publickey'
        );
        $part2 = Strings::packSSH2('ss', $signatureType, $publickeyStr);

        $packet = $part1 . chr(0) . $part2;
        $this->send_binary_packet($packet);

        $response = $this->get_binary_packet_or_close(
            MessageType::USERAUTH_SUCCESS,
            MessageType::USERAUTH_FAILURE,
            MessageTypeExtra::USERAUTH_PK_OK
        );

        [$type] = Strings::unpackSSH2('C', $response);
        switch ($type) {
            case MessageType::USERAUTH_FAILURE:
                [$auth_methods] = Strings::unpackSSH2('L', $response);
                if (in_array('publickey', $auth_methods) && substr($signatureType, 0, 9) == 'rsa-sha2-') {
                    $this->supported_private_key_algorithms = array_diff($this->supported_private_key_algorithms, ['rsa-sha2-256', 'rsa-sha2-512']);
                    return $this->privatekey_login($username, $privatekey);
                }
                $this->auth_methods_to_continue = $auth_methods;
                $this->errors[] = 'SSH_MSG_USERAUTH_FAILURE';
                return false;
            case MessageTypeExtra::USERAUTH_PK_OK:
                // we'll just take it on faith that the public key blob and the public key algorithm name are as
                // they should be
                $this->updateLogHistory('SSH_MSG_USERAUTH_INFO_REQUEST', 'SSH_MSG_USERAUTH_PK_OK');
                break;
            case MessageType::USERAUTH_SUCCESS:
                $this->bitmap |= self::MASK_LOGIN;
                return true;
        }

        $packet = $part1 . chr(1) . $part2;
        $privatekey = $privatekey->withHash($hash);
        $signature = $privatekey->sign(Strings::packSSH2('s', $this->session_id) . $packet);
        if ($publickey instanceof RSA) {
            $signature = Strings::packSSH2('ss', $signatureType, $signature);
        }
        $packet .= Strings::packSSH2('s', $signature);

        $this->send_binary_packet($packet);

        $response = $this->get_binary_packet_or_close(
            MessageType::USERAUTH_SUCCESS,
            MessageType::USERAUTH_FAILURE
        );

        [$type] = Strings::unpackSSH2('C', $response);
        switch ($type) {
            case MessageType::USERAUTH_FAILURE:
                // either the login is bad or the server employs multi-factor authentication
                [$auth_methods] = Strings::unpackSSH2('L', $response);
                $this->auth_methods_to_continue = $auth_methods;
                return false;
            case MessageType::USERAUTH_SUCCESS:
                $this->bitmap |= self::MASK_LOGIN;
                return true;
        }
    }

    /**
     * Return the currently configured timeout
     */
    public function getTimeout(): int
    {
        return $this->timeout;
    }

    /**
     * Set Timeout
     *
     * $ssh->exec('ping 127.0.0.1'); on a Linux host will never return and will run indefinitely.  setTimeout() makes it so it'll timeout.
     * Setting $timeout to false or 0 will revert to the default socket timeout.
     */
    public function setTimeout(int $timeout): void
    {
        $this->timeout = $this->curTimeout = $timeout;
    }

    /**
     * Set Keep Alive
     *
     * Sends an SSH2_MSG_IGNORE message every x seconds, if x is a positive non-zero number.
     */
    public function setKeepAlive(int $interval): void
    {
        $this->keepAlive = $interval;
    }

    /**
     * Get the output from stdError
     */
    public function getStdError(): string
    {
        return $this->stdErrorLog;
    }

    /**
     * Execute Command
     *
     * If $callback is set to false then \phpseclib3\Net\SSH2::get_channel_packet(self::CHANNEL_EXEC) will need to be called manually.
     * In all likelihood, this is not a feature you want to be taking advantage of.
     *
     * @return string|bool
     * @psalm-return ($callback is callable ? bool : string|bool)
     * @throws RuntimeException on connection error
     */
    public function exec(string $command, ?callable $callback = null)
    {
        $this->curTimeout = $this->timeout;
        $this->is_timeout = false;
        $this->stdErrorLog = '';

        if (!$this->isAuthenticated()) {
            return false;
        }

        //if ($this->isPTYOpen()) {
        //    throw new RuntimeException('If you want to run multiple exec()\'s you will need to disable (and re-enable if appropriate) a PTY for each one.');
        //}

        $this->open_channel(self::CHANNEL_EXEC);

        if ($this->request_pty === true) {
            $terminal_modes = pack('C', TerminalMode::TTY_OP_END);
            $packet = Strings::packSSH2(
                'CNsCsN4s',
                MessageType::CHANNEL_REQUEST,
                $this->server_channels[self::CHANNEL_EXEC],
                'pty-req',
                1,
                $this->term,
                $this->windowColumns,
                $this->windowRows,
                0,
                0,
                $terminal_modes
            );

            $this->send_binary_packet($packet);

            $this->channel_status[self::CHANNEL_EXEC] = MessageType::CHANNEL_REQUEST;
            if (!$this->get_channel_packet(self::CHANNEL_EXEC)) {
                $this->disconnect_helper(DisconnectReason::BY_APPLICATION);
                throw new RuntimeException('Unable to request pseudo-terminal');
            }
        }

        // sending a pty-req SSH_MSG_CHANNEL_REQUEST message is unnecessary and, in fact, in most cases, slows things
        // down.  the one place where it might be desirable is if you're doing something like \phpseclib3\Net\SSH2::exec('ping localhost &').
        // with a pty-req SSH_MSG_CHANNEL_REQUEST, exec() will return immediately and the ping process will then
        // then immediately terminate.  without such a request exec() will loop indefinitely.  the ping process won't end but
        // neither will your script.

        // although, in theory, the size of SSH_MSG_CHANNEL_REQUEST could exceed the maximum packet size established by
        // SSH_MSG_CHANNEL_OPEN_CONFIRMATION, RFC4254#section-5.1 states that the "maximum packet size" refers to the
        // "maximum size of an individual data packet". ie. SSH_MSG_CHANNEL_DATA.  RFC4254#section-5.2 corroborates.
        $packet = Strings::packSSH2(
            'CNsCs',
            MessageType::CHANNEL_REQUEST,
            $this->server_channels[self::CHANNEL_EXEC],
            'exec',
            1,
            $command
        );
        $this->send_binary_packet($packet);

        $this->channel_status[self::CHANNEL_EXEC] = MessageType::CHANNEL_REQUEST;

        if (!$this->get_channel_packet(self::CHANNEL_EXEC)) {
            return false;
        }

        $this->channel_status[self::CHANNEL_EXEC] = MessageType::CHANNEL_DATA;

        if ($this->request_pty === true) {
            $this->channel_id_last_interactive = self::CHANNEL_EXEC;
            return true;
        }

        $output = '';
        while (true) {
            $temp = $this->get_channel_packet(self::CHANNEL_EXEC);
            switch (true) {
                case $temp === true:
                    return is_callable($callback) ? true : $output;
                case $temp === false:
                    return false;
                default:
                    if (is_callable($callback)) {
                        if ($callback($temp) === true) {
                            $this->close_channel(self::CHANNEL_EXEC);
                            return true;
                        }
                    } else {
                        $output .= $temp;
                    }
            }
        }
    }

    /**
     * How many channels are currently open?
     *
     * @return int
     */
    public function getOpenChannelCount()
    {
        return $this->channelCount;
    }

    /**
     * Opens a channel
     */
    protected function open_channel(int $channel, bool $skip_extended = false): bool
    {
        if (isset($this->channel_status[$channel]) && $this->channel_status[$channel] != MessageType::CHANNEL_CLOSE) {
            throw new RuntimeException('Please close the channel (' . $channel . ') before trying to open it again');
        }

        $this->channelCount++;

        if ($this->channelCount > 1 && $this->errorOnMultipleChannels) {
            throw new RuntimeException("Ubuntu's OpenSSH from 5.8 to 6.9 doesn't work with multiple channels");
        }

        // RFC4254 defines the (client) window size as "bytes the other party can send before it must wait for the window to
        // be adjusted".  0x7FFFFFFF is, at 2GB, the max size.  technically, it should probably be decremented, but,
        // honestly, if you're transferring more than 2GB, you probably shouldn't be using phpseclib, anyway.
        // see http://tools.ietf.org/html/rfc4254#section-5.2 for more info
        $this->window_size_server_to_client[$channel] = $this->window_size;
        // 0x8000 is the maximum max packet size, per http://tools.ietf.org/html/rfc4253#section-6.1, although since PuTTy
        // uses 0x4000, that's what will be used here, as well.
        $packet_size = 0x4000;

        $packet = Strings::packSSH2(
            'CsN3',
            MessageType::CHANNEL_OPEN,
            'session',
            $channel,
            $this->window_size_server_to_client[$channel],
            $packet_size
        );

        $this->send_binary_packet($packet);

        $this->channel_status[$channel] = MessageType::CHANNEL_OPEN;

        return $this->get_channel_packet($channel, $skip_extended);
    }

    /**
     * Creates an interactive shell
     *
     * Returns bool(true) if the shell was opened.
     * Returns bool(false) if the shell was already open.
     *
     * @throws InsufficientSetupException if not authenticated
     * @throws UnexpectedValueException on receipt of unexpected packets
     * @throws RuntimeException on other errors
     * @see self::isShellOpen()
     * @see self::read()
     * @see self::write()
     */
    public function openShell(): bool
    {
        if (!$this->isAuthenticated()) {
            throw new InsufficientSetupException('Operation disallowed prior to login()');
        }

        $this->open_channel(self::CHANNEL_SHELL);

        $terminal_modes = pack('C', TerminalMode::TTY_OP_END);
        $packet = Strings::packSSH2(
            'CNsbsN4s',
            MessageType::CHANNEL_REQUEST,
            $this->server_channels[self::CHANNEL_SHELL],
            'pty-req',
            true, // want reply
            $this->term,
            $this->windowColumns,
            $this->windowRows,
            0,
            0,
            $terminal_modes
        );

        $this->send_binary_packet($packet);

        $this->channel_status[self::CHANNEL_SHELL] = MessageType::CHANNEL_REQUEST;

        if (!$this->get_channel_packet(self::CHANNEL_SHELL)) {
            throw new RuntimeException('Unable to request pty');
        }

        $packet = Strings::packSSH2(
            'CNsb',
            MessageType::CHANNEL_REQUEST,
            $this->server_channels[self::CHANNEL_SHELL],
            'shell',
            true // want reply
        );
        $this->send_binary_packet($packet);

        $response = $this->get_channel_packet(self::CHANNEL_SHELL);
        if ($response === false) {
            throw new RuntimeException('Unable to request shell');
        }

        $this->channel_status[self::CHANNEL_SHELL] = MessageType::CHANNEL_DATA;

        $this->channel_id_last_interactive = self::CHANNEL_SHELL;

        $this->bitmap |= self::MASK_SHELL;

        return true;
    }

    /**
     * Return the channel to be used with read(), write(), and reset(), if none were specified
     * @deprecated for lack of transparency in intended channel target, to be potentially replaced
     *             with method which guarantees open-ness of all yielded channels and throws
     *             error for multiple open channels
     * @see self::read()
     * @see self::write()
     */
    private function get_interactive_channel(): int
    {
        switch (true) {
            case $this->is_channel_status_data(self::CHANNEL_SUBSYSTEM):
                return self::CHANNEL_SUBSYSTEM;
            case $this->is_channel_status_data(self::CHANNEL_EXEC):
                return self::CHANNEL_EXEC;
            default:
                return self::CHANNEL_SHELL;
        }
    }

    /**
     * Indicates the DATA status on the given channel
     */
    private function is_channel_status_data(int $channel): bool
    {
        return isset($this->channel_status[$channel]) && $this->channel_status[$channel] == MessageType::CHANNEL_DATA;
    }

    /**
     * Return an available open channel
     *
     * @return int
     */
    private function get_open_channel()
    {
        $channel = self::CHANNEL_EXEC;
        do {
            if (isset($this->channel_status[$channel]) && $this->channel_status[$channel] == MessageType::CHANNEL_OPEN) {
                return $channel;
            }
        } while ($channel++ < self::CHANNEL_SUBSYSTEM);

        return false;
    }

    /**
     * Request agent forwarding of remote server
     */
    public function requestAgentForwarding(): bool
    {
        $request_channel = $this->get_open_channel();
        if ($request_channel === false) {
            return false;
        }

        $packet = Strings::packSSH2(
            'CNsC',
            MessageType::CHANNEL_REQUEST,
            $this->server_channels[$request_channel],
            'auth-agent-req@openssh.com',
            1
        );

        $this->channel_status[$request_channel] = MessageType::CHANNEL_REQUEST;

        $this->send_binary_packet($packet);

        if (!$this->get_channel_packet($request_channel)) {
            return false;
        }

        $this->channel_status[$request_channel] = MessageType::CHANNEL_OPEN;

        return true;
    }

    /**
     * Returns the output of an interactive shell
     *
     * Returns when there's a match for $expect, which can take the form of a string literal or,
     * if $mode == self::READ_REGEX, a regular expression.
     *
     * If not specifying a channel, an open interactive channel will be selected, or, if there are
     * no open channels, an interactive shell will be created. If there are multiple open
     * interactive channels, a legacy behavior will apply in which channel selection prioritizes
     * an active subsystem, the exec pty, and, lastly, the shell. If using multiple interactive
     * channels, callers are discouraged from relying on this legacy behavior and should specify
     * the intended channel.
     *
     * @param int $mode One of the self::READ_* constants
     * @param int|null $channel Channel id returned by self::getInteractiveChannelId()
     * @return string|bool|null
     * @throws RuntimeException on connection error
     * @throws InsufficientSetupException on unexpected channel status, possibly due to closure
     * @see self::write()
     */
    public function read(string $expect = '', int $mode = self::READ_SIMPLE, ?int $channel = null)
    {
        if (!$this->isAuthenticated()) {
            throw new InsufficientSetupException('Operation disallowed prior to login()');
        }

        $this->curTimeout = $this->timeout;
        $this->is_timeout = false;

        if ($channel === null) {
            $channel = $this->get_interactive_channel();
        }

        if (!$this->is_channel_status_data($channel) && empty($this->channel_buffers[$channel])) {
            if ($channel != self::CHANNEL_SHELL) {
                throw new InsufficientSetupException('Data is not available on channel');
            } elseif (!$this->openShell()) {
                throw new RuntimeException('Unable to initiate an interactive shell session');
            }
        }

        if ($mode == self::READ_NEXT) {
            return $this->get_channel_packet($channel);
        }

        $match = $expect;
        while (true) {
            if ($mode == self::READ_REGEX) {
                preg_match($expect, substr($this->interactiveBuffer, -1024), $matches);
                $match = $matches[0] ?? '';
            }
            $pos = strlen($match) ? strpos($this->interactiveBuffer, $match) : false;
            if ($pos !== false) {
                return Strings::shift($this->interactiveBuffer, $pos + strlen($match));
            }
            $response = $this->get_channel_packet($channel);
            if ($response === true) {
                return Strings::shift($this->interactiveBuffer, strlen($this->interactiveBuffer));
            }

            $this->interactiveBuffer .= $response;
        }
    }

    /**
     * Inputs a command into an interactive shell.
     *
     * If not specifying a channel, an open interactive channel will be selected, or, if there are
     * no open channels, an interactive shell will be created. If there are multiple open
     * interactive channels, a legacy behavior will apply in which channel selection prioritizes
     * an active subsystem, the exec pty, and, lastly, the shell. If using multiple interactive
     * channels, callers are discouraged from relying on this legacy behavior and should specify
     * the intended channel.
     *
     * @param int|null $channel Channel id returned by self::getInteractiveChannelId()
     * @throws RuntimeException on connection error
     * @throws InsufficientSetupException on unexpected channel status, possibly due to closure
     * @throws TimeoutException if the write could not be completed within the requested self::setTimeout()
     * @see SSH2::read()
     */
    public function write(string $cmd, ?int $channel = null): void
    {
        if (!$this->isAuthenticated()) {
            throw new InsufficientSetupException('Operation disallowed prior to login()');
        }

        if ($channel === null) {
            $channel = $this->get_interactive_channel();
        }

        if (!$this->is_channel_status_data($channel)) {
            if ($channel != self::CHANNEL_SHELL) {
                throw new InsufficientSetupException('Data is not available on channel');
            } elseif (!$this->openShell()) {
                throw new RuntimeException('Unable to initiate an interactive shell session');
            }
        }

        $this->curTimeout = $this->timeout;
        $this->is_timeout = false;
        $this->send_channel_packet($channel, $cmd);
    }

    /**
     * Start a subsystem.
     *
     * Right now only one subsystem at a time is supported. To support multiple subsystem's stopSubsystem() could accept
     * a string that contained the name of the subsystem, but at that point, only one subsystem of each type could be opened.
     * To support multiple subsystem's of the same name maybe it'd be best if startSubsystem() generated a new channel id and
     * returns that and then that that was passed into stopSubsystem() but that'll be saved for a future date and implemented
     * if there's sufficient demand for such a feature.
     *
          * @see self::stopSubsystem()
     */
    public function startSubsystem(string $subsystem): bool
    {
        $this->open_channel(self::CHANNEL_SUBSYSTEM);

        $packet = Strings::packSSH2(
            'CNsCs',
            MessageType::CHANNEL_REQUEST,
            $this->server_channels[self::CHANNEL_SUBSYSTEM],
            'subsystem',
            1,
            $subsystem
        );
        $this->send_binary_packet($packet);

        $this->channel_status[self::CHANNEL_SUBSYSTEM] = MessageType::CHANNEL_REQUEST;

        if (!$this->get_channel_packet(self::CHANNEL_SUBSYSTEM)) {
            return false;
        }

        $this->channel_status[self::CHANNEL_SUBSYSTEM] = MessageType::CHANNEL_DATA;

        $this->channel_id_last_interactive = self::CHANNEL_SUBSYSTEM;

        return true;
    }

    /**
     * Stops a subsystem.
     *
     * @see self::startSubsystem()
     */
    public function stopSubsystem(): bool
    {
        if ($this->isInteractiveChannelOpen(self::CHANNEL_SUBSYSTEM)) {
            $this->close_channel(self::CHANNEL_SUBSYSTEM);
        }
        return true;
    }

    /**
     * Closes a channel
     *
     * If read() timed out you might want to just close the channel and have it auto-restart on the next read() call
     *
     * If not specifying a channel, an open interactive channel will be selected. If there are
     * multiple open interactive channels, a legacy behavior will apply in which channel selection
     * prioritizes an active subsystem, the exec pty, and, lastly, the shell. If using multiple
     * interactive channels, callers are discouraged from relying on this legacy behavior and
     * should specify the intended channel.
     *
     * @param int|null $channel Channel id returned by self::getInteractiveChannelId()
     */
    public function reset(?int $channel = null): void
    {
        if ($channel === null) {
            $channel = $this->get_interactive_channel();
        }
        if ($this->isInteractiveChannelOpen($channel)) {
            $this->close_channel($channel);
        }
    }

    /**
     * Is timeout?
     *
     * Did exec() or read() return because they timed out or because they encountered the end?
     */
    public function isTimeout(): bool
    {
        return $this->is_timeout;
    }

    /**
     * Disconnect
     */
    public function disconnect(): void
    {
        $this->disconnect_helper(DisconnectReason::BY_APPLICATION);
        if (isset($this->realtime_log_file) && is_resource($this->realtime_log_file)) {
            fclose($this->realtime_log_file);
        }
        unset(self::$connections[$this->getResourceId()]);
    }

    /**
     * Destructor.
     *
     * Will be called, automatically, if you're supporting just PHP5.  If you're supporting PHP4, you'll need to call
     * disconnect().
     */
    public function __destruct()
    {
        $this->disconnect();
    }

    /**
     * Is the connection still active?
     *
     * $level has 3x possible values:
     * 0 (default): phpseclib takes a passive approach to see if the connection is still active by calling feof()
     *    on the socket
     * 1: phpseclib takes an active approach to see if the connection is still active by sending an SSH_MSG_IGNORE
     *    packet that doesn't require a response
     * 2: phpseclib takes an active approach to see if the connection is still active by sending an SSH_MSG_CHANNEL_OPEN
     *    packet and imediately trying to close that channel. some routers, in particular, however, will only let you
     *    open one channel, so this approach could yield false positives
     */
    public function isConnected(int $level = 0): bool
    {
        if ($level < 0 || $level > 2) {
            throw new InvalidArgumentException('$level must be 0, 1 or 2');
        }

        if ($level == 0) {
            return ($this->bitmap & self::MASK_CONNECTED) && is_resource($this->fsock) && !feof($this->fsock);
        }
        try {
            if ($level == 1) {
                $this->send_binary_packet(pack('CN', MessageType::IGNORE, 0));
            } else {
                $this->open_channel(self::CHANNEL_KEEP_ALIVE);
                $this->close_channel(self::CHANNEL_KEEP_ALIVE);
            }
            return true;
        } catch (\Exception $e) {
            return false;
        }
    }

    /**
     * Have you successfully been logged in?
     */
    public function isAuthenticated(): bool
    {
        return (bool) ($this->bitmap & self::MASK_LOGIN);
    }

    /**
     * Is the interactive shell active?
     */
    public function isShellOpen(): bool
    {
        return $this->isInteractiveChannelOpen(self::CHANNEL_SHELL);
    }

    /**
     * Is the exec pty active?
     */
    public function isPTYOpen(): bool
    {
        return $this->isInteractiveChannelOpen(self::CHANNEL_EXEC);
    }

    /**
     * Is the given interactive channel active?
     *
     * @param int $channel Channel id returned by self::getInteractiveChannelId()
     */
    public function isInteractiveChannelOpen(int $channel): bool
    {
        return $this->isAuthenticated() && $this->is_channel_status_data($channel);
    }

    /**
     * Returns a channel identifier, presently of the last interactive channel opened, regardless of current status.
     * Returns 0 if no interactive channel has been opened.
     *
     * @see self::isInteractiveChannelOpen()
     */
    public function getInteractiveChannelId(): int
    {
        return $this->channel_id_last_interactive;
    }

    /**
     * Pings a server connection, or tries to reconnect if the connection has gone down
     *
     * Inspired by http://php.net/manual/en/mysqli.ping.php
     */
    public function ping(): bool
    {
        if (!$this->isAuthenticated()) {
            if (!empty($this->auth)) {
                return $this->reconnect();
            }
            return false;
        }

        try {
            $this->open_channel(self::CHANNEL_KEEP_ALIVE);
        } catch (\RuntimeException $e) {
            return $this->reconnect();
        }

        $this->close_channel(self::CHANNEL_KEEP_ALIVE);
        return true;
    }

    /**
     * In situ reconnect method
     *
     * @return boolean
     */
    private function reconnect(): bool
    {
        $this->disconnect_helper(DisconnectReason::BY_APPLICATION);
        $this->connect();
        foreach ($this->auth as $auth) {
            $result = $this->login(...$auth);
        }
        return $result;
    }

    /**
     * Resets a connection for re-use
     */
    protected function reset_connection(): void
    {
        if (is_resource($this->fsock) && get_resource_type($this->fsock) === 'stream') {
            fclose($this->fsock);
        }
        $this->fsock = null;
        $this->bitmap = 0;
        $this->binary_packet_buffer = null;
        $this->decrypt = $this->encrypt = false;
        $this->decrypt_block_size = $this->encrypt_block_size = 8;
        $this->hmac_check = $this->hmac_create = false;
        $this->hmac_size = false;
        $this->session_id = false;
        $this->get_seq_no = $this->send_seq_no = 0;
        $this->channel_status = [];
        $this->channel_id_last_interactive = 0;
        $this->channel_buffers = [];
        $this->channel_buffers_write = [];
    }

    /**
     * @return int[] second and microsecond stream timeout options based on user-requested timeout and keep-alive, or the default socket timeout by default, which mirrors PHP socket streams.
     */
    private function get_stream_timeout()
    {
        $sec = ini_get('default_socket_timeout');
        $usec = 0;
        if ($this->curTimeout > 0) {
            $sec = (int) floor($this->curTimeout);
            $usec = (int) (1000000 * ($this->curTimeout - $sec));
        }
        if ($this->keepAlive > 0) {
            $elapsed = microtime(true) - $this->last_packet;
            $timeout = max($this->keepAlive - $elapsed, 0);
            if (!$this->curTimeout || $timeout < $this->curTimeout) {
                $sec = (int) floor($timeout);
                $usec = (int) (1000000 * ($timeout - $sec));
            }
        }
        return [$sec, $usec];
    }

    /**
     * Retrieves the next packet with added timeout and type handling
     *
     * @param string $message_types Message types to enforce in response, closing if not met
     * @return string
     * @throws ConnectionClosedException If an error has occurred preventing read of the next packet
     */
    private function get_binary_packet_or_close(...$message_types)
    {
        try {
            $packet = $this->get_binary_packet();
            if (count($message_types) > 0 && !in_array(ord($packet[0]), $message_types)) {
                $this->disconnect_helper(DisconnectReason::PROTOCOL_ERROR);
                throw new ConnectionClosedException('Bad message type. Expected: #'
                    . implode(', #', $message_types) . '. Got: #' . ord($packet[0]));
            }
            return $packet;
        } catch (TimeoutException $e) {
            $this->disconnect_helper(DisconnectReason::BY_APPLICATION);
            throw new ConnectionClosedException('Connection closed due to timeout');
        }
    }

    /**
     * Gets Binary Packets
     *
     * See '6. Binary Packet Protocol' of rfc4253 for more info.
     *
     * @see self::_send_binary_packet()
     * @throws TimeoutException If user requested timeout was reached while waiting for next packet
     * @throws ConnectionClosedException If an error has occurred preventing read of the next packet
     */
    private function get_binary_packet(): string
    {
        if (!is_resource($this->fsock)) {
            throw new InvalidArgumentException('fsock is not a resource.');
        }
        if (!$this->keyExchangeInProgress && count($this->kex_buffer)) {
            return $this->filter(array_shift($this->kex_buffer));
        }
        if ($this->binary_packet_buffer == null) {
            // buffer the packet to permit continued reads across timeouts
            $this->binary_packet_buffer = (object) [
                'read_time' => 0, // the time to read the packet from the socket
                'raw' => '', // the raw payload read from the socket
                'plain' => '', // the packet in plain text, excluding packet_length header
                'packet_length' => null, // the packet_length value pulled from the payload
                'size' => $this->decrypt_block_size, // the total size of this packet to be read from the socket
                                                     // initialize to read single block until packet_length is available
            ];
        }
        $packet = $this->binary_packet_buffer;
        while (strlen($packet->raw) < $packet->size) {
            if (feof($this->fsock)) {
                $this->disconnect_helper(DisconnectReason::CONNECTION_LOST);
                throw new ConnectionClosedException('Connection closed by server');
            }
            if ($this->curTimeout < 0) {
                $this->is_timeout = true;
                throw new TimeoutException('Timed out waiting for server');
            }
            $this->send_keep_alive();

            [$sec, $usec] = $this->get_stream_timeout();
            stream_set_timeout($this->fsock, $sec, $usec);
            $start = microtime(true);
            $raw = stream_get_contents($this->fsock, $packet->size - strlen($packet->raw));
            $elapsed = microtime(true) - $start;
            $packet->read_time += $elapsed;
            if ($this->curTimeout > 0) {
                $this->curTimeout -= $elapsed;
            }
            if ($raw === false) {
                $this->disconnect_helper(DisconnectReason::CONNECTION_LOST);
                throw new ConnectionClosedException('Connection closed by server');
            } elseif (!strlen($raw)) {
                continue;
            }
            $packet->raw .= $raw;
            if (!$packet->packet_length) {
                $this->get_binary_packet_size($packet);
            }
        }

        if (strlen($packet->raw) != $packet->size) {
            throw new \RuntimeException('Size of packet was not expected length');
        }
        // destroy buffer as packet represents the entire payload and should be processed in full
        $this->binary_packet_buffer = null;
        // copy the raw payload, so as not to destroy original
        $raw = $packet->raw;
        if ($this->hmac_check instanceof Hash) {
            $hmac = Strings::pop($raw, $this->hmac_size);
        }
        $packet_length_header_size = 4;
        if ($this->decrypt) {
            switch ($this->decryptName) {
                case 'aes128-gcm@openssh.com':
                case 'aes256-gcm@openssh.com':
                    $this->decrypt->setNonce(
                        $this->decryptFixedPart .
                        $this->decryptInvocationCounter
                    );
                    Strings::increment_str($this->decryptInvocationCounter);
                    $this->decrypt->setAAD(Strings::shift($raw, $packet_length_header_size));
                    $this->decrypt->setTag(Strings::pop($raw, $this->decrypt_block_size));
                    $packet->plain = $this->decrypt->decrypt($raw);
                    break;
                case 'chacha20-poly1305@openssh.com':
                    // This should be impossible, but we are checking anyway to narrow the type for Psalm.
                    if (!($this->decrypt instanceof ChaCha20)) {
                        throw new LogicException('$this->decrypt is not a ' . ChaCha20::class);
                    }
                    $this->decrypt->setNonce(pack('N2', 0, $this->get_seq_no));
                    $this->decrypt->setCounter(0);
                    // this is the same approach that's implemented in Salsa20::createPoly1305Key()
                    // but we don't want to use the same AEAD construction that RFC8439 describes
                    // for ChaCha20-Poly1305 so we won't rely on it (see Salsa20::poly1305())
                    $this->decrypt->setPoly1305Key(
                        $this->decrypt->encrypt(str_repeat("\0", 32))
                    );
                    $this->decrypt->setAAD(Strings::shift($raw, $packet_length_header_size));
                    $this->decrypt->setCounter(1);
                    $this->decrypt->setTag(Strings::pop($raw, 16));
                    $packet->plain = $this->decrypt->decrypt($raw);
                    break;
                default:
                    if (!$this->hmac_check instanceof Hash || !$this->hmac_check_etm) {
                        // first block was already decrypted for contained packet_length header
                        Strings::shift($raw, $this->decrypt_block_size);
                        if (strlen($raw) > 0) {
                            $packet->plain .= $this->decrypt->decrypt($raw);
                        }
                    } else {
                        Strings::shift($raw, $packet_length_header_size);
                        $packet->plain = $this->decrypt->decrypt($raw);
                    }
                    break;
            }
        } else {
            Strings::shift($raw, $packet_length_header_size);
            $packet->plain = $raw;
        }
        if ($this->hmac_check instanceof Hash) {
            $reconstructed = !$this->hmac_check_etm ?
                pack('Na*', $packet->packet_length, $packet->plain) :
                substr($packet->raw, 0, -$this->hmac_size);
            if (($this->hmac_check->getHash() & "\xFF\xFF\xFF\xFF") == 'umac') {
                $this->hmac_check->setNonce("\0\0\0\0" . pack('N', $this->get_seq_no));
                if ($hmac != $this->hmac_check->hash($reconstructed)) {
                    $this->disconnect_helper(DisconnectReason::MAC_ERROR);
                    throw new ConnectionClosedException('Invalid UMAC');
                }
            } else {
                if ($hmac != $this->hmac_check->hash(pack('Na*', $this->get_seq_no, $reconstructed))) {
                    $this->disconnect_helper(DisconnectReason::MAC_ERROR);
                    throw new ConnectionClosedException('Invalid HMAC');
                }
            }
        }
        $padding_length = 0;
        $payload = $packet->plain;
        extract(unpack('Cpadding_length', Strings::shift($payload, 1)));
        if ($padding_length > 0) {
            Strings::pop($payload, $padding_length);
        }

        if (!$this->keyExchangeInProgress) {
            $this->bytesTransferredSinceLastKEX += $packet->packet_length + $padding_length + 5;
        }

        if (empty($payload)) {
            $this->disconnect_helper(DisconnectReason::PROTOCOL_ERROR);
            throw new ConnectionClosedException('Plaintext is too short');
        }

        switch ($this->decompress) {
            case self::NET_SSH2_COMPRESSION_ZLIB_AT_OPENSSH:
                if (!$this->isAuthenticated()) {
                    break;
                }
                // fall-through
            case self::NET_SSH2_COMPRESSION_ZLIB:
                if ($this->regenerate_decompression_context) {
                    $this->regenerate_decompression_context = false;

                    $cmf = ord($payload[0]);
                    $cm = $cmf & 0x0F;
                    if ($cm != 8) { // deflate
                        throw new UnsupportedAlgorithmException("Only CM = 8 ('deflate') is supported ($cm)");
                    }
                    $cinfo = ($cmf & 0xF0) >> 4;
                    if ($cinfo > 7) {
                        throw new RuntimeException("CINFO above 7 is not allowed ($cinfo)");
                    }
                    $windowSize = 1 << ($cinfo + 8);

                    $flg = ord($payload[1]);
                    //$fcheck = $flg && 0x0F;
                    if ((($cmf << 8) | $flg) % 31) {
                        throw new RuntimeException('fcheck failed');
                    }
                    $fdict = boolval($flg & 0x20);
                    $flevel = ($flg & 0xC0) >> 6;

                    $this->decompress_context = inflate_init(ZLIB_ENCODING_RAW, ['window' => $cinfo + 8]);
                    $payload = substr($payload, 2);
                }
                if ($this->decompress_context) {
                    $payload = inflate_add($this->decompress_context, $payload, ZLIB_PARTIAL_FLUSH);
                }
        }

        $this->get_seq_no++;

        if (defined('NET_SSH2_LOGGING')) {
            $current = microtime(true);
            $message_number = sprintf(
                '<- %s (since last: %s, network: %ss)',
                ($constantName = MessageType::findConstantNameByValue($value = ord($payload[0])))
                    ? "SSH_MSG_$constantName"
                    : "UNKNOWN ($value)",
                round($current - $this->last_packet, 4),
                round($packet->read_time, 4)
            );
            $this->append_log($message_number, $payload);
        }
        $this->last_packet = microtime(true);

        if ($this->bytesTransferredSinceLastKEX > $this->doKeyReexchangeAfterXBytes) {
            $this->key_exchange();
        }

        // don't filter if we're in the middle of a key exchange (since _filter might send out packets)
        return $this->keyExchangeInProgress ? $payload : $this->filter($payload);
    }

    /**
     * @param object $packet The packet object being constructed, passed by reference
     *        The size, packet_length, and plain properties of this object may be modified in processing
     * @throws InvalidPacketLengthException if the packet length header is invalid
     */
    private function get_binary_packet_size(object &$packet): void
    {
        $packet_length_header_size = 4;
        if (strlen($packet->raw) < $packet_length_header_size) {
            return;
        }
        $packet_length = 0;
        $added_validation_length = 0; // indicates when the packet length header is included when validating packet length against block size
        if ($this->decrypt) {
            switch ($this->decryptName) {
                case 'aes128-gcm@openssh.com':
                case 'aes256-gcm@openssh.com':
                    extract(unpack('Npacket_length', substr($packet->raw, 0, $packet_length_header_size)));
                    $packet->size = $packet_length_header_size + $packet_length + $this->decrypt_block_size; // expect tag
                    break;
                case 'chacha20-poly1305@openssh.com':
                    $this->lengthDecrypt->setNonce(pack('N2', 0, $this->get_seq_no));
                    $packet_length_header = $this->lengthDecrypt->decrypt(substr($packet->raw, 0, $packet_length_header_size));
                    extract(unpack('Npacket_length', $packet_length_header));
                    $packet->size = $packet_length_header_size + $packet_length + 16; // expect tag
                    break;
                default:
                    if (!$this->hmac_check instanceof Hash || !$this->hmac_check_etm) {
                        if (strlen($packet->raw) < $this->decrypt_block_size) {
                            return;
                        }
                        $packet->plain = $this->decrypt->decrypt(substr($packet->raw, 0, $this->decrypt_block_size));
                        extract(unpack('Npacket_length', Strings::shift($packet->plain, $packet_length_header_size)));
                        $packet->size = $packet_length_header_size + $packet_length;
                        $added_validation_length = $packet_length_header_size;
                    } else {
                        extract(unpack('Npacket_length', substr($packet->raw, 0, $packet_length_header_size)));
                        $packet->size = $packet_length_header_size + $packet_length;
                    }
                    break;
            }
        } else {
            extract(unpack('Npacket_length', substr($packet->raw, 0, $packet_length_header_size)));
            $packet->size = $packet_length_header_size + $packet_length;
            $added_validation_length = $packet_length_header_size;
        }
        // quoting <http://tools.ietf.org/html/rfc4253#section-6.1>,
        // "implementations SHOULD check that the packet length is reasonable"
        // PuTTY uses 0x9000 as the actual max packet size and so to shall we
        if (
            $packet_length <= 0 || $packet_length > 0x9000
            || ($packet_length + $added_validation_length) % $this->decrypt_block_size != 0
        ) {
            $this->disconnect_helper(DisconnectReason::PROTOCOL_ERROR);
            throw new InvalidPacketLengthException('Invalid packet length');
        }
        if ($this->hmac_check instanceof Hash) {
            $packet->size += $this->hmac_size;
        }
        $packet->packet_length = $packet_length;
    }

    /**
     * Handle Disconnect
     *
     * Because some binary packets need to be ignored...
     *
     * @see self::filter()
     * @see self::key_exchange()
     * @return boolean
     * @access private
     */
    private function handleDisconnect($payload)
    {
        Strings::shift($payload, 1);
        list($reason_code, $message) = Strings::unpackSSH2('Ns', $payload);
        $this->errors[] = 'SSH_MSG_DISCONNECT: ' . self::$disconnect_reasons[$reason_code] . "\r\n$message";
        $this->disconnect_helper(NET_SSH2_DISCONNECT_CONNECTION_LOST);
        throw new ConnectionClosedException('Connection closed by server');
    }

    /**
     * Filter Binary Packets
     *
     * Because some binary packets need to be ignored...
     *
     * @see self::_get_binary_packet()
     */
    private function filter(string $payload): string
    {
        switch (ord($payload[0])) {
            case MessageType::DISCONNECT:
                return $this->handleDisconnect($payload);
<<<<<<< HEAD
            case MessageType::IGNORE:
                $this->extra_packets++;
                $payload = $this->get_binary_packet();
                break;
            case MessageType::DEBUG:
                $this->extra_packets++;
=======
            case NET_SSH2_MSG_IGNORE:
                $payload = $this->get_binary_packet();
                break;
            case NET_SSH2_MSG_DEBUG:
>>>>>>> f5113e13
                Strings::shift($payload, 2); // second byte is "always_display"
                [$message] = Strings::unpackSSH2('s', $payload);
                $this->errors[] = "SSH_MSG_DEBUG: $message";
                $payload = $this->get_binary_packet();
                break;
            case MessageType::UNIMPLEMENTED:
                break;
            case MessageType::KEXINIT:
                // this is here for server key re-exchanges after the initial key exchange
                if ($this->session_id !== false) {
                    if (!$this->key_exchange($payload)) {
                        $this->disconnect_helper(NET_SSH2_DISCONNECT_KEY_EXCHANGE_FAILED);
                        throw new ConnectionClosedException('Key exchange failed');
                    }
                    $payload = $this->get_binary_packet();
                }
                break;
            case MessageType::EXT_INFO:
                Strings::shift($payload, 1);
                [$nr_extensions] = Strings::unpackSSH2('N', $payload);
                for ($i = 0; $i < $nr_extensions; $i++) {
                    [$extension_name, $extension_value] = Strings::unpackSSH2('ss', $payload);
                    if ($extension_name == 'server-sig-algs') {
                        $this->supported_private_key_algorithms = explode(',', $extension_value);
                    }
                }
                $payload = $this->get_binary_packet();
        }

        // see http://tools.ietf.org/html/rfc4252#section-5.4; only called when the encryption has been activated and when we haven't already logged in
        if (($this->bitmap & self::MASK_CONNECTED) && !$this->isAuthenticated() && ord($payload[0]) == MessageType::USERAUTH_BANNER) {
            Strings::shift($payload, 1);
            [$this->banner_message] = Strings::unpackSSH2('s', $payload);
            $payload = $this->get_binary_packet();
        }

        // only called when we've already logged in
        if (($this->bitmap & self::MASK_CONNECTED) && $this->isAuthenticated()) {
            switch (ord($payload[0])) {
                case MessageType::CHANNEL_REQUEST:
                    if (strlen($payload) == 31) {
                        extract(unpack('cpacket_type/Nchannel/Nlength', $payload));
                        if (substr($payload, 9, $length) == 'keepalive@openssh.com' && isset($this->server_channels[$channel])) {
                            if (ord(substr($payload, 9 + $length))) { // want reply
                                $this->send_binary_packet(pack('CN', MessageType::CHANNEL_SUCCESS, $this->server_channels[$channel]));
                            }
                            $payload = $this->get_binary_packet();
                        }
                    }
                    break;
                case MessageType::GLOBAL_REQUEST: // see http://tools.ietf.org/html/rfc4254#section-4
                    Strings::shift($payload, 1);
                    [$request_name] = Strings::unpackSSH2('s', $payload);
                    $this->errors[] = "SSH_MSG_GLOBAL_REQUEST: $request_name";
                    $this->send_binary_packet(pack('C', MessageType::REQUEST_FAILURE));
                    $payload = $this->get_binary_packet();
                    break;
                case MessageType::CHANNEL_OPEN: // see http://tools.ietf.org/html/rfc4254#section-5.1
                    Strings::shift($payload, 1);
                    [$data, $server_channel] = Strings::unpackSSH2('sN', $payload);
                    switch ($data) {
                        case 'auth-agent':
                        case 'auth-agent@openssh.com':
                            if (isset($this->agent)) {
                                $new_channel = self::CHANNEL_AGENT_FORWARD;

                                [
                                    $remote_window_size,
                                    $remote_maximum_packet_size
                                ] = Strings::unpackSSH2('NN', $payload);

                                $this->packet_size_client_to_server[$new_channel] = $remote_window_size;
                                $this->window_size_server_to_client[$new_channel] = $remote_maximum_packet_size;
                                $this->window_size_client_to_server[$new_channel] = $this->window_size;

                                $packet_size = 0x4000;

                                $packet = pack(
                                    'CN4',
                                    MessageType::CHANNEL_OPEN_CONFIRMATION,
                                    $server_channel,
                                    $new_channel,
                                    $packet_size,
                                    $packet_size
                                );

                                $this->server_channels[$new_channel] = $server_channel;
                                $this->channel_status[$new_channel] = MessageType::CHANNEL_OPEN_CONFIRMATION;
                                $this->send_binary_packet($packet);
                            }
                            break;
                        default:
                            $packet = Strings::packSSH2(
                                'CN2ss',
                                MessageType::CHANNEL_OPEN_FAILURE,
                                $server_channel,
                                ChannelConnectionFailureReason::ADMINISTRATIVELY_PROHIBITED,
                                '', // description
                                '' // language tag
                            );

                            $this->send_binary_packet($packet);
                    }

                    $payload = $this->get_binary_packet();
            }
        }

        return $payload;
    }

    /**
     * Enable Quiet Mode
     *
     * Suppress stderr from output
     */
    public function enableQuietMode(): void
    {
        $this->quiet_mode = true;
    }

    /**
     * Disable Quiet Mode
     *
     * Show stderr in output
     */
    public function disableQuietMode(): void
    {
        $this->quiet_mode = false;
    }

    /**
     * Returns whether Quiet Mode is enabled or not
     *
     * @see self::enableQuietMode()
     * @see self::disableQuietMode()
     */
    public function isQuietModeEnabled(): bool
    {
        return $this->quiet_mode;
    }

    /**
     * Enable request-pty when using exec()
     */
    public function enablePTY(): void
    {
        $this->request_pty = true;
    }

    /**
     * Disable request-pty when using exec()
     */
    public function disablePTY(): void
    {
        if ($this->isPTYOpen()) {
            $this->close_channel(self::CHANNEL_EXEC);
        }
        $this->request_pty = false;
    }

    /**
     * Returns whether request-pty is enabled or not
     *
     * @see self::enablePTY()
     * @see self::disablePTY()
     */
    public function isPTYEnabled(): bool
    {
        return $this->request_pty;
    }

    /**
     * Gets channel data
     *
     * Returns the data as a string. bool(true) is returned if:
     *
     * - the server closes the channel
     * - if the connection times out
     * - if a window adjust packet is received on the given negated client channel
     * - if the channel status is CHANNEL_OPEN and the response was CHANNEL_OPEN_CONFIRMATION
     * - if the channel status is CHANNEL_REQUEST and the response was CHANNEL_SUCCESS
     * - if the channel status is CHANNEL_CLOSE and the response was CHANNEL_CLOSE
     *
     * bool(false) is returned if:
     *
     * - if the channel status is CHANNEL_REQUEST and the response was CHANNEL_FAILURE
     *
     * @param int $client_channel Specifies the channel to return data for, and data received
     *        on other channels is buffered. The respective negative value of a channel is
     *        also supported for the case that the caller is awaiting adjustment of the data
     *        window, and where data received on that respective channel is also buffered.
     * @throws RuntimeException on connection error
     */
    protected function get_channel_packet(int $client_channel, bool $skip_extended = false)
    {
        if (!empty($this->channel_buffers[$client_channel])) {
            switch ($this->channel_status[$client_channel]) {
                case MessageType::CHANNEL_REQUEST:
                    foreach ($this->channel_buffers[$client_channel] as $i => $packet) {
                        switch (ord($packet[0])) {
                            case MessageType::CHANNEL_SUCCESS:
                            case MessageType::CHANNEL_FAILURE:
                                unset($this->channel_buffers[$client_channel][$i]);
                                return substr($packet, 1);
                        }
                    }
                    break;
                default:
                    return substr(array_shift($this->channel_buffers[$client_channel]), 1);
            }
        }

        while (true) {
            try {
                $response = $this->get_binary_packet();
            } catch (TimeoutException $e) {
                return true;
            }
            [$type] = Strings::unpackSSH2('C', $response);
            if (strlen($response) >= 4) {
                [$channel] = Strings::unpackSSH2('N', $response);
            }

            // will not be setup yet on incoming channel open request
            if (isset($channel) && isset($this->channel_status[$channel]) && isset($this->window_size_server_to_client[$channel])) {
                $this->window_size_server_to_client[$channel] -= strlen($response);

                // resize the window, if appropriate
                if ($this->window_size_server_to_client[$channel] < 0) {
                // PuTTY does something more analogous to the following:
                //if ($this->window_size_server_to_client[$channel] < 0x3FFFFFFF) {
                    $packet = pack('CNN', MessageType::CHANNEL_WINDOW_ADJUST, $this->server_channels[$channel], $this->window_resize);
                    $this->send_binary_packet($packet);
                    $this->window_size_server_to_client[$channel] += $this->window_resize;
                }

                switch ($type) {
                    case MessageType::CHANNEL_WINDOW_ADJUST:
                        [$window_size] = Strings::unpackSSH2('N', $response);
                        $this->window_size_client_to_server[$channel] += $window_size;
                        if ($channel == -$client_channel) {
                            return true;
                        }

                        continue 2;
                    case MessageType::CHANNEL_EXTENDED_DATA:
                        /*
                        if ($client_channel == self::CHANNEL_EXEC) {
                            $this->send_channel_packet($client_channel, chr(0));
                        }
                        */
                        // currently, there's only one possible value for $data_type_code: NET_SSH2_EXTENDED_DATA_STDERR
                        [$data_type_code, $data] = Strings::unpackSSH2('Ns', $response);
                        $this->stdErrorLog .= $data;
                        if ($skip_extended || $this->quiet_mode) {
                            continue 2;
                        }
                        if ($client_channel == $channel && $this->channel_status[$channel] == MessageType::CHANNEL_DATA) {
                            return $data;
                        }
                        $this->channel_buffers[$channel][] = chr($type) . $data;

                        continue 2;
                    case MessageType::CHANNEL_REQUEST:
                        if ($this->channel_status[$channel] == MessageType::CHANNEL_CLOSE) {
                            continue 2;
                        }
                        [$value] = Strings::unpackSSH2('s', $response);
                        switch ($value) {
                            case 'exit-signal':
                                [
                                    , // FALSE
                                    $signal_name,
                                    , // core dumped
                                    $error_message
                                ] = Strings::unpackSSH2('bsbs', $response);

                                $this->errors[] = "SSH_MSG_CHANNEL_REQUEST (exit-signal): $signal_name";
                                if (strlen($error_message)) {
                                    $this->errors[count($this->errors) - 1] .= "\r\n$error_message";
                                }

                                $this->send_binary_packet(pack('CN', MessageType::CHANNEL_EOF, $this->server_channels[$client_channel]));
                                $this->send_binary_packet(pack('CN', MessageType::CHANNEL_CLOSE, $this->server_channels[$channel]));

                                $this->channel_status[$channel] = MessageType::CHANNEL_EOF;

                                continue 3;
                            case 'exit-status':
                                [, $this->exit_status] = Strings::unpackSSH2('CN', $response);

                                // "The client MAY ignore these messages."
                                // -- http://tools.ietf.org/html/rfc4254#section-6.10

                                continue 3;
                            default:
                                // "Some systems may not implement signals, in which case they SHOULD ignore this message."
                                //  -- http://tools.ietf.org/html/rfc4254#section-6.9
                                continue 3;
                        }
                }

                switch ($this->channel_status[$channel]) {
                    case MessageType::CHANNEL_OPEN:
                        switch ($type) {
                            case MessageType::CHANNEL_OPEN_CONFIRMATION:
                                [
                                    $this->server_channels[$channel],
                                    $window_size,
                                    $this->packet_size_client_to_server[$channel]
                                ] = Strings::unpackSSH2('NNN', $response);

                                if ($window_size < 0) {
                                    $window_size &= 0x7FFFFFFF;
                                    $window_size += 0x80000000;
                                }
                                $this->window_size_client_to_server[$channel] = $window_size;
                                $result = $client_channel == $channel ? true : $this->get_channel_packet($client_channel, $skip_extended);
                                $this->on_channel_open();
                                return $result;
                            case MessageType::CHANNEL_OPEN_FAILURE:
                                $this->disconnect_helper(DisconnectReason::BY_APPLICATION);
                                throw new RuntimeException('Unable to open channel');
                            default:
                                if ($client_channel == $channel) {
                                    $this->disconnect_helper(DisconnectReason::BY_APPLICATION);
                                    throw new RuntimeException('Unexpected response to open request');
                                }
                                return $this->get_channel_packet($client_channel, $skip_extended);
                        }
                        break;
                    case MessageType::CHANNEL_REQUEST:
                        switch ($type) {
                            case MessageType::CHANNEL_SUCCESS:
                                return true;
                            case MessageType::CHANNEL_FAILURE:
                                return false;
                            case MessageType::CHANNEL_DATA:
                                [$data] = Strings::unpackSSH2('s', $response);
                                $this->channel_buffers[$channel][] = chr($type) . $data;
                                return $this->get_channel_packet($client_channel, $skip_extended);
                            default:
                                $this->disconnect_helper(DisconnectReason::BY_APPLICATION);
                                throw new RuntimeException('Unable to fulfill channel request');
                        }
                    case MessageType::CHANNEL_CLOSE:
                        if ($client_channel == $channel && $type == MessageType::CHANNEL_CLOSE) {
                            return true;
                        }
                        return $this->get_channel_packet($client_channel, $skip_extended);
                }
            }

            // ie. $this->channel_status[$channel] == MessageType::CHANNEL_DATA

            switch ($type) {
                case MessageType::CHANNEL_DATA:
                    /*
                    if ($channel == self::CHANNEL_EXEC) {
                        // SCP requires null packets, such as this, be sent.  further, in the case of the ssh.com SSH server
                        // this actually seems to make things twice as fast.  more to the point, the message right after
                        // SSH_MSG_CHANNEL_DATA (usually SSH_MSG_IGNORE) won't block for as long as it would have otherwise.
                        // in OpenSSH it slows things down but only by a couple thousandths of a second.
                        $this->send_channel_packet($channel, chr(0));
                    }
                    */
                    [$data] = Strings::unpackSSH2('s', $response);

                    if ($channel == self::CHANNEL_AGENT_FORWARD) {
                        $agent_response = $this->agent->forwardData($data);
                        if (!is_bool($agent_response)) {
                            $this->send_channel_packet($channel, $agent_response);
                        }
                        break;
                    }

                    if ($client_channel == $channel) {
                        return $data;
                    }
                    $this->channel_buffers[$channel][] = chr($type) . $data;
                    break;
                case MessageType::CHANNEL_CLOSE:
                    $this->curTimeout = 5;

                    $this->close_channel_bitmap($channel);

                    if ($this->channel_status[$channel] != MessageType::CHANNEL_EOF) {
                        $this->send_binary_packet(pack('CN', MessageType::CHANNEL_CLOSE, $this->server_channels[$channel]));
                    }

                    $this->channel_status[$channel] = MessageType::CHANNEL_CLOSE;
                    $this->channelCount--;

                    if ($client_channel == $channel) {
                        return true;
                    }
                    // fall-through
                case MessageType::CHANNEL_EOF:
                    break;
                default:
                    $this->disconnect_helper(DisconnectReason::BY_APPLICATION);
                    throw new RuntimeException("Error reading channel data ($type)");
            }
        }
    }

    /**
     * Sends Binary Packets
     *
     * See '6. Binary Packet Protocol' of rfc4253 for more info.
     *
     * @see self::_get_binary_packet()
     */
    protected function send_binary_packet(string $data, ?string $logged = null): void
    {
        if (!is_resource($this->fsock) || feof($this->fsock)) {
            $this->disconnect_helper(NET_SSH2_DISCONNECT_CONNECTION_LOST);
            throw new ConnectionClosedException('Connection closed prematurely');
        }

        if (!isset($logged)) {
            $logged = $data;
        }

        switch ($this->compress) {
            case self::NET_SSH2_COMPRESSION_ZLIB_AT_OPENSSH:
                if (!$this->isAuthenticated()) {
                    break;
                }
                // fall-through
            case self::NET_SSH2_COMPRESSION_ZLIB:
                if (!$this->regenerate_compression_context) {
                    $header = '';
                } else {
                    $this->regenerate_compression_context = false;
                    $this->compress_context = deflate_init(ZLIB_ENCODING_RAW, ['window' => 15]);
                    $header = "\x78\x9C";
                }
                if ($this->compress_context) {
                    $data = $header . deflate_add($this->compress_context, $data, ZLIB_PARTIAL_FLUSH);
                }
        }

        // 4 (packet length) + 1 (padding length) + 4 (minimal padding amount) == 9
        $packet_length = strlen($data) + 9;
        if ($this->encrypt && $this->encrypt->usesNonce()) {
            $packet_length -= 4;
        }
        // round up to the nearest $this->encrypt_block_size
        $packet_length += (($this->encrypt_block_size - 1) * $packet_length) % $this->encrypt_block_size;
        // subtracting strlen($data) is obvious - subtracting 5 is necessary because of packet_length and padding_length
        $padding_length = $packet_length - strlen($data) - 5;
        switch (true) {
            case $this->encrypt && $this->encrypt->usesNonce():
            case $this->hmac_create instanceof Hash && $this->hmac_create_etm:
                $padding_length += 4;
                $packet_length += 4;
        }

        $padding = Random::string($padding_length);

        // we subtract 4 from packet_length because the packet_length field isn't supposed to include itself
        $packet = pack('NCa*', $packet_length - 4, $padding_length, $data . $padding);

        $hmac = '';
        if ($this->hmac_create instanceof Hash && !$this->hmac_create_etm) {
            if (($this->hmac_create->getHash() & "\xFF\xFF\xFF\xFF") == 'umac') {
                $this->hmac_create->setNonce("\0\0\0\0" . pack('N', $this->send_seq_no));
                $hmac = $this->hmac_create->hash($packet);
            } else {
                $hmac = $this->hmac_create->hash(pack('Na*', $this->send_seq_no, $packet));
            }
        }

        if ($this->encrypt) {
            switch ($this->encryptName) {
                case 'aes128-gcm@openssh.com':
                case 'aes256-gcm@openssh.com':
                    $this->encrypt->setNonce(
                        $this->encryptFixedPart .
                        $this->encryptInvocationCounter
                    );
                    Strings::increment_str($this->encryptInvocationCounter);
                    $this->encrypt->setAAD($temp = ($packet & "\xFF\xFF\xFF\xFF"));
                    $packet = $temp . $this->encrypt->encrypt(substr($packet, 4));
                    break;
                case 'chacha20-poly1305@openssh.com':
                    // This should be impossible, but we are checking anyway to narrow the type for Psalm.
                    if (!($this->encrypt instanceof ChaCha20)) {
                        throw new LogicException('$this->encrypt is not a ' . ChaCha20::class);
                    }

                    $nonce = pack('N2', 0, $this->send_seq_no);

                    $this->encrypt->setNonce($nonce);
                    $this->lengthEncrypt->setNonce($nonce);

                    $length = $this->lengthEncrypt->encrypt($packet & "\xFF\xFF\xFF\xFF");

                    $this->encrypt->setCounter(0);
                    // this is the same approach that's implemented in Salsa20::createPoly1305Key()
                    // but we don't want to use the same AEAD construction that RFC8439 describes
                    // for ChaCha20-Poly1305 so we won't rely on it (see Salsa20::poly1305())
                    $this->encrypt->setPoly1305Key(
                        $this->encrypt->encrypt(str_repeat("\0", 32))
                    );
                    $this->encrypt->setAAD($length);
                    $this->encrypt->setCounter(1);
                    $packet = $length . $this->encrypt->encrypt(substr($packet, 4));
                    break;
                default:
                    $packet = $this->hmac_create instanceof Hash && $this->hmac_create_etm ?
                        ($packet & "\xFF\xFF\xFF\xFF") . $this->encrypt->encrypt(substr($packet, 4)) :
                        $this->encrypt->encrypt($packet);
            }
        }

        if ($this->hmac_create instanceof Hash && $this->hmac_create_etm) {
            if (($this->hmac_create->getHash() & "\xFF\xFF\xFF\xFF") == 'umac') {
                $this->hmac_create->setNonce("\0\0\0\0" . pack('N', $this->send_seq_no));
                $hmac = $this->hmac_create->hash($packet);
            } else {
                $hmac = $this->hmac_create->hash(pack('Na*', $this->send_seq_no, $packet));
            }
        }

        $this->send_seq_no++;

        $packet .= $this->encrypt && $this->encrypt->usesNonce() ? $this->encrypt->getTag() : $hmac;

        if (!$this->keyExchangeInProgress) {
            $this->bytesTransferredSinceLastKEX += strlen($packet);
        }

        $start = microtime(true);
        $sent = @fwrite($this->fsock, $packet);
        $stop = microtime(true);

        if (defined('NET_SSH2_LOGGING')) {
            $current = microtime(true);
            $message_number = sprintf(
                '-> %s (since last: %s, network: %ss)',
                ($constantName = MessageType::findConstantNameByValue($value = ord($logged[0]), false))
                    ? "SSH_MSG_$constantName"
                    : "UNKNOWN ($value)",
                round($current - $this->last_packet, 4),
                round($stop - $start, 4)
            );
            $this->append_log($message_number, $logged);
        }
        $this->last_packet = microtime(true);

        if (strlen($packet) != $sent) {
            $this->disconnect_helper(NET_SSH2_DISCONNECT_BY_APPLICATION);
            $message = $sent === false ?
                'Unable to write ' . strlen($packet) . ' bytes' :
                "Only $sent of " . strlen($packet) . " bytes were sent";
            throw new RuntimeException($message);
        }

        if ($this->bytesTransferredSinceLastKEX > $this->doKeyReexchangeAfterXBytes) {
            $this->key_exchange();
        }
    }

    /**
     * Sends a keep-alive message, if keep-alive is enabled and interval is met
     */
    private function send_keep_alive(): void
    {
        if ($this->bitmap & self::MASK_CONNECTED) {
            $elapsed = microtime(true) - $this->last_packet;
            if ($this->keepAlive > 0 && $elapsed >= $this->keepAlive) {
                $this->send_binary_packet(pack('CN', MessageType::IGNORE, 0));
            }
        }
    }

    /**
     * Logs data packets
     *
     * Makes sure that only the last 1MB worth of packets will be logged
     */
    private function append_log(string $message_number, string $message): void
    {
        $this->append_log_helper(
            NET_SSH2_LOGGING,
            $message_number,
            $message,
            $this->message_number_log,
            $this->message_log,
            $this->log_size,
            $this->realtime_log_file,
            $this->realtime_log_wrap,
            $this->realtime_log_size
        );
    }

    /**
     * Logs data packet helper
     *
     * @param resource &$realtime_log_file
     */
    protected function append_log_helper(int $constant, string $message_number, string $message, array &$message_number_log, array &$message_log, int &$log_size, &$realtime_log_file, bool &$realtime_log_wrap, int &$realtime_log_size): void
    {
        // remove the byte identifying the message type from all but the first two messages (ie. the identification strings)
        if (strlen($message_number) > 2) {
            Strings::shift($message);
        }

        switch ($constant) {
            // useful for benchmarks
            case self::LOG_SIMPLE:
                $message_number_log[] = $message_number;
                break;
            case self::LOG_SIMPLE_REALTIME:
                echo $message_number;
                echo PHP_SAPI == 'cli' ? "\r\n" : '<br>';
                @flush();
                @ob_flush();
                break;
            // the most useful log for SSH2
            case self::LOG_COMPLEX:
                $message_number_log[] = $message_number;
                $log_size += strlen($message);
                $message_log[] = $message;
                while ($log_size > self::LOG_MAX_SIZE) {
                    $log_size -= strlen(array_shift($message_log));
                    array_shift($message_number_log);
                }
                break;
            // dump the output out realtime; packets may be interspersed with non packets,
            // passwords won't be filtered out and select other packets may not be correctly
            // identified
            case self::LOG_REALTIME:
                switch (PHP_SAPI) {
                    case 'cli':
                        $start = $stop = "\r\n";
                        break;
                    default:
                        $start = '<pre>';
                        $stop = '</pre>';
                }
                echo $start . $this->format_log([$message], [$message_number]) . $stop;
                @flush();
                @ob_flush();
                break;
            // basically the same thing as self::LOG_REALTIME with the caveat that NET_SSH2_LOG_REALTIME_FILENAME
            // needs to be defined and that the resultant log file will be capped out at self::LOG_MAX_SIZE.
            // the earliest part of the log file is denoted by the first <<< START >>> and is not going to necessarily
            // at the beginning of the file
            case self::LOG_REALTIME_FILE:
                if (!isset($realtime_log_file)) {
                    // PHP doesn't seem to like using constants in fopen()
                    $filename = NET_SSH2_LOG_REALTIME_FILENAME;
                    $fp = fopen($filename, 'w');
                    $realtime_log_file = $fp;
                }
                if (!is_resource($realtime_log_file)) {
                    break;
                }
                $entry = $this->format_log([$message], [$message_number]);
                if ($realtime_log_wrap) {
                    $temp = "<<< START >>>\r\n";
                    $entry .= $temp;
                    fseek($realtime_log_file, ftell($realtime_log_file) - strlen($temp));
                }
                $realtime_log_size += strlen($entry);
                if ($realtime_log_size > self::LOG_MAX_SIZE) {
                    fseek($realtime_log_file, 0);
                    $realtime_log_size = strlen($entry);
                    $realtime_log_wrap = true;
                }
                fwrite($realtime_log_file, $entry);
                break;
            case self::LOG_REALTIME_SIMPLE:
                echo $message_number;
                echo PHP_SAPI == 'cli' ? "\r\n" : '<br>';
        }
    }

    /**
     * Sends channel data
     *
     * Spans multiple SSH_MSG_CHANNEL_DATAs if appropriate
     */
    protected function send_channel_packet(int $client_channel, string $data): void
    {
        if (
            isset($this->channel_buffers_write[$client_channel])
            && str_starts_with($data, $this->channel_buffers_write[$client_channel])
        ) {
            // if buffer holds identical initial data content, resume send from the unmatched data portion
            $data = substr($data, strlen($this->channel_buffers_write[$client_channel]));
        } else {
            $this->channel_buffers_write[$client_channel] = '';
        }
        while (strlen($data)) {
            if (!$this->window_size_client_to_server[$client_channel]) {
                // using an invalid channel will let the buffers be built up for the valid channels
                $this->get_channel_packet(-$client_channel);
                if ($this->isTimeout()) {
                    throw new TimeoutException('Timed out waiting for server');
                } elseif (!$this->window_size_client_to_server[$client_channel]) {
                    throw new \RuntimeException('Data window was not adjusted');
                }
            }

            /* The maximum amount of data allowed is determined by the maximum
               packet size for the channel, and the current window size, whichever
               is smaller.
                 -- http://tools.ietf.org/html/rfc4254#section-5.2 */
            $max_size = min(
                $this->packet_size_client_to_server[$client_channel],
                $this->window_size_client_to_server[$client_channel]
            );

            $temp = Strings::shift($data, $max_size);
            $packet = Strings::packSSH2(
                'CNs',
                MessageType::CHANNEL_DATA,
                $this->server_channels[$client_channel],
                $temp
            );
            $this->window_size_client_to_server[$client_channel] -= strlen($temp);
            $this->send_binary_packet($packet);
            $this->channel_buffers_write[$client_channel] .= $temp;
        }
        unset($this->channel_buffers_write[$client_channel]);
    }

    /**
     * Closes and flushes a channel
     *
     * \phpseclib3\Net\SSH2 doesn't properly close most channels.  For exec() channels are normally closed by the server
     * and for SFTP channels are presumably closed when the client disconnects.  This functions is intended
     * for SCP more than anything.
     */
    private function close_channel(int $client_channel, bool $want_reply = false): void
    {
        // see http://tools.ietf.org/html/rfc4254#section-5.3

        $this->send_binary_packet(pack('CN', MessageType::CHANNEL_EOF, $this->server_channels[$client_channel]));

        if (!$want_reply) {
            $this->send_binary_packet(pack('CN', MessageType::CHANNEL_CLOSE, $this->server_channels[$client_channel]));
        }

        $this->channel_status[$client_channel] = MessageType::CHANNEL_CLOSE;
        $this->channelCount--;

        $this->curTimeout = 5;

        while (!is_bool($this->get_channel_packet($client_channel))) {
        }

        if ($want_reply) {
            $this->send_binary_packet(pack('CN', MessageType::CHANNEL_CLOSE, $this->server_channels[$client_channel]));
        }

        $this->close_channel_bitmap($client_channel);
    }

    /**
     * Maintains execution state bitmap in response to channel closure
     */
    private function close_channel_bitmap(int $client_channel): void
    {
        switch ($client_channel) {
            case self::CHANNEL_SHELL:
                // Shell status has been maintained in the bitmap for backwards
                //  compatibility sake, but can be removed going forward
                if ($this->bitmap & self::MASK_SHELL) {
                    $this->bitmap &= ~self::MASK_SHELL;
                }
                break;
        }
    }

    /**
     * Disconnect
     *
     * @return false
     */
    protected function disconnect_helper(int $reason): bool
    {
        if ($this->bitmap & self::MASK_DISCONNECT) {
            // Disregard subsequent disconnect requests
            return false;
        }
        $this->bitmap |= self::MASK_DISCONNECT;
        if ($this->isConnected()) {
            $data = Strings::packSSH2('CNss', MessageType::DISCONNECT, $reason, '', '');
            try {
                $this->send_binary_packet($data);
            } catch (\Exception $e) {
            }
        }

        $this->reset_connection();

        return false;
    }

    /**
     * Returns a log of the packets that have been sent and received.
     *
     * Returns a string if NET_SSH2_LOGGING == self::LOG_COMPLEX, an array if NET_SSH2_LOGGING == self::LOG_SIMPLE and false if !defined('NET_SSH2_LOGGING')
     *
     * @return array|false|string
     */
    public function getLog()
    {
        if (!defined('NET_SSH2_LOGGING')) {
            return false;
        }

        switch (NET_SSH2_LOGGING) {
            case self::LOG_SIMPLE:
                return $this->message_number_log;
            case self::LOG_COMPLEX:
                $log = $this->format_log($this->message_log, $this->message_number_log);
                return PHP_SAPI == 'cli' ? $log : '<pre>' . $log . '</pre>';
            default:
                return false;
        }
    }

    /**
     * Formats a log for printing
     */
    protected function format_log(array $message_log, array $message_number_log): string
    {
        $output = '';
        for ($i = 0; $i < count($message_log); $i++) {
            $output .= $message_number_log[$i];
            $current_log = $message_log[$i];
            $j = 0;
            if (strlen($current_log)) {
                $output .= "\r\n";
            }
            do {
                if (strlen($current_log)) {
                    $output .= str_pad(dechex($j), 7, '0', STR_PAD_LEFT) . '0  ';
                }
                $fragment = Strings::shift($current_log, $this->log_short_width);
                $hex = substr(preg_replace_callback('#.#s', fn ($matches) => $this->log_boundary . str_pad(dechex(ord($matches[0])), 2, '0', STR_PAD_LEFT), $fragment), strlen($this->log_boundary));
                // replace non ASCII printable characters with dots
                // http://en.wikipedia.org/wiki/ASCII#ASCII_printable_characters
                // also replace < with a . since < messes up the output on web browsers
                $raw = preg_replace('#[^\x20-\x7E]|<#', '.', $fragment);
                $output .= str_pad($hex, $this->log_long_width - $this->log_short_width, ' ') . $raw . "\r\n";
                $j++;
            } while (strlen($current_log));
            $output .= "\r\n";
        }

        return $output;
    }

    /**
     * Helper function for agent->on_channel_open()
     *
     * Used when channels are created to inform agent
     * of said channel opening. Must be called after
     * channel open confirmation received
     */
    private function on_channel_open(): void
    {
        if (isset($this->agent)) {
            $this->agent->registerChannelOpen($this);
        }
    }

    /**
     * Returns the first value of the intersection of two arrays or false if
     * the intersection is empty. The order is defined by the first parameter.
     *
     * @return mixed False if intersection is empty, else intersected value.
     */
    private static function array_intersect_first(array $array1, array $array2)
    {
        foreach ($array1 as $value) {
            if (in_array($value, $array2)) {
                return $value;
            }
        }
        return false;
    }

    /**
     * Returns all errors / debug messages on the SSH layer
     *
     * If you are looking for messages from the SFTP layer, please see SFTP::getSFTPErrors()
     *
     * @return string[]
     */
    public function getErrors(): array
    {
        return $this->errors;
    }

    /**
     * Returns the last error received on the SSH layer
     *
     * If you are looking for messages from the SFTP layer, please see SFTP::getLastSFTPError()
     */
    public function getLastError(): string
    {
        $count = count($this->errors);

        if ($count > 0) {
            return $this->errors[$count - 1];
        }
    }

    /**
     * Return the server identification.
     *
     * @return string|false
     */
    public function getServerIdentification()
    {
        $this->connect();

        return $this->server_identifier;
    }

    /**
     * Returns a list of algorithms the server supports
     */
    public function getServerAlgorithms(): array
    {
        $this->connect();

        return [
            'kex' => $this->kex_algorithms,
            'hostkey' => $this->server_host_key_algorithms,
            'client_to_server' => [
                'crypt' => $this->encryption_algorithms_client_to_server,
                'mac' => $this->mac_algorithms_client_to_server,
                'comp' => $this->compression_algorithms_client_to_server,
                'lang' => $this->languages_client_to_server,
            ],
            'server_to_client' => [
                'crypt' => $this->encryption_algorithms_server_to_client,
                'mac' => $this->mac_algorithms_server_to_client,
                'comp' => $this->compression_algorithms_server_to_client,
                'lang' => $this->languages_server_to_client,
            ],
        ];
    }

    /**
     * Returns a list of KEX algorithms that phpseclib supports
     */
    public static function getSupportedKEXAlgorithms(): array
    {
        $kex_algorithms = [
            // Elliptic Curve Diffie-Hellman Key Agreement (ECDH) using
            // Curve25519. See doc/curve25519-sha256@libssh.org.txt in the
            // libssh repository for more information.
            'curve25519-sha256',
            'curve25519-sha256@libssh.org',

            'ecdh-sha2-nistp256', // RFC 5656
            'ecdh-sha2-nistp384', // RFC 5656
            'ecdh-sha2-nistp521', // RFC 5656

            'diffie-hellman-group-exchange-sha256',// RFC 4419
            'diffie-hellman-group-exchange-sha1',  // RFC 4419

            // Diffie-Hellman Key Agreement (DH) using integer modulo prime
            // groups.
            'diffie-hellman-group14-sha256',
            'diffie-hellman-group14-sha1', // REQUIRED
            'diffie-hellman-group15-sha512',
            'diffie-hellman-group16-sha512',
            'diffie-hellman-group17-sha512',
            'diffie-hellman-group18-sha512',

            'diffie-hellman-group1-sha1', // REQUIRED
        ];

        return $kex_algorithms;
    }

    /**
     * Returns a list of host key algorithms that phpseclib supports
     */
    public static function getSupportedHostKeyAlgorithms(): array
    {
        return [
            'ssh-ed25519', // https://tools.ietf.org/html/draft-ietf-curdle-ssh-ed25519-02
            'ecdsa-sha2-nistp256', // RFC 5656
            'ecdsa-sha2-nistp384', // RFC 5656
            'ecdsa-sha2-nistp521', // RFC 5656
            'rsa-sha2-256', // RFC 8332
            'rsa-sha2-512', // RFC 8332
            'ssh-rsa', // RECOMMENDED  sign   Raw RSA Key
            'ssh-dss',  // REQUIRED     sign   Raw DSS Key
        ];
    }

    /**
     * Returns a list of symmetric key algorithms that phpseclib supports
     */
    public static function getSupportedEncryptionAlgorithms(): array
    {
        $algos = [
            // from <https://tools.ietf.org/html/rfc5647>:
            'aes128-gcm@openssh.com',
            'aes256-gcm@openssh.com',

            // from <http://tools.ietf.org/html/rfc4345#section-4>:
            'arcfour256',
            'arcfour128',

            //'arcfour',      // OPTIONAL          the ARCFOUR stream cipher with a 128-bit key

            // CTR modes from <http://tools.ietf.org/html/rfc4344#section-4>:
            'aes128-ctr',     // RECOMMENDED       AES (Rijndael) in SDCTR mode, with 128-bit key
            'aes192-ctr',     // RECOMMENDED       AES with 192-bit key
            'aes256-ctr',     // RECOMMENDED       AES with 256-bit key

            // from <https://github.com/openssh/openssh-portable/blob/001aa55/PROTOCOL.chacha20poly1305>:
            // one of the big benefits of chacha20-poly1305 is speed. the problem is...
            // libsodium doesn't generate the poly1305 keys in the way ssh does and openssl's PHP bindings don't even
            // seem to support poly1305 currently. so even if libsodium or openssl are being used for the chacha20
            // part, pure-PHP has to be used for the poly1305 part and that's gonna cause a big slow down.
            // speed-wise it winds up being faster to use AES (when openssl is available) and some HMAC
            // (which is always gonna be super fast to compute thanks to the hash extension, which
            // "is bundled and compiled into PHP by default")
            'chacha20-poly1305@openssh.com',

            'twofish128-ctr', // OPTIONAL          Twofish in SDCTR mode, with 128-bit key
            'twofish192-ctr', // OPTIONAL          Twofish with 192-bit key
            'twofish256-ctr', // OPTIONAL          Twofish with 256-bit key

            'aes128-cbc',     // RECOMMENDED       AES with a 128-bit key
            'aes192-cbc',     // OPTIONAL          AES with a 192-bit key
            'aes256-cbc',     // OPTIONAL          AES in CBC mode, with a 256-bit key

            'twofish128-cbc', // OPTIONAL          Twofish with a 128-bit key
            'twofish192-cbc', // OPTIONAL          Twofish with a 192-bit key
            'twofish256-cbc',
            'twofish-cbc',    // OPTIONAL          alias for "twofish256-cbc"
                              //                   (this is being retained for historical reasons)

            'blowfish-ctr',   // OPTIONAL          Blowfish in SDCTR mode

            'blowfish-cbc',   // OPTIONAL          Blowfish in CBC mode

            '3des-ctr',       // RECOMMENDED       Three-key 3DES in SDCTR mode

            '3des-cbc',       // REQUIRED          three-key 3DES in CBC mode

             //'none'           // OPTIONAL          no encryption; NOT RECOMMENDED
        ];

        if (self::$crypto_engine) {
            $engines = [self::$crypto_engine];
        } else {
            $engines = [
                'libsodium',
                'OpenSSL (GCM)',
                'OpenSSL',
                'Eval',
                'PHP',
            ];
        }

        $ciphers = [];

        foreach ($engines as $engine) {
            foreach ($algos as $algo) {
                $obj = self::encryption_algorithm_to_crypt_instance($algo);
                if ($obj instanceof Rijndael) {
                    $obj->setKeyLength((int) preg_replace('#[^\d]#', '', $algo));
                }
                switch ($algo) {
                    // Eval engines do not exist for ChaCha20 or RC4 because they would not benefit from one.
                    // to benefit from an Eval engine they'd need to loop a variable amount of times, they'd
                    // need to do table lookups (eg. sbox subsitutions). ChaCha20 doesn't do either because
                    // it's a so-called ARX cipher, meaning that the only operations it does are add (A), rotate (R)
                    // and XOR (X). RC4 does do table lookups but being a stream cipher it works differently than
                    // block ciphers. with RC4 you XOR the plaintext against a keystream and the keystream changes
                    // as you encrypt stuff. the only table lookups are made against this keystream and thus table
                    // lookups are kinda unavoidable. with AES and DES, however, the table lookups that are done
                    // are done against substitution boxes (sboxes), which are invariant.

                    // OpenSSL can't be used as an engine, either, because OpenSSL doesn't support continuous buffers
                    // as SSH2 uses and altho you can emulate a continuous buffer with block ciphers you can't do so
                    // with stream ciphers. As for ChaCha20...  for the ChaCha20 part OpenSSL could prob be used but
                    // the big slow down isn't with ChaCha20 - it's with Poly1305. SSH constructs the key for that
                    // differently than how OpenSSL does it (OpenSSL does it as the RFC describes, SSH doesn't).

                    // libsodium can't be used because it doesn't support RC4 and it doesn't construct the Poly1305
                    // keys in the same way that SSH does

                    // mcrypt could prob be used for RC4 but mcrypt hasn't been included in PHP core for yearss
                    case 'chacha20-poly1305@openssh.com':
                    case 'arcfour128':
                    case 'arcfour256':
                        if ($engine != 'PHP') {
                            continue 2;
                        }
                        break;
                    case 'aes128-gcm@openssh.com':
                    case 'aes256-gcm@openssh.com':
                        if ($engine == 'OpenSSL') {
                            continue 2;
                        }
                        $obj->setNonce('dummydummydu');
                }
                if ($obj->isValidEngine($engine)) {
                    $algos = array_diff($algos, [$algo]);
                    $ciphers[] = $algo;
                }
            }
        }

        return $ciphers;
    }

    /**
     * Returns a list of MAC algorithms that phpseclib supports
     */
    public static function getSupportedMACAlgorithms(): array
    {
        return [
            'hmac-sha2-256-etm@openssh.com',
            'hmac-sha2-512-etm@openssh.com',
            'hmac-sha1-etm@openssh.com',

            // from <http://www.ietf.org/rfc/rfc6668.txt>:
            'hmac-sha2-256',// RECOMMENDED     HMAC-SHA256 (digest length = key length = 32)
            'hmac-sha2-512',// OPTIONAL        HMAC-SHA512 (digest length = key length = 64)

            'hmac-sha1-96', // RECOMMENDED     first 96 bits of HMAC-SHA1 (digest length = 12, key length = 20)
            'hmac-sha1',    // REQUIRED        HMAC-SHA1 (digest length = key length = 20)
            'hmac-md5-96',  // OPTIONAL        first 96 bits of HMAC-MD5 (digest length = 12, key length = 16)
            'hmac-md5',     // OPTIONAL        HMAC-MD5 (digest length = key length = 16)

            'umac-64-etm@openssh.com',
            'umac-128-etm@openssh.com',

            // from <https://tools.ietf.org/html/draft-miller-secsh-umac-01>:
            'umac-64@openssh.com',
            'umac-128@openssh.com',

            //'none'          // OPTIONAL        no MAC; NOT RECOMMENDED
        ];
    }

    /**
     * Returns a list of compression algorithms that phpseclib supports
     */
    public static function getSupportedCompressionAlgorithms(): array
    {
        $algos = ['none']; // REQUIRED        no compression
        if (function_exists('deflate_init')) {
            $algos[] = 'zlib@openssh.com'; // https://datatracker.ietf.org/doc/html/draft-miller-secsh-compression-delayed
            $algos[] = 'zlib';
        }
        return $algos;
    }

    /**
     * Return list of negotiated algorithms
     *
     * Uses the same format as https://www.php.net/ssh2-methods-negotiated
     */
    public function getAlgorithmsNegotiated(): array
    {
        $this->connect();

        $compression_map = [
            self::NET_SSH2_COMPRESSION_NONE => 'none',
            self::NET_SSH2_COMPRESSION_ZLIB => 'zlib',
            self::NET_SSH2_COMPRESSION_ZLIB_AT_OPENSSH => 'zlib@openssh.com',
        ];

        return [
            'kex' => $this->kex_algorithm,
            'hostkey' => $this->signature_format,
            'client_to_server' => [
                'crypt' => $this->encryptName,
                'mac' => $this->hmac_create_name,
                'comp' => $compression_map[$this->compress],
            ],
            'server_to_client' => [
                'crypt' => $this->decryptName,
                'mac' => $this->hmac_check_name,
                'comp' => $compression_map[$this->decompress],
            ],
        ];
    }

    /**
     * Force multiple channels (even if phpseclib has decided to disable them)
     */
    public function forceMultipleChannels(): void
    {
        $this->errorOnMultipleChannels = false;
    }

    /**
     * Allows you to set the terminal
     */
    public function setTerminal(string $term): void
    {
        $this->term = $term;
    }

    /**
     * Accepts an associative array with up to four parameters as described at
     * <https://www.php.net/manual/en/function.ssh2-connect.php>
     */
    public function setPreferredAlgorithms(array $methods): void
    {
        $keys = ['client_to_server', 'server_to_client'];

        if (isset($methods['kex']) && is_string($methods['kex'])) {
            $methods['kex'] = explode(',', $methods['kex']);
        }

        if (isset($methods['hostkey']) && is_string($methods['hostkey'])) {
            $methods['hostkey'] = explode(',', $methods['hostkey']);
        }

        foreach ($keys as $key) {
            if (isset($methods[$key])) {
                $a = &$methods[$key];
                if (isset($a['crypt']) && is_string($a['crypt'])) {
                    $a['crypt'] = explode(',', $a['crypt']);
                }
                if (isset($a['comp']) && is_string($a['comp'])) {
                    $a['comp'] = explode(',', $a['comp']);
                }
                if (isset($a['mac']) && is_string($a['mac'])) {
                    $a['mac'] = explode(',', $a['mac']);
                }
            }
        }

        $preferred = $methods;

        if (isset($preferred['kex'])) {
            $preferred['kex'] = array_intersect(
                $preferred['kex'],
                static::getSupportedKEXAlgorithms()
            );
        }

        if (isset($preferred['hostkey'])) {
            $preferred['hostkey'] = array_intersect(
                $preferred['hostkey'],
                static::getSupportedHostKeyAlgorithms()
            );
        }

        foreach ($keys as $key) {
            if (isset($preferred[$key])) {
                $a = &$preferred[$key];
                if (isset($a['crypt'])) {
                    $a['crypt'] = array_intersect(
                        $a['crypt'],
                        static::getSupportedEncryptionAlgorithms()
                    );
                }
                if (isset($a['comp'])) {
                    $a['comp'] = array_intersect(
                        $a['comp'],
                        static::getSupportedCompressionAlgorithms()
                    );
                }
                if (isset($a['mac'])) {
                    $a['mac'] = array_intersect(
                        $a['mac'],
                        static::getSupportedMACAlgorithms()
                    );
                }
            }
        }

        $keys = [
            'kex',
            'hostkey',
            'client_to_server/crypt',
            'client_to_server/comp',
            'client_to_server/mac',
            'server_to_client/crypt',
            'server_to_client/comp',
            'server_to_client/mac',
        ];
        foreach ($keys as $key) {
            $p = $preferred;
            $m = $methods;

            $subkeys = explode('/', $key);
            foreach ($subkeys as $subkey) {
                if (!isset($p[$subkey])) {
                    continue 2;
                }
                $p = $p[$subkey];
                $m = $m[$subkey];
            }

            if (count($p) != count($m)) {
                $diff = array_diff($m, $p);
                $msg = count($diff) == 1 ?
                    ' is not a supported algorithm' :
                    ' are not supported algorithms';
                throw new UnsupportedAlgorithmException(implode(', ', $diff) . $msg);
            }
        }

        $this->preferred = $preferred;
    }

    /**
     * Returns the banner message.
     *
     * Quoting from the RFC, "in some jurisdictions, sending a warning message before
     * authentication may be relevant for getting legal protection."
     */
    public function getBannerMessage(): string
    {
        return $this->banner_message;
    }

    /**
     * Returns the server public host key.
     *
     * Caching this the first time you connect to a server and checking the result on subsequent connections
     * is recommended.  Returns false if the server signature is not signed correctly with the public host key.
     *
     * @return string|false
     * @throws RuntimeException on badly formatted keys
     * @throws NoSupportedAlgorithmsException when the key isn't in a supported format
     */
    public function getServerPublicHostKey()
    {
        if (!($this->bitmap & self::MASK_CONSTRUCTOR)) {
            $this->connect();
        }

        $signature = $this->signature;
        $server_public_host_key = base64_encode($this->server_public_host_key);

        if ($this->signature_validated) {
            return $this->bitmap ?
                $this->signature_format . ' ' . $server_public_host_key :
                false;
        }

        $this->signature_validated = true;

        switch ($this->signature_format) {
            case 'ssh-ed25519':
            case 'ecdsa-sha2-nistp256':
            case 'ecdsa-sha2-nistp384':
            case 'ecdsa-sha2-nistp521':
                $key = EC::loadFormat('OpenSSH', $server_public_host_key)
                    ->withSignatureFormat('SSH2');
                switch ($this->signature_format) {
                    case 'ssh-ed25519':
                        $hash = 'sha512';
                        break;
                    case 'ecdsa-sha2-nistp256':
                        $hash = 'sha256';
                        break;
                    case 'ecdsa-sha2-nistp384':
                        $hash = 'sha384';
                        break;
                    case 'ecdsa-sha2-nistp521':
                        $hash = 'sha512';
                }
                $key = $key->withHash($hash);
                break;
            case 'ssh-dss':
                $key = DSA::loadFormat('OpenSSH', $server_public_host_key)
                    ->withSignatureFormat('SSH2')
                    ->withHash('sha1');
                break;
            case 'ssh-rsa':
            case 'rsa-sha2-256':
            case 'rsa-sha2-512':
                // could be ssh-rsa, rsa-sha2-256, rsa-sha2-512
                // we don't check here because we already checked in key_exchange
                // some signatures have the type embedded within the message and some don't
                [, $signature] = Strings::unpackSSH2('ss', $signature);

                $key = RSA::loadFormat('OpenSSH', $server_public_host_key)
                    ->withPadding(RSA::SIGNATURE_PKCS1);
                switch ($this->signature_format) {
                    case 'rsa-sha2-512':
                        $hash = 'sha512';
                        break;
                    case 'rsa-sha2-256':
                        $hash = 'sha256';
                        break;
                    //case 'ssh-rsa':
                    default:
                        $hash = 'sha1';
                }
                $key = $key->withHash($hash);
                break;
            default:
                $this->disconnect_helper(DisconnectReason::HOST_KEY_NOT_VERIFIABLE);
                throw new NoSupportedAlgorithmsException('Unsupported signature format');
        }

        if (!$key->verify($this->exchange_hash, $signature)) {
            return $this->disconnect_helper(DisconnectReason::HOST_KEY_NOT_VERIFIABLE);
        };

        return $this->signature_format . ' ' . $server_public_host_key;
    }

    /**
     * Returns the exit status of an SSH command or false.
     *
     * @return false|int
     */
    public function getExitStatus()
    {
        if (is_null($this->exit_status)) {
            return false;
        }
        return $this->exit_status;
    }

    /**
     * Returns the number of columns for the terminal window size.
     */
    public function getWindowColumns(): int
    {
        return $this->windowColumns;
    }

    /**
     * Returns the number of rows for the terminal window size.
     */
    public function getWindowRows(): int
    {
        return $this->windowRows;
    }

    /**
     * Sets the number of columns for the terminal window size.
     */
    public function setWindowColumns(int $value): void
    {
        $this->windowColumns = $value;
    }

    /**
     * Sets the number of rows for the terminal window size.
     */
    public function setWindowRows(int $value): void
    {
        $this->windowRows = $value;
    }

    /**
     * Sets the number of columns and rows for the terminal window size.
     */
    public function setWindowSize(int $columns = 80, int $rows = 24): void
    {
        $this->windowColumns = $columns;
        $this->windowRows = $rows;
    }

    /**
     * To String Magic Method
     *
     * @return string
     */
    #[\ReturnTypeWillChange]
    public function __toString()
    {
        return $this->getResourceId();
    }

    /**
     * Get Resource ID
     *
     * We use {} because that symbols should not be in URL according to
     * {@link http://tools.ietf.org/html/rfc3986#section-2 RFC}.
     * It will safe us from any conflicts, because otherwise regexp will
     * match all alphanumeric domains.
     */
    public function getResourceId(): string
    {
        return '{' . spl_object_hash($this) . '}';
    }

    public static function getConnectionByResourceId(string $id): SSH2|null
    {
        if (array_key_exists($id, self::$connections)) {
            /**
             * @psalm-ignore-var
             * @var SSH2|null $ssh2
             */
            $ssh2 =  self::$connections[$id]->get();
            return $ssh2;
        }
        return null;
    }

    /**
     * Return all excising connections
     *
     * @return array<string, SSH2>
     */
    public static function getConnections(): array
    {
        if (!class_exists('WeakReference')) {
            /** @var array<string, SSH2> */
            return self::$connections;
        }
        $temp = [];
        foreach (self::$connections as $key => $ref) {
            $temp[$key] = $ref->get();
        }
        return $temp;
    }

    /**
     * Update packet types in log history
     */
    private function updateLogHistory(string $old, string $new): void
    {
        if (defined('NET_SSH2_LOGGING') && NET_SSH2_LOGGING == self::LOG_COMPLEX) {
            $this->message_number_log[count($this->message_number_log) - 1] = str_replace(
                $old,
                $new,
                $this->message_number_log[count($this->message_number_log) - 1]
            );
        }
    }

    /**
     * Return the list of authentication methods that may productively continue authentication.
     *
     * @see https://tools.ietf.org/html/rfc4252#section-5.1
     */
    public function getAuthMethodsToContinue(): ?array
    {
        return $this->auth_methods_to_continue;
    }

    /**
     * Enables "smart" multi-factor authentication (MFA)
     */
    public function enableSmartMFA(): void
    {
        $this->smartMFA = true;
    }

    /**
     * Disables "smart" multi-factor authentication (MFA)
     */
    public function disableSmartMFA(): void
    {
        $this->smartMFA = false;
    }
}<|MERGE_RESOLUTION|>--- conflicted
+++ resolved
@@ -3538,19 +3538,10 @@
         switch (ord($payload[0])) {
             case MessageType::DISCONNECT:
                 return $this->handleDisconnect($payload);
-<<<<<<< HEAD
             case MessageType::IGNORE:
-                $this->extra_packets++;
                 $payload = $this->get_binary_packet();
                 break;
             case MessageType::DEBUG:
-                $this->extra_packets++;
-=======
-            case NET_SSH2_MSG_IGNORE:
-                $payload = $this->get_binary_packet();
-                break;
-            case NET_SSH2_MSG_DEBUG:
->>>>>>> f5113e13
                 Strings::shift($payload, 2); // second byte is "always_display"
                 [$message] = Strings::unpackSSH2('s', $payload);
                 $this->errors[] = "SSH_MSG_DEBUG: $message";
