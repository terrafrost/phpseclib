--- conflicted
+++ resolved
@@ -1190,14 +1190,8 @@
             $this->errors[] = utf8_decode($data);
         }
 
-<<<<<<< HEAD
-        if ($matches[3] != '1.99' && $matches[3] != '2.0') {
-            throw new \RuntimeException("Cannot connect to SSH $matches[1] servers");
-=======
         if (version_compare($matches[3], '1.99', '<')) {
-            user_error("Cannot connect to SSH $matches[3] servers");
-            return false;
->>>>>>> 4202f653
+            throw new \RuntimeException("Cannot connect to SSH $matches[3] servers");
         }
 
         if (!$this->send_id_string_first) {
