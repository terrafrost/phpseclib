<?php

/**
 * Pure-PHP implementation of SSHv2.
 *
 * PHP version 5
 *
 * Here are some examples of how to use this library:
 * <code>
 * <?php
 *    include 'vendor/autoload.php';
 *
 *    $ssh = new \phpseclib\Net\SSH2('www.domain.tld');
 *    if (!$ssh->login('username', 'password')) {
 *        exit('Login Failed');
 *    }
 *
 *    echo $ssh->exec('pwd');
 *    echo $ssh->exec('ls -la');
 * ?>
 * </code>
 *
 * <code>
 * <?php
 *    include 'vendor/autoload.php';
 *
 *    $key = \phpseclib\Crypt\PublicKeyLoader::load('...', '(optional) password');
 *
 *    $ssh = new \phpseclib\Net\SSH2('www.domain.tld');
 *    if (!$ssh->login('username', $key)) {
 *        exit('Login Failed');
 *    }
 *
 *    echo $ssh->read('username@username:~$');
 *    $ssh->write("ls -la\n");
 *    echo $ssh->read('username@username:~$');
 * ?>
 * </code>
 *
 * @category  Net
 * @package   SSH2
 * @author    Jim Wigginton <terrafrost@php.net>
 * @copyright 2007 Jim Wigginton
 * @license   http://www.opensource.org/licenses/mit-license.html  MIT License
 * @link      http://phpseclib.sourceforge.net
 */

namespace phpseclib\Net;

use phpseclib\Crypt\Blowfish;
use phpseclib\Crypt\Hash;
use phpseclib\Crypt\Random;
use phpseclib\Crypt\RC4;
use phpseclib\Crypt\Rijndael;
use phpseclib\Crypt\Common\PrivateKey;
use phpseclib\Crypt\RSA;
use phpseclib\Crypt\DSA;
use phpseclib\Crypt\EC;
use phpseclib\Crypt\DH;
use phpseclib\Crypt\TripleDES;
use phpseclib\Crypt\Twofish;
use phpseclib\Crypt\ChaCha20;
use phpseclib\Math\BigInteger; // Used to do Diffie-Hellman key exchange and DSA/RSA signature verification.
use phpseclib\System\SSH\Agent;
use phpseclib\System\SSH\Agent\Identity as AgentIdentity;
use phpseclib\Exception\NoSupportedAlgorithmsException;
use phpseclib\Exception\UnsupportedAlgorithmException;
use phpseclib\Exception\UnsupportedCurveException;
use phpseclib\Exception\ConnectionClosedException;
use phpseclib\Exception\UnableToConnectException;
use phpseclib\Exception\InsufficientSetupException;
use phpseclib\Common\Functions\Strings;

/**
 * Pure-PHP implementation of SSHv2.
 *
 * @package SSH2
 * @author  Jim Wigginton <terrafrost@php.net>
 * @access  public
 */
class SSH2
{
    /**#@+
     * Execution Bitmap Masks
     *
     * @see \phpseclib\Net\SSH2::bitmap
     * @access private
     */
    const MASK_CONSTRUCTOR   = 0x00000001;
    const MASK_CONNECTED     = 0x00000002;
    const MASK_LOGIN_REQ     = 0x00000004;
    const MASK_LOGIN         = 0x00000008;
    const MASK_SHELL         = 0x00000010;
    const MASK_WINDOW_ADJUST = 0x00000020;
    /**#@-*/

    /**#@+
     * Channel constants
     *
     * RFC4254 refers not to client and server channels but rather to sender and recipient channels.  we don't refer
     * to them in that way because RFC4254 toggles the meaning. the client sends a SSH_MSG_CHANNEL_OPEN message with
     * a sender channel and the server sends a SSH_MSG_CHANNEL_OPEN_CONFIRMATION in response, with a sender and a
     * recipient channel.  at first glance, you might conclude that SSH_MSG_CHANNEL_OPEN_CONFIRMATION's sender channel
     * would be the same thing as SSH_MSG_CHANNEL_OPEN's sender channel, but it's not, per this snippet:
     *     The 'recipient channel' is the channel number given in the original
     *     open request, and 'sender channel' is the channel number allocated by
     *     the other side.
     *
     * @see \phpseclib\Net\SSH2::send_channel_packet()
     * @see \phpseclib\Net\SSH2::get_channel_packet()
     * @access private
    */
    const CHANNEL_EXEC          = 1; // PuTTy uses 0x100
    const CHANNEL_SHELL         = 2;
    const CHANNEL_SUBSYSTEM     = 3;
    const CHANNEL_AGENT_FORWARD = 4;
    const CHANNEL_KEEP_ALIVE    = 5;
    /**#@-*/

    /**#@+
     * @access public
     * @see \phpseclib\Net\SSH2::getLog()
    */
    /**
     * Returns the message numbers
     */
    const LOG_SIMPLE = 1;
    /**
     * Returns the message content
     */
    const LOG_COMPLEX = 2;
    /**
     * Outputs the content real-time
     */
    const LOG_REALTIME = 3;
    /**
     * Dumps the content real-time to a file
     */
    const LOG_REALTIME_FILE = 4;
    /**
     * Make sure that the log never gets larger than this
     */
    const LOG_MAX_SIZE = 1048576; // 1024 * 1024
    /**#@-*/

    /**#@+
     * @access public
     * @see \phpseclib\Net\SSH2::read()
    */
    /**
     * Returns when a string matching $expect exactly is found
     */
    const READ_SIMPLE = 1;
    /**
     * Returns when a string matching the regular expression $expect is found
     */
    const READ_REGEX = 2;
    /**
     * Returns whenever a data packet is received.
     *
     * Some data packets may only contain a single character so it may be necessary
     * to call read() multiple times when using this option
     */
    const READ_NEXT = 3;
    /**#@-*/

    /**
     * The SSH identifier
     *
     * @var string
     * @access private
     */
    private $identifier;

    /**
     * The Socket Object
     *
     * @var object
     * @access private
     */
    private $fsock;

    /**
     * Execution Bitmap
     *
     * The bits that are set represent functions that have been called already.  This is used to determine
     * if a requisite function has been successfully executed.  If not, an error should be thrown.
     *
     * @var int
     * @access private
     */
    protected $bitmap = 0;

    /**
     * Error information
     *
     * @see self::getErrors()
     * @see self::getLastError()
     * @var array
     * @access private
     */
    private $errors = [];

    /**
     * Server Identifier
     *
     * @see self::getServerIdentification()
     * @var array|false
     * @access private
     */
    private $server_identifier = false;

    /**
     * Key Exchange Algorithms
     *
     * @see self::getKexAlgorithims()
     * @var array|false
     * @access private
     */
    private $kex_algorithms = false;

    /**
     * Key Exchange Algorithm
     *
     * @see self::getMethodsNegotiated()
     * @var string|false
     * @access private
     */
    private $kex_algorithm = false;

    /**
     * Minimum Diffie-Hellman Group Bit Size in RFC 4419 Key Exchange Methods
     *
     * @see self::_key_exchange()
     * @var int
     * @access private
     */
    private $kex_dh_group_size_min = 1536;

    /**
     * Preferred Diffie-Hellman Group Bit Size in RFC 4419 Key Exchange Methods
     *
     * @see self::_key_exchange()
     * @var int
     * @access private
     */
    private $kex_dh_group_size_preferred = 2048;

    /**
     * Maximum Diffie-Hellman Group Bit Size in RFC 4419 Key Exchange Methods
     *
     * @see self::_key_exchange()
     * @var int
     * @access private
     */
    private $kex_dh_group_size_max = 4096;

    /**
     * Server Host Key Algorithms
     *
     * @see self::getServerHostKeyAlgorithms()
     * @var array|false
     * @access private
     */
    private $server_host_key_algorithms = false;

    /**
     * Encryption Algorithms: Client to Server
     *
     * @see self::getEncryptionAlgorithmsClient2Server()
     * @var array|false
     * @access private
     */
    private $encryption_algorithms_client_to_server = false;

    /**
     * Encryption Algorithms: Server to Client
     *
     * @see self::getEncryptionAlgorithmsServer2Client()
     * @var array|false
     * @access private
     */
    private $encryption_algorithms_server_to_client = false;

    /**
     * MAC Algorithms: Client to Server
     *
     * @see self::getMACAlgorithmsClient2Server()
     * @var array|false
     * @access private
     */
    private $mac_algorithms_client_to_server = false;

    /**
     * MAC Algorithms: Server to Client
     *
     * @see self::getMACAlgorithmsServer2Client()
     * @var array|false
     * @access private
     */
    private $mac_algorithms_server_to_client = false;

    /**
     * Compression Algorithms: Client to Server
     *
     * @see self::getCompressionAlgorithmsClient2Server()
     * @var array|false
     * @access private
     */
    private $compression_algorithms_client_to_server = false;

    /**
     * Compression Algorithms: Server to Client
     *
     * @see self::getCompressionAlgorithmsServer2Client()
     * @var array|false
     * @access private
     */
    private $compression_algorithms_server_to_client = false;

    /**
     * Languages: Server to Client
     *
     * @see self::getLanguagesServer2Client()
     * @var array|false
     * @access private
     */
    private $languages_server_to_client = false;

    /**
     * Languages: Client to Server
     *
     * @see self::getLanguagesClient2Server()
     * @var array|false
     * @access private
     */
    private $languages_client_to_server = false;

    /**
     * Preferred Algorithms
     *
     * @see self::setPreferredAlgorithms()
     * @var array
     * @access private
     */
    private $preferred = [];

    /**
     * Block Size for Server to Client Encryption
     *
     * "Note that the length of the concatenation of 'packet_length',
     *  'padding_length', 'payload', and 'random padding' MUST be a multiple
     *  of the cipher block size or 8, whichever is larger.  This constraint
     *  MUST be enforced, even when using stream ciphers."
     *
     *  -- http://tools.ietf.org/html/rfc4253#section-6
     *
     * @see self::__construct()
     * @see self::_send_binary_packet()
     * @var int
     * @access private
     */
    private $encrypt_block_size = 8;

    /**
     * Block Size for Client to Server Encryption
     *
     * @see self::__construct()
     * @see self::_get_binary_packet()
     * @var int
     * @access private
     */
    private $decrypt_block_size = 8;

    /**
     * Server to Client Encryption Object
     *
     * @see self::_get_binary_packet()
     * @var object
     * @access private
     */
    private $decrypt = false;

    /**
     * Server to Client Length Encryption Object
     *
     * @see self::_get_binary_packet()
     * @var object
     * @access private
     */
    private $lengthDecrypt = false;

    /**
     * Client to Server Encryption Object
     *
     * @see self::_send_binary_packet()
     * @var object
     * @access private
     */
    private $encrypt = false;

    /**
     * Client to Server Length Encryption Object
     *
     * @see self::_send_binary_packet()
     * @var object
     * @access private
     */
    private $lengthEncrypt = false;

    /**
     * Client to Server HMAC Object
     *
     * @see self::_send_binary_packet()
     * @var object
     * @access private
     */
    private $hmac_create = false;

    /**
     * Server to Client HMAC Object
     *
     * @see self::_get_binary_packet()
     * @var object
     * @access private
     */
    private $hmac_check = false;

    /**
     * Size of server to client HMAC
     *
     * We need to know how big the HMAC will be for the server to client direction so that we know how many bytes to read.
     * For the client to server side, the HMAC object will make the HMAC as long as it needs to be.  All we need to do is
     * append it.
     *
     * @see self::_get_binary_packet()
     * @var int
     * @access private
     */
    private $hmac_size = false;

    /**
     * Server Public Host Key
     *
     * @see self::getServerPublicHostKey()
     * @var string
     * @access private
     */
    private $server_public_host_key;

    /**
     * Session identifier
     *
     * "The exchange hash H from the first key exchange is additionally
     *  used as the session identifier, which is a unique identifier for
     *  this connection."
     *
     *  -- http://tools.ietf.org/html/rfc4253#section-7.2
     *
     * @see self::_key_exchange()
     * @var string
     * @access private
     */
    private $session_id = false;

    /**
     * Exchange hash
     *
     * The current exchange hash
     *
     * @see self::_key_exchange()
     * @var string
     * @access private
     */
    private $exchange_hash = false;

    /**
     * Message Numbers
     *
     * @see self::__construct()
     * @var array
     * @access private
     */
    private $message_numbers = [];

    /**
     * Disconnection Message 'reason codes' defined in RFC4253
     *
     * @see self::__construct()
     * @var array
     * @access private
     */
    private $disconnect_reasons = [];

    /**
     * SSH_MSG_CHANNEL_OPEN_FAILURE 'reason codes', defined in RFC4254
     *
     * @see self::__construct()
     * @var array
     * @access private
     */
    private $channel_open_failure_reasons = [];

    /**
     * Terminal Modes
     *
     * @link http://tools.ietf.org/html/rfc4254#section-8
     * @see self::__construct()
     * @var array
     * @access private
     */
    private $terminal_modes = [];

    /**
     * SSH_MSG_CHANNEL_EXTENDED_DATA's data_type_codes
     *
     * @link http://tools.ietf.org/html/rfc4254#section-5.2
     * @see self::__construct()
     * @var array
     * @access private
     */
    private $channel_extended_data_type_codes = [];

    /**
     * Send Sequence Number
     *
     * See 'Section 6.4.  Data Integrity' of rfc4253 for more info.
     *
     * @see self::_send_binary_packet()
     * @var int
     * @access private
     */
    private $send_seq_no = 0;

    /**
     * Get Sequence Number
     *
     * See 'Section 6.4.  Data Integrity' of rfc4253 for more info.
     *
     * @see self::_get_binary_packet()
     * @var int
     * @access private
     */
    private $get_seq_no = 0;

    /**
     * Server Channels
     *
     * Maps client channels to server channels
     *
     * @see self::get_channel_packet()
     * @see self::exec()
     * @var array
     * @access private
     */
    protected $server_channels = [];

    /**
     * Channel Buffers
     *
     * If a client requests a packet from one channel but receives two packets from another those packets should
     * be placed in a buffer
     *
     * @see self::get_channel_packet()
     * @see self::exec()
     * @var array
     * @access private
     */
    private $channel_buffers = [];

    /**
     * Channel Status
     *
     * Contains the type of the last sent message
     *
     * @see self::get_channel_packet()
     * @var array
     * @access private
     */
    protected $channel_status = [];

    /**
     * Packet Size
     *
     * Maximum packet size indexed by channel
     *
     * @see self::send_channel_packet()
     * @var array
     * @access private
     */
    private $packet_size_client_to_server = [];

    /**
     * Message Number Log
     *
     * @see self::getLog()
     * @var array
     * @access private
     */
    private $message_number_log = [];

    /**
     * Message Log
     *
     * @see self::getLog()
     * @var array
     * @access private
     */
    private $message_log = [];

    /**
     * The Window Size
     *
     * Bytes the other party can send before it must wait for the window to be adjusted (0x7FFFFFFF = 2GB)
     *
     * @var int
     * @see self::send_channel_packet()
     * @see self::exec()
     * @access private
     */
    protected $window_size = 0x7FFFFFFF;

    /**
     * Window size, server to client
     *
     * Window size indexed by channel
     *
     * @see self::send_channel_packet()
     * @var array
     * @access private
     */
    protected $window_size_server_to_client = [];

    /**
     * Window size, client to server
     *
     * Window size indexed by channel
     *
     * @see self::get_channel_packet()
     * @var array
     * @access private
     */
    private $window_size_client_to_server = [];

    /**
     * Server signature
     *
     * Verified against $this->session_id
     *
     * @see self::getServerPublicHostKey()
     * @var string
     * @access private
     */
    private $signature = '';

    /**
     * Server signature format
     *
     * ssh-rsa or ssh-dss.
     *
     * @see self::getServerPublicHostKey()
     * @var string
     * @access private
     */
    private $signature_format = '';

    /**
     * Interactive Buffer
     *
     * @see self::read()
     * @var array
     * @access private
     */
    private $interactiveBuffer = '';

    /**
     * Current log size
     *
     * Should never exceed self::LOG_MAX_SIZE
     *
     * @see self::_send_binary_packet()
     * @see self::_get_binary_packet()
     * @var int
     * @access private
     */
    private $log_size;

    /**
     * Timeout
     *
     * @see self::setTimeout()
     * @access private
     */
    protected $timeout;

    /**
     * Current Timeout
     *
     * @see self::get_channel_packet()
     * @access private
     */
    protected $curTimeout;

    /**
     * Real-time log file pointer
     *
     * @see self::_append_log()
     * @var resource
     * @access private
     */
    private $realtime_log_file;

    /**
     * Real-time log file size
     *
     * @see self::_append_log()
     * @var int
     * @access private
     */
    private $realtime_log_size;

    /**
     * Has the signature been validated?
     *
     * @see self::getServerPublicHostKey()
     * @var bool
     * @access private
     */
    private $signature_validated = false;

    /**
     * Real-time log file wrap boolean
     *
     * @see self::_append_log()
     * @access private
     */
    private $realtime_log_wrap;

    /**
     * Flag to suppress stderr from output
     *
     * @see self::enableQuietMode()
     * @access private
     */
    private $quiet_mode = false;

    /**
     * Time of first network activity
     *
     * @var int
     * @access private
     */
    private $last_packet;

    /**
     * Exit status returned from ssh if any
     *
     * @var int
     * @access private
     */
    private $exit_status;

    /**
     * Flag to request a PTY when using exec()
     *
     * @var bool
     * @see self::enablePTY()
     * @access private
     */
    private $request_pty = false;

    /**
     * Flag set while exec() is running when using enablePTY()
     *
     * @var bool
     * @access private
     */
    private $in_request_pty_exec = false;

    /**
     * Flag set after startSubsystem() is called
     *
     * @var bool
     * @access private
     */
    private $in_subsystem;

    /**
     * Contents of stdError
     *
     * @var string
     * @access private
     */
    private $stdErrorLog;

    /**
     * The Last Interactive Response
     *
     * @see self::_keyboard_interactive_process()
     * @var string
     * @access private
     */
    private $last_interactive_response = '';

    /**
     * Keyboard Interactive Request / Responses
     *
     * @see self::_keyboard_interactive_process()
     * @var array
     * @access private
     */
    private $keyboard_requests_responses = [];

    /**
     * Banner Message
     *
     * Quoting from the RFC, "in some jurisdictions, sending a warning message before
     * authentication may be relevant for getting legal protection."
     *
     * @see self::_filter()
     * @see self::getBannerMessage()
     * @var string
     * @access private
     */
    private $banner_message = '';

    /**
     * Did read() timeout or return normally?
     *
     * @see self::isTimeout()
     * @var bool
     * @access private
     */
    private $is_timeout = false;

    /**
     * Log Boundary
     *
     * @see self::_format_log()
     * @var string
     * @access private
     */
    private $log_boundary = ':';

    /**
     * Log Long Width
     *
     * @see self::_format_log()
     * @var int
     * @access private
     */
    private $log_long_width = 65;

    /**
     * Log Short Width
     *
     * @see self::_format_log()
     * @var int
     * @access private
     */
    private $log_short_width = 16;

    /**
     * Hostname
     *
     * @see self::__construct()
     * @see self::_connect()
     * @var string
     * @access private
     */
    private $host;

    /**
     * Port Number
     *
     * @see self::__construct()
     * @see self::_connect()
     * @var int
     * @access private
     */
    private $port;

    /**
     * Number of columns for terminal window size
     *
     * @see self::getWindowColumns()
     * @see self::setWindowColumns()
     * @see self::setWindowSize()
     * @var int
     * @access private
     */
    private $windowColumns = 80;

    /**
     * Number of columns for terminal window size
     *
     * @see self::getWindowRows()
     * @see self::setWindowRows()
     * @see self::setWindowSize()
     * @var int
     * @access private
     */
    private $windowRows = 24;

    /**
     * Crypto Engine
     *
     * @see self::setCryptoEngine()
     * @see self::_key_exchange()
     * @var int
     * @access private
     */
    private $crypto_engine = false;

    /**
     * A System_SSH_Agent for use in the SSH2 Agent Forwarding scenario
     *
     * @var \phpseclib\System\Ssh\Agent
     * @access private
     */
    private $agent;

    /**
     * Connection storage to replicates ssh2 extension functionality:
     * {@link http://php.net/manual/en/wrappers.ssh2.php#refsect1-wrappers.ssh2-examples}
     *
     * @var SSH2[]
     */
    private static $connections;

    /**
     * Send the identification string first?
     *
     * @var bool
     * @access private
     */
    private $send_id_string_first = true;

    /**
     * Send the key exchange initiation packet first?
     *
     * @var bool
     * @access private
     */
    private $send_kex_first = true;

    /**
     * Some versions of OpenSSH incorrectly calculate the key size
     *
     * @var bool
     * @access private
     */
    private $bad_key_size_fix = false;

    /**
     * Should we try to re-connect to re-establish keys?
     *
     * @var bool
     * @access private
     */
    private $retry_connect = false;

    /**
     * Binary Packet Buffer
     *
     * @var string|false
     * @access private
     */
    private $binary_packet_buffer = false;

    /**
     * Preferred Signature Format
     *
     * @var string|false
     * @access private
     */
    protected $preferred_signature_format = false;

    /**
     * Authentication Credentials
     *
     * @var array
     * @access private
     */
    protected $auth = [];

    /**
     * Default Constructor.
     *
     * $host can either be a string, representing the host, or a stream resource.
     *
     * @param mixed $host
     * @param int $port
     * @param int $timeout
     * @see self::login()
     * @return SSH2|void
     * @access public
     */
    public function __construct($host, $port = 22, $timeout = 10)
    {
        $this->message_numbers = [
            1 => 'NET_SSH2_MSG_DISCONNECT',
            2 => 'NET_SSH2_MSG_IGNORE',
            3 => 'NET_SSH2_MSG_UNIMPLEMENTED',
            4 => 'NET_SSH2_MSG_DEBUG',
            5 => 'NET_SSH2_MSG_SERVICE_REQUEST',
            6 => 'NET_SSH2_MSG_SERVICE_ACCEPT',
            20 => 'NET_SSH2_MSG_KEXINIT',
            21 => 'NET_SSH2_MSG_NEWKEYS',
            30 => 'NET_SSH2_MSG_KEXDH_INIT',
            31 => 'NET_SSH2_MSG_KEXDH_REPLY',
            50 => 'NET_SSH2_MSG_USERAUTH_REQUEST',
            51 => 'NET_SSH2_MSG_USERAUTH_FAILURE',
            52 => 'NET_SSH2_MSG_USERAUTH_SUCCESS',
            53 => 'NET_SSH2_MSG_USERAUTH_BANNER',

            80 => 'NET_SSH2_MSG_GLOBAL_REQUEST',
            81 => 'NET_SSH2_MSG_REQUEST_SUCCESS',
            82 => 'NET_SSH2_MSG_REQUEST_FAILURE',
            90 => 'NET_SSH2_MSG_CHANNEL_OPEN',
            91 => 'NET_SSH2_MSG_CHANNEL_OPEN_CONFIRMATION',
            92 => 'NET_SSH2_MSG_CHANNEL_OPEN_FAILURE',
            93 => 'NET_SSH2_MSG_CHANNEL_WINDOW_ADJUST',
            94 => 'NET_SSH2_MSG_CHANNEL_DATA',
            95 => 'NET_SSH2_MSG_CHANNEL_EXTENDED_DATA',
            96 => 'NET_SSH2_MSG_CHANNEL_EOF',
            97 => 'NET_SSH2_MSG_CHANNEL_CLOSE',
            98 => 'NET_SSH2_MSG_CHANNEL_REQUEST',
            99 => 'NET_SSH2_MSG_CHANNEL_SUCCESS',
            100 => 'NET_SSH2_MSG_CHANNEL_FAILURE'
        ];
        $this->disconnect_reasons = [
            1 => 'NET_SSH2_DISCONNECT_HOST_NOT_ALLOWED_TO_CONNECT',
            2 => 'NET_SSH2_DISCONNECT_PROTOCOL_ERROR',
            3 => 'NET_SSH2_DISCONNECT_KEY_EXCHANGE_FAILED',
            4 => 'NET_SSH2_DISCONNECT_RESERVED',
            5 => 'NET_SSH2_DISCONNECT_MAC_ERROR',
            6 => 'NET_SSH2_DISCONNECT_COMPRESSION_ERROR',
            7 => 'NET_SSH2_DISCONNECT_SERVICE_NOT_AVAILABLE',
            8 => 'NET_SSH2_DISCONNECT_PROTOCOL_VERSION_NOT_SUPPORTED',
            9 => 'NET_SSH2_DISCONNECT_HOST_KEY_NOT_VERIFIABLE',
            10 => 'NET_SSH2_DISCONNECT_CONNECTION_LOST',
            11 => 'NET_SSH2_DISCONNECT_BY_APPLICATION',
            12 => 'NET_SSH2_DISCONNECT_TOO_MANY_CONNECTIONS',
            13 => 'NET_SSH2_DISCONNECT_AUTH_CANCELLED_BY_USER',
            14 => 'NET_SSH2_DISCONNECT_NO_MORE_AUTH_METHODS_AVAILABLE',
            15 => 'NET_SSH2_DISCONNECT_ILLEGAL_USER_NAME'
        ];
        $this->channel_open_failure_reasons = [
            1 => 'NET_SSH2_OPEN_ADMINISTRATIVELY_PROHIBITED'
        ];
        $this->terminal_modes = [
            0 => 'NET_SSH2_TTY_OP_END'
        ];
        $this->channel_extended_data_type_codes = [
            1 => 'NET_SSH2_EXTENDED_DATA_STDERR'
        ];

        $this->define_array(
            $this->message_numbers,
            $this->disconnect_reasons,
            $this->channel_open_failure_reasons,
            $this->terminal_modes,
            $this->channel_extended_data_type_codes,
            [60 => 'NET_SSH2_MSG_USERAUTH_PASSWD_CHANGEREQ'],
            [60 => 'NET_SSH2_MSG_USERAUTH_PK_OK'],
            [60 => 'NET_SSH2_MSG_USERAUTH_INFO_REQUEST',
                  61 => 'NET_SSH2_MSG_USERAUTH_INFO_RESPONSE'],
            // RFC 4419 - diffie-hellman-group-exchange-sha{1,256}
            [30 => 'NET_SSH2_MSG_KEXDH_GEX_REQUEST_OLD',
                  31 => 'NET_SSH2_MSG_KEXDH_GEX_GROUP',
                  32 => 'NET_SSH2_MSG_KEXDH_GEX_INIT',
                  33 => 'NET_SSH2_MSG_KEXDH_GEX_REPLY',
                  34 => 'NET_SSH2_MSG_KEXDH_GEX_REQUEST'],
            // RFC 5656 - Elliptic Curves (for curve25519-sha256@libssh.org)
            [30 => 'NET_SSH2_MSG_KEX_ECDH_INIT',
                  31 => 'NET_SSH2_MSG_KEX_ECDH_REPLY']
        );

        self::$connections[$this->getResourceId()] = $this;

        if (is_resource($host)) {
            $this->fsock = $host;
            return;
        }

        if (is_string($host)) {
            $this->host = $host;
            $this->port = $port;
            $this->timeout = $timeout;
        }
    }

    /**
     * Set Crypto Engine Mode
     *
     * Possible $engine values:
     * OpenSSL, mcrypt, Eval, PHP
     *
     * @param int $engine
     * @access public
     */
    public function setCryptoEngine($engine)
    {
        $this->crypto_engine = $engine;
    }

    /**
     * Send Identification String First
     *
     * https://tools.ietf.org/html/rfc4253#section-4.2 says "when the connection has been established,
     * both sides MUST send an identification string". It does not say which side sends it first. In
     * theory it shouldn't matter but it is a fact of life that some SSH servers are simply buggy
     *
     * @access public
     */
    public function sendIdentificationStringFirst()
    {
        $this->send_id_string_first = true;
    }

    /**
     * Send Identification String Last
     *
     * https://tools.ietf.org/html/rfc4253#section-4.2 says "when the connection has been established,
     * both sides MUST send an identification string". It does not say which side sends it first. In
     * theory it shouldn't matter but it is a fact of life that some SSH servers are simply buggy
     *
     * @access public
     */
    public function sendIdentificationStringLast()
    {
        $this->send_id_string_first = false;
    }

    /**
     * Send SSH_MSG_KEXINIT First
     *
     * https://tools.ietf.org/html/rfc4253#section-7.1 says "key exchange begins by each sending
     * sending the [SSH_MSG_KEXINIT] packet". It does not say which side sends it first. In theory
     * it shouldn't matter but it is a fact of life that some SSH servers are simply buggy
     *
     * @access public
     */
    public function sendKEXINITFirst()
    {
        $this->send_kex_first = true;
    }

    /**
     * Send SSH_MSG_KEXINIT Last
     *
     * https://tools.ietf.org/html/rfc4253#section-7.1 says "key exchange begins by each sending
     * sending the [SSH_MSG_KEXINIT] packet". It does not say which side sends it first. In theory
     * it shouldn't matter but it is a fact of life that some SSH servers are simply buggy
     *
     * @access public
     */
    public function sendKEXINITLast()
    {
        $this->send_kex_first = false;
    }

    /**
     * Connect to an SSHv2 server
     *
     * @return bool
     * @throws \UnexpectedValueException on receipt of unexpected packets
     * @throws \RuntimeException on other errors
     * @access private
     */
    private function connect()
    {
        if ($this->bitmap & self::MASK_CONSTRUCTOR) {
            return false;
        }

        $this->bitmap |= self::MASK_CONSTRUCTOR;

        $this->curTimeout = $this->timeout;

        $this->last_packet = microtime(true);

        if (!is_resource($this->fsock)) {
            $start = microtime(true);
            // with stream_select a timeout of 0 means that no timeout takes place;
            // with fsockopen a timeout of 0 means that you instantly timeout
            // to resolve this incompatibility a timeout of 100,000 will be used for fsockopen if timeout is 0
            $this->fsock = @fsockopen($this->host, $this->port, $errno, $errstr, $this->curTimeout == 0 ? 100000 : $this->curTimeout);
            if (!$this->fsock) {
                $host = $this->host . ':' . $this->port;
                throw new UnableToConnectException(rtrim("Cannot connect to $host. Error $errno. $errstr"));
            }
            $elapsed = microtime(true) - $start;

            if ($this->curTimeout) {
                $this->curTimeout-= $elapsed;
                if ($this->curTimeout < 0) {
                    $this->is_timeout = true;
                    return false;
                }
            }
        }

        $this->identifier = $this->generate_identifier();

        if ($this->send_id_string_first) {
            fputs($this->fsock, $this->identifier . "\r\n");
        }

        /* According to the SSH2 specs,

          "The server MAY send other lines of data before sending the version
           string.  Each line SHOULD be terminated by a Carriage Return and Line
           Feed.  Such lines MUST NOT begin with "SSH-", and SHOULD be encoded
           in ISO-10646 UTF-8 [RFC3629] (language is not specified).  Clients
           MUST be able to process such lines." */
        $data = '';
        while (!feof($this->fsock) && !preg_match('#(.*)^(SSH-(\d\.\d+).*)#ms', $data, $matches)) {
            $line = '';
            while (true) {
                if ($this->curTimeout) {
                    if ($this->curTimeout < 0) {
                        $this->is_timeout = true;
                        return false;
                    }
                    $read = [$this->fsock];
                    $write = $except = null;
                    $start = microtime(true);
                    $sec = floor($this->curTimeout);
                    $usec = 1000000 * ($this->curTimeout - $sec);
                    // on windows this returns a "Warning: Invalid CRT parameters detected" error
                    // the !count() is done as a workaround for <https://bugs.php.net/42682>
                    if (!@stream_select($read, $write, $except, $sec, $usec) && !count($read)) {
                        $this->is_timeout = true;
                        return false;
                    }
                    $elapsed = microtime(true) - $start;
                    $this->curTimeout-= $elapsed;
                }

                $temp = stream_get_line($this->fsock, 255, "\n");
                if (strlen($temp) == 255) {
                    continue;
                }

                $line.= "$temp\n";

                // quoting RFC4253, "Implementers who wish to maintain
                // compatibility with older, undocumented versions of this protocol may
                // want to process the identification string without expecting the
                // presence of the carriage return character for reasons described in
                // Section 5 of this document."

                //if (substr($line, -2) == "\r\n") {
                //    break;
                //}

                break;
            }

            $data.= $line;
        }

        if (feof($this->fsock)) {
            $this->bitmap = 0;
            throw new ConnectionClosedException('Connection closed by server');
        }

        $extra = $matches[1];

        if (defined('NET_SSH2_LOGGING')) {
            $this->append_log('<-', $matches[0]);
            $this->append_log('->', $this->identifier . "\r\n");
        }

        $this->server_identifier = trim($temp, "\r\n");
        if (strlen($extra)) {
            $this->errors[] = $data;
        }

        if (version_compare($matches[3], '1.99', '<')) {
            throw new UnableToConnectException("Cannot connect to SSH $matches[3] servers");
        }

        if (!$this->send_id_string_first) {
            fputs($this->fsock, $this->identifier . "\r\n");
        }

        if (!$this->send_kex_first) {
            $response = $this->get_binary_packet();
            if ($response === false) {
                $this->bitmap = 0;
                throw new ConnectionClosedException('Connection closed by server');
            }

            if (!strlen($response) || ord($response[0]) != NET_SSH2_MSG_KEXINIT) {
                throw new \UnexpectedValueException('Expected SSH_MSG_KEXINIT');
            }

            if (!$this->key_exchange($response)) {
                return false;
            }
        }

        if ($this->send_kex_first && !$this->key_exchange()) {
            return false;
        }

        $this->bitmap|= self::MASK_CONNECTED;

        return true;
    }

    /**
     * Generates the SSH identifier
     *
     * You should overwrite this method in your own class if you want to use another identifier
     *
     * @access protected
     * @return string
     */
    private function generate_identifier()
    {
        $identifier = 'SSH-2.0-phpseclib_2.0';

        $ext = [];
        if (extension_loaded('sodium')) {
            $ext[] = 'libsodium';
        }

        if (extension_loaded('openssl')) {
            $ext[] = 'openssl';
        } elseif (extension_loaded('mcrypt')) {
            $ext[] = 'mcrypt';
        }

        if (extension_loaded('gmp')) {
            $ext[] = 'gmp';
        } elseif (extension_loaded('bcmath')) {
            $ext[] = 'bcmath';
        }

        if (!empty($ext)) {
            $identifier .= ' (' . implode(', ', $ext) . ')';
        }

        return $identifier;
    }

    /**
     * Key Exchange
     *
     * @return bool
     * @param string|bool $kexinit_payload_server optional
     * @throws \UnexpectedValueException on receipt of unexpected packets
     * @throws \RuntimeException on other errors
     * @throws \phpseclib\Exception\NoSupportedAlgorithmsException when none of the algorithms phpseclib has loaded are compatible
     * @access private
     */
    private function key_exchange($kexinit_payload_server = false)
    {
        $preferred = $this->preferred;

        $kex_algorithms = isset($preferred['kex']) ?
            $preferred['kex'] :
            SSH2::getSupportedKEXAlgorithms();
        $server_host_key_algorithms = isset($preferred['hostkey']) ?
            $preferred['hostkey'] :
            SSH2::getSupportedHostKeyAlgorithms();
        $s2c_encryption_algorithms = isset($preferred['server_to_client']['crypt']) ?
            $preferred['server_to_client']['crypt'] :
            SSH2::getSupportedEncryptionAlgorithms();
        $c2s_encryption_algorithms = isset($preferred['client_to_server']['crypt']) ?
            $preferred['client_to_server']['crypt'] :
            SSH2::getSupportedEncryptionAlgorithms();
        $s2c_mac_algorithms = isset($preferred['server_to_client']['mac']) ?
            $preferred['server_to_client']['mac'] :
            SSH2::getSupportedMACAlgorithms();
        $c2s_mac_algorithms = isset($preferred['client_to_server']['mac']) ?
            $preferred['client_to_server']['mac'] :
            SSH2::getSupportedMACAlgorithms();
        $s2c_compression_algorithms = isset($preferred['server_to_client']['comp']) ?
            $preferred['server_to_client']['comp'] :
            SSH2::getSupportedCompressionAlgorithms();
        $c2s_compression_algorithms = isset($preferred['client_to_server']['comp']) ?
            $preferred['client_to_server']['comp'] :
            SSH2::getSupportedCompressionAlgorithms();

        // some SSH servers have buggy implementations of some of the above algorithms
        switch (true) {
            case $this->server_identifier == 'SSH-2.0-SSHD':
            case substr($this->server_identifier, 0, 13) == 'SSH-2.0-DLINK':
                if (!isset($preferred['server_to_client']['mac'])) {
                    $s2c_mac_algorithms = array_values(array_diff(
                        $s2c_mac_algorithms,
                        ['hmac-sha1-96', 'hmac-md5-96']
                    ));
                }
                if (!isset($preferred['client_to_server']['mac'])) {
                    $c2s_mac_algorithms = array_values(array_diff(
                        $c2s_mac_algorithms,
                        ['hmac-sha1-96', 'hmac-md5-96']
                    ));
                }
        }

        $client_cookie = Random::string(16);

        $kexinit_payload_client = pack('Ca*', NET_SSH2_MSG_KEXINIT, $client_cookie);
        $kexinit_payload_client.= Strings::packSSH2(
            'L10bN',
            $kex_algorithms,
            $server_host_key_algorithms,
            $c2s_encryption_algorithms,
            $s2c_encryption_algorithms,
            $c2s_mac_algorithms,
            $s2c_mac_algorithms,
            $c2s_compression_algorithms,
            $s2c_compression_algorithms,
            [], // language, client to server
            [], // language, server to client
            false, // first_kex_packet_follows
            0 // reserved for future extension
        );

        if ($this->send_kex_first) {
            $this->send_binary_packet($kexinit_payload_client);

            $kexinit_payload_server = $this->get_binary_packet();
            if ($kexinit_payload_server === false) {
                $this->bitmap = 0;
                throw new ConnectionClosedException('Connection closed by server');
            }

            if (!strlen($kexinit_payload_server) || ord($kexinit_payload_server[0]) != NET_SSH2_MSG_KEXINIT) {
                throw new \UnexpectedValueException('Expected SSH_MSG_KEXINIT');
            }
        }

        $response = $kexinit_payload_server;
        Strings::shift($response, 1); // skip past the message number (it should be SSH_MSG_KEXINIT)
        $server_cookie = Strings::shift($response, 16);

        list(
            $this->kex_algorithms,
            $this->server_host_key_algorithms,
            $this->encryption_algorithms_client_to_server,
            $this->encryption_algorithms_server_to_client,
            $this->mac_algorithms_client_to_server,
            $this->mac_algorithms_server_to_client,
            $this->compression_algorithms_client_to_server,
            $this->compression_algorithms_server_to_client,
            $this->languages_client_to_server,
            $this->languages_server_to_client,
            $first_kex_packet_follows
        ) = Strings::unpackSSH2('L10C', $response);

        if (!$this->send_kex_first) {
            $this->send_binary_packet($kexinit_payload_client);
        }

        // we need to decide upon the symmetric encryption algorithms before we do the diffie-hellman key exchange

        // we don't initialize any crypto-objects, yet - we do that, later. for now, we need the lengths to make the
        // diffie-hellman key exchange as fast as possible
        $decrypt = self::array_intersect_first($s2c_encryption_algorithms, $this->encryption_algorithms_server_to_client);
        $decryptKeyLength = $this->encryption_algorithm_to_key_size($decrypt);
        if ($decryptKeyLength === null) {
            $this->disconnect_helper(NET_SSH2_DISCONNECT_KEY_EXCHANGE_FAILED);
            throw new NoSupportedAlgorithmsException('No compatible server to client encryption algorithms found');
        }

        $encrypt = self::array_intersect_first($c2s_encryption_algorithms, $this->encryption_algorithms_client_to_server);
        $encryptKeyLength = $this->encryption_algorithm_to_key_size($encrypt);
        if ($encryptKeyLength === null) {
            $this->disconnect_helper(NET_SSH2_DISCONNECT_KEY_EXCHANGE_FAILED);
            throw new NoSupportedAlgorithmsException('No compatible client to server encryption algorithms found');
        }

        // through diffie-hellman key exchange a symmetric key is obtained
        $this->kex_algorithm = self::array_intersect_first($kex_algorithms, $this->kex_algorithms);
        if ($this->kex_algorithm === false) {
            $this->disconnect_helper(NET_SSH2_DISCONNECT_KEY_EXCHANGE_FAILED);
            throw new NoSupportedAlgorithmsException('No compatible key exchange algorithms found');
        }

        // Only relevant in diffie-hellman-group-exchange-sha{1,256}, otherwise empty.
        $exchange_hash_rfc4419 = '';

        if (strpos($this->kex_algorithm, 'curve25519-sha256') === 0 || strpos($this->kex_algorithm, 'ecdh-sha2-nistp') === 0) {
            $curve = strpos($this->kex_algorithm, 'curve25519-sha256') === 0 ?
                'Curve25519' :
                substr($this->kex_algorithm, 10);
            $ourPrivate = EC::createKey($curve);
            $ourPublicBytes = $ourPrivate->getPublicKey()->getEncodedCoordinates();
            $clientKexInitMessage = NET_SSH2_MSG_KEX_ECDH_INIT;
            $serverKexReplyMessage = NET_SSH2_MSG_KEX_ECDH_REPLY;
        } else {
            if (strpos($this->kex_algorithm, 'diffie-hellman-group-exchange') === 0) {
                $dh_group_sizes_packed = pack(
                    'NNN',
                    $this->kex_dh_group_size_min,
                    $this->kex_dh_group_size_preferred,
                    $this->kex_dh_group_size_max
                );
                $packet = pack(
                    'Ca*',
                    NET_SSH2_MSG_KEXDH_GEX_REQUEST,
                    $dh_group_sizes_packed
                );
                $this->send_binary_packet($packet);

                $response = $this->get_binary_packet();
                if ($response === false) {
                    $this->bitmap = 0;
                    throw new ConnectionClosedException('Connection closed by server');
                }

                list($type, $primeBytes, $gBytes) = Strings::unpackSSH2('Css', $response);
                if ($type != NET_SSH2_MSG_KEXDH_GEX_GROUP) {
                    throw new \UnexpectedValueException('Expected SSH_MSG_KEX_DH_GEX_GROUP');
                }
                $prime = new BigInteger($primeBytes, -256);
                $g = new BigInteger($gBytes, -256);

                $exchange_hash_rfc4419 = $dh_group_sizes_packed . Strings::packSSH2(
                    'ss',
                    $primeBytes,
                    $gBytes
                );

                $params = DH::createParameters($prime, $g);
                $clientKexInitMessage = NET_SSH2_MSG_KEXDH_GEX_INIT;
                $serverKexReplyMessage = NET_SSH2_MSG_KEXDH_GEX_REPLY;
            } else {
                $params = DH::createParameters($this->kex_algorithm);
                $clientKexInitMessage = NET_SSH2_MSG_KEXDH_INIT;
                $serverKexReplyMessage = NET_SSH2_MSG_KEXDH_REPLY;
            }

            $ourPrivate = DH::createKey($params, 16 * $keyLength); // 2 * 8 * $keyLength
            $ourPublic = $ourPrivate->getPublicKey()->toBigInteger();
            $ourPublicBytes = $ourPublic->toBytes(true);
        }

        switch ($this->kex_algorithm) {
            case 'diffie-hellman-group15-sha512':
            case 'diffie-hellman-group16-sha512':
            case 'diffie-hellman-group17-sha512':
            case 'diffie-hellman-group18-sha512':
            case 'ecdh-sha2-nistp521':
                $kexHash = new Hash('sha512');
                break;
            case 'ecdh-sha2-nistp384':
                $kexHash = new Hash('sha384');
                break;
            case 'diffie-hellman-group-exchange-sha256':
            case 'diffie-hellman-group14-sha256':
            case 'ecdh-sha2-nistp256':
            case 'curve25519-sha256@libssh.org':
            case 'curve25519-sha256':
                $kexHash = new Hash('sha256');
                break;
            default:
                $kexHash = new Hash('sha1');
        }

        $data = pack('CNa*', $clientKexInitMessage, strlen($ourPublicBytes), $ourPublicBytes);

        $this->send_binary_packet($data);

        $response = $this->get_binary_packet();
        if ($response === false) {
            $this->bitmap = 0;
            throw new ConnectionClosedException('Connection closed by server');
        }
        if (!strlen($response)) {
            return false;
        }

        list(
            $type,
            $server_public_host_key,
            $theirPublicBytes,
            $this->signature
        ) = Strings::unpackSSH2('Csss', $response);

        if ($type != $serverKexReplyMessage) {
            throw new \UnexpectedValueException('Expected SSH_MSG_KEXDH_REPLY');
        }

        $this->server_public_host_key = $server_public_host_key;
        list($public_key_format) = Strings::unpackSSH2('s', $server_public_host_key);

        if (strlen($this->signature) < 4) {
            return false;
        }
        $temp = unpack('Nlength', substr($this->signature, 0, 4));
        $this->signature_format = substr($this->signature, 4, $temp['length']);
        $keyBytes = DH::computeSecret($ourPrivate, $theirPublicBytes);
        if (($keyBytes[0] & "\x80") === "\x80") {
            $keyBytes = "\0$keyBytes";
        }

        $this->exchange_hash = Strings::packSSH2('s5',
            $this->identifier,
            $this->server_identifier,
            $kexinit_payload_client,
            $kexinit_payload_server,
            $this->server_public_host_key
        );
        $this->exchange_hash.= $exchange_hash_rfc4419;
        $this->exchange_hash.= Strings::packSSH2('s3',
            $ourPublicBytes,
            $theirPublicBytes,
            $keyBytes
        );

        $this->exchange_hash = $kexHash->hash($this->exchange_hash);

        if ($this->session_id === false) {
            $this->session_id = $this->exchange_hash;
        }

        $server_host_key_algorithm = self::array_intersect_first($server_host_key_algorithms, $this->server_host_key_algorithms);
        if ($server_host_key_algorithm === false) {
            $this->disconnect_helper(NET_SSH2_DISCONNECT_KEY_EXCHANGE_FAILED);
            throw new NoSupportedAlgorithmsException('No compatible server host key algorithms found');
        }

        switch ($server_host_key_algorithm) {
            case 'rsa-sha2-256':
            case 'rsa-sha2-512':
            //case 'ssh-rsa':
                $expected_key_format = 'ssh-rsa';
                break;
            default:
                $expected_key_format = $server_host_key_algorithm;
        }
        if ($public_key_format != $expected_key_format || $this->signature_format != $server_host_key_algorithm) {
            switch (true) {
                case $this->signature_format == $server_host_key_algorithm:
                case $server_host_key_algorithm != 'rsa-sha2-256' && $server_host_key_algorithm != 'rsa-sha2-512':
                case $this->signature_format != 'ssh-rsa':
                    $this->disconnect_helper(NET_SSH2_DISCONNECT_KEY_EXCHANGE_FAILED);
                    throw new \RuntimeException('Server Host Key Algorithm Mismatch');
            }
        }

        $packet = pack('C', NET_SSH2_MSG_NEWKEYS);
        $this->send_binary_packet($packet);

        $response = $this->get_binary_packet();

        if ($response === false) {
            $this->bitmap = 0;
            throw new ConnectionClosedException('Connection closed by server');
        }

        list($type) = Strings::unpackSSH2('C', $response);
        if ($type != NET_SSH2_MSG_NEWKEYS) {
            throw new \UnexpectedValueException('Expected SSH_MSG_NEWKEYS');
        }

        $keyBytes = pack('Na*', strlen($keyBytes), $keyBytes);

        $this->encrypt = self::encryption_algorithm_to_crypt_instance($encrypt);
        if ($this->encrypt) {
            if ($this->crypto_engine) {
                $this->encrypt->setPreferredEngine($this->crypto_engine);
            }
            if ($this->encrypt->getBlockLengthInBytes()) {
                $this->encrypt_block_size = $this->encrypt->getBlockLengthInBytes();
            }
            $this->encrypt->disablePadding();

            if ($this->encrypt->usesIV()) {
                $iv = $kexHash->hash($keyBytes . $this->exchange_hash . 'A' . $this->session_id);
                while ($this->encrypt_block_size > strlen($iv)) {
                    $iv.= $kexHash->hash($keyBytes . $this->exchange_hash . $iv);
                }
                $this->encrypt->setIV(substr($iv, 0, $this->encrypt_block_size));
            }

            switch ($encrypt) {
                case 'aes128-gcm@openssh.com':
                case 'aes256-gcm@openssh.com':
                    $nonce = $kexHash->hash($keyBytes . $this->exchange_hash . 'A' . $this->session_id);
                    $this->encrypt->fixed = substr($nonce, 0, 4);
                    $this->encrypt->invocation_counter = substr($nonce, 4, 8);
                case 'chacha20-poly1305@openssh.com':
                    break;
                default:
                    $this->encrypt->enableContinuousBuffer();
            }

            $key = $kexHash->hash($keyBytes . $this->exchange_hash . 'C' . $this->session_id);
            while ($encryptKeyLength > strlen($key)) {
                $key.= $kexHash->hash($keyBytes . $this->exchange_hash . $key);
            }
            switch ($encrypt) {
                case 'chacha20-poly1305@openssh.com':
                    $encryptKeyLength = 32;
                    $this->lengthEncrypt = self::encryption_algorithm_to_crypt_instance($encrypt);
                    $this->lengthEncrypt->setKey(substr($key, 32, 32));
            }
            $this->encrypt->setKey(substr($key, 0, $encryptKeyLength));
            $this->encrypt->name = $encrypt;
        }

        $this->decrypt = self::encryption_algorithm_to_crypt_instance($decrypt);
        if ($this->decrypt) {
            if ($this->crypto_engine) {
                $this->decrypt->setPreferredEngine($this->crypto_engine);
            }
            if ($this->decrypt->getBlockLengthInBytes()) {
                $this->decrypt_block_size = $this->decrypt->getBlockLengthInBytes();
            }
            $this->decrypt->disablePadding();

            if ($this->decrypt->usesIV()) {
                $iv = $kexHash->hash($keyBytes . $this->exchange_hash . 'B' . $this->session_id);
                while ($this->decrypt_block_size > strlen($iv)) {
                    $iv.= $kexHash->hash($keyBytes . $this->exchange_hash . $iv);
                }
                $this->decrypt->setIV(substr($iv, 0, $this->decrypt_block_size));
            }

            switch ($decrypt) {
                case 'aes128-gcm@openssh.com':
                case 'aes256-gcm@openssh.com':
                    // see https://tools.ietf.org/html/rfc5647#section-7.1
                    $nonce = $kexHash->hash($keyBytes . $this->exchange_hash . 'B' . $this->session_id);
                    $this->decrypt->fixed = substr($nonce, 0, 4);
                    $this->decrypt->invocation_counter = substr($nonce, 4, 8);
                case 'chacha20-poly1305@openssh.com':
                    break;
                default:
                    $this->decrypt->enableContinuousBuffer();
            }

            $key = $kexHash->hash($keyBytes . $this->exchange_hash . 'D' . $this->session_id);
            while ($decryptKeyLength > strlen($key)) {
                $key.= $kexHash->hash($keyBytes . $this->exchange_hash . $key);
            }
            switch ($decrypt) {
                case 'chacha20-poly1305@openssh.com':
                    $decryptKeyLength = 32;
                    $this->lengthDecrypt = self::encryption_algorithm_to_crypt_instance($decrypt);
                    $this->lengthDecrypt->setKey(substr($key, 32, 32));
            }
            $this->decrypt->setKey(substr($key, 0, $decryptKeyLength));
            $this->decrypt->name = $decrypt;
        }

        /* The "arcfour128" algorithm is the RC4 cipher, as described in
           [SCHNEIER], using a 128-bit key.  The first 1536 bytes of keystream
           generated by the cipher MUST be discarded, and the first byte of the
           first encrypted packet MUST be encrypted using the 1537th byte of
           keystream.

           -- http://tools.ietf.org/html/rfc4345#section-4 */
        if ($encrypt == 'arcfour128' || $encrypt == 'arcfour256') {
            $this->encrypt->encrypt(str_repeat("\0", 1536));
        }
        if ($decrypt == 'arcfour128' || $decrypt == 'arcfour256') {
            $this->decrypt->decrypt(str_repeat("\0", 1536));
        }

        $mac_algorithm = self::array_intersect_first($c2s_mac_algorithms, $this->mac_algorithms_client_to_server);
        if ($mac_algorithm === false) {
            $this->disconnect_helper(NET_SSH2_DISCONNECT_KEY_EXCHANGE_FAILED);
            throw new NoSupportedAlgorithmsException('No compatible client to server message authentication algorithms found');
        }

        if (!$this->encrypt->usesNonce()) {
            list($this->hmac_create, $createKeyLength) = self::mac_algorithm_to_hash_instance($mac_algorithm);
        } else {
            $this->hmac_create = new \stdClass;
            $this->hmac_create->name = $mac_algorithm;
            //$mac_algorithm = 'none';
            $createKeyLength = 0;
        }

        if ($this->hmac_create instanceof Hash) {
            $key = $kexHash->hash($keyBytes . $this->exchange_hash . 'E' . $this->session_id);
            while ($createKeyLength > strlen($key)) {
                $key.= $kexHash->hash($keyBytes . $this->exchange_hash . $key);
            }
            $this->hmac_create->setKey(substr($key, 0, $createKeyLength));
            $this->hmac_create->name = $mac_algorithm;
            $this->hmac_create->etm = preg_match('#-etm@openssh\.com$#', $mac_algorithm);
        }

        $mac_algorithm = self::array_intersect_first($s2c_mac_algorithms, $this->mac_algorithms_server_to_client);
        if ($mac_algorithm === false) {
            $this->disconnect_helper(NET_SSH2_DISCONNECT_KEY_EXCHANGE_FAILED);
            throw new NoSupportedAlgorithmsException('No compatible server to client message authentication algorithms found');
        }

        if (!$this->decrypt->usesNonce()) {
            list($this->hmac_check, $checkKeyLength) = self::mac_algorithm_to_hash_instance($mac_algorithm);
            $this->hmac_size = $this->hmac_check->getLengthInBytes();
        } else {
            $this->hmac_check = new \stdClass;
            $this->hmac_check->name = $mac_algorithm;
            //$mac_algorithm = 'none';
            $checkKeyLength = 0;
            $this->hmac_size = 0;
        }

        if ($this->hmac_check instanceof Hash) {
            $key = $kexHash->hash($keyBytes . $this->exchange_hash . 'F' . $this->session_id);
            while ($checkKeyLength > strlen($key)) {
                $key.= $kexHash->hash($keyBytes . $this->exchange_hash . $key);
            }
            $this->hmac_check->setKey(substr($key, 0, $checkKeyLength));
            $this->hmac_check->name = $mac_algorithm;
            $this->hmac_check->etm = preg_match('#-etm@openssh\.com$#', $mac_algorithm);
        }

        $compression_algorithm = self::array_intersect_first($s2c_compression_algorithms, $this->compression_algorithms_server_to_client);
        if ($compression_algorithm === false) {
            $this->disconnect_helper(NET_SSH2_DISCONNECT_KEY_EXCHANGE_FAILED);
            throw new NoSupportedAlgorithmsException('No compatible server to client compression algorithms found');
        }
        $this->decompress = $compression_algorithm == 'zlib';

        $compression_algorithm = self::array_intersect_first($c2s_compression_algorithms, $this->compression_algorithms_client_to_server);
        if ($compression_algorithm === false) {
            $this->disconnect_helper(NET_SSH2_DISCONNECT_KEY_EXCHANGE_FAILED);
            throw new NoSupportedAlgorithmsException('No compatible client to server compression algorithms found');
        }
        $this->compress = $compression_algorithm == 'zlib';

        return true;
    }

    /**
     * Maps an encryption algorithm name to the number of key bytes.
     *
     * @param string $algorithm Name of the encryption algorithm
     * @return int|null Number of bytes as an integer or null for unknown
     * @access private
     */
    private function encryption_algorithm_to_key_size($algorithm)
    {
        if ($this->bad_key_size_fix && self::bad_algorithm_candidate($algorithm)) {
            return 16;
        }

        switch ($algorithm) {
            case 'none':
                return 0;
            case 'aes128-gcm@openssh.com':
            case 'aes128-cbc':
            case 'aes128-ctr':
            case 'arcfour':
            case 'arcfour128':
            case 'blowfish-cbc':
            case 'blowfish-ctr':
            case 'twofish128-cbc':
            case 'twofish128-ctr':
                return 16;
            case '3des-cbc':
            case '3des-ctr':
            case 'aes192-cbc':
            case 'aes192-ctr':
            case 'twofish192-cbc':
            case 'twofish192-ctr':
                return 24;
            case 'aes256-gcm@openssh.com':
            case 'aes256-cbc':
            case 'aes256-ctr':
            case 'arcfour256':
            case 'twofish-cbc':
            case 'twofish256-cbc':
            case 'twofish256-ctr':
                return 32;
            case 'chacha20-poly1305@openssh.com':
                return 64;
        }
        return null;
    }

    /**
     * Maps an encryption algorithm name to an instance of a subclass of
     * \phpseclib\Crypt\Common\SymmetricKey.
     *
     * @param string $algorithm Name of the encryption algorithm
     * @return mixed Instance of \phpseclib\Crypt\Common\SymmetricKey or null for unknown
     * @access private
     */
    private static function encryption_algorithm_to_crypt_instance($algorithm)
    {
        switch ($algorithm) {
            case '3des-cbc':
                return new TripleDES('cbc');
            case '3des-ctr':
                return new TripleDES('ctr');
            case 'aes256-cbc':
            case 'aes192-cbc':
            case 'aes128-cbc':
                return new Rijndael('cbc');
            case 'aes256-ctr':
            case 'aes192-ctr':
            case 'aes128-ctr':
                return new Rijndael('ctr');
            case 'blowfish-cbc':
                return new Blowfish('cbc');
            case 'blowfish-ctr':
                return new Blowfish('ctr');
            case 'twofish128-cbc':
            case 'twofish192-cbc':
            case 'twofish256-cbc':
            case 'twofish-cbc':
                return new Twofish('cbc');
            case 'twofish128-ctr':
            case 'twofish192-ctr':
            case 'twofish256-ctr':
                return new Twofish('ctr');
            case 'arcfour':
            case 'arcfour128':
            case 'arcfour256':
                return new RC4();
            case 'aes128-gcm@openssh.com':
            case 'aes256-gcm@openssh.com':
                return new Rijndael('gcm');
            case 'chacha20-poly1305@openssh.com':
                return new ChaCha20();
        }
        return null;
    }

    /**
     * Maps an encryption algorithm name to an instance of a subclass of
     * \phpseclib\Crypt\Hash.
     *
     * @param string $algorithm Name of the encryption algorithm
     * @return mixed Instance of \phpseclib\Crypt\Hash or null for unknown
     * @access private
     */
    private static function mac_algorithm_to_hash_instance($algorithm)
    {
        switch ($algorithm) {
            case 'umac-64@openssh.com':
            case 'umac-64-etm@openssh.com':
                return [new Hash('umac-64'), 16];
            case 'umac-128@openssh.com':
            case 'umac-128-etm@openssh.com':
                return [new Hash('umac-128'), 16];
            case 'hmac-sha2-512':
            case 'hmac-sha2-512-etm@openssh.com':
                return [new Hash('sha512'), 64];
            case 'hmac-sha2-256':
            case 'hmac-sha2-256-etm@openssh.com':
                return [new Hash('sha256'), 32];
            case 'hmac-sha1':
            case 'hmac-sha1-etm@openssh.com':
                return [new Hash('sha1'), 20];
            case 'hmac-sha1-96':
                return [new Hash('sha1-96'), 20];
            case 'hmac-md5':
                return [new Hash('md5'), 16];
            case 'hmac-md5-96':
                return [new Hash('md5-96'), 16];
        }
    }

    /*
     * Tests whether or not proposed algorithm has a potential for issues
     *
     * @link https://www.chiark.greenend.org.uk/~sgtatham/putty/wishlist/ssh2-aesctr-openssh.html
     * @link https://bugzilla.mindrot.org/show_bug.cgi?id=1291
     * @param string $algorithm Name of the encryption algorithm
     * @return bool
     * @access private
     */
    private static function bad_algorithm_candidate($algorithm)
    {
        switch ($algorithm) {
            case 'arcfour256':
            case 'aes192-ctr':
            case 'aes256-ctr':
                return true;
        }

        return false;
    }

    /**
     * Login
     *
     * The $password parameter can be a plaintext password, a \phpseclib\Crypt\RSA object or an array
     *
     * @param string $username
     * @param $args[] param mixed $password
     * @return bool
     * @see self::_login()
     * @access public
     */
    public function login($username, ...$args)
    {
        $this->auth[] = array_merge([$username], $args);
        return $this->sublogin($username, ...$args);
    }

    /**
     * Login Helper
     *
     * @param string $username
     * @param $args[] param mixed $password
     * @return bool
     * @see self::_login_helper()
     * @access private
     */
    protected function sublogin($username, ...$args)
    {
        if (!($this->bitmap & self::MASK_CONSTRUCTOR)) {
            if (!$this->connect()) {
                return false;
            }
        }

        if (empty($args)) {
            return $this->login_helper($username);
        }

        foreach ($args as $arg) {
            if ($this->login_helper($username, $arg)) {
                return true;
            }
        }
        return false;
    }

    /**
     * Login Helper
     *
     * @param string $username
     * @param string $password
     * @return bool
     * @throws \UnexpectedValueException on receipt of unexpected packets
     * @throws \RuntimeException on other errors
     * @access private
     * @internal It might be worthwhile, at some point, to protect against {@link http://tools.ietf.org/html/rfc4251#section-9.3.9 traffic analysis}
     *           by sending dummy SSH_MSG_IGNORE messages.
     */
    private function login_helper($username, $password = null)
    {
        if (!($this->bitmap & self::MASK_CONNECTED)) {
            return false;
        }

        if (!($this->bitmap & self::MASK_LOGIN_REQ)) {
            $packet = Strings::packSSH2('Cs', NET_SSH2_MSG_SERVICE_REQUEST, 'ssh-userauth');
            $this->send_binary_packet($packet);

            $response = $this->get_binary_packet();
            if ($response === false) {
                if ($this->retry_connect) {
                    $this->retry_connect = false;
                    if (!$this->connect()) {
                        return false;
                    }
                    return $this->login_helper($username, $password);
                }
                $this->bitmap = 0;
                throw new ConnectionClosedException('Connection closed by server');
            }

            list($type, $service) = Strings::unpackSSH2('Cs', $response);
            if ($type != NET_SSH2_MSG_SERVICE_ACCEPT || $service != 'ssh-userauth') {
                throw new \UnexpectedValueException('Expected SSH_MSG_SERVICE_ACCEPT');
            }
            $this->bitmap |= self::MASK_LOGIN_REQ;
        }

        if (strlen($this->last_interactive_response)) {
            return !is_string($password) && !is_array($password) ? false : $this->keyboard_interactive_process($password);
        }

        if ($password instanceof PrivateKey) {
            return $this->privatekey_login($username, $password);
        }

        if ($password instanceof Agent) {
            return $this->ssh_agent_login($username, $password);
        }

        if (is_array($password)) {
            if ($this->keyboard_interactive_login($username, $password)) {
                $this->bitmap |= self::MASK_LOGIN;
                return true;
            }
            return false;
        }

        if (!isset($password)) {
           $packet = Strings::packSSH2(
               'Cs3',
               NET_SSH2_MSG_USERAUTH_REQUEST,
               $username,
               'ssh-connection',
               'none'
            );

            $this->send_binary_packet($packet);

            $response = $this->get_binary_packet();
            if ($response === false) {
                $this->bitmap = 0;
                throw new ConnectionClosedException('Connection closed by server');
            }

            list($type) = Strings::unpackSSH2('C', $response);
            switch ($type) {
                case NET_SSH2_MSG_USERAUTH_SUCCESS:
                    $this->bitmap |= self::MASK_LOGIN;
                    return true;
                //case NET_SSH2_MSG_USERAUTH_FAILURE:
                default:
                    return false;
            }
        }

        if (!is_string($password)) {
            throw new \UnexpectedValueException('$password needs to either be an instance of \phpseclib\Crypt\Common\PrivateKey, \System\SSH\Agent, an array or a string');
        }

        $packet = Strings::packSSH2(
            'Cs3bs',
            NET_SSH2_MSG_USERAUTH_REQUEST,
            $username,
            'ssh-connection',
            'password',
            false,
            $password
        );

        // remove the username and password from the logged packet
        if (!defined('NET_SSH2_LOGGING')) {
            $logged = null;
        } else {
            $logged = Strings::packSSH2(
                'Cs3bs',
                NET_SSH2_MSG_USERAUTH_REQUEST,
                $username,
                'ssh-connection',
                'password',
                false,
                'password'
            );
        }

        $this->send_binary_packet($packet, $logged);

        $response = $this->get_binary_packet();
        if ($response === false) {
            $this->bitmap = 0;
            throw new ConnectionClosedException('Connection closed by server');
        }

        list($type) = Strings::unpackSSH2('C', $response);
        switch ($type) {
            case NET_SSH2_MSG_USERAUTH_PASSWD_CHANGEREQ: // in theory, the password can be changed
                if (defined('NET_SSH2_LOGGING')) {
                    $this->message_number_log[count($this->message_number_log) - 1] = 'NET_SSH2_MSG_USERAUTH_PASSWD_CHANGEREQ';
                }

                list($message) = Strings::unpackSSH2('s', $response);
                $this->errors[] = 'SSH_MSG_USERAUTH_PASSWD_CHANGEREQ: ' . $message;

                return $this->disconnect_helper(NET_SSH2_DISCONNECT_AUTH_CANCELLED_BY_USER);
            case NET_SSH2_MSG_USERAUTH_FAILURE:
                // can we use keyboard-interactive authentication?  if not then either the login is bad or the server employees
                // multi-factor authentication
                list($auth_methods, $partial_success) = Strings::unpackSSH2('Lb', $response);
                if (!$partial_success && in_array('keyboard-interactive', $auth_methods)) {
                    if ($this->keyboard_interactive_login($username, $password)) {
                        $this->bitmap |= self::MASK_LOGIN;
                        return true;
                    }
                    return false;
                }
                return false;
            case NET_SSH2_MSG_USERAUTH_SUCCESS:
                $this->bitmap |= self::MASK_LOGIN;
                return true;
        }

        return false;
    }

    /**
     * Login via keyboard-interactive authentication
     *
     * See {@link http://tools.ietf.org/html/rfc4256 RFC4256} for details.  This is not a full-featured keyboard-interactive authenticator.
     *
     * @param string $username
     * @param string $password
     * @return bool
     * @access private
     */
    private function keyboard_interactive_login($username, $password)
    {
        $packet = Strings::packSSH2(
            'Cs5',
            NET_SSH2_MSG_USERAUTH_REQUEST,
            $username,
            'ssh-connection',
            'keyboard-interactive',
            '', // language tag
            '' // submethods
        );
        $this->send_binary_packet($packet);

        return $this->keyboard_interactive_process($password);
    }

    /**
     * Handle the keyboard-interactive requests / responses.
     *
     * @param $responses[]
     * @return bool
     * @throws \RuntimeException on connection error
     * @access private
     */
    private function keyboard_interactive_process(...$responses)
    {
        if (strlen($this->last_interactive_response)) {
            $response = $this->last_interactive_response;
        } else {
            $orig = $response = $this->get_binary_packet();
            if ($response === false) {
                $this->bitmap = 0;
                throw new ConnectionClosedException('Connection closed by server');
            }
        }

        list($type) = Strings::unpackSSH2('C', $response);
        switch ($type) {
            case NET_SSH2_MSG_USERAUTH_INFO_REQUEST:
                list(
                    , // name; may be empty
                    , // instruction; may be empty
                    , // language tag; may be empty
                    $num_prompts
                ) = Strings::unpackSSH2('s3N', $response);

                for ($i = 0; $i < count($responses); $i++) {
                    if (is_array($responses[$i])) {
                        foreach ($responses[$i] as $key => $value) {
                            $this->keyboard_requests_responses[$key] = $value;
                        }
                        unset($responses[$i]);
                    }
                }
                $responses = array_values($responses);

                if (isset($this->keyboard_requests_responses)) {
                    for ($i = 0; $i < $num_prompts; $i++) {
                        list(
                            $prompt, // prompt - ie. "Password: "; must not be empty
                            // echo
                        ) = Strings::unpackSSH2('sC', $response);
                        foreach ($this->keyboard_requests_responses as $key => $value) {
                            if (substr($prompt, 0, strlen($key)) == $key) {
                                $responses[] = $value;
                                break;
                            }
                        }
                    }
                }

                // see http://tools.ietf.org/html/rfc4256#section-3.2
                if (strlen($this->last_interactive_response)) {
                    $this->last_interactive_response = '';
                } elseif (defined('NET_SSH2_LOGGING')  && NET_SSH2_LOGGING == self::LOG_COMPLEX) {
                    $this->message_number_log[count($this->message_number_log) - 1] = str_replace(
                        'UNKNOWN',
                        'NET_SSH2_MSG_USERAUTH_INFO_REQUEST',
                        $this->message_number_log[count($this->message_number_log) - 1]
                    );
                }

                if (!count($responses) && $num_prompts) {
                    $this->last_interactive_response = $orig;
                    return false;
                }

                /*
                   After obtaining the requested information from the user, the client
                   MUST respond with an SSH_MSG_USERAUTH_INFO_RESPONSE message.
                */
                // see http://tools.ietf.org/html/rfc4256#section-3.4
                $packet = $logged = pack('CN', NET_SSH2_MSG_USERAUTH_INFO_RESPONSE, count($responses));
                for ($i = 0; $i < count($responses); $i++) {
                    $packet.= Strings::packSSH2('s', $responses[$i]);
                    $logged.= Strings::packSSH2('s', 'dummy-answer');
                }

                $this->send_binary_packet($packet, $logged);

                if (defined('NET_SSH2_LOGGING') && NET_SSH2_LOGGING == self::LOG_COMPLEX) {
                    $this->message_number_log[count($this->message_number_log) - 1] = str_replace(
                        'UNKNOWN',
                        'NET_SSH2_MSG_USERAUTH_INFO_RESPONSE',
                        $this->message_number_log[count($this->message_number_log) - 1]
                    );
                }

                /*
                   After receiving the response, the server MUST send either an
                   SSH_MSG_USERAUTH_SUCCESS, SSH_MSG_USERAUTH_FAILURE, or another
                   SSH_MSG_USERAUTH_INFO_REQUEST message.
                */
                // maybe phpseclib should force close the connection after x request / responses?  unless something like that is done
                // there could be an infinite loop of request / responses.
                return $this->keyboard_interactive_process();
            case NET_SSH2_MSG_USERAUTH_SUCCESS:
                return true;
            case NET_SSH2_MSG_USERAUTH_FAILURE:
                return false;
        }

        return false;
    }

    /**
     * Login with an ssh-agent provided key
     *
     * @param string $username
     * @param \phpseclib\System\SSH\Agent $agent
     * @return bool
     * @access private
     */
    private function ssh_agent_login($username, Agent $agent)
    {
        $this->agent = $agent;
        $keys = $agent->requestIdentities();
        foreach ($keys as $key) {
            if ($this->privatekey_login($username, $key)) {
                return true;
            }
        }

        return false;
    }

    /**
     * Login with an RSA private key
     *
     * @param string $username
     * @param \phpseclib\Crypt\Common\PrivateKey $privatekey
     * @return bool
     * @throws \RuntimeException on connection error
     * @access private
     * @internal It might be worthwhile, at some point, to protect against {@link http://tools.ietf.org/html/rfc4251#section-9.3.9 traffic analysis}
     *           by sending dummy SSH_MSG_IGNORE messages.
     */
    private function privatekey_login($username, PrivateKey $privatekey)
    {
        $publickey = $privatekey->getPublicKey();

        if ($publickey instanceof RSA) {
            $privatekey = $privatekey->withPadding(RSA::SIGNATURE_PKCS1);
            switch ($this->signature_format) {
                case 'rsa-sha2-512':
                    $hash = 'sha512';
                    $signatureType = 'rsa-sha2-512';
                    break;
                case 'rsa-sha2-256':
                    $hash = 'sha256';
                    $signatureType = 'rsa-sha2-256';
                    break;
                //case 'ssh-rsa':
                default:
                    $hash = 'sha1';
                    $signatureType = 'ssh-rsa';
            }
        } else if ($publickey instanceof EC) {
            $privatekey = $privatekey->withSignatureFormat('SSH2');
            $curveName = $privatekey->getCurve();
            switch ($curveName) {
                case 'Ed25519':
                    $hash = 'sha512';
                    $signatureType = 'ssh-ed25519';
                    break;
                case 'secp256r1': // nistp256
                    $hash = 'sha256';
                    $signatureType = 'ecdsa-sha2-nistp256';
                    break;
                case 'secp384r1': // nistp384
                    $hash = 'sha384';
                    $signatureType = 'ecdsa-sha2-nistp384';
                    break;
                case 'secp521r1': // nistp521
                    $hash = 'sha512';
                    $signatureType = 'ecdsa-sha2-nistp521';
                    break;
                default:
                    if (is_array($curveName)) {
                        throw new UnsupportedCurveException('Specified Curves are not supported by SSH2');
                    }
                    throw new UnsupportedCurveException('Named Curve of ' . $curveName . ' is not supported by phpseclib\'s SSH2 implementation');
            }
        } else if ($publickey instanceof DSA) {
            $privatekey = $privatekey->withSignatureFormat('SSH2');
            $hash = 'sha1';
            $signatureType = 'ssh-dss';
        } else {
            throw new UnsupportedAlgorithmException('Please use either an RSA key, an EC one or a DSA key');
        }

        $publickeyStr = $publickey->toString('OpenSSH', ['binary' => true]);

        $part1 = Strings::packSSH2(
            'Csss',
            NET_SSH2_MSG_USERAUTH_REQUEST,
            $username,
            'ssh-connection',
            'publickey'
        );
        $part2 = Strings::packSSH2('ss', $signatureType, $publickeyStr);

        $packet = $part1 . chr(0) . $part2;
        $this->send_binary_packet($packet);

        $response = $this->get_binary_packet();
        if ($response === false) {
            $this->bitmap = 0;
            throw new ConnectionClosedException('Connection closed by server');
        }

        list($type) = Strings::unpackSSH2('C', $response);
        switch ($type) {
            case NET_SSH2_MSG_USERAUTH_FAILURE:
                list($message) = Strings::unpackSSH2('s', $response);
                $this->errors[] = 'SSH_MSG_USERAUTH_FAILURE: ' . $message;
                return false;
            case NET_SSH2_MSG_USERAUTH_PK_OK:
                // we'll just take it on faith that the public key blob and the public key algorithm name are as
                // they should be
                if (defined('NET_SSH2_LOGGING') && NET_SSH2_LOGGING == self::LOG_COMPLEX) {
                    $this->message_number_log[count($this->message_number_log) - 1] = str_replace(
                        'UNKNOWN',
                        'NET_SSH2_MSG_USERAUTH_PK_OK',
                        $this->message_number_log[count($this->message_number_log) - 1]
                    );
                }
        }

        $packet = $part1 . chr(1) . $part2;
        $privatekey = $privatekey->withHash($hash);
        $signature = $privatekey->sign(Strings::packSSH2('s', $this->session_id) . $packet);
        if ($publickey instanceof RSA) {
            $signature = Strings::packSSH2('ss', $signatureType, $signature);
        }
        $packet.= Strings::packSSH2('s', $signature);

        $this->send_binary_packet($packet);

        $response = $this->get_binary_packet();
        if ($response === false) {
            $this->bitmap = 0;
            throw new ConnectionClosedException('Connection closed by server');
        }

        list($type) = Strings::unpackSSH2('C', $response);
        switch ($type) {
            case NET_SSH2_MSG_USERAUTH_FAILURE:
                // either the login is bad or the server employs multi-factor authentication
                return false;
            case NET_SSH2_MSG_USERAUTH_SUCCESS:
                $this->bitmap |= self::MASK_LOGIN;
                return true;
        }

        return false;
    }

    /**
     * Set Timeout
     *
     * $ssh->exec('ping 127.0.0.1'); on a Linux host will never return and will run indefinitely.  setTimeout() makes it so it'll timeout.
     * Setting $timeout to false or 0 will mean there is no timeout.
     *
     * @param mixed $timeout
     * @access public
     */
    public function setTimeout($timeout)
    {
        $this->timeout = $this->curTimeout = $timeout;
    }

    /**
     * Get the output from stdError
     *
     * @access public
     */
    public function getStdError()
    {
        return $this->stdErrorLog;
    }

    /**
     * Execute Command
     *
     * If $callback is set to false then \phpseclib\Net\SSH2::get_channel_packet(self::CHANNEL_EXEC) will need to be called manually.
     * In all likelihood, this is not a feature you want to be taking advantage of.
     *
     * @param string $command
     * @param Callback $callback
     * @return string
     * @throws \RuntimeException on connection error
     * @access public
     */
    public function exec($command, $callback = null)
    {
        $this->curTimeout = $this->timeout;
        $this->is_timeout = false;
        $this->stdErrorLog = '';

        if (!$this->isAuthenticated()) {
            return false;
        }

        if ($this->in_request_pty_exec) {
            throw new \RuntimeException('If you want to run multiple exec()\'s you will need to disable (and re-enable if appropriate) a PTY for each one.');
        }

        // RFC4254 defines the (client) window size as "bytes the other party can send before it must wait for the window to
        // be adjusted".  0x7FFFFFFF is, at 2GB, the max size.  technically, it should probably be decremented, but,
        // honestly, if you're transferring more than 2GB, you probably shouldn't be using phpseclib, anyway.
        // see http://tools.ietf.org/html/rfc4254#section-5.2 for more info
        $this->window_size_server_to_client[self::CHANNEL_EXEC] = $this->window_size;
        // 0x8000 is the maximum max packet size, per http://tools.ietf.org/html/rfc4253#section-6.1, although since PuTTy
        // uses 0x4000, that's what will be used here, as well.
        $packet_size = 0x4000;

        $packet = Strings::packSSH2(
            'CsN3',
            NET_SSH2_MSG_CHANNEL_OPEN,
            'session',
            self::CHANNEL_EXEC,
            $this->window_size_server_to_client[self::CHANNEL_EXEC],
            $packet_size
        );
        $this->send_binary_packet($packet);

        $this->channel_status[self::CHANNEL_EXEC] = NET_SSH2_MSG_CHANNEL_OPEN;

        $response = $this->get_channel_packet(self::CHANNEL_EXEC);
        if ($response === false) {
            return false;
        }

        if ($this->request_pty === true) {
            $terminal_modes = pack('C', NET_SSH2_TTY_OP_END);
            $packet = Strings::packSSH2(
                'CNsCsN4s',
                NET_SSH2_MSG_CHANNEL_REQUEST,
                $this->server_channels[self::CHANNEL_EXEC],
                'pty-req',
                1,
                'vt100',
                $this->windowColumns,
                $this->windowRows,
                0,
                0,
                $terminal_modes
            );

            $this->send_binary_packet($packet);

            $response = $this->get_binary_packet();
            if ($response === false) {
                $this->bitmap = 0;
                throw new ConnectionClosedException('Connection closed by server');
            }

            list($type) = Strings::unpackSSH2('C', $response);
            switch ($type) {
                case NET_SSH2_MSG_CHANNEL_SUCCESS:
                    break;
                case NET_SSH2_MSG_CHANNEL_FAILURE:
                default:
                    $this->disconnect_helper(NET_SSH2_DISCONNECT_BY_APPLICATION);
                    throw new \RuntimeException('Unable to request pseudo-terminal');
            }
            $this->in_request_pty_exec = true;
        }

        // sending a pty-req SSH_MSG_CHANNEL_REQUEST message is unnecessary and, in fact, in most cases, slows things
        // down.  the one place where it might be desirable is if you're doing something like \phpseclib\Net\SSH2::exec('ping localhost &').
        // with a pty-req SSH_MSG_CHANNEL_REQUEST, exec() will return immediately and the ping process will then
        // then immediately terminate.  without such a request exec() will loop indefinitely.  the ping process won't end but
        // neither will your script.

        // although, in theory, the size of SSH_MSG_CHANNEL_REQUEST could exceed the maximum packet size established by
        // SSH_MSG_CHANNEL_OPEN_CONFIRMATION, RFC4254#section-5.1 states that the "maximum packet size" refers to the
        // "maximum size of an individual data packet". ie. SSH_MSG_CHANNEL_DATA.  RFC4254#section-5.2 corroborates.
        $packet = Strings::packSSH2(
            'CNsCs',
            NET_SSH2_MSG_CHANNEL_REQUEST,
            $this->server_channels[self::CHANNEL_EXEC],
            'exec',
            1,
            $command
        );
        $this->send_binary_packet($packet);

        $this->channel_status[self::CHANNEL_EXEC] = NET_SSH2_MSG_CHANNEL_REQUEST;

        $response = $this->get_channel_packet(self::CHANNEL_EXEC);
        if ($response === false) {
            return false;
        }

        $this->channel_status[self::CHANNEL_EXEC] = NET_SSH2_MSG_CHANNEL_DATA;

        if ($callback === false || $this->in_request_pty_exec) {
            return true;
        }

        $output = '';
        while (true) {
            $temp = $this->get_channel_packet(self::CHANNEL_EXEC);
            switch (true) {
                case $temp === true:
                    return is_callable($callback) ? true : $output;
                case $temp === false:
                    return false;
                default:
                    if (is_callable($callback)) {
                        if (call_user_func($callback, $temp) === true) {
                            $this->close_channel(self::CHANNEL_EXEC);
                            return true;
                        }
                    } else {
                        $output.= $temp;
                    }
            }
        }
    }

    /**
     * Creates an interactive shell
     *
     * @see self::read()
     * @see self::write()
     * @return bool
     * @throws \UnexpectedValueException on receipt of unexpected packets
     * @throws \RuntimeException on other errors
     * @access private
     */
    private function initShell()
    {
        if ($this->in_request_pty_exec === true) {
            return true;
        }

        $this->window_size_server_to_client[self::CHANNEL_SHELL] = $this->window_size;
        $packet_size = 0x4000;

        $packet = Strings::packSSH2(
            'CsN3',
            NET_SSH2_MSG_CHANNEL_OPEN,
            'session',
            self::CHANNEL_SHELL,
            $this->window_size_server_to_client[self::CHANNEL_SHELL],
            $packet_size
        );

        $this->send_binary_packet($packet);

        $this->channel_status[self::CHANNEL_SHELL] = NET_SSH2_MSG_CHANNEL_OPEN;

        $response = $this->get_channel_packet(self::CHANNEL_SHELL);
        if ($response === false) {
            return false;
        }

        $terminal_modes = pack('C', NET_SSH2_TTY_OP_END);
        $packet = Strings::packSSH2(
            'CNsCsN4s',
            NET_SSH2_MSG_CHANNEL_REQUEST,
            $this->server_channels[self::CHANNEL_SHELL],
            'pty-req',
            1,
            'vt100',
            $this->windowColumns,
            $this->windowRows,
            0,
            0,
            $terminal_modes
        );

        $this->send_binary_packet($packet);

        $response = $this->get_binary_packet();
        if ($response === false) {
            $this->bitmap = 0;
            throw new ConnectionClosedException('Connection closed by server');
        }

        list($type) = Strings::unpackSSH2('C', $response);

        switch ($type) {
            case NET_SSH2_MSG_CHANNEL_SUCCESS:
            // if a pty can't be opened maybe commands can still be executed
            case NET_SSH2_MSG_CHANNEL_FAILURE:
                break;
            default:
                $this->disconnect_helper(NET_SSH2_DISCONNECT_BY_APPLICATION);
                throw new \UnexpectedValueException('Unable to request pseudo-terminal');
        }

        $packet = Strings::packSSH2(
            'CNsb',
            NET_SSH2_MSG_CHANNEL_REQUEST,
            $this->server_channels[self::CHANNEL_SHELL],
            'shell',
            true // want reply
        );
        $this->send_binary_packet($packet);

        $this->channel_status[self::CHANNEL_SHELL] = NET_SSH2_MSG_CHANNEL_REQUEST;

        $response = $this->get_channel_packet(self::CHANNEL_SHELL);
        if ($response === false) {
            return false;
        }

        $this->channel_status[self::CHANNEL_SHELL] = NET_SSH2_MSG_CHANNEL_DATA;

        $this->bitmap |= self::MASK_SHELL;

        return true;
    }

    /**
     * Return the channel to be used with read() / write()
     *
     * @see self::read()
     * @see self::write()
     * @return int
     * @access public
     */
    private function get_interactive_channel()
    {
        switch (true) {
            case $this->in_subsystem:
                return self::CHANNEL_SUBSYSTEM;
            case $this->in_request_pty_exec:
                return self::CHANNEL_EXEC;
            default:
                return self::CHANNEL_SHELL;
        }
    }

    /**
     * Return an available open channel
     *
     * @return int
     * @access public
     */
    private function get_open_channel()
    {
        $channel = self::CHANNEL_EXEC;
        do {
            if (isset($this->channel_status[$channel]) && $this->channel_status[$channel] == NET_SSH2_MSG_CHANNEL_OPEN) {
                return $channel;
            }
        } while ($channel++ < self::CHANNEL_SUBSYSTEM);

        return false;
    }

    /**
     * Request agent forwarding of remote server
     *
     * @return bool
     * @access public
     */
    public function requestAgentForwarding()
    {
        $request_channel = $this->get_open_channel();
        if ($request_channel === false) {
            return false;
        }

        $packet = Strings::packSSH2(
            'CNsC',
            NET_SSH2_MSG_CHANNEL_REQUEST,
            $this->server_channels[$request_channel],
            'auth-agent-req@openssh.com',
            1
        );

        $this->channel_status[$request_channel] = NET_SSH2_MSG_CHANNEL_REQUEST;

        $this->send_binary_packet($packet);

        $response = $this->get_channel_packet($request_channel);
        if ($response === false) {
            return false;
        }

        $this->channel_status[$request_channel] = NET_SSH2_MSG_CHANNEL_OPEN;

        return true;
    }

    /**
     * Returns the output of an interactive shell
     *
     * Returns when there's a match for $expect, which can take the form of a string literal or,
     * if $mode == self::READ_REGEX, a regular expression.
     *
     * @see self::write()
     * @param string $expect
     * @param int $mode
     * @return string|bool|null
     * @throws \RuntimeException on connection error
     * @access public
     */
    public function read($expect = '', $mode = self::READ_SIMPLE)
    {
        $this->curTimeout = $this->timeout;
        $this->is_timeout = false;

        if (!$this->isAuthenticated()) {
            throw new InsufficientSetupException('Operation disallowed prior to login()');
        }

        if (!($this->bitmap & self::MASK_SHELL) && !$this->initShell()) {
            throw new \RuntimeException('Unable to initiate an interactive shell session');
        }

        $channel = $this->get_interactive_channel();

        if ($mode == self::READ_NEXT) {
            return $this->get_channel_packet($channel);
        }

        $match = $expect;
        while (true) {
            if ($mode == self::READ_REGEX) {
                preg_match($expect, substr($this->interactiveBuffer, -1024), $matches);
                $match = isset($matches[0]) ? $matches[0] : '';
            }
            $pos = strlen($match) ? strpos($this->interactiveBuffer, $match) : false;
            if ($pos !== false) {
                return Strings::shift($this->interactiveBuffer, $pos + strlen($match));
            }
            $response = $this->get_channel_packet($channel);
            if (is_bool($response)) {
                $this->in_request_pty_exec = false;
                return $response ? Strings::shift($this->interactiveBuffer, strlen($this->interactiveBuffer)) : false;
            }

            $this->interactiveBuffer.= $response;
        }
    }

    /**
     * Inputs a command into an interactive shell.
     *
     * @see self::read()
     * @param string $cmd
     * @return bool
     * @throws \RuntimeException on connection error
     * @access public
     */
    public function write($cmd)
    {
        if (!$this->isAuthenticated()) {
            throw new InsufficientSetupException('Operation disallowed prior to login()');
        }

        if (!($this->bitmap & self::MASK_SHELL) && !$this->initShell()) {
            throw new \RuntimeException('Unable to initiate an interactive shell session');
        }

        return $this->send_channel_packet($this->get_interactive_channel(), $cmd);
    }

    /**
     * Start a subsystem.
     *
     * Right now only one subsystem at a time is supported. To support multiple subsystem's stopSubsystem() could accept
     * a string that contained the name of the subsystem, but at that point, only one subsystem of each type could be opened.
     * To support multiple subsystem's of the same name maybe it'd be best if startSubsystem() generated a new channel id and
     * returns that and then that that was passed into stopSubsystem() but that'll be saved for a future date and implemented
     * if there's sufficient demand for such a feature.
     *
     * @see self::stopSubsystem()
     * @param string $subsystem
     * @return bool
     * @access public
     */
    public function startSubsystem($subsystem)
    {
        $this->window_size_server_to_client[self::CHANNEL_SUBSYSTEM] = $this->window_size;

        $packet = Strings::packSSH2(
            'CsN3',
            NET_SSH2_MSG_CHANNEL_OPEN,
            'session',
            self::CHANNEL_SUBSYSTEM,
            $this->window_size,
            0x4000
        );

        $this->send_binary_packet($packet);

        $this->channel_status[self::CHANNEL_SUBSYSTEM] = NET_SSH2_MSG_CHANNEL_OPEN;

        $response = $this->get_channel_packet(self::CHANNEL_SUBSYSTEM);
        if ($response === false) {
            return false;
        }

        $packet = Strings::packSSH2(
            'CNsCs',
            NET_SSH2_MSG_CHANNEL_REQUEST,
            $this->server_channels[self::CHANNEL_SUBSYSTEM],
            'subsystem',
            1,
            $subsystem
        );
        $this->send_binary_packet($packet);

        $this->channel_status[self::CHANNEL_SUBSYSTEM] = NET_SSH2_MSG_CHANNEL_REQUEST;

        $response = $this->get_channel_packet(self::CHANNEL_SUBSYSTEM);

        if ($response === false) {
            return false;
        }

        $this->channel_status[self::CHANNEL_SUBSYSTEM] = NET_SSH2_MSG_CHANNEL_DATA;

        $this->bitmap |= self::MASK_SHELL;
        $this->in_subsystem = true;

        return true;
    }

    /**
     * Stops a subsystem.
     *
     * @see self::startSubsystem()
     * @return bool
     * @access public
     */
    public function stopSubsystem()
    {
        $this->in_subsystem = false;
        $this->close_channel(self::CHANNEL_SUBSYSTEM);
        return true;
    }

    /**
     * Closes a channel
     *
     * If read() timed out you might want to just close the channel and have it auto-restart on the next read() call
     *
     * @access public
     */
    public function reset()
    {
        $this->close_channel($this->get_interactive_channel());
    }

    /**
     * Is timeout?
     *
     * Did exec() or read() return because they timed out or because they encountered the end?
     *
     * @access public
     */
    public function isTimeout()
    {
        return $this->is_timeout;
    }

    /**
     * Disconnect
     *
     * @access public
     */
    public function disconnect()
    {
        $this->disconnect_helper(NET_SSH2_DISCONNECT_BY_APPLICATION);
        if (isset($this->realtime_log_file) && is_resource($this->realtime_log_file)) {
            fclose($this->realtime_log_file);
        }
        unset(self::$connections[$this->getResourceId()]);
    }

    /**
     * Destructor.
     *
     * Will be called, automatically, if you're supporting just PHP5.  If you're supporting PHP4, you'll need to call
     * disconnect().
     *
     * @access public
     */
    public function __destruct()
    {
        $this->disconnect();
    }

    /**
     * Is the connection still active?
     *
     * @return bool
     * @access public
     */
    public function isConnected()
    {
        return (bool) ($this->bitmap & self::MASK_CONNECTED);
    }

    /**
     * Have you successfully been logged in?
     *
     * @return bool
     * @access public
     */
    public function isAuthenticated()
    {
        return (bool) ($this->bitmap & self::MASK_LOGIN);
    }

    /**
     * Pings a server connection, or tries to reconnect if the connection has gone down
     *
     * Inspired by http://php.net/manual/en/mysqli.ping.php
     *
     * @return bool
     */
    public function ping()
    {
        if (!$this->isAuthenticated()) {
            if (!empty($this->auth)) {
                return $this->reconnect();
            }
            return false;
        }

        $this->window_size_server_to_client[self::CHANNEL_KEEP_ALIVE] = $this->window_size;
        $packet_size = 0x4000;
        $packet = Strings::packSSH2(
            'CsN3',
            NET_SSH2_MSG_CHANNEL_OPEN,
            'session',
            self::CHANNEL_KEEP_ALIVE,
            $this->window_size_server_to_client[self::CHANNEL_KEEP_ALIVE],
            $packet_size
        );

        try {
            $this->send_binary_packet($packet);

            $this->channel_status[self::CHANNEL_KEEP_ALIVE] = NET_SSH2_MSG_CHANNEL_OPEN;

            $response = $this->get_channel_packet(self::CHANNEL_KEEP_ALIVE);
        } catch (\RuntimeException $e) {
            return $this->reconnect();
        }

        $this->close_channel(NET_SSH2_CHANNEL_KEEP_ALIVE);
        return true;
    }

    /**
     * In situ reconnect method
     *
     * @return boolean
     */
    private function reconnect()
    {
        $this->reset_connection(NET_SSH2_DISCONNECT_CONNECTION_LOST);
        $this->retry_connect = true;
        if (!$this->connect()) {
            return false;
        }
        foreach ($this->auth as $auth) {
            $result = $this->login(...$auth);
        }
        return $result;
    }

    /**
     * Resets a connection for re-use
     *
     * @param int $reason
     * @access private
     */
    protected function reset_connection($reason)
    {
        $this->disconnect_helper($reason);
        $this->decrypt = $this->encrypt = false;
        $this->decrypt_block_size = $this->encrypt_block_size = 8;
        $this->hmac_check = $this->hmac_create = false;
        $this->hmac_size = false;
        $this->session_id = false;
        $this->retry_connect = true;
        $this->get_seq_no = $this->send_seq_no = 0;
    }

    /**
     * Gets Binary Packets
     *
     * See '6. Binary Packet Protocol' of rfc4253 for more info.
     *
     * @see self::_send_binary_packet()
     * @param bool $filter_channel_packets
     * @return string
     * @access private
     */
    private function get_binary_packet($skip_channel_filter = false)
    {
        if (!is_resource($this->fsock) || feof($this->fsock)) {
            $this->bitmap = 0;
            throw new ConnectionClosedException('Connection closed prematurely');
        }

        $start = microtime(true);
        $raw = stream_get_contents($this->fsock, $this->decrypt_block_size);

        if (!strlen($raw)) {
            return '';
        }

        if ($this->decrypt) {
            switch ($this->decrypt->name) {
                case 'aes128-gcm@openssh.com':
                case 'aes256-gcm@openssh.com':
                    $this->decrypt->setNonce(
                        $this->decrypt->fixed .
                        $this->decrypt->invocation_counter
                    );
                    Strings::increment_str($this->decrypt->invocation_counter);
                    $this->decrypt->setAAD($temp = Strings::shift($raw, 4));
                    extract(unpack('Npacket_length', $temp));
                    /**
                     * @var integer $packet_length
                     */

                    $raw.= $this->read_remaining_bytes($packet_length - $this->decrypt_block_size + 4);
                    $stop = microtime(true);
                    $tag = stream_get_contents($this->fsock, $this->decrypt_block_size);
                    $this->decrypt->setTag($tag);
                    $raw = $this->decrypt->decrypt($raw);
                    $raw = $temp . $raw;
                    $remaining_length = 0;
                    break;
                case 'chacha20-poly1305@openssh.com':
                    $nonce = pack('N2', 0, $this->get_seq_no);

                    $this->lengthDecrypt->setNonce($nonce);
                    $temp = $this->lengthDecrypt->decrypt($aad = Strings::shift($raw, 4));
                    extract(unpack('Npacket_length', $temp));
                    /**
                     * @var integer $packet_length
                     */

                    $raw.= $this->read_remaining_bytes($packet_length - $this->decrypt_block_size + 4);
                    $stop = microtime(true);
                    $tag = stream_get_contents($this->fsock, 16);

                    $this->decrypt->setNonce($nonce);
                    $this->decrypt->setCounter(0);
                    // this is the same approach that's implemented in Salsa20::createPoly1305Key()
                    // but we don't want to use the same AEAD construction that RFC8439 describes
                    // for ChaCha20-Poly1305 so we won't rely on it (see Salsa20::poly1305())
                    $this->decrypt->setPoly1305Key(
                        $this->decrypt->encrypt(str_repeat("\0", 32))
                    );
                    $this->decrypt->setAAD($aad);
                    $this->decrypt->setCounter(1);
                    $this->decrypt->setTag($tag);
                    $raw = $this->decrypt->decrypt($raw);
                    $raw = $temp . $raw;
                    $remaining_length = 0;
                    break;
                default:
                    if (!$this->hmac_check instanceof Hash || !$this->hmac_check->etm) {
                        $raw = $this->decrypt->decrypt($raw);
                        break;
                    }
                    extract(unpack('Npacket_length', $temp = Strings::shift($raw, 4)));
                    /**
                     * @var integer $packet_length
                     */
                    $raw.= $this->read_remaining_bytes($packet_length - $this->decrypt_block_size + 4);
                    $stop = microtime(true);
                    $encrypted = $temp . $raw;
                    $raw = $temp . $this->decrypt->decrypt($raw);
                    $remaining_length = 0;
            }
        }

        if (strlen($raw) < 5) {
            return false;
        }
        extract(unpack('Npacket_length/Cpadding_length', Strings::shift($raw, 5)));
        /**
         * @var integer $packet_length
         * @var integer $padding_length
         */

        if (!isset($remaining_length)) {
            $remaining_length = $packet_length + 4 - $this->decrypt_block_size;
        }

        $buffer = $this->read_remaining_bytes($remaining_length);

        if (!isset($stop)) {
            $stop = microtime(true);
        }
        if (strlen($buffer)) {
            $raw.= $this->decrypt ? $this->decrypt->decrypt($buffer) : $buffer;
        }

        $payload = Strings::shift($raw, $packet_length - $padding_length - 1);
        $padding = Strings::shift($raw, $padding_length); // should leave $raw empty

        if ($this->hmac_check instanceof Hash) {
            $hmac = stream_get_contents($this->fsock, $this->hmac_size);
            if ($hmac === false || strlen($hmac) != $this->hmac_size) {
                $this->bitmap = 0;
                throw new \RuntimeException('Error reading socket');
            }

            $reconstructed = !$this->hmac_check->etm ?
                pack('NCa*', $packet_length, $padding_length, $payload . $padding) :
                $encrypted;
            if (($this->hmac_check->getHash() & "\xFF\xFF\xFF\xFF") == 'umac') {
                $this->hmac_check->setNonce("\0\0\0\0" . pack('N', $this->get_seq_no));
                if ($hmac != $this->hmac_check->hash($reconstructed)) {
                    throw new \RuntimeException('Invalid UMAC');
                }
            } else {
                if ($hmac != $this->hmac_check->hash(pack('Na*', $this->get_seq_no, $reconstructed))) {
                    throw new \RuntimeException('Invalid HMAC');
                }
            }
        }

        //if ($this->decompress) {
        //    $payload = gzinflate(substr($payload, 2));
        //}

        $this->get_seq_no++;

        if (defined('NET_SSH2_LOGGING')) {
            $current = microtime(true);
            $message_number = isset($this->message_numbers[ord($payload[0])]) ? $this->message_numbers[ord($payload[0])] : 'UNKNOWN (' . ord($payload[0]) . ')';
            $message_number = '<- ' . $message_number .
                              ' (since last: ' . round($current - $this->last_packet, 4) . ', network: ' . round($stop - $start, 4) . 's)';
            $this->append_log($message_number, $payload);
            $this->last_packet = $current;
        }

        return $this->filter($payload, $skip_channel_filter);
    }

    /**
     * Read Remaining Bytes
     *
     * @see self::get_binary_packet()
     * @param int $remaining_length
     * @return string
     * @access private
     */
    private function read_remaining_bytes($remaining_length)
    {
        if (!$remaining_length) {
            return '';
        }

        $adjustLength = false;
        if ($this->decrypt) {
            switch (true) {
                case $this->decrypt->name == 'aes128-gcm@openssh.com':
                case $this->decrypt->name == 'aes256-gcm@openssh.com':
                case $this->decrypt->name == 'chacha20-poly1305@openssh.com':
                case $this->hmac_check instanceof Hash && $this->hmac_check->etm:
                    $remaining_length+= $this->decrypt_block_size - 4;
                    $adjustLength = true;
            }
        }

        // quoting <http://tools.ietf.org/html/rfc4253#section-6.1>,
        // "implementations SHOULD check that the packet length is reasonable"
        // PuTTY uses 0x9000 as the actual max packet size and so to shall we
        // don't do this when GCM mode is used since GCM mode doesn't encrypt the length
        if ($remaining_length < -$this->decrypt_block_size || $remaining_length > 0x9000 || $remaining_length % $this->decrypt_block_size != 0) {
            if (!$this->bad_key_size_fix && self::bad_algorithm_candidate($this->decrypt ? $this->decrypt->name : '') && !($this->bitmap & SSH2::MASK_LOGIN)) {
                $this->bad_key_size_fix = true;
                $this->reset_connection(NET_SSH2_DISCONNECT_KEY_EXCHANGE_FAILED);
                return false;
            }
            throw new \RuntimeException('Invalid size');
        }

        if ($adjustLength) {
            $remaining_length-= $this->decrypt_block_size - 4;
        }

        $buffer = '';
        while ($remaining_length > 0) {
            $temp = stream_get_contents($this->fsock, $remaining_length);
            if ($temp === false || feof($this->fsock)) {
                $this->bitmap = 0;
                throw new \RuntimeException('Error reading from socket');
            }
            $buffer.= $temp;
            $remaining_length-= strlen($temp);
        }

        return $buffer;
    }

    /**
     * Filter Binary Packets
     *
     * Because some binary packets need to be ignored...
     *
     * @see self::_get_binary_packet()
     * @param string $payload
     * @param bool $filter_channel_packets
     * @return string
     * @access private
     */
    private function filter($payload, $skip_channel_filter)
    {
        switch (ord($payload[0])) {
            case NET_SSH2_MSG_DISCONNECT:
                Strings::shift($payload, 1);
                list($reason_code, $message) = Strings::unpackSSH2('Ns', $payload);
                $this->errors[] = 'SSH_MSG_DISCONNECT: ' . $this->disconnect_reasons[$reason_code] . "\r\n$message";
                $this->bitmap = 0;
                return false;
            case NET_SSH2_MSG_IGNORE:
                $payload = $this->get_binary_packet($skip_channel_filter);
                break;
            case NET_SSH2_MSG_DEBUG:
                Strings::shift($payload, 2); // second byte is "always_display"
                list($message) = Strings::unpackSSH2('s', $payload);
                $this->errors[] = "SSH_MSG_DEBUG: $message";
                $payload = $this->get_binary_packet($skip_channel_filter);
                break;
            case NET_SSH2_MSG_UNIMPLEMENTED:
                return false;
            case NET_SSH2_MSG_KEXINIT:
                if ($this->session_id !== false) {
                    if (!$this->key_exchange($payload)) {
                        $this->bitmap = 0;
                        return false;
                    }
                    $payload = $this->get_binary_packet($skip_channel_filter);
                }
        }

        // see http://tools.ietf.org/html/rfc4252#section-5.4; only called when the encryption has been activated and when we haven't already logged in
        if (($this->bitmap & self::MASK_CONNECTED) && !$this->isAuthenticated() && ord($payload[0]) == NET_SSH2_MSG_USERAUTH_BANNER) {
            Strings::shift($payload, 1);
            list($this->banner_message) = Strings::unpackSSH2('s', $payload);
            $payload = $this->get_binary_packet();
        }

        // only called when we've already logged in
        if (($this->bitmap & self::MASK_CONNECTED) && $this->isAuthenticated()) {
            switch (ord($payload[0])) {
                case NET_SSH2_MSG_CHANNEL_DATA:
                case NET_SSH2_MSG_CHANNEL_EXTENDED_DATA:
                case NET_SSH2_MSG_CHANNEL_REQUEST:
                case NET_SSH2_MSG_CHANNEL_CLOSE:
                case NET_SSH2_MSG_CHANNEL_EOF:
                    if (!$skip_channel_filter && !empty($this->server_channels)) {
                        $this->binary_packet_buffer = $payload;
                        $this->get_channel_packet(true);
                        $payload = $this->get_binary_packet();
                    }
                    break;
                case NET_SSH2_MSG_GLOBAL_REQUEST: // see http://tools.ietf.org/html/rfc4254#section-4
                    Strings::shift($payload, 1);
                    list($request_name) = Strings::unpackSSH2('s', $payload);
                    $this->errors[] = "SSH_MSG_GLOBAL_REQUEST: $request_name";

                    try {
                        $this->send_binary_packet(pack('C', NET_SSH2_MSG_REQUEST_FAILURE));
                    } catch (\RuntimeException $e) {
                        return $this->disconnect_helper(NET_SSH2_DISCONNECT_BY_APPLICATION);
                    }

                    $payload = $this->get_binary_packet($skip_channel_filter);
                    break;
                case NET_SSH2_MSG_CHANNEL_OPEN: // see http://tools.ietf.org/html/rfc4254#section-5.1
                    Strings::shift($payload, 1);
                    list($data, $server_channel) = Strings::unpackSSH2('sN', $payload);
                    switch ($data) {
                        case 'auth-agent':
                        case 'auth-agent@openssh.com':
                            if (isset($this->agent)) {
                                $new_channel = self::CHANNEL_AGENT_FORWARD;

                                list(
                                    $remote_window_size,
                                    $remote_maximum_packet_size
                                ) = Strings::unpackSSH2('NN', $payload);

                                $this->packet_size_client_to_server[$new_channel] = $remote_window_size;
                                $this->window_size_server_to_client[$new_channel] = $remote_maximum_packet_size;
                                $this->window_size_client_to_server[$new_channel] = $this->window_size;

                                $packet_size = 0x4000;

                                $packet = pack(
                                    'CN4',
                                    NET_SSH2_MSG_CHANNEL_OPEN_CONFIRMATION,
                                    $server_channel,
                                    $new_channel,
                                    $packet_size,
                                    $packet_size
                                );

                                $this->server_channels[$new_channel] = $server_channel;
                                $this->channel_status[$new_channel] = NET_SSH2_MSG_CHANNEL_OPEN_CONFIRMATION;
                                $this->send_binary_packet($packet);
                            }
                            break;
                        default:
                            $packet = Strings::packSSH2(
                                'CN2ss',
                                NET_SSH2_MSG_CHANNEL_OPEN_FAILURE,
                                $server_channel,
                                NET_SSH2_OPEN_ADMINISTRATIVELY_PROHIBITED,
                                '', // description
                                '' // language tag
                            );

                            try {
                                $this->send_binary_packet($packet);
                            } catch (\RuntimeException $e) {
                                return $this->disconnect_helper(NET_SSH2_DISCONNECT_BY_APPLICATION);
                            }
                    }

                    $payload = $this->get_binary_packet($skip_channel_filter);
                    break;
                case NET_SSH2_MSG_CHANNEL_WINDOW_ADJUST:
                    Strings::shift($payload, 1);
                    list($channel, $window_size) = Strings::unpackSSH2('NN', $payload);

                    $this->window_size_client_to_server[$channel]+= $window_size;

                    $payload = ($this->bitmap & self::MASK_WINDOW_ADJUST) ? true : $this->get_binary_packet($skip_channel_filter);
            }
        }

        return $payload;
    }

    /**
     * Enable Quiet Mode
     *
     * Suppress stderr from output
     *
     * @access public
     */
    public function enableQuietMode()
    {
        $this->quiet_mode = true;
    }

    /**
     * Disable Quiet Mode
     *
     * Show stderr in output
     *
     * @access public
     */
    public function disableQuietMode()
    {
        $this->quiet_mode = false;
    }

    /**
     * Returns whether Quiet Mode is enabled or not
     *
     * @see self::enableQuietMode()
     * @see self::disableQuietMode()
     * @access public
     * @return bool
     */
    public function isQuietModeEnabled()
    {
        return $this->quiet_mode;
    }

    /**
     * Enable request-pty when using exec()
     *
     * @access public
     */
    public function enablePTY()
    {
        $this->request_pty = true;
    }

    /**
     * Disable request-pty when using exec()
     *
     * @access public
     */
    public function disablePTY()
    {
        if ($this->in_request_pty_exec) {
            $this->close_channel(self::CHANNEL_EXEC);
            $this->in_request_pty_exec = false;
        }
        $this->request_pty = false;
    }

    /**
     * Returns whether request-pty is enabled or not
     *
     * @see self::enablePTY()
     * @see self::disablePTY()
     * @access public
     * @return bool
     */
    public function isPTYEnabled()
    {
        return $this->request_pty;
    }

    /**
     * Gets channel data
     *
     * Returns the data as a string if it's available and false if not.
     *
     * @param int $client_channel
     * @param bool $skip_extended
     * @return mixed
     * @throws \RuntimeException on connection error
     * @access private
     */
    protected function get_channel_packet($client_channel, $skip_extended = false)
    {
        if (!empty($this->channel_buffers[$client_channel])) {
            return array_shift($this->channel_buffers[$client_channel]);
        }

        while (true) {
            if ($this->binary_packet_buffer !== false) {
                $response = $this->binary_packet_buffer;
                $this->binary_packet_buffer = false;
            } else {
                $read = [$this->fsock];
                $write = $except = null;

                if (!$this->curTimeout) {
                    @stream_select($read, $write, $except, null);
                } else {
                    if ($this->curTimeout < 0) {
                        $this->is_timeout = true;
                        return true;
                    }

                    $read = [$this->fsock];
                    $write = $except = null;

                    $start = microtime(true);
                    $sec = floor($this->curTimeout);
                    $usec = 1000000 * ($this->curTimeout - $sec);
                    // on windows this returns a "Warning: Invalid CRT parameters detected" error
                    if (!@stream_select($read, $write, $except, $sec, $usec) && !count($read)) {
                        $this->is_timeout = true;
                        if ($client_channel == self::CHANNEL_EXEC && !$this->request_pty) {
                            $this->close_channel($client_channel);
                        }
                        return true;
                    }
                    $elapsed = microtime(true) - $start;
                    $this->curTimeout-= $elapsed;
                }

                $response = $this->get_binary_packet(true);
                if ($response === false) {
                    $this->bitmap = 0;
                    throw new ConnectionClosedException('Connection closed by server');
                }
            }

            if ($client_channel == -1 && $response === true) {
                return true;
            }
            list($type, $channel) = Strings::unpackSSH2('CN', $response);

            // will not be setup yet on incoming channel open request
            if (isset($channel) && isset($this->channel_status[$channel]) && isset($this->window_size_server_to_client[$channel])) {
                $this->window_size_server_to_client[$channel]-= strlen($response);

                // resize the window, if appropriate
                if ($this->window_size_server_to_client[$channel] < 0) {
                    $packet = pack('CNN', NET_SSH2_MSG_CHANNEL_WINDOW_ADJUST, $this->server_channels[$channel], $this->window_size);
                    $this->send_binary_packet($packet);
                    $this->window_size_server_to_client[$channel]+= $this->window_size;
                }

                switch ($type) {
                    case NET_SSH2_MSG_CHANNEL_EXTENDED_DATA:
                        /*
                        if ($client_channel == self::CHANNEL_EXEC) {
                            $this->send_channel_packet($client_channel, chr(0));
                        }
                        */
                        // currently, there's only one possible value for $data_type_code: NET_SSH2_EXTENDED_DATA_STDERR
                        list($data_type_code, $data) = Strings::unpackSSH2('Ns', $response);
                        $this->stdErrorLog.= $data;
                        if ($skip_extended || $this->quiet_mode) {
                            continue 2;
                        }
                        if ($client_channel == $channel && $this->channel_status[$channel] == NET_SSH2_MSG_CHANNEL_DATA) {
                            return $data;
                        }
                        if (!isset($this->channel_buffers[$channel])) {
                            $this->channel_buffers[$channel] = [];
                        }
                        $this->channel_buffers[$channel][] = $data;

                        continue 2;
                    case NET_SSH2_MSG_CHANNEL_REQUEST:
                        if ($this->channel_status[$channel] == NET_SSH2_MSG_CHANNEL_CLOSE) {
                            continue 2;
                        }
                        list($value) = Strings::unpackSSH2('s', $response);
                        switch ($value) {
                            case 'exit-signal':
                                list(
                                    , // FALSE
                                    $signal_name,
                                    , // core dumped
                                    $error_message
                                ) = Strings::unpackSSH2('bsbs', $response);

                                $this->errors[] = "SSH_MSG_CHANNEL_REQUEST (exit-signal): $signal_name";
                                if (strlen($error_message)) {
                                    $this->errors[count($this->errors) - 1].= "\r\n$error_message";
                                }

                                $this->send_binary_packet(pack('CN', NET_SSH2_MSG_CHANNEL_EOF, $this->server_channels[$client_channel]));
                                $this->send_binary_packet(pack('CN', NET_SSH2_MSG_CHANNEL_CLOSE, $this->server_channels[$channel]));

                                $this->channel_status[$channel] = NET_SSH2_MSG_CHANNEL_EOF;

                                continue 3;
                            case 'exit-status':
                                list(, $this->exit_status) = Strings::unpackSSH2('CN', $response);

                                // "The client MAY ignore these messages."
                                // -- http://tools.ietf.org/html/rfc4254#section-6.10

                                continue 3;
                            default:
                                // "Some systems may not implement signals, in which case they SHOULD ignore this message."
                                //  -- http://tools.ietf.org/html/rfc4254#section-6.9
                                continue 3;
                        }
                }

                switch ($this->channel_status[$channel]) {
                    case NET_SSH2_MSG_CHANNEL_OPEN:
                        switch ($type) {
                            case NET_SSH2_MSG_CHANNEL_OPEN_CONFIRMATION:
                                list(
                                    $this->server_channels[$channel],
                                    $window_size,
                                    $this->packet_size_client_to_server[$channel]
                                ) = Strings::unpackSSH2('NNN', $response);

                                if ($window_size < 0) {
                                    $window_size&= 0x7FFFFFFF;
                                    $window_size+= 0x80000000;
                                }
                                $this->window_size_client_to_server[$channel] = $window_size;
                                $result = $client_channel == $channel ? true : $this->get_channel_packet($client_channel, $skip_extended);
                                $this->on_channel_open();
                                return $result;
                            //case NET_SSH2_MSG_CHANNEL_OPEN_FAILURE:
                            default:
                                $this->disconnect_helper(NET_SSH2_DISCONNECT_BY_APPLICATION);
                                throw new \RuntimeException('Unable to open channel');
                        }
                        break;
                    case NET_SSH2_MSG_CHANNEL_REQUEST:
                        switch ($type) {
                            case NET_SSH2_MSG_CHANNEL_SUCCESS:
                                return true;
                            case NET_SSH2_MSG_CHANNEL_FAILURE:
                                return false;
                            default:
                                $this->disconnect_helper(NET_SSH2_DISCONNECT_BY_APPLICATION);
                                throw new \RuntimeException('Unable to fulfill channel request');
                        }
                    case NET_SSH2_MSG_CHANNEL_CLOSE:
                        return $type == NET_SSH2_MSG_CHANNEL_CLOSE ? true : $this->get_channel_packet($client_channel, $skip_extended);
                }
            }

            // ie. $this->channel_status[$channel] == NET_SSH2_MSG_CHANNEL_DATA

            switch ($type) {
                case NET_SSH2_MSG_CHANNEL_DATA:
                    /*
                    if ($channel == self::CHANNEL_EXEC) {
                        // SCP requires null packets, such as this, be sent.  further, in the case of the ssh.com SSH server
                        // this actually seems to make things twice as fast.  more to the point, the message right after
                        // SSH_MSG_CHANNEL_DATA (usually SSH_MSG_IGNORE) won't block for as long as it would have otherwise.
                        // in OpenSSH it slows things down but only by a couple thousandths of a second.
                        $this->send_channel_packet($channel, chr(0));
                    }
                    */
                    list($data) = Strings::unpackSSH2('s', $response);

                    if ($channel == self::CHANNEL_AGENT_FORWARD) {
                        $agent_response = $this->agent->forwardData($data);
                        if (!is_bool($agent_response)) {
                            $this->send_channel_packet($channel, $agent_response);
                        }
                        break;
                    }

                    if ($client_channel == $channel) {
                        return $data;
                    }
                    if (!isset($this->channel_buffers[$channel])) {
                        $this->channel_buffers[$channel] = [];
                    }
                    $this->channel_buffers[$channel][] = $data;
                    break;
                case NET_SSH2_MSG_CHANNEL_CLOSE:
                    $this->curTimeout = 0;

                    if ($this->bitmap & self::MASK_SHELL) {
                        $this->bitmap&= ~self::MASK_SHELL;
                    }
                    if ($this->channel_status[$channel] != NET_SSH2_MSG_CHANNEL_EOF) {
                        $this->send_binary_packet(pack('CN', NET_SSH2_MSG_CHANNEL_CLOSE, $this->server_channels[$channel]));
                    }

                    $this->channel_status[$channel] = NET_SSH2_MSG_CHANNEL_CLOSE;
                    if ($client_channel == $channel) {
                        return true;
                    }
                case NET_SSH2_MSG_CHANNEL_EOF:
                    break;
                default:
                    $this->disconnect_helper(NET_SSH2_DISCONNECT_BY_APPLICATION);
                    throw new \RuntimeException('Error reading channel data');
            }
        }
    }

    /**
     * Sends Binary Packets
     *
     * See '6. Binary Packet Protocol' of rfc4253 for more info.
     *
     * @param string $data
     * @param string $logged
     * @see self::_get_binary_packet()
     * @return bool
     * @access private
     */
    protected function send_binary_packet($data, $logged = null)
    {
        if (!is_resource($this->fsock) || feof($this->fsock)) {
            $this->bitmap = 0;
            throw new ConnectionClosedException('Connection closed prematurely');
        }

        //if ($this->compress) {
        //    // the -4 removes the checksum:
        //    // http://php.net/function.gzcompress#57710
        //    $data = substr(gzcompress($data), 0, -4);
        //}

        // 4 (packet length) + 1 (padding length) + 4 (minimal padding amount) == 9
        $packet_length = strlen($data) + 9;
        if ($this->encrypt && $this->encrypt->usesNonce()) {
            $packet_length-= 4;
        }
        // round up to the nearest $this->encrypt_block_size
        $packet_length+= (($this->encrypt_block_size - 1) * $packet_length) % $this->encrypt_block_size;
        // subtracting strlen($data) is obvious - subtracting 5 is necessary because of packet_length and padding_length
        $padding_length = $packet_length - strlen($data) - 5;
        switch (true) {
            case $this->encrypt && $this->encrypt->usesNonce():
            case $this->hmac_create instanceof Hash && $this->hmac_create->etm:
                $padding_length+= 4;
                $packet_length+= 4;
        }

        $padding = Random::string($padding_length);

        // we subtract 4 from packet_length because the packet_length field isn't supposed to include itself
        $packet = pack('NCa*', $packet_length - 4, $padding_length, $data . $padding);

        $hmac = '';
        if ($this->hmac_create instanceof Hash && !$this->hmac_create->etm) {
            if (($this->hmac_create->getHash() & "\xFF\xFF\xFF\xFF") == 'umac') {
                $this->hmac_create->setNonce("\0\0\0\0" . pack('N', $this->send_seq_no));
                $hmac = $this->hmac_create->hash($packet);
            } else {
                $hmac = $this->hmac_create->hash(pack('Na*', $this->send_seq_no, $packet));
            }
        }

        if ($this->encrypt) {
            switch ($this->encrypt->name) {
                case 'aes128-gcm@openssh.com':
                case 'aes256-gcm@openssh.com':
                    $this->encrypt->setNonce(
                        $this->encrypt->fixed .
                        $this->encrypt->invocation_counter
                    );
                    Strings::increment_str($this->encrypt->invocation_counter);
                    $this->encrypt->setAAD($temp = ($packet & "\xFF\xFF\xFF\xFF"));
                    $packet = $temp . $this->encrypt->encrypt(substr($packet, 4));
                    break;
                case 'chacha20-poly1305@openssh.com':
                    $nonce = pack('N2', 0, $this->send_seq_no);

                    $this->encrypt->setNonce($nonce);
                    $this->lengthEncrypt->setNonce($nonce);

                    $length = $this->lengthEncrypt->encrypt($packet & "\xFF\xFF\xFF\xFF");

                    $this->encrypt->setCounter(0);
                    // this is the same approach that's implemented in Salsa20::createPoly1305Key()
                    // but we don't want to use the same AEAD construction that RFC8439 describes
                    // for ChaCha20-Poly1305 so we won't rely on it (see Salsa20::poly1305())
                    $this->encrypt->setPoly1305Key(
                        $this->encrypt->encrypt(str_repeat("\0", 32))
                    );
                    $this->encrypt->setAAD($length);
                    $this->encrypt->setCounter(1);
                    $packet = $length . $this->encrypt->encrypt(substr($packet, 4));
                    break;
                default:
                    $packet = $this->hmac_create instanceof Hash && $this->hmac_create->etm ?
                        ($packet & "\xFF\xFF\xFF\xFF") . $this->encrypt->encrypt(substr($packet, 4)) :
                        $this->encrypt->encrypt($packet);
            }
        }

        if ($this->hmac_create instanceof Hash && $this->hmac_create->etm) {
            if (($this->hmac_create->getHash() & "\xFF\xFF\xFF\xFF") == 'umac') {
                $this->hmac_create->setNonce("\0\0\0\0" . pack('N', $this->send_seq_no));
                $hmac = $this->hmac_create->hash($packet);
            } else {
                $hmac = $this->hmac_create->hash(pack('Na*', $this->send_seq_no, $packet));
            }
        }

        $this->send_seq_no++;

        $packet.= $this->encrypt && $this->encrypt->usesNonce() ? $this->encrypt->getTag() : $hmac;

        $start = microtime(true);
        $sent = fputs($this->fsock, $packet);
        $stop = microtime(true);

        if (defined('NET_SSH2_LOGGING')) {
            $current = microtime(true);
            $message_number = isset($this->message_numbers[ord($data[0])]) ? $this->message_numbers[ord($data[0])] : 'UNKNOWN (' . ord($data[0]) . ')';
            $message_number = '-> ' . $message_number .
                              ' (since last: ' . round($current - $this->last_packet, 4) . ', network: ' . round($stop - $start, 4) . 's)';
            $this->append_log($message_number, isset($logged) ? $logged : $data);
            $this->last_packet = $current;
        }

        if (strlen($packet) != $sent) {
            $this->bitmap = 0;
            throw new \RuntimeException("Only $sent of " . strlen($packet) . " bytes were sent");
        }
    }

    /**
     * Logs data packets
     *
     * Makes sure that only the last 1MB worth of packets will be logged
     *
     * @param string $message_number
     * @param string $message
     * @access private
     */
    private function append_log($message_number, $message)
    {
        // remove the byte identifying the message type from all but the first two messages (ie. the identification strings)
        if (strlen($message_number) > 2) {
            Strings::shift($message);
        }

        switch (NET_SSH2_LOGGING) {
            // useful for benchmarks
            case self::LOG_SIMPLE:
                $this->message_number_log[] = $message_number;
                break;
            // the most useful log for SSH2
            case self::LOG_COMPLEX:
                $this->message_number_log[] = $message_number;
                $this->log_size+= strlen($message);
                $this->message_log[] = $message;
                while ($this->log_size > self::LOG_MAX_SIZE) {
                    $this->log_size-= strlen(array_shift($this->message_log));
                    array_shift($this->message_number_log);
                }
                break;
            // dump the output out realtime; packets may be interspersed with non packets,
            // passwords won't be filtered out and select other packets may not be correctly
            // identified
            case self::LOG_REALTIME:
                switch (PHP_SAPI) {
                    case 'cli':
                        $start = $stop = "\r\n";
                        break;
                    default:
                        $start = '<pre>';
                        $stop = '</pre>';
                }
                echo $start . $this->format_log([$message], [$message_number]) . $stop;
                @flush();
                @ob_flush();
                break;
            // basically the same thing as self::LOG_REALTIME with the caveat that NET_SSH2_LOG_REALTIME_FILENAME
            // needs to be defined and that the resultant log file will be capped out at self::LOG_MAX_SIZE.
            // the earliest part of the log file is denoted by the first <<< START >>> and is not going to necessarily
            // at the beginning of the file
            case self::LOG_REALTIME_FILE:
                if (!isset($this->realtime_log_file)) {
                    // PHP doesn't seem to like using constants in fopen()
                    $filename = NET_SSH2_LOG_REALTIME_FILENAME;
                    $fp = fopen($filename, 'w');
                    $this->realtime_log_file = $fp;
                }
                if (!is_resource($this->realtime_log_file)) {
                    break;
                }
                $entry = $this->format_log([$message], [$message_number]);
                if ($this->realtime_log_wrap) {
                    $temp = "<<< START >>>\r\n";
                    $entry.= $temp;
                    fseek($this->realtime_log_file, ftell($this->realtime_log_file) - strlen($temp));
                }
                $this->realtime_log_size+= strlen($entry);
                if ($this->realtime_log_size > self::LOG_MAX_SIZE) {
                    fseek($this->realtime_log_file, 0);
                    $this->realtime_log_size = strlen($entry);
                    $this->realtime_log_wrap = true;
                }
                fputs($this->realtime_log_file, $entry);
        }
    }

    /**
     * Sends channel data
     *
     * Spans multiple SSH_MSG_CHANNEL_DATAs if appropriate
     *
     * @param int $client_channel
     * @param string $data
     * @return bool
     * @access private
     */
    protected function send_channel_packet($client_channel, $data)
    {
        while (strlen($data)) {
            if (!$this->window_size_client_to_server[$client_channel]) {
                $this->bitmap^= self::MASK_WINDOW_ADJUST;
                // using an invalid channel will let the buffers be built up for the valid channels
                $this->get_channel_packet(-1);
                $this->bitmap^= self::MASK_WINDOW_ADJUST;
            }

            /* The maximum amount of data allowed is determined by the maximum
               packet size for the channel, and the current window size, whichever
               is smaller.
                 -- http://tools.ietf.org/html/rfc4254#section-5.2 */
            $max_size = min(
                $this->packet_size_client_to_server[$client_channel],
                $this->window_size_client_to_server[$client_channel]
            );

            $temp = Strings::shift($data, $max_size);
            $packet = Strings::packSSH2(
                'CNs',
                NET_SSH2_MSG_CHANNEL_DATA,
                $this->server_channels[$client_channel],
                $temp
            );
            $this->window_size_client_to_server[$client_channel]-= strlen($temp);
            $this->send_binary_packet($packet);
        }

        return true;
    }

    /**
     * Closes and flushes a channel
     *
     * \phpseclib\Net\SSH2 doesn't properly close most channels.  For exec() channels are normally closed by the server
     * and for SFTP channels are presumably closed when the client disconnects.  This functions is intended
     * for SCP more than anything.
     *
     * @param int $client_channel
     * @param bool $want_reply
     * @return bool
     * @access private
     */
    private function close_channel($client_channel, $want_reply = false)
    {
        // see http://tools.ietf.org/html/rfc4254#section-5.3

        $this->send_binary_packet(pack('CN', NET_SSH2_MSG_CHANNEL_EOF, $this->server_channels[$client_channel]));

        if (!$want_reply) {
            $this->send_binary_packet(pack('CN', NET_SSH2_MSG_CHANNEL_CLOSE, $this->server_channels[$client_channel]));
        }

        $this->channel_status[$client_channel] = NET_SSH2_MSG_CHANNEL_CLOSE;

        $this->curTimeout = 0;

        while (!is_bool($this->get_channel_packet($client_channel))) {
        }

        if ($want_reply) {
            $this->send_binary_packet(pack('CN', NET_SSH2_MSG_CHANNEL_CLOSE, $this->server_channels[$client_channel]));
        }

        if ($this->bitmap & self::MASK_SHELL) {
            $this->bitmap&= ~self::MASK_SHELL;
        }
    }

    /**
     * Disconnect
     *
     * @param int $reason
     * @return bool
     * @access protected
     */
    protected function disconnect_helper($reason)
    {
        if ($this->bitmap & self::MASK_CONNECTED) {
            $data = Strings::packSSH2('CNss', NET_SSH2_MSG_DISCONNECT, $reason, '', '');
            $this->send_binary_packet($data);
        }

        $this->bitmap = 0;
        if (is_resource($this->fsock) && get_resource_type($this->fsock) == 'stream') {
            fclose($this->fsock);
        }

        return false;
    }

    /**
     * Define Array
     *
     * Takes any number of arrays whose indices are integers and whose values are strings and defines a bunch of
     * named constants from it, using the value as the name of the constant and the index as the value of the constant.
     * If any of the constants that would be defined already exists, none of the constants will be defined.
     *
     * @param $args[]
     * @access protected
     */
    protected function define_array(...$args)
    {
        foreach ($args as $arg) {
            foreach ($arg as $key => $value) {
                if (!defined($value)) {
                    define($value, $key);
                } else {
                    break 2;
                }
            }
        }
    }

    /**
     * Returns a log of the packets that have been sent and received.
     *
     * Returns a string if NET_SSH2_LOGGING == self::LOG_COMPLEX, an array if NET_SSH2_LOGGING == self::LOG_SIMPLE and false if !defined('NET_SSH2_LOGGING')
     *
     * @access public
     * @return array|false|string
     */
    public function getLog()
    {
        if (!defined('NET_SSH2_LOGGING')) {
            return false;
        }

        switch (NET_SSH2_LOGGING) {
            case self::LOG_SIMPLE:
                return $this->message_number_log;
            case self::LOG_COMPLEX:
                $log = $this->format_log($this->message_log, $this->message_number_log);
                return PHP_SAPI == 'cli' ? $log : '<pre>' . $log . '</pre>';
            default:
                return false;
        }
    }

    /**
     * Formats a log for printing
     *
     * @param array $message_log
     * @param array $message_number_log
     * @access private
     * @return string
     */
    protected function format_log($message_log, $message_number_log)
    {
        $output = '';
        for ($i = 0; $i < count($message_log); $i++) {
            $output.= $message_number_log[$i] . "\r\n";
            $current_log = $message_log[$i];
            $j = 0;
            do {
                if (strlen($current_log)) {
                    $output.= str_pad(dechex($j), 7, '0', STR_PAD_LEFT) . '0  ';
                }
                $fragment = Strings::shift($current_log, $this->log_short_width);
                $hex = substr(preg_replace_callback('#.#s', [$this, 'format_log_helper'], $fragment), strlen($this->log_boundary));
                // replace non ASCII printable characters with dots
                // http://en.wikipedia.org/wiki/ASCII#ASCII_printable_characters
                // also replace < with a . since < messes up the output on web browsers
                $raw = preg_replace('#[^\x20-\x7E]|<#', '.', $fragment);
                $output.= str_pad($hex, $this->log_long_width - $this->log_short_width, ' ') . $raw . "\r\n";
                $j++;
            } while (strlen($current_log));
            $output.= "\r\n";
        }

        return $output;
    }

    /**
     * Helper function for _format_log
     *
     * For use with preg_replace_callback()
     *
     * @param array $matches
     * @access private
     * @return string
     */
    private function format_log_helper($matches)
    {
        return $this->log_boundary . str_pad(dechex(ord($matches[0])), 2, '0', STR_PAD_LEFT);
    }

    /**
     * Helper function for agent->on_channel_open()
     *
     * Used when channels are created to inform agent
     * of said channel opening. Must be called after
     * channel open confirmation received
     *
     * @access private
     */
    private function on_channel_open()
    {
        if (isset($this->agent)) {
            $this->agent->registerChannelOpen($this);
        }
    }

    /**
     * Returns the first value of the intersection of two arrays or false if
     * the intersection is empty. The order is defined by the first parameter.
     *
     * @param array $array1
     * @param array $array2
     * @return mixed False if intersection is empty, else intersected value.
     * @access private
     */
    private static function array_intersect_first($array1, $array2)
    {
        foreach ($array1 as $value) {
            if (in_array($value, $array2)) {
                return $value;
            }
        }
        return false;
    }

    /**
     * Returns all errors
     *
     * @return string[]
     * @access public
     */
    public function getErrors()
    {
        return $this->errors;
    }

    /**
     * Returns the last error
     *
     * @return string
     * @access public
     */
    public function getLastError()
    {
        $count = count($this->errors);

        if ($count > 0) {
            return $this->errors[$count - 1];
        }
    }

    /**
     * Return the server identification.
     *
     * @return string
     * @access public
     */
    public function getServerIdentification()
    {
        $this->connect();

        return $this->server_identifier;
    }

    /**
     * Returns a list of algorithms the server supports
     *
     * @return array
     * @access public
     */
    public function getServerAlgorithms()
    {
        $this->connect();

        return [
            'kex' => $this->kex_algorithms,
            'hostkey' => $this->server_host_key_algorithms,
            'client_to_server' => [
                'crypt' => $this->encryption_algorithms_client_to_server,
                'mac' => $this->mac_algorithms_client_to_server,
                'comp' => $this->compression_algorithms_client_to_server,
                'lang' => $this->languages_client_to_server
            ],
            'server_to_client' => [
                'crypt' => $this->encryption_algorithms_server_to_client,
                'mac' => $this->mac_algorithms_server_to_client,
                'comp' => $this->compression_algorithms_server_to_client,
                'lang' => $this->languages_server_to_client
            ]
        ];
    }

    /**
     * Returns a list of KEX algorithms that phpseclib supports
     *
     * @return array
     * @access public
     */
    public static function getSupportedKEXAlgorithms()
    {
        $kex_algorithms = [
            // Elliptic Curve Diffie-Hellman Key Agreement (ECDH) using
            // Curve25519. See doc/curve25519-sha256@libssh.org.txt in the
            // libssh repository for more information.
            'curve25519-sha256',
            'curve25519-sha256@libssh.org',

            'ecdh-sha2-nistp256', // RFC 5656
            'ecdh-sha2-nistp384', // RFC 5656
            'ecdh-sha2-nistp521', // RFC 5656

            'diffie-hellman-group-exchange-sha256',// RFC 4419
            'diffie-hellman-group-exchange-sha1',  // RFC 4419

            // Diffie-Hellman Key Agreement (DH) using integer modulo prime
            // groups.
            'diffie-hellman-group14-sha256',
            'diffie-hellman-group14-sha1', // REQUIRED
            'diffie-hellman-group15-sha512',
            'diffie-hellman-group16-sha512',
            'diffie-hellman-group17-sha512',
            'diffie-hellman-group18-sha512',

            'diffie-hellman-group1-sha1', // REQUIRED
        ];

        return $kex_algorithms;
    }

    /**
     * Returns a list of host key algorithms that phpseclib supports
     *
     * @return array
     * @access public
     */
    public static function getSupportedHostKeyAlgorithms()
    {
        return [
            'ssh-ed25519', // https://tools.ietf.org/html/draft-ietf-curdle-ssh-ed25519-02
            'ecdsa-sha2-nistp256', // RFC 5656
            'ecdsa-sha2-nistp384', // RFC 5656
            'ecdsa-sha2-nistp521', // RFC 5656
            'rsa-sha2-256', // RFC 8332
            'rsa-sha2-512', // RFC 8332
            'ssh-rsa', // RECOMMENDED  sign   Raw RSA Key
            'ssh-dss'  // REQUIRED     sign   Raw DSS Key
        ];
    }

    /**
     * Returns a list of symmetric key algorithms that phpseclib supports
     *
     * @return array
     * @access public
     */
    public static function getSupportedEncryptionAlgorithms()
    {
        $algos = [
            // from <https://tools.ietf.org/html/rfc5647>:
            'aes128-gcm@openssh.com',
            'aes256-gcm@openssh.com',

            // from <http://tools.ietf.org/html/rfc4345#section-4>:
            'arcfour256',
            'arcfour128',

            //'arcfour',      // OPTIONAL          the ARCFOUR stream cipher with a 128-bit key

            // CTR modes from <http://tools.ietf.org/html/rfc4344#section-4>:
            'aes128-ctr',     // RECOMMENDED       AES (Rijndael) in SDCTR mode, with 128-bit key
            'aes192-ctr',     // RECOMMENDED       AES with 192-bit key
            'aes256-ctr',     // RECOMMENDED       AES with 256-bit key

            // from <https://git.io/fhxOl>:
            // one of the big benefits of chacha20-poly1305 is speed. the problem is...
            // libsodium doesn't generate the poly1305 keys in the way ssh does and openssl's PHP bindings don't even
            // seem to support poly1305 currently. so even if libsodium or openssl are being used for the chacha20
            // part, pure-PHP has to be used for the poly1305 part and that's gonna cause a big slow down.
            // speed-wise it winds up being faster to use AES (when openssl or mcrypt are available) and some HMAC
            // (which is always gonna be super fast to compute thanks to the hash extension, which
            // "is bundled and compiled into PHP by default")
            'chacha20-poly1305@openssh.com',

            'twofish128-ctr', // OPTIONAL          Twofish in SDCTR mode, with 128-bit key
            'twofish192-ctr', // OPTIONAL          Twofish with 192-bit key
            'twofish256-ctr', // OPTIONAL          Twofish with 256-bit key

            'aes128-cbc',     // RECOMMENDED       AES with a 128-bit key
            'aes192-cbc',     // OPTIONAL          AES with a 192-bit key
            'aes256-cbc',     // OPTIONAL          AES in CBC mode, with a 256-bit key

            'twofish128-cbc', // OPTIONAL          Twofish with a 128-bit key
            'twofish192-cbc', // OPTIONAL          Twofish with a 192-bit key
            'twofish256-cbc',
            'twofish-cbc',    // OPTIONAL          alias for "twofish256-cbc"
                              //                   (this is being retained for historical reasons)

            'blowfish-ctr',   // OPTIONAL          Blowfish in SDCTR mode

            'blowfish-cbc',   // OPTIONAL          Blowfish in CBC mode

            '3des-ctr',       // RECOMMENDED       Three-key 3DES in SDCTR mode

            '3des-cbc',       // REQUIRED          three-key 3DES in CBC mode

             //'none'           // OPTIONAL          no encryption; NOT RECOMMENDED
        ];

        $engines = [
            'libsodium',
            'OpenSSL (GCM)',
            'OpenSSL',
            'mcrypt',
            'Eval',
            'PHP'
        ];

        $ciphers = [];
        foreach ($engines as $engine) {
            foreach ($algos as $algo) {
                $obj = self::encryption_algorithm_to_crypt_instance($algo);
                if ($obj instanceof Rijndael ) {
                    $obj->setKeyLength(preg_replace('#[^\d]#', '', $algo));
                }
                switch ($algo) {
                    case 'chacha20-poly1305@openssh.com':
                    case 'arcfour128':
                    case 'arcfour256':
<<<<<<< HEAD
                        if ($engine == 'Eval') {
                            $algos = array_diff($algos, [$algo]);
                            $ciphers[] = $algo;
                        } else {
=======
                        if ($engine != Base::ENGINE_INTERNAL) {
>>>>>>> d8b82752
                            continue 2;
                        }
                        break;
                    case 'aes128-gcm@openssh.com':
                    case 'aes256-gcm@openssh.com':
                        if ($engine == 'OpenSSL') {
                            continue 2;
                        }
                        $obj->setNonce('dummydummydu');
                }
                if ($obj->isValidEngine($engine)) {
                    $algos = array_diff($algos, [$algo]);
                    $ciphers[] = $algo;
                }
            }
        }

        return $ciphers;
    }

    /**
     * Returns a list of MAC algorithms that phpseclib supports
     *
     * @return array
     * @access public
     */
    public static function getSupportedMACAlgorithms()
    {
        return [
            'hmac-sha2-256-etm@openssh.com',
            'hmac-sha2-512-etm@openssh.com',
            'umac-64-etm@openssh.com',
            'umac-128-etm@openssh.com',
            'hmac-sha1-etm@openssh.com',

            // from <http://www.ietf.org/rfc/rfc6668.txt>:
            'hmac-sha2-256',// RECOMMENDED     HMAC-SHA256 (digest length = key length = 32)
            'hmac-sha2-512',// OPTIONAL        HMAC-SHA512 (digest length = key length = 64)

            // from <https://tools.ietf.org/html/draft-miller-secsh-umac-01>:
            'umac-64@openssh.com',
            'umac-128@openssh.com',

            'hmac-sha1-96', // RECOMMENDED     first 96 bits of HMAC-SHA1 (digest length = 12, key length = 20)
            'hmac-sha1',    // REQUIRED        HMAC-SHA1 (digest length = key length = 20)
            'hmac-md5-96',  // OPTIONAL        first 96 bits of HMAC-MD5 (digest length = 12, key length = 16)
            'hmac-md5',     // OPTIONAL        HMAC-MD5 (digest length = key length = 16)
            //'none'          // OPTIONAL        no MAC; NOT RECOMMENDED
        ];
    }

    /**
     * Returns a list of compression algorithms that phpseclib supports
     *
     * @return array
     * @access public
     */
    public static function getSupportedCompressionAlgorithms()
    {
        return [
            'none'   // REQUIRED        no compression
            //'zlib' // OPTIONAL        ZLIB (LZ77) compression
        ];
    }

    /**
     * Return list of negotiated algorithms
     *
     * Uses the same format as https://www.php.net/ssh2-methods-negotiated
     *
     * @return array
     * @access public
     */
    public function getAlgorithmsNegotiated()
    {
        $this->connect();

        return [
            'kex' => $this->kex_algorithm,
            'hostkey' => $this->signature_format,
            'client_to_server' => [
                'crypt' => $this->encrypt->name,
                'mac' => $this->hmac_create->name,
                'comp' => 'none',
            ],
            'server_to_client' => [
                'crypt' => $this->decrypt->name,
                'mac' => $this->hmac_check->name,
                'comp' => 'none',
            ]
        ];
    }

    /**
     * Accepts an associative array with up to four parameters as described at
     * <https://www.php.net/manual/en/function.ssh2-connect.php>
     *
     * @param array $methods
     * @access public
     */
    public function setPreferredAlgorithms(array $methods)
    {
        $preferred = $methods;

        if (isset($preferred['kex'])) {
            $preferred['kex'] = array_intersect(
                $preferred['kex'],
                static::getSupportedKEXAlgorithms()
            );
        }

        if (isset($preferred['hostkey'])) {
            $preferred['hostkey'] = array_intersect(
                $preferred['hostkey'],
                static::getSupportedHostKeyAlgorithms()
            );
        }

        $keys = ['client_to_server', 'server_to_client'];
        foreach ($keys as $key) {
            if (isset($preferred[$key])) {
                $a = &$preferred[$key];
                if (isset($a['crypt'])) {
                    $a['crypt'] = array_intersect(
                        $a['crypt'],
                        static::getSupportedEncryptionAlgorithms()
                    );
                }
                if (isset($a['comp'])) {
                    $a['comp'] = array_intersect(
                        $a['comp'],
                        static::getSupportedCompressionAlgorithms()
                    );
                }
                if (isset($a['mac'])) {
                    $a['mac'] = array_intersect(
                        $a['mac'],
                        static::getSupportedMACAlgorithms()
                    );
                }
            }
        }

        $keys = [
            'kex',
            'hostkey',
            'client_to_server/crypt',
            'client_to_server/comp',
            'client_to_server/mac',
            'server_to_client/crypt',
            'server_to_client/comp',
            'server_to_client/mac',
        ];
        foreach ($keys as $key) {
            $p = $preferred;
            $m = $methods;

            $subkeys = explode('/', $key);
            foreach ($subkeys as $subkey) {
                if (!isset($p[$subkey])) {
                    continue 2;
                }
                $p = $p[$subkey];
                $m = $m[$subkey];
            }

            if (count($p) != count($m)) {
                $diff = array_diff($m, $p);
                $msg = count($diff) == 1 ?
                    ' is not a supported algorithm' :
                    ' are not supported algorithms';
                throw new UnsupportedAlgorithmException(implode(', ', $diff) . $msg);
            }
        }

        $this->preferred = $preferred;
    }

    /**
     * Returns the banner message.
     *
     * Quoting from the RFC, "in some jurisdictions, sending a warning message before
     * authentication may be relevant for getting legal protection."
     *
     * @return string
     * @access public
     */
    public function getBannerMessage()
    {
        return $this->banner_message;
    }

    /**
     * Returns the server public host key.
     *
     * Caching this the first time you connect to a server and checking the result on subsequent connections
     * is recommended.  Returns false if the server signature is not signed correctly with the public host key.
     *
     * @return mixed
     * @throws \RuntimeException on badly formatted keys
     * @throws \phpseclib\Exception\NoSupportedAlgorithmsException when the key isn't in a supported format
     * @access public
     */
    public function getServerPublicHostKey()
    {
        if (!($this->bitmap & self::MASK_CONSTRUCTOR)) {
            if (!$this->connect()) {
                return false;
            }
        }

        $signature = $this->signature;
        $server_public_host_key = base64_encode($this->server_public_host_key);

        if ($this->signature_validated) {
            return $this->bitmap ?
                $this->signature_format . ' ' . $server_public_host_key :
                false;
        }

        $this->signature_validated = true;

        switch ($this->signature_format) {
            case 'ssh-ed25519':
            case 'ecdsa-sha2-nistp256':
            case 'ecdsa-sha2-nistp384':
            case 'ecdsa-sha2-nistp521':
                $key = EC::loadFormat('OpenSSH', $server_public_host_key)
                    ->withSignatureFormat('SSH2');
                switch ($this->signature_format) {
                    case 'ssh-ed25519':
                        Strings::shift($signature, 4 + strlen('ssh-ed25519') + 4);
                        $hash = 'sha512';
                        break;
                    case 'ecdsa-sha2-nistp256':
                        $hash = 'sha256';
                        break;
                    case 'ecdsa-sha2-nistp384':
                        $hash = 'sha384';
                        break;
                    case 'ecdsa-sha2-nistp521':
                        $hash = 'sha512';
                }
                $key = $key->withHash($hash);
                break;
            case 'ssh-dss':
                $key = DSA::loadFormat('OpenSSH', $server_public_host_key)
                    ->withSignatureFormat('SSH2')
                    ->withHash('sha1');
                break;
            case 'ssh-rsa':
            case 'rsa-sha2-256':
            case 'rsa-sha2-512':
                if (strlen($signature) < 15) {
                    return false;
                }
                Strings::shift($signature, 11);
                $temp = unpack('Nlength', Strings::shift($signature, 4));
                $signature = Strings::shift($signature, $temp['length']);

                $key = RSA::loadFormat('OpenSSH', $server_public_host_key)
                    ->withPadding(RSA::SIGNATURE_PKCS1);
                switch ($this->signature_format) {
                    case 'rsa-sha2-512':
                        $hash = 'sha512';
                        break;
                    case 'rsa-sha2-256':
                        $hash = 'sha256';
                        break;
                    //case 'ssh-rsa':
                    default:
                        $hash = 'sha1';
                }
                $key = $key->withHash($hash);
                break;
            default:
                $this->disconnect_helper(NET_SSH2_DISCONNECT_HOST_KEY_NOT_VERIFIABLE);
                throw new NoSupportedAlgorithmsException('Unsupported signature format');
        }

        if (!$key->verify($this->exchange_hash, $signature)) {
            return $this->disconnect_helper(NET_SSH2_DISCONNECT_HOST_KEY_NOT_VERIFIABLE);
        };

        return $this->signature_format . ' ' . $server_public_host_key;
    }

    /**
     * Returns the exit status of an SSH command or false.
     *
     * @return false|int
     * @access public
     */
    public function getExitStatus()
    {
        if (is_null($this->exit_status)) {
            return false;
        }
        return $this->exit_status;
    }

    /**
     * Returns the number of columns for the terminal window size.
     *
     * @return int
     * @access public
     */
    public function getWindowColumns()
    {
        return $this->windowColumns;
    }

    /**
     * Returns the number of rows for the terminal window size.
     *
     * @return int
     * @access public
     */
    public function getWindowRows()
    {
        return $this->windowRows;
    }

    /**
     * Sets the number of columns for the terminal window size.
     *
     * @param int $value
     * @access public
     */
    public function setWindowColumns($value)
    {
        $this->windowColumns = $value;
    }

    /**
     * Sets the number of rows for the terminal window size.
     *
     * @param int $value
     * @access public
     */
    public function setWindowRows($value)
    {
        $this->windowRows = $value;
    }

    /**
     * Sets the number of columns and rows for the terminal window size.
     *
     * @param int $columns
     * @param int $rows
     * @access public
     */
    public function setWindowSize($columns = 80, $rows = 24)
    {
        $this->windowColumns = $columns;
        $this->windowRows = $rows;
    }

    /**
     * To String Magic Method
     *
     * @return string
     * @access public
     */
    public function __toString()
    {
        return $this->getResourceId();
    }

    /**
     * Get Resource ID
     *
     * We use {} because that symbols should not be in URL according to
     * {@link http://tools.ietf.org/html/rfc3986#section-2 RFC}.
     * It will safe us from any conflicts, because otherwise regexp will
     * match all alphanumeric domains.
     *
     * @return string
     */
    public function getResourceId()
    {
        return '{' . spl_object_hash($this) . '}';
    }

    /**
     * Return existing connection
     *
     * @param string $id
     *
     * @return bool|SSH2 will return false if no such connection
     */
    public static function getConnectionByResourceId($id)
    {
        return isset(self::$connections[$id]) ? self::$connections[$id] : false;
    }

    /**
     * Return all excising connections
     *
     * @return SSH2[]
     */
    public static function getConnections()
    {
        return self::$connections;
    }
}<|MERGE_RESOLUTION|>--- conflicted
+++ resolved
@@ -4411,14 +4411,7 @@
                     case 'chacha20-poly1305@openssh.com':
                     case 'arcfour128':
                     case 'arcfour256':
-<<<<<<< HEAD
-                        if ($engine == 'Eval') {
-                            $algos = array_diff($algos, [$algo]);
-                            $ciphers[] = $algo;
-                        } else {
-=======
-                        if ($engine != Base::ENGINE_INTERNAL) {
->>>>>>> d8b82752
+                        if ($engine != 'Eval') {
                             continue 2;
                         }
                         break;
