<?php

/**
 * Pure-PHP implementation of SSHv2.
 *
 * PHP version 5
 *
 * Here are some examples of how to use this library:
 * <code>
 * <?php
 *    include 'vendor/autoload.php';
 *
 *    $ssh = new \phpseclib3\Net\SSH2('www.domain.tld');
 *    if (!$ssh->login('username', 'password')) {
 *        exit('Login Failed');
 *    }
 *
 *    echo $ssh->exec('pwd');
 *    echo $ssh->exec('ls -la');
 * ?>
 * </code>
 *
 * <code>
 * <?php
 *    include 'vendor/autoload.php';
 *
 *    $key = \phpseclib3\Crypt\PublicKeyLoader::load('...', '(optional) password');
 *
 *    $ssh = new \phpseclib3\Net\SSH2('www.domain.tld');
 *    if (!$ssh->login('username', $key)) {
 *        exit('Login Failed');
 *    }
 *
 *    echo $ssh->read('username@username:~$');
 *    $ssh->write("ls -la\n");
 *    echo $ssh->read('username@username:~$');
 * ?>
 * </code>
 *
 * @author    Jim Wigginton <terrafrost@php.net>
 * @copyright 2007 Jim Wigginton
 * @license   http://www.opensource.org/licenses/mit-license.html  MIT License
 * @link      http://phpseclib.sourceforge.net
 */

namespace phpseclib3\Net;

use phpseclib3\Common\Functions\Strings;
use phpseclib3\Crypt\Blowfish;
use phpseclib3\Crypt\ChaCha20;
use phpseclib3\Crypt\Common\AsymmetricKey;
use phpseclib3\Crypt\Common\PrivateKey;
use phpseclib3\Crypt\Common\PublicKey;
use phpseclib3\Crypt\Common\SymmetricKey;
use phpseclib3\Crypt\DH;
use phpseclib3\Crypt\DSA;
use phpseclib3\Crypt\EC;
use phpseclib3\Crypt\Hash;
use phpseclib3\Crypt\Random;
use phpseclib3\Crypt\RC4;
use phpseclib3\Crypt\Rijndael;
use phpseclib3\Crypt\RSA;
use phpseclib3\Crypt\TripleDES; // Used to do Diffie-Hellman key exchange and DSA/RSA signature verification.
use phpseclib3\Crypt\Twofish;
use phpseclib3\Exception\ConnectionClosedException;
use phpseclib3\Exception\InsufficientSetupException;
use phpseclib3\Exception\NoSupportedAlgorithmsException;
use phpseclib3\Exception\UnableToConnectException;
use phpseclib3\Exception\UnsupportedAlgorithmException;
use phpseclib3\Exception\UnsupportedCurveException;
use phpseclib3\Math\BigInteger;
use phpseclib3\System\SSH\Agent;

/**
 * Pure-PHP implementation of SSHv2.
 *
 * @author  Jim Wigginton <terrafrost@php.net>
 */
class SSH2
{
    /**#@+
     * Compression Types
     *
     */
    /**
     * No compression
     */
    const NET_SSH2_COMPRESSION_NONE = 1;
    /**
     * zlib compression
     */
    const NET_SSH2_COMPRESSION_ZLIB = 2;
    /**
     * zlib@openssh.com
     */
    const NET_SSH2_COMPRESSION_ZLIB_AT_OPENSSH = 3;
    /**#@-*/

    // Execution Bitmap Masks
    const MASK_CONSTRUCTOR   = 0x00000001;
    const MASK_CONNECTED     = 0x00000002;
    const MASK_LOGIN_REQ     = 0x00000004;
    const MASK_LOGIN         = 0x00000008;
    const MASK_SHELL         = 0x00000010;
    const MASK_WINDOW_ADJUST = 0x00000020;

    /*
     * Channel constants
     *
     * RFC4254 refers not to client and server channels but rather to sender and recipient channels.  we don't refer
     * to them in that way because RFC4254 toggles the meaning. the client sends a SSH_MSG_CHANNEL_OPEN message with
     * a sender channel and the server sends a SSH_MSG_CHANNEL_OPEN_CONFIRMATION in response, with a sender and a
     * recipient channel.  at first glance, you might conclude that SSH_MSG_CHANNEL_OPEN_CONFIRMATION's sender channel
     * would be the same thing as SSH_MSG_CHANNEL_OPEN's sender channel, but it's not, per this snippet:
     *     The 'recipient channel' is the channel number given in the original
     *     open request, and 'sender channel' is the channel number allocated by
     *     the other side.
     *
     * @see \phpseclib3\Net\SSH2::send_channel_packet()
     * @see \phpseclib3\Net\SSH2::get_channel_packet()
     */
    const CHANNEL_EXEC          = 1; // PuTTy uses 0x100
    const CHANNEL_SHELL         = 2;
    const CHANNEL_SUBSYSTEM     = 3;
    const CHANNEL_AGENT_FORWARD = 4;
    const CHANNEL_KEEP_ALIVE    = 5;

    /**
     * Returns the message numbers
     *
     * @see \phpseclib3\Net\SSH2::getLog()
     */
    const LOG_SIMPLE = 1;
    /**
     * Returns the message content
     *
     * @see \phpseclib3\Net\SSH2::getLog()
     */
    const LOG_COMPLEX = 2;
    /**
     * Outputs the content real-time
     */
    const LOG_REALTIME = 3;
    /**
     * Dumps the content real-time to a file
     */
    const LOG_REALTIME_FILE = 4;
    /**
     * Outputs the message numbers real-time
     */
    const LOG_SIMPLE_REALTIME = 5;
    /**
     * Make sure that the log never gets larger than this
     *
     * @see \phpseclib3\Net\SSH2::getLog()
     */
    const LOG_MAX_SIZE = 1048576; // 1024 * 1024

    /**
     * Returns when a string matching $expect exactly is found
     *
     * @see \phpseclib3\Net\SSH2::read()
     */
    const READ_SIMPLE = 1;
    /**
     * Returns when a string matching the regular expression $expect is found
     *
     * @see \phpseclib3\Net\SSH2::read()
     */
    const READ_REGEX = 2;
    /**
     * Returns whenever a data packet is received.
     *
     * Some data packets may only contain a single character so it may be necessary
     * to call read() multiple times when using this option
     *
     * @see \phpseclib3\Net\SSH2::read()
     */
    const READ_NEXT = 3;

    /**
     * The SSH identifier
     *
     * @var string
     */
    private $identifier;

    /**
     * The Socket Object
     *
     * @var resource|closed-resource|null
     */
    public $fsock;

    /**
     * Execution Bitmap
     *
     * The bits that are set represent functions that have been called already.  This is used to determine
     * if a requisite function has been successfully executed.  If not, an error should be thrown.
     *
     * @var int
     */
    protected $bitmap = 0;

    /**
     * Error information
     *
     * @see self::getErrors()
     * @see self::getLastError()
     * @var array
     */
    private $errors = [];

    /**
     * Server Identifier
     *
     * @see self::getServerIdentification()
     * @var string|false
     */
    protected $server_identifier = false;

    /**
     * Key Exchange Algorithms
     *
     * @see self::getKexAlgorithims()
     * @var array|false
     */
    private $kex_algorithms = false;

    /**
     * Key Exchange Algorithm
     *
     * @see self::getMethodsNegotiated()
     * @var string|false
     */
    private $kex_algorithm = false;

    /**
     * Minimum Diffie-Hellman Group Bit Size in RFC 4419 Key Exchange Methods
     *
     * @see self::_key_exchange()
     * @var int
     */
    private $kex_dh_group_size_min = 1536;

    /**
     * Preferred Diffie-Hellman Group Bit Size in RFC 4419 Key Exchange Methods
     *
     * @see self::_key_exchange()
     * @var int
     */
    private $kex_dh_group_size_preferred = 2048;

    /**
     * Maximum Diffie-Hellman Group Bit Size in RFC 4419 Key Exchange Methods
     *
     * @see self::_key_exchange()
     * @var int
     */
    private $kex_dh_group_size_max = 4096;

    /**
     * Server Host Key Algorithms
     *
     * @see self::getServerHostKeyAlgorithms()
     * @var array|false
     */
    private $server_host_key_algorithms = false;

    /**
     * Supported Private Key Algorithms
     *
     * In theory this should be the same as the Server Host Key Algorithms but, in practice,
     * some servers (eg. Azure) will support rsa-sha2-512 as a server host key algorithm but
     * not a private key algorithm
     *
     * @see self::privatekey_login()
     * @var array|false
     */
    private $supported_private_key_algorithms = false;

    /**
     * Encryption Algorithms: Client to Server
     *
     * @see self::getEncryptionAlgorithmsClient2Server()
     * @var array|false
     */
    private $encryption_algorithms_client_to_server = false;

    /**
     * Encryption Algorithms: Server to Client
     *
     * @see self::getEncryptionAlgorithmsServer2Client()
     * @var array|false
     */
    private $encryption_algorithms_server_to_client = false;

    /**
     * MAC Algorithms: Client to Server
     *
     * @see self::getMACAlgorithmsClient2Server()
     * @var array|false
     */
    private $mac_algorithms_client_to_server = false;

    /**
     * MAC Algorithms: Server to Client
     *
     * @see self::getMACAlgorithmsServer2Client()
     * @var array|false
     */
    private $mac_algorithms_server_to_client = false;

    /**
     * Compression Algorithms: Client to Server
     *
     * @see self::getCompressionAlgorithmsClient2Server()
     * @var array|false
     */
    private $compression_algorithms_client_to_server = false;

    /**
     * Compression Algorithms: Server to Client
     *
     * @see self::getCompressionAlgorithmsServer2Client()
     * @var array|false
     */
    private $compression_algorithms_server_to_client = false;

    /**
     * Languages: Server to Client
     *
     * @see self::getLanguagesServer2Client()
     * @var array|false
     */
    private $languages_server_to_client = false;

    /**
     * Languages: Client to Server
     *
     * @see self::getLanguagesClient2Server()
     * @var array|false
     */
    private $languages_client_to_server = false;

    /**
     * Preferred Algorithms
     *
     * @see self::setPreferredAlgorithms()
     * @var array
     */
    private $preferred = [];

    /**
     * Block Size for Server to Client Encryption
     *
     * "Note that the length of the concatenation of 'packet_length',
     *  'padding_length', 'payload', and 'random padding' MUST be a multiple
     *  of the cipher block size or 8, whichever is larger.  This constraint
     *  MUST be enforced, even when using stream ciphers."
     *
     *  -- http://tools.ietf.org/html/rfc4253#section-6
     *
     * @see self::__construct()
     * @see self::_send_binary_packet()
     * @var int
     */
    private $encrypt_block_size = 8;

    /**
     * Block Size for Client to Server Encryption
     *
     * @see self::__construct()
     * @see self::_get_binary_packet()
     * @var int
     */
    private $decrypt_block_size = 8;

    /**
     * Server to Client Encryption Object
     *
     * @see self::_get_binary_packet()
     * @var SymmetricKey|false
     */
    private $decrypt = false;

    /**
     * Decryption Algorithm Name
     *
     * @var string|null
     */
    private $decryptName;

    /**
     * Decryption Invocation Counter
     *
     * Used by GCM
     *
     * @var string|null
     */
    private $decryptInvocationCounter;

    /**
     * Fixed Part of Nonce
     *
     * Used by GCM
     *
     * @var string|null
     */
    private $decryptFixedPart;

    /**
     * Server to Client Length Encryption Object
     *
     * @see self::_get_binary_packet()
     * @var object
     */
    private $lengthDecrypt = false;

    /**
     * Client to Server Encryption Object
     *
     * @see self::_send_binary_packet()
     * @var SymmetricKey|false
     */
    private $encrypt = false;

    /**
     * Encryption Algorithm Name
     *
     * @var string|null
     */
    private $encryptName;

    /**
     * Encryption Invocation Counter
     *
     * Used by GCM
     *
     * @var string|null
     */
    private $encryptInvocationCounter;

    /**
     * Fixed Part of Nonce
     *
     * Used by GCM
     *
     * @var string|null
     */
    private $encryptFixedPart;

    /**
     * Client to Server Length Encryption Object
     *
     * @see self::_send_binary_packet()
     * @var object
     */
    private $lengthEncrypt = false;

    /**
     * Client to Server HMAC Object
     *
     * @see self::_send_binary_packet()
     * @var object
     */
    private $hmac_create = false;

    /**
     * Client to Server HMAC Name
     *
     * @var string|false
     */
    private $hmac_create_name;

    /**
     * Client to Server ETM
     *
     * @var int|false
     */
    private $hmac_create_etm;

    /**
     * Server to Client HMAC Object
     *
     * @see self::_get_binary_packet()
     * @var object
     */
    private $hmac_check = false;

    /**
     * Server to Client HMAC Name
     *
     * @var string|false
     */
    private $hmac_check_name;

    /**
     * Server to Client ETM
     *
     * @var int|false
     */
    private $hmac_check_etm;

    /**
     * Size of server to client HMAC
     *
     * We need to know how big the HMAC will be for the server to client direction so that we know how many bytes to read.
     * For the client to server side, the HMAC object will make the HMAC as long as it needs to be.  All we need to do is
     * append it.
     *
     * @see self::_get_binary_packet()
     * @var int
     */
    private $hmac_size = false;

    /**
     * Server Public Host Key
     *
     * @see self::getServerPublicHostKey()
     * @var string
     */
    private $server_public_host_key;

    /**
     * Session identifier
     *
     * "The exchange hash H from the first key exchange is additionally
     *  used as the session identifier, which is a unique identifier for
     *  this connection."
     *
     *  -- http://tools.ietf.org/html/rfc4253#section-7.2
     *
     * @see self::_key_exchange()
     * @var string
     */
    private $session_id = false;

    /**
     * Exchange hash
     *
     * The current exchange hash
     *
     * @see self::_key_exchange()
     * @var string
     */
    private $exchange_hash = false;

    /**
     * Message Numbers
     *
     * @see self::__construct()
     * @var array
     * @access private
     */
    private static $message_numbers = [];

    /**
     * Disconnection Message 'reason codes' defined in RFC4253
     *
     * @see self::__construct()
     * @var array
     * @access private
     */
    private static $disconnect_reasons = [];

    /**
     * SSH_MSG_CHANNEL_OPEN_FAILURE 'reason codes', defined in RFC4254
     *
     * @see self::__construct()
     * @var array
     * @access private
     */
    private static $channel_open_failure_reasons = [];

    /**
     * Terminal Modes
     *
     * @link http://tools.ietf.org/html/rfc4254#section-8
     * @see self::__construct()
     * @var array
     * @access private
     */
    private static $terminal_modes = [];

    /**
     * SSH_MSG_CHANNEL_EXTENDED_DATA's data_type_codes
     *
     * @link http://tools.ietf.org/html/rfc4254#section-5.2
     * @see self::__construct()
     * @var array
     * @access private
     */
    private static $channel_extended_data_type_codes = [];

    /**
     * Send Sequence Number
     *
     * See 'Section 6.4.  Data Integrity' of rfc4253 for more info.
     *
     * @see self::_send_binary_packet()
     * @var int
     */
    private $send_seq_no = 0;

    /**
     * Get Sequence Number
     *
     * See 'Section 6.4.  Data Integrity' of rfc4253 for more info.
     *
     * @see self::_get_binary_packet()
     * @var int
     */
    private $get_seq_no = 0;

    /**
     * Server Channels
     *
     * Maps client channels to server channels
     *
     * @see self::get_channel_packet()
     * @see self::exec()
     * @var array
     */
    protected $server_channels = [];

    /**
     * Channel Buffers
     *
     * If a client requests a packet from one channel but receives two packets from another those packets should
     * be placed in a buffer
     *
     * @see self::get_channel_packet()
     * @see self::exec()
     * @var array
     */
    private $channel_buffers = [];

    /**
     * Channel Status
     *
     * Contains the type of the last sent message
     *
     * @see self::get_channel_packet()
     * @var array
     */
    protected $channel_status = [];

    /**
     * The identifier of the interactive channel which was opened most recently
     *
     * @see self::getInteractiveChannelId()
     * @var int
     */
    private $channel_id_last_interactive = 0;

    /**
     * Packet Size
     *
     * Maximum packet size indexed by channel
     *
     * @see self::send_channel_packet()
     * @var array
     */
    private $packet_size_client_to_server = [];

    /**
     * Message Number Log
     *
     * @see self::getLog()
     * @var array
     */
    private $message_number_log = [];

    /**
     * Message Log
     *
     * @see self::getLog()
     * @var array
     */
    private $message_log = [];

    /**
     * The Window Size
     *
     * Bytes the other party can send before it must wait for the window to be adjusted (0x7FFFFFFF = 2GB)
     *
     * @var int
     * @see self::send_channel_packet()
     * @see self::exec()
     */
    protected $window_size = 0x7FFFFFFF;

    /**
     * What we resize the window to
     *
     * When PuTTY resizes the window it doesn't add an additional 0x7FFFFFFF bytes - it adds 0x40000000 bytes.
     * Some SFTP clients (GoAnywhere) don't support adding 0x7FFFFFFF to the window size after the fact so
     * we'll just do what PuTTY does
     *
     * @var int
     * @see self::_send_channel_packet()
     * @see self::exec()
     */
    private $window_resize = 0x40000000;

    /**
     * Window size, server to client
     *
     * Window size indexed by channel
     *
     * @see self::send_channel_packet()
     * @var array
     */
    protected $window_size_server_to_client = [];

    /**
     * Window size, client to server
     *
     * Window size indexed by channel
     *
     * @see self::get_channel_packet()
     * @var array
     */
    private $window_size_client_to_server = [];

    /**
     * Server signature
     *
     * Verified against $this->session_id
     *
     * @see self::getServerPublicHostKey()
     * @var string
     */
    private $signature = '';

    /**
     * Server signature format
     *
     * ssh-rsa or ssh-dss.
     *
     * @see self::getServerPublicHostKey()
     * @var string
     */
    private $signature_format = '';

    /**
     * Interactive Buffer
     *
     * @see self::read()
     * @var string
     */
    private $interactiveBuffer = '';

    /**
     * Current log size
     *
     * Should never exceed self::LOG_MAX_SIZE
     *
     * @see self::_send_binary_packet()
     * @see self::_get_binary_packet()
     * @var int
     */
    private $log_size;

    /**
     * Timeout
     *
     * @see self::setTimeout()
     */
    protected $timeout;

    /**
     * Current Timeout
     *
     * @see self::get_channel_packet()
     */
    protected $curTimeout;

    /**
     * Keep Alive Interval
     *
     * @see self::setKeepAlive()
     */
    private $keepAlive;

    /**
     * Real-time log file pointer
     *
     * @see self::_append_log()
     * @var resource|closed-resource
     */
    private $realtime_log_file;

    /**
     * Real-time log file size
     *
     * @see self::_append_log()
     * @var int
     */
    private $realtime_log_size;

    /**
     * Has the signature been validated?
     *
     * @see self::getServerPublicHostKey()
     * @var bool
     */
    private $signature_validated = false;

    /**
     * Real-time log file wrap boolean
     *
     * @see self::_append_log()
     * @var bool
     */
    private $realtime_log_wrap;

    /**
     * Flag to suppress stderr from output
     *
     * @see self::enableQuietMode()
     */
    private $quiet_mode = false;

    /**
     * Time of first network activity
     *
     * @var float
     */
    private $last_packet;

    /**
     * Exit status returned from ssh if any
     *
     * @var int
     */
    private $exit_status;

    /**
     * Flag to request a PTY when using exec()
     *
     * @var bool
     * @see self::enablePTY()
     */
    private $request_pty = false;

    /**
     * Contents of stdError
     *
     * @var string
     */
    private $stdErrorLog;

    /**
     * The Last Interactive Response
     *
     * @see self::_keyboard_interactive_process()
     * @var string
     */
    private $last_interactive_response = '';

    /**
     * Keyboard Interactive Request / Responses
     *
     * @see self::_keyboard_interactive_process()
     * @var array
     */
    private $keyboard_requests_responses = [];

    /**
     * Banner Message
     *
     * Quoting from the RFC, "in some jurisdictions, sending a warning message before
     * authentication may be relevant for getting legal protection."
     *
     * @see self::_filter()
     * @see self::getBannerMessage()
     * @var string
     */
    private $banner_message = '';

    /**
     * Did read() timeout or return normally?
     *
     * @see self::isTimeout()
     * @var bool
     */
    private $is_timeout = false;

    /**
     * Log Boundary
     *
     * @see self::_format_log()
     * @var string
     */
    private $log_boundary = ':';

    /**
     * Log Long Width
     *
     * @see self::_format_log()
     * @var int
     */
    private $log_long_width = 65;

    /**
     * Log Short Width
     *
     * @see self::_format_log()
     * @var int
     */
    private $log_short_width = 16;

    /**
     * Hostname
     *
     * @see self::__construct()
     * @see self::_connect()
     * @var string
     */
    private $host;

    /**
     * Port Number
     *
     * @see self::__construct()
     * @see self::_connect()
     * @var int
     */
    private $port;

    /**
     * Number of columns for terminal window size
     *
     * @see self::getWindowColumns()
     * @see self::setWindowColumns()
     * @see self::setWindowSize()
     * @var int
     */
    private $windowColumns = 80;

    /**
     * Number of columns for terminal window size
     *
     * @see self::getWindowRows()
     * @see self::setWindowRows()
     * @see self::setWindowSize()
     * @var int
     */
    private $windowRows = 24;

    /**
     * Crypto Engine
     *
     * @see self::setCryptoEngine()
     * @see self::_key_exchange()
     * @var int
     */
    private static $crypto_engine = false;

    /**
     * A System_SSH_Agent for use in the SSH2 Agent Forwarding scenario
     *
     * @var Agent
     */
    private $agent;

    /**
     * Connection storage to replicates ssh2 extension functionality:
     * {@link http://php.net/manual/en/wrappers.ssh2.php#refsect1-wrappers.ssh2-examples}
     *
     * @var array<string, SSH2|\WeakReference<SSH2>>
     */
    private static $connections;

    /**
     * Send the identification string first?
     *
     * @var bool
     */
    private $send_id_string_first = true;

    /**
     * Send the key exchange initiation packet first?
     *
     * @var bool
     */
    private $send_kex_first = true;

    /**
     * Some versions of OpenSSH incorrectly calculate the key size
     *
     * @var bool
     */
    private $bad_key_size_fix = false;

    /**
     * Should we try to re-connect to re-establish keys?
     *
     * @var bool
     */
<<<<<<< HEAD
    private $retry_connect = false;
=======
    var $login_credentials_finalized = false;
>>>>>>> a134f1c8

    /**
     * Binary Packet Buffer
     *
     * @var string|false
     */
    private $binary_packet_buffer = false;

    /**
     * Preferred Signature Format
     *
     * @var string|false
     */
    protected $preferred_signature_format = false;

    /**
     * Authentication Credentials
     *
     * @var array
     */
    protected $auth = [];

    /**
     * Terminal
     *
     * @var string
     */
    private $term = 'vt100';

    /**
     * The authentication methods that may productively continue authentication.
     *
     * @see https://tools.ietf.org/html/rfc4252#section-5.1
     * @var array|null
     */
    private $auth_methods_to_continue = null;

    /**
     * Compression method
     *
     * @var int
     */
    private $compress = self::NET_SSH2_COMPRESSION_NONE;

    /**
     * Decompression method
     *
     * @var int
     */
    private $decompress = self::NET_SSH2_COMPRESSION_NONE;

    /**
     * Compression context
     *
     * @var resource|false|null
     */
    private $compress_context;

    /**
     * Decompression context
     *
     * @var resource|object
     */
    private $decompress_context;

    /**
     * Regenerate Compression Context
     *
     * @var bool
     */
    private $regenerate_compression_context = false;

    /**
     * Regenerate Decompression Context
     *
     * @var bool
     */
    private $regenerate_decompression_context = false;

    /**
     * Smart multi-factor authentication flag
     *
     * @var bool
     */
    private $smartMFA = true;

    /**
     * How many channels are currently opened
     *
     * @var int
     */
    private $channelCount = 0;

    /**
     * Does the server support multiple channels? If not then error out
     * when multiple channels are attempted to be opened
     *
     * @var bool
     */
    private $errorOnMultipleChannels;

    /**
     * Terrapin Countermeasure
     *
     * "During initial KEX, terminate the connection if any unexpected or out-of-sequence packet is received"
     * -- https://github.com/openssh/openssh-portable/commit/1edb00c58f8a6875fad6a497aa2bacf37f9e6cd5
     *
     * @var int
     */
    private $extra_packets;

    /**
     * Default Constructor.
     *
     * $host can either be a string, representing the host, or a stream resource.
     * If $host is a stream resource then $port doesn't do anything, altho $timeout
     * still will be used
     *
     * @param mixed $host
     * @param int $port
     * @param int $timeout
     * @see self::login()
     */
    public function __construct($host, $port = 22, $timeout = 10)
    {
        if (empty(self::$message_numbers)) {
            self::$message_numbers = [
                1 => 'NET_SSH2_MSG_DISCONNECT',
                2 => 'NET_SSH2_MSG_IGNORE',
                3 => 'NET_SSH2_MSG_UNIMPLEMENTED',
                4 => 'NET_SSH2_MSG_DEBUG',
                5 => 'NET_SSH2_MSG_SERVICE_REQUEST',
                6 => 'NET_SSH2_MSG_SERVICE_ACCEPT',
                7 => 'NET_SSH2_MSG_EXT_INFO', // RFC 8308
                20 => 'NET_SSH2_MSG_KEXINIT',
                21 => 'NET_SSH2_MSG_NEWKEYS',
                30 => 'NET_SSH2_MSG_KEXDH_INIT',
                31 => 'NET_SSH2_MSG_KEXDH_REPLY',
                50 => 'NET_SSH2_MSG_USERAUTH_REQUEST',
                51 => 'NET_SSH2_MSG_USERAUTH_FAILURE',
                52 => 'NET_SSH2_MSG_USERAUTH_SUCCESS',
                53 => 'NET_SSH2_MSG_USERAUTH_BANNER',

                80 => 'NET_SSH2_MSG_GLOBAL_REQUEST',
                81 => 'NET_SSH2_MSG_REQUEST_SUCCESS',
                82 => 'NET_SSH2_MSG_REQUEST_FAILURE',
                90 => 'NET_SSH2_MSG_CHANNEL_OPEN',
                91 => 'NET_SSH2_MSG_CHANNEL_OPEN_CONFIRMATION',
                92 => 'NET_SSH2_MSG_CHANNEL_OPEN_FAILURE',
                93 => 'NET_SSH2_MSG_CHANNEL_WINDOW_ADJUST',
                94 => 'NET_SSH2_MSG_CHANNEL_DATA',
                95 => 'NET_SSH2_MSG_CHANNEL_EXTENDED_DATA',
                96 => 'NET_SSH2_MSG_CHANNEL_EOF',
                97 => 'NET_SSH2_MSG_CHANNEL_CLOSE',
                98 => 'NET_SSH2_MSG_CHANNEL_REQUEST',
                99 => 'NET_SSH2_MSG_CHANNEL_SUCCESS',
                100 => 'NET_SSH2_MSG_CHANNEL_FAILURE'
            ];
            self::$disconnect_reasons = [
                1 => 'NET_SSH2_DISCONNECT_HOST_NOT_ALLOWED_TO_CONNECT',
                2 => 'NET_SSH2_DISCONNECT_PROTOCOL_ERROR',
                3 => 'NET_SSH2_DISCONNECT_KEY_EXCHANGE_FAILED',
                4 => 'NET_SSH2_DISCONNECT_RESERVED',
                5 => 'NET_SSH2_DISCONNECT_MAC_ERROR',
                6 => 'NET_SSH2_DISCONNECT_COMPRESSION_ERROR',
                7 => 'NET_SSH2_DISCONNECT_SERVICE_NOT_AVAILABLE',
                8 => 'NET_SSH2_DISCONNECT_PROTOCOL_VERSION_NOT_SUPPORTED',
                9 => 'NET_SSH2_DISCONNECT_HOST_KEY_NOT_VERIFIABLE',
                10 => 'NET_SSH2_DISCONNECT_CONNECTION_LOST',
                11 => 'NET_SSH2_DISCONNECT_BY_APPLICATION',
                12 => 'NET_SSH2_DISCONNECT_TOO_MANY_CONNECTIONS',
                13 => 'NET_SSH2_DISCONNECT_AUTH_CANCELLED_BY_USER',
                14 => 'NET_SSH2_DISCONNECT_NO_MORE_AUTH_METHODS_AVAILABLE',
                15 => 'NET_SSH2_DISCONNECT_ILLEGAL_USER_NAME'
            ];
            self::$channel_open_failure_reasons = [
                1 => 'NET_SSH2_OPEN_ADMINISTRATIVELY_PROHIBITED'
            ];
            self::$terminal_modes = [
                0 => 'NET_SSH2_TTY_OP_END'
            ];
            self::$channel_extended_data_type_codes = [
                1 => 'NET_SSH2_EXTENDED_DATA_STDERR'
            ];

            self::define_array(
                self::$message_numbers,
                self::$disconnect_reasons,
                self::$channel_open_failure_reasons,
                self::$terminal_modes,
                self::$channel_extended_data_type_codes,
                [60 => 'NET_SSH2_MSG_USERAUTH_PASSWD_CHANGEREQ'],
                [60 => 'NET_SSH2_MSG_USERAUTH_PK_OK'],
                [60 => 'NET_SSH2_MSG_USERAUTH_INFO_REQUEST',
                      61 => 'NET_SSH2_MSG_USERAUTH_INFO_RESPONSE'],
                // RFC 4419 - diffie-hellman-group-exchange-sha{1,256}
                [30 => 'NET_SSH2_MSG_KEXDH_GEX_REQUEST_OLD',
                      31 => 'NET_SSH2_MSG_KEXDH_GEX_GROUP',
                      32 => 'NET_SSH2_MSG_KEXDH_GEX_INIT',
                      33 => 'NET_SSH2_MSG_KEXDH_GEX_REPLY',
                      34 => 'NET_SSH2_MSG_KEXDH_GEX_REQUEST'],
                // RFC 5656 - Elliptic Curves (for curve25519-sha256@libssh.org)
                [30 => 'NET_SSH2_MSG_KEX_ECDH_INIT',
                      31 => 'NET_SSH2_MSG_KEX_ECDH_REPLY']
            );
        }

        /**
         * Typehint is required due to a bug in Psalm: https://github.com/vimeo/psalm/issues/7508
         * @var \WeakReference<SSH2>|SSH2
         */
        self::$connections[$this->getResourceId()] = class_exists('WeakReference')
            ? \WeakReference::create($this)
            : $this;

        $this->timeout = $timeout;

        if (is_resource($host)) {
            $this->fsock = $host;
            return;
        }

        if (Strings::is_stringable($host)) {
            $this->host = $host;
            $this->port = $port;
        }
    }

    /**
     * Set Crypto Engine Mode
     *
     * Possible $engine values:
     * OpenSSL, mcrypt, Eval, PHP
     *
     * @param int $engine
     */
    public static function setCryptoEngine($engine)
    {
        self::$crypto_engine = $engine;
    }

    /**
     * Send Identification String First
     *
     * https://tools.ietf.org/html/rfc4253#section-4.2 says "when the connection has been established,
     * both sides MUST send an identification string". It does not say which side sends it first. In
     * theory it shouldn't matter but it is a fact of life that some SSH servers are simply buggy
     *
     */
    public function sendIdentificationStringFirst()
    {
        $this->send_id_string_first = true;
    }

    /**
     * Send Identification String Last
     *
     * https://tools.ietf.org/html/rfc4253#section-4.2 says "when the connection has been established,
     * both sides MUST send an identification string". It does not say which side sends it first. In
     * theory it shouldn't matter but it is a fact of life that some SSH servers are simply buggy
     *
     */
    public function sendIdentificationStringLast()
    {
        $this->send_id_string_first = false;
    }

    /**
     * Send SSH_MSG_KEXINIT First
     *
     * https://tools.ietf.org/html/rfc4253#section-7.1 says "key exchange begins by each sending
     * sending the [SSH_MSG_KEXINIT] packet". It does not say which side sends it first. In theory
     * it shouldn't matter but it is a fact of life that some SSH servers are simply buggy
     *
     */
    public function sendKEXINITFirst()
    {
        $this->send_kex_first = true;
    }

    /**
     * Send SSH_MSG_KEXINIT Last
     *
     * https://tools.ietf.org/html/rfc4253#section-7.1 says "key exchange begins by each sending
     * sending the [SSH_MSG_KEXINIT] packet". It does not say which side sends it first. In theory
     * it shouldn't matter but it is a fact of life that some SSH servers are simply buggy
     *
     */
    public function sendKEXINITLast()
    {
        $this->send_kex_first = false;
    }

    /**
     * stream_select wrapper
     *
     * Quoting https://stackoverflow.com/a/14262151/569976,
     * "The general approach to `EINTR` is to simply handle the error and retry the operation again"
     *
     * This wrapper does that loop
     */
    private static function stream_select(&$read, &$write, &$except, $seconds, $microseconds = null)
    {
        $remaining = $seconds + $microseconds / 1000000;
        $start = microtime(true);
        while (true) {
            $result = @stream_select($read, $write, $except, $seconds, $microseconds);
            if ($result !== false) {
                return $result;
            }
            $elapsed = microtime(true) - $start;
            $seconds = (int) ($remaining - floor($elapsed));
            $microseconds = (int) (1000000 * ($remaining - $seconds));
            if ($elapsed >= $remaining) {
                return false;
            }
        }
    }

    /**
     * Connect to an SSHv2 server
     *
     * @throws \UnexpectedValueException on receipt of unexpected packets
     * @throws \RuntimeException on other errors
     */
    private function connect()
    {
        if ($this->bitmap & self::MASK_CONSTRUCTOR) {
            return;
        }

        $this->bitmap |= self::MASK_CONSTRUCTOR;

        $this->curTimeout = $this->timeout;

        $this->last_packet = microtime(true);

        if (!is_resource($this->fsock)) {
            $start = microtime(true);
            // with stream_select a timeout of 0 means that no timeout takes place;
            // with fsockopen a timeout of 0 means that you instantly timeout
            // to resolve this incompatibility a timeout of 100,000 will be used for fsockopen if timeout is 0
            $this->fsock = @fsockopen($this->host, $this->port, $errno, $errstr, $this->curTimeout == 0 ? 100000 : $this->curTimeout);
            if (!$this->fsock) {
                $host = $this->host . ':' . $this->port;
                throw new UnableToConnectException(rtrim("Cannot connect to $host. Error $errno. $errstr"));
            }
            $elapsed = microtime(true) - $start;

            if ($this->curTimeout) {
                $this->curTimeout -= $elapsed;
                if ($this->curTimeout < 0) {
                    throw new \RuntimeException('Connection timed out whilst attempting to open socket connection');
                }
            }
        }

        $this->identifier = $this->generate_identifier();

        if ($this->send_id_string_first) {
            fputs($this->fsock, $this->identifier . "\r\n");
        }

        /* According to the SSH2 specs,

          "The server MAY send other lines of data before sending the version
           string.  Each line SHOULD be terminated by a Carriage Return and Line
           Feed.  Such lines MUST NOT begin with "SSH-", and SHOULD be encoded
           in ISO-10646 UTF-8 [RFC3629] (language is not specified).  Clients
           MUST be able to process such lines." */
        $data = '';
        while (!feof($this->fsock) && !preg_match('#(.*)^(SSH-(\d\.\d+).*)#ms', $data, $matches)) {
            $line = '';
            while (true) {
                if ($this->curTimeout) {
                    if ($this->curTimeout < 0) {
                        throw new \RuntimeException('Connection timed out whilst receiving server identification string');
                    }
                    $read = [$this->fsock];
                    $write = $except = null;
                    $start = microtime(true);
                    $sec = (int) floor($this->curTimeout);
                    $usec = (int) (1000000 * ($this->curTimeout - $sec));
                    if (static::stream_select($read, $write, $except, $sec, $usec) === false) {
                        throw new \RuntimeException('Connection timed out whilst receiving server identification string');
                    }
                    $elapsed = microtime(true) - $start;
                    $this->curTimeout -= $elapsed;
                }

                $temp = stream_get_line($this->fsock, 255, "\n");
                if ($temp === false) {
                    throw new \RuntimeException('Error reading from socket');
                }
                if (strlen($temp) == 255) {
                    continue;
                }

                $line .= "$temp\n";

                // quoting RFC4253, "Implementers who wish to maintain
                // compatibility with older, undocumented versions of this protocol may
                // want to process the identification string without expecting the
                // presence of the carriage return character for reasons described in
                // Section 5 of this document."

                //if (substr($line, -2) == "\r\n") {
                //    break;
                //}

                break;
            }

            $data .= $line;
        }

        if (feof($this->fsock)) {
            $this->bitmap = 0;
            throw new ConnectionClosedException('Connection closed by server');
        }

        $extra = $matches[1];

        if (defined('NET_SSH2_LOGGING')) {
            $this->append_log('<-', $matches[0]);
            $this->append_log('->', $this->identifier . "\r\n");
        }

        $this->server_identifier = trim($temp, "\r\n");
        if (strlen($extra)) {
            $this->errors[] = $data;
        }

        if (version_compare($matches[3], '1.99', '<')) {
            $this->bitmap = 0;
            throw new UnableToConnectException("Cannot connect to SSH $matches[3] servers");
        }

        // Ubuntu's OpenSSH from 5.8 to 6.9 didn't work with multiple channels. see
        // https://bugs.launchpad.net/ubuntu/+source/openssh/+bug/1334916 for more info.
        // https://lists.ubuntu.com/archives/oneiric-changes/2011-July/005772.html discusses
        // when consolekit was incorporated.
        // https://marc.info/?l=openssh-unix-dev&m=163409903417589&w=2 discusses some of the
        // issues with how Ubuntu incorporated consolekit
        $pattern = '#^SSH-2\.0-OpenSSH_([\d.]+)[^ ]* Ubuntu-.*$#';
        $match = preg_match($pattern, $this->server_identifier, $matches);
        $match = $match && version_compare('5.8', $matches[1], '<=');
        $match = $match && version_compare('6.9', $matches[1], '>=');
        $this->errorOnMultipleChannels = $match;

        if (!$this->send_id_string_first) {
            fputs($this->fsock, $this->identifier . "\r\n");
        }

        if (!$this->send_kex_first) {
            $response = $this->get_binary_packet();

            if (is_bool($response) || !strlen($response) || ord($response[0]) != NET_SSH2_MSG_KEXINIT) {
                $this->bitmap = 0;
                throw new \UnexpectedValueException('Expected SSH_MSG_KEXINIT');
            }

            $this->key_exchange($response);
        }

        if ($this->send_kex_first) {
            $this->key_exchange();
        }

        $this->bitmap |= self::MASK_CONNECTED;

        return true;
    }

    /**
     * Generates the SSH identifier
     *
     * You should overwrite this method in your own class if you want to use another identifier
     *
     * @return string
     */
    private function generate_identifier()
    {
        $identifier = 'SSH-2.0-phpseclib_3.0';

        $ext = [];
        if (extension_loaded('sodium')) {
            $ext[] = 'libsodium';
        }

        if (extension_loaded('openssl')) {
            $ext[] = 'openssl';
        } elseif (extension_loaded('mcrypt')) {
            $ext[] = 'mcrypt';
        }

        if (extension_loaded('gmp')) {
            $ext[] = 'gmp';
        } elseif (extension_loaded('bcmath')) {
            $ext[] = 'bcmath';
        }

        if (!empty($ext)) {
            $identifier .= ' (' . implode(', ', $ext) . ')';
        }

        return $identifier;
    }

    /**
     * Key Exchange
     *
     * @return bool
     * @param string|bool $kexinit_payload_server optional
     * @throws \UnexpectedValueException on receipt of unexpected packets
     * @throws \RuntimeException on other errors
     * @throws \phpseclib3\Exception\NoSupportedAlgorithmsException when none of the algorithms phpseclib has loaded are compatible
     */
    private function key_exchange($kexinit_payload_server = false)
    {
        $preferred = $this->preferred;
        $send_kex = true;

        $kex_algorithms = isset($preferred['kex']) ?
            $preferred['kex'] :
            SSH2::getSupportedKEXAlgorithms();
        $server_host_key_algorithms = isset($preferred['hostkey']) ?
            $preferred['hostkey'] :
            SSH2::getSupportedHostKeyAlgorithms();
        $s2c_encryption_algorithms = isset($preferred['server_to_client']['crypt']) ?
            $preferred['server_to_client']['crypt'] :
            SSH2::getSupportedEncryptionAlgorithms();
        $c2s_encryption_algorithms = isset($preferred['client_to_server']['crypt']) ?
            $preferred['client_to_server']['crypt'] :
            SSH2::getSupportedEncryptionAlgorithms();
        $s2c_mac_algorithms = isset($preferred['server_to_client']['mac']) ?
            $preferred['server_to_client']['mac'] :
            SSH2::getSupportedMACAlgorithms();
        $c2s_mac_algorithms = isset($preferred['client_to_server']['mac']) ?
            $preferred['client_to_server']['mac'] :
            SSH2::getSupportedMACAlgorithms();
        $s2c_compression_algorithms = isset($preferred['server_to_client']['comp']) ?
            $preferred['server_to_client']['comp'] :
            SSH2::getSupportedCompressionAlgorithms();
        $c2s_compression_algorithms = isset($preferred['client_to_server']['comp']) ?
            $preferred['client_to_server']['comp'] :
            SSH2::getSupportedCompressionAlgorithms();

        $kex_algorithms = array_merge($kex_algorithms, ['ext-info-c', 'kex-strict-c-v00@openssh.com']);

        // some SSH servers have buggy implementations of some of the above algorithms
        switch (true) {
            case $this->server_identifier == 'SSH-2.0-SSHD':
            case substr($this->server_identifier, 0, 13) == 'SSH-2.0-DLINK':
                if (!isset($preferred['server_to_client']['mac'])) {
                    $s2c_mac_algorithms = array_values(array_diff(
                        $s2c_mac_algorithms,
                        ['hmac-sha1-96', 'hmac-md5-96']
                    ));
                }
                if (!isset($preferred['client_to_server']['mac'])) {
                    $c2s_mac_algorithms = array_values(array_diff(
                        $c2s_mac_algorithms,
                        ['hmac-sha1-96', 'hmac-md5-96']
                    ));
                }
                break;
            case substr($this->server_identifier, 0, 24) == 'SSH-2.0-TurboFTP_SERVER_':
                if (!isset($preferred['server_to_client']['crypt'])) {
                    $s2c_encryption_algorithms = array_values(array_diff(
                        $s2c_encryption_algorithms,
                        ['aes128-gcm@openssh.com', 'aes256-gcm@openssh.com']
                    ));
                }
                if (!isset($preferred['client_to_server']['crypt'])) {
                    $c2s_encryption_algorithms = array_values(array_diff(
                        $c2s_encryption_algorithms,
                        ['aes128-gcm@openssh.com', 'aes256-gcm@openssh.com']
                    ));
                }
        }

        $client_cookie = Random::string(16);

        $kexinit_payload_client = pack('Ca*', NET_SSH2_MSG_KEXINIT, $client_cookie);
        $kexinit_payload_client .= Strings::packSSH2(
            'L10bN',
            $kex_algorithms,
            $server_host_key_algorithms,
            $c2s_encryption_algorithms,
            $s2c_encryption_algorithms,
            $c2s_mac_algorithms,
            $s2c_mac_algorithms,
            $c2s_compression_algorithms,
            $s2c_compression_algorithms,
            [], // language, client to server
            [], // language, server to client
            false, // first_kex_packet_follows
            0 // reserved for future extension
        );

        if ($kexinit_payload_server === false) {
            $this->send_binary_packet($kexinit_payload_client);

            $this->extra_packets = 0;
            $kexinit_payload_server = $this->get_binary_packet();

            if (
                is_bool($kexinit_payload_server)
                || !strlen($kexinit_payload_server)
                || ord($kexinit_payload_server[0]) != NET_SSH2_MSG_KEXINIT
            ) {
                $this->disconnect_helper(NET_SSH2_DISCONNECT_PROTOCOL_ERROR);
                throw new \UnexpectedValueException('Expected SSH_MSG_KEXINIT');
            }

            $send_kex = false;
        }

        $response = $kexinit_payload_server;
        Strings::shift($response, 1); // skip past the message number (it should be SSH_MSG_KEXINIT)
        $server_cookie = Strings::shift($response, 16);

        list(
            $this->kex_algorithms,
            $this->server_host_key_algorithms,
            $this->encryption_algorithms_client_to_server,
            $this->encryption_algorithms_server_to_client,
            $this->mac_algorithms_client_to_server,
            $this->mac_algorithms_server_to_client,
            $this->compression_algorithms_client_to_server,
            $this->compression_algorithms_server_to_client,
            $this->languages_client_to_server,
            $this->languages_server_to_client,
            $first_kex_packet_follows
        ) = Strings::unpackSSH2('L10C', $response);
        if (in_array('kex-strict-s-v00@openssh.com', $this->kex_algorithms)) {
            if ($this->session_id === false && $this->extra_packets) {
                throw new \UnexpectedValueException('Possible Terrapin Attack detected');
            }
        }

        $this->supported_private_key_algorithms = $this->server_host_key_algorithms;

        if ($send_kex) {
            $this->send_binary_packet($kexinit_payload_client);
        }

        // we need to decide upon the symmetric encryption algorithms before we do the diffie-hellman key exchange

        // we don't initialize any crypto-objects, yet - we do that, later. for now, we need the lengths to make the
        // diffie-hellman key exchange as fast as possible
        $decrypt = self::array_intersect_first($s2c_encryption_algorithms, $this->encryption_algorithms_server_to_client);
        $decryptKeyLength = $this->encryption_algorithm_to_key_size($decrypt);
        if ($decryptKeyLength === null) {
            $this->disconnect_helper(NET_SSH2_DISCONNECT_KEY_EXCHANGE_FAILED);
            throw new NoSupportedAlgorithmsException('No compatible server to client encryption algorithms found');
        }

        $encrypt = self::array_intersect_first($c2s_encryption_algorithms, $this->encryption_algorithms_client_to_server);
        $encryptKeyLength = $this->encryption_algorithm_to_key_size($encrypt);
        if ($encryptKeyLength === null) {
            $this->disconnect_helper(NET_SSH2_DISCONNECT_KEY_EXCHANGE_FAILED);
            throw new NoSupportedAlgorithmsException('No compatible client to server encryption algorithms found');
        }

        // through diffie-hellman key exchange a symmetric key is obtained
        $this->kex_algorithm = self::array_intersect_first($kex_algorithms, $this->kex_algorithms);
        if ($this->kex_algorithm === false) {
            $this->disconnect_helper(NET_SSH2_DISCONNECT_KEY_EXCHANGE_FAILED);
            throw new NoSupportedAlgorithmsException('No compatible key exchange algorithms found');
        }

        $server_host_key_algorithm = self::array_intersect_first($server_host_key_algorithms, $this->server_host_key_algorithms);
        if ($server_host_key_algorithm === false) {
            $this->disconnect_helper(NET_SSH2_DISCONNECT_KEY_EXCHANGE_FAILED);
            throw new NoSupportedAlgorithmsException('No compatible server host key algorithms found');
        }

        $mac_algorithm_out = self::array_intersect_first($c2s_mac_algorithms, $this->mac_algorithms_client_to_server);
        if ($mac_algorithm_out === false) {
            $this->disconnect_helper(NET_SSH2_DISCONNECT_KEY_EXCHANGE_FAILED);
            throw new NoSupportedAlgorithmsException('No compatible client to server message authentication algorithms found');
        }

        $mac_algorithm_in = self::array_intersect_first($s2c_mac_algorithms, $this->mac_algorithms_server_to_client);
        if ($mac_algorithm_in === false) {
            $this->disconnect_helper(NET_SSH2_DISCONNECT_KEY_EXCHANGE_FAILED);
            throw new NoSupportedAlgorithmsException('No compatible server to client message authentication algorithms found');
        }

        $compression_map = [
            'none' => self::NET_SSH2_COMPRESSION_NONE,
            'zlib' => self::NET_SSH2_COMPRESSION_ZLIB,
            'zlib@openssh.com' => self::NET_SSH2_COMPRESSION_ZLIB_AT_OPENSSH
        ];

        $compression_algorithm_in = self::array_intersect_first($s2c_compression_algorithms, $this->compression_algorithms_server_to_client);
        if ($compression_algorithm_in === false) {
            $this->disconnect_helper(NET_SSH2_DISCONNECT_KEY_EXCHANGE_FAILED);
            throw new NoSupportedAlgorithmsException('No compatible server to client compression algorithms found');
        }
        $this->decompress = $compression_map[$compression_algorithm_in];

        $compression_algorithm_out = self::array_intersect_first($c2s_compression_algorithms, $this->compression_algorithms_client_to_server);
        if ($compression_algorithm_out === false) {
            $this->disconnect_helper(NET_SSH2_DISCONNECT_KEY_EXCHANGE_FAILED);
            throw new NoSupportedAlgorithmsException('No compatible client to server compression algorithms found');
        }
        $this->compress = $compression_map[$compression_algorithm_out];

        switch ($this->kex_algorithm) {
            case 'diffie-hellman-group15-sha512':
            case 'diffie-hellman-group16-sha512':
            case 'diffie-hellman-group17-sha512':
            case 'diffie-hellman-group18-sha512':
            case 'ecdh-sha2-nistp521':
                $kexHash = new Hash('sha512');
                break;
            case 'ecdh-sha2-nistp384':
                $kexHash = new Hash('sha384');
                break;
            case 'diffie-hellman-group-exchange-sha256':
            case 'diffie-hellman-group14-sha256':
            case 'ecdh-sha2-nistp256':
            case 'curve25519-sha256@libssh.org':
            case 'curve25519-sha256':
                $kexHash = new Hash('sha256');
                break;
            default:
                $kexHash = new Hash('sha1');
        }

        // Only relevant in diffie-hellman-group-exchange-sha{1,256}, otherwise empty.

        $exchange_hash_rfc4419 = '';

        if (strpos($this->kex_algorithm, 'curve25519-sha256') === 0 || strpos($this->kex_algorithm, 'ecdh-sha2-nistp') === 0) {
            $curve = strpos($this->kex_algorithm, 'curve25519-sha256') === 0 ?
                'Curve25519' :
                substr($this->kex_algorithm, 10);
            $ourPrivate = EC::createKey($curve);
            $ourPublicBytes = $ourPrivate->getPublicKey()->getEncodedCoordinates();
            $clientKexInitMessage = 'NET_SSH2_MSG_KEX_ECDH_INIT';
            $serverKexReplyMessage = 'NET_SSH2_MSG_KEX_ECDH_REPLY';
        } else {
            if (strpos($this->kex_algorithm, 'diffie-hellman-group-exchange') === 0) {
                $dh_group_sizes_packed = pack(
                    'NNN',
                    $this->kex_dh_group_size_min,
                    $this->kex_dh_group_size_preferred,
                    $this->kex_dh_group_size_max
                );
                $packet = pack(
                    'Ca*',
                    NET_SSH2_MSG_KEXDH_GEX_REQUEST,
                    $dh_group_sizes_packed
                );
                $this->send_binary_packet($packet);
                $this->updateLogHistory('UNKNOWN (34)', 'NET_SSH2_MSG_KEXDH_GEX_REQUEST');

                $response = $this->get_binary_packet();

                list($type, $primeBytes, $gBytes) = Strings::unpackSSH2('Css', $response);
                if ($type != NET_SSH2_MSG_KEXDH_GEX_GROUP) {
                    $this->disconnect_helper(NET_SSH2_DISCONNECT_PROTOCOL_ERROR);
                    throw new \UnexpectedValueException('Expected SSH_MSG_KEX_DH_GEX_GROUP');
                }
                $this->updateLogHistory('NET_SSH2_MSG_KEXDH_REPLY', 'NET_SSH2_MSG_KEXDH_GEX_GROUP');
                $prime = new BigInteger($primeBytes, -256);
                $g = new BigInteger($gBytes, -256);

                $exchange_hash_rfc4419 = $dh_group_sizes_packed . Strings::packSSH2(
                    'ss',
                    $primeBytes,
                    $gBytes
                );

                $params = DH::createParameters($prime, $g);
                $clientKexInitMessage = 'NET_SSH2_MSG_KEXDH_GEX_INIT';
                $serverKexReplyMessage = 'NET_SSH2_MSG_KEXDH_GEX_REPLY';
            } else {
                $params = DH::createParameters($this->kex_algorithm);
                $clientKexInitMessage = 'NET_SSH2_MSG_KEXDH_INIT';
                $serverKexReplyMessage = 'NET_SSH2_MSG_KEXDH_REPLY';
            }

            $keyLength = min($kexHash->getLengthInBytes(), max($encryptKeyLength, $decryptKeyLength));

            $ourPrivate = DH::createKey($params, 16 * $keyLength); // 2 * 8 * $keyLength
            $ourPublic = $ourPrivate->getPublicKey()->toBigInteger();
            $ourPublicBytes = $ourPublic->toBytes(true);
        }

        $data = pack('CNa*', constant($clientKexInitMessage), strlen($ourPublicBytes), $ourPublicBytes);

        $this->send_binary_packet($data);

        switch ($clientKexInitMessage) {
            case 'NET_SSH2_MSG_KEX_ECDH_INIT':
                $this->updateLogHistory('NET_SSH2_MSG_KEXDH_INIT', 'NET_SSH2_MSG_KEX_ECDH_INIT');
                break;
            case 'NET_SSH2_MSG_KEXDH_GEX_INIT':
                $this->updateLogHistory('UNKNOWN (32)', 'NET_SSH2_MSG_KEXDH_GEX_INIT');
        }

        $response = $this->get_binary_packet();

        list(
            $type,
            $server_public_host_key,
            $theirPublicBytes,
            $this->signature
        ) = Strings::unpackSSH2('Csss', $response);

        if ($type != constant($serverKexReplyMessage)) {
            $this->disconnect_helper(NET_SSH2_DISCONNECT_PROTOCOL_ERROR);
            throw new \UnexpectedValueException("Expected $serverKexReplyMessage");
        }
        switch ($serverKexReplyMessage) {
            case 'NET_SSH2_MSG_KEX_ECDH_REPLY':
                $this->updateLogHistory('NET_SSH2_MSG_KEXDH_REPLY', 'NET_SSH2_MSG_KEX_ECDH_REPLY');
                break;
            case 'NET_SSH2_MSG_KEXDH_GEX_REPLY':
                $this->updateLogHistory('UNKNOWN (33)', 'NET_SSH2_MSG_KEXDH_GEX_REPLY');
        }

        $this->server_public_host_key = $server_public_host_key;
        list($public_key_format) = Strings::unpackSSH2('s', $server_public_host_key);
        if (strlen($this->signature) < 4) {
            throw new \LengthException('The signature needs at least four bytes');
        }
        $temp = unpack('Nlength', substr($this->signature, 0, 4));
        $this->signature_format = substr($this->signature, 4, $temp['length']);

        $keyBytes = DH::computeSecret($ourPrivate, $theirPublicBytes);
        if (($keyBytes & "\xFF\x80") === "\x00\x00") {
            $keyBytes = substr($keyBytes, 1);
        } elseif (($keyBytes[0] & "\x80") === "\x80") {
            $keyBytes = "\0$keyBytes";
        }

        $this->exchange_hash = Strings::packSSH2(
            's5',
            $this->identifier,
            $this->server_identifier,
            $kexinit_payload_client,
            $kexinit_payload_server,
            $this->server_public_host_key
        );
        $this->exchange_hash .= $exchange_hash_rfc4419;
        $this->exchange_hash .= Strings::packSSH2(
            's3',
            $ourPublicBytes,
            $theirPublicBytes,
            $keyBytes
        );

        $this->exchange_hash = $kexHash->hash($this->exchange_hash);

        if ($this->session_id === false) {
            $this->session_id = $this->exchange_hash;
        }

        switch ($server_host_key_algorithm) {
            case 'rsa-sha2-256':
            case 'rsa-sha2-512':
            //case 'ssh-rsa':
                $expected_key_format = 'ssh-rsa';
                break;
            default:
                $expected_key_format = $server_host_key_algorithm;
        }
        if ($public_key_format != $expected_key_format || $this->signature_format != $server_host_key_algorithm) {
            switch (true) {
                case $this->signature_format == $server_host_key_algorithm:
                case $server_host_key_algorithm != 'rsa-sha2-256' && $server_host_key_algorithm != 'rsa-sha2-512':
                case $this->signature_format != 'ssh-rsa':
                    $this->disconnect_helper(NET_SSH2_DISCONNECT_HOST_KEY_NOT_VERIFIABLE);
                    throw new \RuntimeException('Server Host Key Algorithm Mismatch (' . $this->signature_format . ' vs ' . $server_host_key_algorithm . ')');
            }
        }

        $packet = pack('C', NET_SSH2_MSG_NEWKEYS);
        $this->send_binary_packet($packet);

        $response = $this->get_binary_packet();

        if ($response === false) {
            $this->disconnect_helper(NET_SSH2_DISCONNECT_CONNECTION_LOST);
            throw new ConnectionClosedException('Connection closed by server');
        }

        list($type) = Strings::unpackSSH2('C', $response);
        if ($type != NET_SSH2_MSG_NEWKEYS) {
            $this->disconnect_helper(NET_SSH2_DISCONNECT_PROTOCOL_ERROR);
            throw new \UnexpectedValueException('Expected SSH_MSG_NEWKEYS');
        }

        if (in_array('kex-strict-s-v00@openssh.com', $this->kex_algorithms)) {
            $this->get_seq_no = $this->send_seq_no = 0;
        }

        $keyBytes = pack('Na*', strlen($keyBytes), $keyBytes);

        $this->encrypt = self::encryption_algorithm_to_crypt_instance($encrypt);
        if ($this->encrypt) {
            if (self::$crypto_engine) {
                $this->encrypt->setPreferredEngine(self::$crypto_engine);
            }
            if ($this->encrypt->getBlockLengthInBytes()) {
                $this->encrypt_block_size = $this->encrypt->getBlockLengthInBytes();
            }
            $this->encrypt->disablePadding();

            if ($this->encrypt->usesIV()) {
                $iv = $kexHash->hash($keyBytes . $this->exchange_hash . 'A' . $this->session_id);
                while ($this->encrypt_block_size > strlen($iv)) {
                    $iv .= $kexHash->hash($keyBytes . $this->exchange_hash . $iv);
                }
                $this->encrypt->setIV(substr($iv, 0, $this->encrypt_block_size));
            }

            switch ($encrypt) {
                case 'aes128-gcm@openssh.com':
                case 'aes256-gcm@openssh.com':
                    $nonce = $kexHash->hash($keyBytes . $this->exchange_hash . 'A' . $this->session_id);
                    $this->encryptFixedPart = substr($nonce, 0, 4);
                    $this->encryptInvocationCounter = substr($nonce, 4, 8);
                    // fall-through
                case 'chacha20-poly1305@openssh.com':
                    break;
                default:
                    $this->encrypt->enableContinuousBuffer();
            }

            $key = $kexHash->hash($keyBytes . $this->exchange_hash . 'C' . $this->session_id);
            while ($encryptKeyLength > strlen($key)) {
                $key .= $kexHash->hash($keyBytes . $this->exchange_hash . $key);
            }
            switch ($encrypt) {
                case 'chacha20-poly1305@openssh.com':
                    $encryptKeyLength = 32;
                    $this->lengthEncrypt = self::encryption_algorithm_to_crypt_instance($encrypt);
                    $this->lengthEncrypt->setKey(substr($key, 32, 32));
            }
            $this->encrypt->setKey(substr($key, 0, $encryptKeyLength));
            $this->encryptName = $encrypt;
        }

        $this->decrypt = self::encryption_algorithm_to_crypt_instance($decrypt);
        if ($this->decrypt) {
            if (self::$crypto_engine) {
                $this->decrypt->setPreferredEngine(self::$crypto_engine);
            }
            if ($this->decrypt->getBlockLengthInBytes()) {
                $this->decrypt_block_size = $this->decrypt->getBlockLengthInBytes();
            }
            $this->decrypt->disablePadding();

            if ($this->decrypt->usesIV()) {
                $iv = $kexHash->hash($keyBytes . $this->exchange_hash . 'B' . $this->session_id);
                while ($this->decrypt_block_size > strlen($iv)) {
                    $iv .= $kexHash->hash($keyBytes . $this->exchange_hash . $iv);
                }
                $this->decrypt->setIV(substr($iv, 0, $this->decrypt_block_size));
            }

            switch ($decrypt) {
                case 'aes128-gcm@openssh.com':
                case 'aes256-gcm@openssh.com':
                    // see https://tools.ietf.org/html/rfc5647#section-7.1
                    $nonce = $kexHash->hash($keyBytes . $this->exchange_hash . 'B' . $this->session_id);
                    $this->decryptFixedPart = substr($nonce, 0, 4);
                    $this->decryptInvocationCounter = substr($nonce, 4, 8);
                    // fall-through
                case 'chacha20-poly1305@openssh.com':
                    break;
                default:
                    $this->decrypt->enableContinuousBuffer();
            }

            $key = $kexHash->hash($keyBytes . $this->exchange_hash . 'D' . $this->session_id);
            while ($decryptKeyLength > strlen($key)) {
                $key .= $kexHash->hash($keyBytes . $this->exchange_hash . $key);
            }
            switch ($decrypt) {
                case 'chacha20-poly1305@openssh.com':
                    $decryptKeyLength = 32;
                    $this->lengthDecrypt = self::encryption_algorithm_to_crypt_instance($decrypt);
                    $this->lengthDecrypt->setKey(substr($key, 32, 32));
            }
            $this->decrypt->setKey(substr($key, 0, $decryptKeyLength));
            $this->decryptName = $decrypt;
        }

        /* The "arcfour128" algorithm is the RC4 cipher, as described in
           [SCHNEIER], using a 128-bit key.  The first 1536 bytes of keystream
           generated by the cipher MUST be discarded, and the first byte of the
           first encrypted packet MUST be encrypted using the 1537th byte of
           keystream.

           -- http://tools.ietf.org/html/rfc4345#section-4 */
        if ($encrypt == 'arcfour128' || $encrypt == 'arcfour256') {
            $this->encrypt->encrypt(str_repeat("\0", 1536));
        }
        if ($decrypt == 'arcfour128' || $decrypt == 'arcfour256') {
            $this->decrypt->decrypt(str_repeat("\0", 1536));
        }

        if (!$this->encrypt->usesNonce()) {
            list($this->hmac_create, $createKeyLength) = self::mac_algorithm_to_hash_instance($mac_algorithm_out);
        } else {
            $this->hmac_create = new \stdClass();
            $this->hmac_create_name = $mac_algorithm_out;
            //$mac_algorithm_out = 'none';
            $createKeyLength = 0;
        }

        if ($this->hmac_create instanceof Hash) {
            $key = $kexHash->hash($keyBytes . $this->exchange_hash . 'E' . $this->session_id);
            while ($createKeyLength > strlen($key)) {
                $key .= $kexHash->hash($keyBytes . $this->exchange_hash . $key);
            }
            $this->hmac_create->setKey(substr($key, 0, $createKeyLength));
            $this->hmac_create_name = $mac_algorithm_out;
            $this->hmac_create_etm = preg_match('#-etm@openssh\.com$#', $mac_algorithm_out);
        }

        if (!$this->decrypt->usesNonce()) {
            list($this->hmac_check, $checkKeyLength) = self::mac_algorithm_to_hash_instance($mac_algorithm_in);
            $this->hmac_size = $this->hmac_check->getLengthInBytes();
        } else {
            $this->hmac_check = new \stdClass();
            $this->hmac_check_name = $mac_algorithm_in;
            //$mac_algorithm_in = 'none';
            $checkKeyLength = 0;
            $this->hmac_size = 0;
        }

        if ($this->hmac_check instanceof Hash) {
            $key = $kexHash->hash($keyBytes . $this->exchange_hash . 'F' . $this->session_id);
            while ($checkKeyLength > strlen($key)) {
                $key .= $kexHash->hash($keyBytes . $this->exchange_hash . $key);
            }
            $this->hmac_check->setKey(substr($key, 0, $checkKeyLength));
            $this->hmac_check_name = $mac_algorithm_in;
            $this->hmac_check_etm = preg_match('#-etm@openssh\.com$#', $mac_algorithm_in);
        }

        $this->regenerate_compression_context = $this->regenerate_decompression_context = true;

        return true;
    }

    /**
     * Maps an encryption algorithm name to the number of key bytes.
     *
     * @param string $algorithm Name of the encryption algorithm
     * @return int|null Number of bytes as an integer or null for unknown
     */
    private function encryption_algorithm_to_key_size($algorithm)
    {
        if ($this->bad_key_size_fix && self::bad_algorithm_candidate($algorithm)) {
            return 16;
        }

        switch ($algorithm) {
            case 'none':
                return 0;
            case 'aes128-gcm@openssh.com':
            case 'aes128-cbc':
            case 'aes128-ctr':
            case 'arcfour':
            case 'arcfour128':
            case 'blowfish-cbc':
            case 'blowfish-ctr':
            case 'twofish128-cbc':
            case 'twofish128-ctr':
                return 16;
            case '3des-cbc':
            case '3des-ctr':
            case 'aes192-cbc':
            case 'aes192-ctr':
            case 'twofish192-cbc':
            case 'twofish192-ctr':
                return 24;
            case 'aes256-gcm@openssh.com':
            case 'aes256-cbc':
            case 'aes256-ctr':
            case 'arcfour256':
            case 'twofish-cbc':
            case 'twofish256-cbc':
            case 'twofish256-ctr':
                return 32;
            case 'chacha20-poly1305@openssh.com':
                return 64;
        }
        return null;
    }

    /**
     * Maps an encryption algorithm name to an instance of a subclass of
     * \phpseclib3\Crypt\Common\SymmetricKey.
     *
     * @param string $algorithm Name of the encryption algorithm
     * @return SymmetricKey|null
     */
    private static function encryption_algorithm_to_crypt_instance($algorithm)
    {
        switch ($algorithm) {
            case '3des-cbc':
                return new TripleDES('cbc');
            case '3des-ctr':
                return new TripleDES('ctr');
            case 'aes256-cbc':
            case 'aes192-cbc':
            case 'aes128-cbc':
                return new Rijndael('cbc');
            case 'aes256-ctr':
            case 'aes192-ctr':
            case 'aes128-ctr':
                return new Rijndael('ctr');
            case 'blowfish-cbc':
                return new Blowfish('cbc');
            case 'blowfish-ctr':
                return new Blowfish('ctr');
            case 'twofish128-cbc':
            case 'twofish192-cbc':
            case 'twofish256-cbc':
            case 'twofish-cbc':
                return new Twofish('cbc');
            case 'twofish128-ctr':
            case 'twofish192-ctr':
            case 'twofish256-ctr':
                return new Twofish('ctr');
            case 'arcfour':
            case 'arcfour128':
            case 'arcfour256':
                return new RC4();
            case 'aes128-gcm@openssh.com':
            case 'aes256-gcm@openssh.com':
                return new Rijndael('gcm');
            case 'chacha20-poly1305@openssh.com':
                return new ChaCha20();
        }
        return null;
    }

    /**
     * Maps an encryption algorithm name to an instance of a subclass of
     * \phpseclib3\Crypt\Hash.
     *
     * @param string $algorithm Name of the encryption algorithm
     * @return array{Hash, int}|null
     */
    private static function mac_algorithm_to_hash_instance($algorithm)
    {
        switch ($algorithm) {
            case 'umac-64@openssh.com':
            case 'umac-64-etm@openssh.com':
                return [new Hash('umac-64'), 16];
            case 'umac-128@openssh.com':
            case 'umac-128-etm@openssh.com':
                return [new Hash('umac-128'), 16];
            case 'hmac-sha2-512':
            case 'hmac-sha2-512-etm@openssh.com':
                return [new Hash('sha512'), 64];
            case 'hmac-sha2-256':
            case 'hmac-sha2-256-etm@openssh.com':
                return [new Hash('sha256'), 32];
            case 'hmac-sha1':
            case 'hmac-sha1-etm@openssh.com':
                return [new Hash('sha1'), 20];
            case 'hmac-sha1-96':
                return [new Hash('sha1-96'), 20];
            case 'hmac-md5':
                return [new Hash('md5'), 16];
            case 'hmac-md5-96':
                return [new Hash('md5-96'), 16];
        }
    }

    /*
     * Tests whether or not proposed algorithm has a potential for issues
     *
     * @link https://www.chiark.greenend.org.uk/~sgtatham/putty/wishlist/ssh2-aesctr-openssh.html
     * @link https://bugzilla.mindrot.org/show_bug.cgi?id=1291
     * @param string $algorithm Name of the encryption algorithm
     * @return bool
     */
    private static function bad_algorithm_candidate($algorithm)
    {
        switch ($algorithm) {
            case 'arcfour256':
            case 'aes192-ctr':
            case 'aes256-ctr':
                return true;
        }

        return false;
    }

    /**
     * Login
     *
     * The $password parameter can be a plaintext password, a \phpseclib3\Crypt\RSA|EC|DSA object, a \phpseclib3\System\SSH\Agent object or an array
     *
     * @param string $username
     * @param string|PrivateKey|array[]|Agent|null ...$args
     * @return bool
     * @see self::_login()
     */
    public function login($username, ...$args)
    {
<<<<<<< HEAD
        if (!$this->retry_connect) {
            $this->auth[] = func_get_args();
=======
        $args = func_get_args();
        if (!$this->login_credentials_finalized) {
            $this->auth[] = $args;
>>>>>>> a134f1c8
        }

        // try logging with 'none' as an authentication method first since that's what
        // PuTTY does
        if (substr($this->server_identifier, 0, 15) != 'SSH-2.0-CoreFTP' && $this->auth_methods_to_continue === null) {
            if ($this->sublogin($username)) {
                return true;
            }
            if (!count($args)) {
                return false;
            }
        }
        return $this->sublogin($username, ...$args);
    }

    /**
     * Login Helper
     *
     * @param string $username
     * @param string|PrivateKey|array[]|Agent|null ...$args
     * @return bool
     * @see self::_login_helper()
     */
    protected function sublogin($username, ...$args)
    {
        if (!($this->bitmap & self::MASK_CONSTRUCTOR)) {
            $this->connect();
        }

        if (empty($args)) {
            return $this->login_helper($username);
        }

        foreach ($args as $arg) {
            switch (true) {
                case $arg instanceof PublicKey:
                    throw new \UnexpectedValueException('A PublicKey object was passed to the login method instead of a PrivateKey object');
                case $arg instanceof PrivateKey:
                case $arg instanceof Agent:
                case is_array($arg):
                case Strings::is_stringable($arg):
                    break;
                default:
                    throw new \UnexpectedValueException('$password needs to either be an instance of \phpseclib3\Crypt\Common\PrivateKey, \System\SSH\Agent, an array or a string');
            }
        }

        while (count($args)) {
            if (!$this->auth_methods_to_continue || !$this->smartMFA) {
                $newargs = $args;
                $args = [];
            } else {
                $newargs = [];
                foreach ($this->auth_methods_to_continue as $method) {
                    switch ($method) {
                        case 'publickey':
                            foreach ($args as $key => $arg) {
                                if ($arg instanceof PrivateKey || $arg instanceof Agent) {
                                    $newargs[] = $arg;
                                    unset($args[$key]);
                                    break;
                                }
                            }
                            break;
                        case 'keyboard-interactive':
                            $hasArray = $hasString = false;
                            foreach ($args as $arg) {
                                if ($hasArray || is_array($arg)) {
                                    $hasArray = true;
                                    break;
                                }
                                if ($hasString || Strings::is_stringable($arg)) {
                                    $hasString = true;
                                    break;
                                }
                            }
                            if ($hasArray && $hasString) {
                                foreach ($args as $key => $arg) {
                                    if (is_array($arg)) {
                                        $newargs[] = $arg;
                                        break 2;
                                    }
                                }
                            }
                            // fall-through
                        case 'password':
                            foreach ($args as $key => $arg) {
                                $newargs[] = $arg;
                                unset($args[$key]);
                                break;
                            }
                    }
                }
            }

            if (!count($newargs)) {
                return false;
            }

            foreach ($newargs as $arg) {
<<<<<<< HEAD
                if ($this->login_helper($username, $arg)) {
=======
                if ($this->_login_helper($username, $arg)) {
                    $this->login_credentials_finalized = true;
>>>>>>> a134f1c8
                    return true;
                }
            }
        }
        return false;
    }

    /**
     * Login Helper
     *
     * {@internal It might be worthwhile, at some point, to protect against {@link http://tools.ietf.org/html/rfc4251#section-9.3.9 traffic analysis}
     *           by sending dummy SSH_MSG_IGNORE messages.}
     *
     * @param string $username
     * @param string|AsymmetricKey|array[]|Agent|null ...$args
     * @return bool
     * @throws \UnexpectedValueException on receipt of unexpected packets
     * @throws \RuntimeException on other errors
     */
    private function login_helper($username, $password = null)
    {
        if (!($this->bitmap & self::MASK_CONNECTED)) {
            return false;
        }

        if (!($this->bitmap & self::MASK_LOGIN_REQ)) {
            $packet = Strings::packSSH2('Cs', NET_SSH2_MSG_SERVICE_REQUEST, 'ssh-userauth');
            $this->send_binary_packet($packet);

<<<<<<< HEAD
            try {
                $response = $this->get_binary_packet();
            } catch (\Exception $e) {
                if ($this->retry_connect) {
                    $this->retry_connect = false;
                    $this->connect();
                    return $this->login_helper($username, $password);
=======
            if (!$this->_send_binary_packet($packet)) {
                return false;
            }

            $bad_key_size_fix = $this->bad_key_size_fix;
            $response = $this->_get_binary_packet();
            if ($response === false) {
                // bad_key_size_fix is only ever re-assigned to true
                // under certain conditions. when it's newly set we'll
                // retry the connection with that new setting but we'll
                // only try it once.
                if ($bad_key_size_fix != $this->bad_key_size_fix) {
                    if (!$this->_connect()) {
                        return false;
                    }
                    return $this->_login_helper($username, $password);
>>>>>>> a134f1c8
                }
                $this->disconnect_helper(NET_SSH2_DISCONNECT_CONNECTION_LOST);
                throw $e;
            }

            list($type) = Strings::unpackSSH2('C', $response);

            if ($type == NET_SSH2_MSG_EXT_INFO) {
                list($nr_extensions) = Strings::unpackSSH2('N', $response);
                for ($i = 0; $i < $nr_extensions; $i++) {
                    list($extension_name, $extension_value) = Strings::unpackSSH2('ss', $response);
                    if ($extension_name == 'server-sig-algs') {
                        $this->supported_private_key_algorithms = explode(',', $extension_value);
                    }
                }

                $response = $this->get_binary_packet();
                list($type) = Strings::unpackSSH2('C', $response);
            }

            list($service) = Strings::unpackSSH2('s', $response);

            if ($type != NET_SSH2_MSG_SERVICE_ACCEPT || $service != 'ssh-userauth') {
                $this->disconnect_helper(NET_SSH2_DISCONNECT_PROTOCOL_ERROR);
                throw new \UnexpectedValueException('Expected SSH_MSG_SERVICE_ACCEPT');
            }
            $this->bitmap |= self::MASK_LOGIN_REQ;
        }

        if (strlen($this->last_interactive_response)) {
            return !Strings::is_stringable($password) && !is_array($password) ? false : $this->keyboard_interactive_process($password);
        }

        if ($password instanceof PrivateKey) {
            return $this->privatekey_login($username, $password);
        }

        if ($password instanceof Agent) {
            return $this->ssh_agent_login($username, $password);
        }

        if (is_array($password)) {
            if ($this->keyboard_interactive_login($username, $password)) {
                $this->bitmap |= self::MASK_LOGIN;
                return true;
            }
            return false;
        }

        if (!isset($password)) {
            $packet = Strings::packSSH2(
                'Cs3',
                NET_SSH2_MSG_USERAUTH_REQUEST,
                $username,
                'ssh-connection',
                'none'
            );

            $this->send_binary_packet($packet);

            $response = $this->get_binary_packet();

            list($type) = Strings::unpackSSH2('C', $response);
            switch ($type) {
                case NET_SSH2_MSG_USERAUTH_SUCCESS:
                    $this->bitmap |= self::MASK_LOGIN;
                    return true;
                case NET_SSH2_MSG_USERAUTH_FAILURE:
                    list($auth_methods) = Strings::unpackSSH2('L', $response);
                    $this->auth_methods_to_continue = $auth_methods;
                    // fall-through
                default:
                    return false;
            }
        }

        $packet = Strings::packSSH2(
            'Cs3bs',
            NET_SSH2_MSG_USERAUTH_REQUEST,
            $username,
            'ssh-connection',
            'password',
            false,
            $password
        );

        // remove the username and password from the logged packet
        if (!defined('NET_SSH2_LOGGING')) {
            $logged = null;
        } else {
            $logged = Strings::packSSH2(
                'Cs3bs',
                NET_SSH2_MSG_USERAUTH_REQUEST,
                $username,
                'ssh-connection',
                'password',
                false,
                'password'
            );
        }

        $this->send_binary_packet($packet, $logged);

        $response = $this->get_binary_packet();
        if ($response === false) {
            return false;
        }
        list($type) = Strings::unpackSSH2('C', $response);
        switch ($type) {
            case NET_SSH2_MSG_USERAUTH_PASSWD_CHANGEREQ: // in theory, the password can be changed
                $this->updateLogHistory('UNKNOWN (60)', 'NET_SSH2_MSG_USERAUTH_PASSWD_CHANGEREQ');

                list($message) = Strings::unpackSSH2('s', $response);
                $this->errors[] = 'SSH_MSG_USERAUTH_PASSWD_CHANGEREQ: ' . $message;

                return $this->disconnect_helper(NET_SSH2_DISCONNECT_AUTH_CANCELLED_BY_USER);
            case NET_SSH2_MSG_USERAUTH_FAILURE:
                // can we use keyboard-interactive authentication?  if not then either the login is bad or the server employees
                // multi-factor authentication
                list($auth_methods, $partial_success) = Strings::unpackSSH2('Lb', $response);
                $this->auth_methods_to_continue = $auth_methods;
                if (!$partial_success && in_array('keyboard-interactive', $auth_methods)) {
                    if ($this->keyboard_interactive_login($username, $password)) {
                        $this->bitmap |= self::MASK_LOGIN;
                        return true;
                    }
                    return false;
                }
                return false;
            case NET_SSH2_MSG_USERAUTH_SUCCESS:
                $this->bitmap |= self::MASK_LOGIN;
                return true;
        }

        return false;
    }

    /**
     * Login via keyboard-interactive authentication
     *
     * See {@link http://tools.ietf.org/html/rfc4256 RFC4256} for details.  This is not a full-featured keyboard-interactive authenticator.
     *
     * @param string $username
     * @param string|array $password
     * @return bool
     */
    private function keyboard_interactive_login($username, $password)
    {
        $packet = Strings::packSSH2(
            'Cs5',
            NET_SSH2_MSG_USERAUTH_REQUEST,
            $username,
            'ssh-connection',
            'keyboard-interactive',
            '', // language tag
            '' // submethods
        );
        $this->send_binary_packet($packet);

        return $this->keyboard_interactive_process($password);
    }

    /**
     * Handle the keyboard-interactive requests / responses.
     *
     * @param string|array ...$responses
     * @return bool
     * @throws \RuntimeException on connection error
     */
    private function keyboard_interactive_process(...$responses)
    {
        if (strlen($this->last_interactive_response)) {
            $response = $this->last_interactive_response;
        } else {
            $orig = $response = $this->get_binary_packet();
        }

        list($type) = Strings::unpackSSH2('C', $response);
        switch ($type) {
            case NET_SSH2_MSG_USERAUTH_INFO_REQUEST:
                list(
                    , // name; may be empty
                    , // instruction; may be empty
                    , // language tag; may be empty
                    $num_prompts
                ) = Strings::unpackSSH2('s3N', $response);

                for ($i = 0; $i < count($responses); $i++) {
                    if (is_array($responses[$i])) {
                        foreach ($responses[$i] as $key => $value) {
                            $this->keyboard_requests_responses[$key] = $value;
                        }
                        unset($responses[$i]);
                    }
                }
                $responses = array_values($responses);

                if (isset($this->keyboard_requests_responses)) {
                    for ($i = 0; $i < $num_prompts; $i++) {
                        list(
                            $prompt, // prompt - ie. "Password: "; must not be empty
                            // echo
                        ) = Strings::unpackSSH2('sC', $response);
                        foreach ($this->keyboard_requests_responses as $key => $value) {
                            if (substr($prompt, 0, strlen($key)) == $key) {
                                $responses[] = $value;
                                break;
                            }
                        }
                    }
                }

                // see http://tools.ietf.org/html/rfc4256#section-3.2
                if (strlen($this->last_interactive_response)) {
                    $this->last_interactive_response = '';
                } else {
                    $this->updateLogHistory('UNKNOWN (60)', 'NET_SSH2_MSG_USERAUTH_INFO_REQUEST');
                }

                if (!count($responses) && $num_prompts) {
                    $this->last_interactive_response = $orig;
                    return false;
                }

                /*
                   After obtaining the requested information from the user, the client
                   MUST respond with an SSH_MSG_USERAUTH_INFO_RESPONSE message.
                */
                // see http://tools.ietf.org/html/rfc4256#section-3.4
                $packet = $logged = pack('CN', NET_SSH2_MSG_USERAUTH_INFO_RESPONSE, count($responses));
                for ($i = 0; $i < count($responses); $i++) {
                    $packet .= Strings::packSSH2('s', $responses[$i]);
                    $logged .= Strings::packSSH2('s', 'dummy-answer');
                }

                $this->send_binary_packet($packet, $logged);

                $this->updateLogHistory('UNKNOWN (61)', 'NET_SSH2_MSG_USERAUTH_INFO_RESPONSE');

                /*
                   After receiving the response, the server MUST send either an
                   SSH_MSG_USERAUTH_SUCCESS, SSH_MSG_USERAUTH_FAILURE, or another
                   SSH_MSG_USERAUTH_INFO_REQUEST message.
                */
                // maybe phpseclib should force close the connection after x request / responses?  unless something like that is done
                // there could be an infinite loop of request / responses.
                return $this->keyboard_interactive_process();
            case NET_SSH2_MSG_USERAUTH_SUCCESS:
                return true;
            case NET_SSH2_MSG_USERAUTH_FAILURE:
                list($auth_methods) = Strings::unpackSSH2('L', $response);
                $this->auth_methods_to_continue = $auth_methods;
                return false;
        }

        return false;
    }

    /**
     * Login with an ssh-agent provided key
     *
     * @param string $username
     * @param \phpseclib3\System\SSH\Agent $agent
     * @return bool
     */
    private function ssh_agent_login($username, Agent $agent)
    {
        $this->agent = $agent;
        $keys = $agent->requestIdentities();
        $orig_algorithms = $this->supported_private_key_algorithms;
        foreach ($keys as $key) {
            if ($this->privatekey_login($username, $key)) {
                return true;
            }
            $this->supported_private_key_algorithms = $orig_algorithms;
        }

        return false;
    }

    /**
     * Login with an RSA private key
     *
     * {@internal It might be worthwhile, at some point, to protect against {@link http://tools.ietf.org/html/rfc4251#section-9.3.9 traffic analysis}
     *           by sending dummy SSH_MSG_IGNORE messages.}
     *
     * @param string $username
     * @param \phpseclib3\Crypt\Common\PrivateKey $privatekey
     * @return bool
     * @throws \RuntimeException on connection error
     */
    private function privatekey_login($username, PrivateKey $privatekey)
    {
        $publickey = $privatekey->getPublicKey();

        if ($publickey instanceof RSA) {
            $privatekey = $privatekey->withPadding(RSA::SIGNATURE_PKCS1);
            $algos = ['rsa-sha2-256', 'rsa-sha2-512', 'ssh-rsa'];
            if (isset($this->preferred['hostkey'])) {
                $algos = array_intersect($algos, $this->preferred['hostkey']);
            }
            $algo = self::array_intersect_first($algos, $this->supported_private_key_algorithms);
            switch ($algo) {
                case 'rsa-sha2-512':
                    $hash = 'sha512';
                    $signatureType = 'rsa-sha2-512';
                    break;
                case 'rsa-sha2-256':
                    $hash = 'sha256';
                    $signatureType = 'rsa-sha2-256';
                    break;
                //case 'ssh-rsa':
                default:
                    $hash = 'sha1';
                    $signatureType = 'ssh-rsa';
            }
        } elseif ($publickey instanceof EC) {
            $privatekey = $privatekey->withSignatureFormat('SSH2');
            $curveName = $privatekey->getCurve();
            switch ($curveName) {
                case 'Ed25519':
                    $hash = 'sha512';
                    $signatureType = 'ssh-ed25519';
                    break;
                case 'secp256r1': // nistp256
                    $hash = 'sha256';
                    $signatureType = 'ecdsa-sha2-nistp256';
                    break;
                case 'secp384r1': // nistp384
                    $hash = 'sha384';
                    $signatureType = 'ecdsa-sha2-nistp384';
                    break;
                case 'secp521r1': // nistp521
                    $hash = 'sha512';
                    $signatureType = 'ecdsa-sha2-nistp521';
                    break;
                default:
                    if (is_array($curveName)) {
                        throw new UnsupportedCurveException('Specified Curves are not supported by SSH2');
                    }
                    throw new UnsupportedCurveException('Named Curve of ' . $curveName . ' is not supported by phpseclib3\'s SSH2 implementation');
            }
        } elseif ($publickey instanceof DSA) {
            $privatekey = $privatekey->withSignatureFormat('SSH2');
            $hash = 'sha1';
            $signatureType = 'ssh-dss';
        } else {
            throw new UnsupportedAlgorithmException('Please use either an RSA key, an EC one or a DSA key');
        }

        $publickeyStr = $publickey->toString('OpenSSH', ['binary' => true]);

        $part1 = Strings::packSSH2(
            'Csss',
            NET_SSH2_MSG_USERAUTH_REQUEST,
            $username,
            'ssh-connection',
            'publickey'
        );
        $part2 = Strings::packSSH2('ss', $signatureType, $publickeyStr);

        $packet = $part1 . chr(0) . $part2;
        $this->send_binary_packet($packet);

        $response = $this->get_binary_packet();

        list($type) = Strings::unpackSSH2('C', $response);
        switch ($type) {
            case NET_SSH2_MSG_USERAUTH_FAILURE:
                list($auth_methods) = Strings::unpackSSH2('L', $response);
                if (in_array('publickey', $auth_methods) && substr($signatureType, 0, 9) == 'rsa-sha2-') {
                    $this->supported_private_key_algorithms = array_diff($this->supported_private_key_algorithms, ['rsa-sha2-256', 'rsa-sha2-512']);
                    return $this->privatekey_login($username, $privatekey);
                }
                $this->auth_methods_to_continue = $auth_methods;
                $this->errors[] = 'SSH_MSG_USERAUTH_FAILURE';
                return false;
            case NET_SSH2_MSG_USERAUTH_PK_OK:
                // we'll just take it on faith that the public key blob and the public key algorithm name are as
                // they should be
                $this->updateLogHistory('UNKNOWN (60)', 'NET_SSH2_MSG_USERAUTH_PK_OK');
                break;
            case NET_SSH2_MSG_USERAUTH_SUCCESS:
                $this->bitmap |= self::MASK_LOGIN;
                return true;
            default:
                $this->disconnect_helper(NET_SSH2_DISCONNECT_BY_APPLICATION);
                throw new ConnectionClosedException('Unexpected response to publickey authentication pt 1');
        }

        $packet = $part1 . chr(1) . $part2;
        $privatekey = $privatekey->withHash($hash);
        $signature = $privatekey->sign(Strings::packSSH2('s', $this->session_id) . $packet);
        if ($publickey instanceof RSA) {
            $signature = Strings::packSSH2('ss', $signatureType, $signature);
        }
        $packet .= Strings::packSSH2('s', $signature);

        $this->send_binary_packet($packet);

        $response = $this->get_binary_packet();

        list($type) = Strings::unpackSSH2('C', $response);
        switch ($type) {
            case NET_SSH2_MSG_USERAUTH_FAILURE:
                // either the login is bad or the server employs multi-factor authentication
                list($auth_methods) = Strings::unpackSSH2('L', $response);
                $this->auth_methods_to_continue = $auth_methods;
                return false;
            case NET_SSH2_MSG_USERAUTH_SUCCESS:
                $this->bitmap |= self::MASK_LOGIN;
                return true;
        }

        $this->disconnect_helper(NET_SSH2_DISCONNECT_BY_APPLICATION);
        throw new ConnectionClosedException('Unexpected response to publickey authentication pt 2');
    }

    /**
     * Return the currently configured timeout
     *
     * @return int
     */
    public function getTimeout()
    {
        return $this->timeout;
    }

    /**
     * Set Timeout
     *
     * $ssh->exec('ping 127.0.0.1'); on a Linux host will never return and will run indefinitely.  setTimeout() makes it so it'll timeout.
     * Setting $timeout to false or 0 will mean there is no timeout.
     *
     * @param mixed $timeout
     */
    public function setTimeout($timeout)
    {
        $this->timeout = $this->curTimeout = $timeout;
    }

    /**
     * Set Keep Alive
     *
     * Sends an SSH2_MSG_IGNORE message every x seconds, if x is a positive non-zero number.
     *
     * @param int $interval
     */
    public function setKeepAlive($interval)
    {
        $this->keepAlive = $interval;
    }

    /**
     * Get the output from stdError
     *
     */
    public function getStdError()
    {
        return $this->stdErrorLog;
    }

    /**
     * Execute Command
     *
     * If $callback is set to false then \phpseclib3\Net\SSH2::get_channel_packet(self::CHANNEL_EXEC) will need to be called manually.
     * In all likelihood, this is not a feature you want to be taking advantage of.
     *
     * @param string $command
     * @return string|bool
     * @psalm-return ($callback is callable ? bool : string|bool)
     * @throws \RuntimeException on connection error
     */
    public function exec($command, callable $callback = null)
    {
        $this->curTimeout = $this->timeout;
        $this->is_timeout = false;
        $this->stdErrorLog = '';

        if (!$this->isAuthenticated()) {
            return false;
        }

        //if ($this->isPTYOpen()) {
        //    throw new \RuntimeException('If you want to run multiple exec()\'s you will need to disable (and re-enable if appropriate) a PTY for each one.');
        //}

        $this->open_channel(self::CHANNEL_EXEC);

        if ($this->request_pty === true) {
            $terminal_modes = pack('C', NET_SSH2_TTY_OP_END);
            $packet = Strings::packSSH2(
                'CNsCsN4s',
                NET_SSH2_MSG_CHANNEL_REQUEST,
                $this->server_channels[self::CHANNEL_EXEC],
                'pty-req',
                1,
                $this->term,
                $this->windowColumns,
                $this->windowRows,
                0,
                0,
                $terminal_modes
            );

            $this->send_binary_packet($packet);

            $this->channel_status[self::CHANNEL_EXEC] = NET_SSH2_MSG_CHANNEL_REQUEST;
            if (!$this->get_channel_packet(self::CHANNEL_EXEC)) {
                $this->disconnect_helper(NET_SSH2_DISCONNECT_BY_APPLICATION);
                throw new \RuntimeException('Unable to request pseudo-terminal');
            }
        }

        // sending a pty-req SSH_MSG_CHANNEL_REQUEST message is unnecessary and, in fact, in most cases, slows things
        // down.  the one place where it might be desirable is if you're doing something like \phpseclib3\Net\SSH2::exec('ping localhost &').
        // with a pty-req SSH_MSG_CHANNEL_REQUEST, exec() will return immediately and the ping process will then
        // then immediately terminate.  without such a request exec() will loop indefinitely.  the ping process won't end but
        // neither will your script.

        // although, in theory, the size of SSH_MSG_CHANNEL_REQUEST could exceed the maximum packet size established by
        // SSH_MSG_CHANNEL_OPEN_CONFIRMATION, RFC4254#section-5.1 states that the "maximum packet size" refers to the
        // "maximum size of an individual data packet". ie. SSH_MSG_CHANNEL_DATA.  RFC4254#section-5.2 corroborates.
        $packet = Strings::packSSH2(
            'CNsCs',
            NET_SSH2_MSG_CHANNEL_REQUEST,
            $this->server_channels[self::CHANNEL_EXEC],
            'exec',
            1,
            $command
        );
        $this->send_binary_packet($packet);

        $this->channel_status[self::CHANNEL_EXEC] = NET_SSH2_MSG_CHANNEL_REQUEST;

        if (!$this->get_channel_packet(self::CHANNEL_EXEC)) {
            return false;
        }

        $this->channel_status[self::CHANNEL_EXEC] = NET_SSH2_MSG_CHANNEL_DATA;

        if ($this->request_pty === true) {
            $this->channel_id_last_interactive = self::CHANNEL_EXEC;
            return true;
        }

        $output = '';
        while (true) {
            $temp = $this->get_channel_packet(self::CHANNEL_EXEC);
            switch (true) {
                case $temp === true:
                    return is_callable($callback) ? true : $output;
                case $temp === false:
                    return false;
                default:
                    if (is_callable($callback)) {
                        if ($callback($temp) === true) {
                            $this->close_channel(self::CHANNEL_EXEC);
                            return true;
                        }
                    } else {
                        $output .= $temp;
                    }
            }
        }
    }

    /**
     * How many channels are currently open?
     *
     * @return int
     */
    public function getOpenChannelCount()
    {
        return $this->channelCount;
    }

    /**
     * Opens a channel
     *
     * @param string $channel
     * @param bool $skip_extended
     * @return bool
     */
    protected function open_channel($channel, $skip_extended = false)
    {
        if (isset($this->channel_status[$channel]) && $this->channel_status[$channel] != NET_SSH2_MSG_CHANNEL_CLOSE) {
            throw new \RuntimeException('Please close the channel (' . $channel . ') before trying to open it again');
        }

        $this->channelCount++;

        if ($this->channelCount > 1 && $this->errorOnMultipleChannels) {
            throw new \RuntimeException("Ubuntu's OpenSSH from 5.8 to 6.9 doesn't work with multiple channels");
        }

        // RFC4254 defines the (client) window size as "bytes the other party can send before it must wait for the window to
        // be adjusted".  0x7FFFFFFF is, at 2GB, the max size.  technically, it should probably be decremented, but,
        // honestly, if you're transferring more than 2GB, you probably shouldn't be using phpseclib, anyway.
        // see http://tools.ietf.org/html/rfc4254#section-5.2 for more info
        $this->window_size_server_to_client[$channel] = $this->window_size;
        // 0x8000 is the maximum max packet size, per http://tools.ietf.org/html/rfc4253#section-6.1, although since PuTTy
        // uses 0x4000, that's what will be used here, as well.
        $packet_size = 0x4000;

        $packet = Strings::packSSH2(
            'CsN3',
            NET_SSH2_MSG_CHANNEL_OPEN,
            'session',
            $channel,
            $this->window_size_server_to_client[$channel],
            $packet_size
        );

        $this->send_binary_packet($packet);

        $this->channel_status[$channel] = NET_SSH2_MSG_CHANNEL_OPEN;

        return $this->get_channel_packet($channel, $skip_extended);
    }

    /**
     * Creates an interactive shell
     *
     * Returns bool(true) if the shell was opened.
     * Returns bool(false) if the shell was already open.
     *
     * @see self::isShellOpen()
     * @see self::read()
     * @see self::write()
     * @return bool
     * @throws InsufficientSetupException if not authenticated
     * @throws \UnexpectedValueException on receipt of unexpected packets
     * @throws \RuntimeException on other errors
     */
    public function openShell()
    {
        if (!$this->isAuthenticated()) {
            throw new InsufficientSetupException('Operation disallowed prior to login()');
        }

        $this->open_channel(self::CHANNEL_SHELL);

        $terminal_modes = pack('C', NET_SSH2_TTY_OP_END);
        $packet = Strings::packSSH2(
            'CNsbsN4s',
            NET_SSH2_MSG_CHANNEL_REQUEST,
            $this->server_channels[self::CHANNEL_SHELL],
            'pty-req',
            true, // want reply
            $this->term,
            $this->windowColumns,
            $this->windowRows,
            0,
            0,
            $terminal_modes
        );

        $this->send_binary_packet($packet);

        $this->channel_status[self::CHANNEL_SHELL] = NET_SSH2_MSG_CHANNEL_REQUEST;

        if (!$this->get_channel_packet(self::CHANNEL_SHELL)) {
            throw new \RuntimeException('Unable to request pty');
        }

        $packet = Strings::packSSH2(
            'CNsb',
            NET_SSH2_MSG_CHANNEL_REQUEST,
            $this->server_channels[self::CHANNEL_SHELL],
            'shell',
            true // want reply
        );
        $this->send_binary_packet($packet);

        $response = $this->get_channel_packet(self::CHANNEL_SHELL);
        if ($response === false) {
            throw new \RuntimeException('Unable to request shell');
        }

        $this->channel_status[self::CHANNEL_SHELL] = NET_SSH2_MSG_CHANNEL_DATA;

        $this->channel_id_last_interactive = self::CHANNEL_SHELL;

        $this->bitmap |= self::MASK_SHELL;

        return true;
    }

    /**
     * Return the channel to be used with read(), write(), and reset(), if none were specified
     * @deprecated for lack of transparency in intended channel target, to be potentially replaced
     *             with method which guarantees open-ness of all yielded channels and throws
     *             error for multiple open channels
     * @see self::read()
     * @see self::write()
     * @return int
     */
    private function get_interactive_channel()
    {
        switch (true) {
            case $this->is_channel_status_data(self::CHANNEL_SUBSYSTEM):
                return self::CHANNEL_SUBSYSTEM;
            case $this->is_channel_status_data(self::CHANNEL_EXEC):
                return self::CHANNEL_EXEC;
            default:
                return self::CHANNEL_SHELL;
        }
    }

    /**
     * Indicates the DATA status on the given channel
     *
     * @param int $channel The channel number to evaluate
     * @return bool
     */
    private function is_channel_status_data($channel)
    {
        return isset($this->channel_status[$channel]) && $this->channel_status[$channel] == NET_SSH2_MSG_CHANNEL_DATA;
    }

    /**
     * Return an available open channel
     *
     * @return int
     */
    private function get_open_channel()
    {
        $channel = self::CHANNEL_EXEC;
        do {
            if (isset($this->channel_status[$channel]) && $this->channel_status[$channel] == NET_SSH2_MSG_CHANNEL_OPEN) {
                return $channel;
            }
        } while ($channel++ < self::CHANNEL_SUBSYSTEM);

        return false;
    }

    /**
     * Request agent forwarding of remote server
     *
     * @return bool
     */
    public function requestAgentForwarding()
    {
        $request_channel = $this->get_open_channel();
        if ($request_channel === false) {
            return false;
        }

        $packet = Strings::packSSH2(
            'CNsC',
            NET_SSH2_MSG_CHANNEL_REQUEST,
            $this->server_channels[$request_channel],
            'auth-agent-req@openssh.com',
            1
        );

        $this->channel_status[$request_channel] = NET_SSH2_MSG_CHANNEL_REQUEST;

        $this->send_binary_packet($packet);

        if (!$this->get_channel_packet($request_channel)) {
            return false;
        }

        $this->channel_status[$request_channel] = NET_SSH2_MSG_CHANNEL_OPEN;

        return true;
    }

    /**
     * Returns the output of an interactive shell
     *
     * Returns when there's a match for $expect, which can take the form of a string literal or,
     * if $mode == self::READ_REGEX, a regular expression.
     *
     * If not specifying a channel, an open interactive channel will be selected, or, if there are
     * no open channels, an interactive shell will be created. If there are multiple open
     * interactive channels, a legacy behavior will apply in which channel selection prioritizes
     * an active subsystem, the exec pty, and, lastly, the shell. If using multiple interactive
     * channels, callers are discouraged from relying on this legacy behavior and should specify
     * the intended channel.
     *
     * @see self::write()
     * @param string $expect
     * @param int $mode One of the self::READ_* constants
     * @param int|null $channel Channel id returned by self::getInteractiveChannelId()
     * @return string|bool|null
     * @throws \RuntimeException on connection error
     * @throws InsufficientSetupException on unexpected channel status, possibly due to closure
     */
    public function read($expect = '', $mode = self::READ_SIMPLE, $channel = null)
    {
        if (!$this->isAuthenticated()) {
            throw new InsufficientSetupException('Operation disallowed prior to login()');
        }

        $this->curTimeout = $this->timeout;
        $this->is_timeout = false;

        if ($channel === null) {
            $channel = $this->get_interactive_channel();
        }

        if (!$this->is_channel_status_data($channel) && empty($this->channel_buffers[$channel])) {
            if ($channel != self::CHANNEL_SHELL) {
                throw new InsufficientSetupException('Data is not available on channel');
            } elseif (!$this->openShell()) {
                throw new \RuntimeException('Unable to initiate an interactive shell session');
            }
        }

        if ($mode == self::READ_NEXT) {
            return $this->get_channel_packet($channel);
        }

        $match = $expect;
        while (true) {
            if ($mode == self::READ_REGEX) {
                preg_match($expect, substr($this->interactiveBuffer, -1024), $matches);
                $match = isset($matches[0]) ? $matches[0] : '';
            }
            $pos = strlen($match) ? strpos($this->interactiveBuffer, $match) : false;
            if ($pos !== false) {
                return Strings::shift($this->interactiveBuffer, $pos + strlen($match));
            }
            $response = $this->get_channel_packet($channel);
            if ($response === true) {
                return Strings::shift($this->interactiveBuffer, strlen($this->interactiveBuffer));
            }

            $this->interactiveBuffer .= $response;
        }
    }

    /**
     * Inputs a command into an interactive shell.
     *
     * If not specifying a channel, an open interactive channel will be selected, or, if there are
     * no open channels, an interactive shell will be created. If there are multiple open
     * interactive channels, a legacy behavior will apply in which channel selection prioritizes
     * an active subsystem, the exec pty, and, lastly, the shell. If using multiple interactive
     * channels, callers are discouraged from relying on this legacy behavior and should specify
     * the intended channel.
     *
     * @see SSH2::read()
     * @param string $cmd
     * @param int|null $channel Channel id returned by self::getInteractiveChannelId()
     * @return void
     * @throws \RuntimeException on connection error
     * @throws InsufficientSetupException on unexpected channel status, possibly due to closure
     */
    public function write($cmd, $channel = null)
    {
        if (!$this->isAuthenticated()) {
            throw new InsufficientSetupException('Operation disallowed prior to login()');
        }

        if ($channel === null) {
            $channel = $this->get_interactive_channel();
        }

        if (!$this->is_channel_status_data($channel)) {
            if ($channel != self::CHANNEL_SHELL) {
                throw new InsufficientSetupException('Data is not available on channel');
            } elseif (!$this->openShell()) {
                throw new \RuntimeException('Unable to initiate an interactive shell session');
            }
        }

        $this->send_channel_packet($channel, $cmd);
    }

    /**
     * Start a subsystem.
     *
     * Right now only one subsystem at a time is supported. To support multiple subsystem's stopSubsystem() could accept
     * a string that contained the name of the subsystem, but at that point, only one subsystem of each type could be opened.
     * To support multiple subsystem's of the same name maybe it'd be best if startSubsystem() generated a new channel id and
     * returns that and then that that was passed into stopSubsystem() but that'll be saved for a future date and implemented
     * if there's sufficient demand for such a feature.
     *
     * @see self::stopSubsystem()
     * @param string $subsystem
     * @return bool
     */
    public function startSubsystem($subsystem)
    {
        $this->open_channel(self::CHANNEL_SUBSYSTEM);

        $packet = Strings::packSSH2(
            'CNsCs',
            NET_SSH2_MSG_CHANNEL_REQUEST,
            $this->server_channels[self::CHANNEL_SUBSYSTEM],
            'subsystem',
            1,
            $subsystem
        );
        $this->send_binary_packet($packet);

        $this->channel_status[self::CHANNEL_SUBSYSTEM] = NET_SSH2_MSG_CHANNEL_REQUEST;

        if (!$this->get_channel_packet(self::CHANNEL_SUBSYSTEM)) {
            return false;
        }

        $this->channel_status[self::CHANNEL_SUBSYSTEM] = NET_SSH2_MSG_CHANNEL_DATA;

        $this->channel_id_last_interactive = self::CHANNEL_SUBSYSTEM;

        return true;
    }

    /**
     * Stops a subsystem.
     *
     * @see self::startSubsystem()
     * @return bool
     */
    public function stopSubsystem()
    {
        if ($this->isInteractiveChannelOpen(self::CHANNEL_SUBSYSTEM)) {
            $this->close_channel(self::CHANNEL_SUBSYSTEM);
        }
        return true;
    }

    /**
     * Closes a channel
     *
     * If read() timed out you might want to just close the channel and have it auto-restart on the next read() call
     *
     * If not specifying a channel, an open interactive channel will be selected. If there are
     * multiple open interactive channels, a legacy behavior will apply in which channel selection
     * prioritizes an active subsystem, the exec pty, and, lastly, the shell. If using multiple
     * interactive channels, callers are discouraged from relying on this legacy behavior and
     * should specify the intended channel.
     *
     * @param int|null $channel Channel id returned by self::getInteractiveChannelId()
     * @return void
     */
    public function reset($channel = null)
    {
        if ($channel === null) {
            $channel = $this->get_interactive_channel();
        }
        if ($this->isInteractiveChannelOpen($channel)) {
            $this->close_channel($channel);
        }
    }

    /**
     * Is timeout?
     *
     * Did exec() or read() return because they timed out or because they encountered the end?
     *
     */
    public function isTimeout()
    {
        return $this->is_timeout;
    }

    /**
     * Disconnect
     *
     */
    public function disconnect()
    {
        $this->disconnect_helper(NET_SSH2_DISCONNECT_BY_APPLICATION);
        if (isset($this->realtime_log_file) && is_resource($this->realtime_log_file)) {
            fclose($this->realtime_log_file);
        }
        unset(self::$connections[$this->getResourceId()]);
    }

    /**
     * Destructor.
     *
     * Will be called, automatically, if you're supporting just PHP5.  If you're supporting PHP4, you'll need to call
     * disconnect().
     *
     */
    public function __destruct()
    {
        $this->disconnect();
    }

    /**
     * Is the connection still active?
     *
     * $level has 3x possible values:
     * 0 (default): phpseclib takes a passive approach to see if the connection is still active by calling feof()
     *    on the socket
     * 1: phpseclib takes an active approach to see if the connection is still active by sending an SSH_MSG_IGNORE
     *    packet that doesn't require a response
     * 2: phpseclib takes an active approach to see if the connection is still active by sending an SSH_MSG_CHANNEL_OPEN
     *    packet and imediately trying to close that channel. some routers, in particular, however, will only let you
     *    open one channel, so this approach could yield false positives
     *
     * @param int $level
     * @return bool
     */
    public function isConnected($level = 0)
    {
        if (!is_int($level) || $level < 0 || $level > 2) {
            throw new \InvalidArgumentException('$level must be 0, 1 or 2');
        }

        if ($level == 0) {
            return ($this->bitmap & self::MASK_CONNECTED) && is_resource($this->fsock) && !feof($this->fsock);
        }
        try {
            if ($level == 1) {
                $this->send_binary_packet(pack('CN', NET_SSH2_MSG_IGNORE, 0));
            } else {
                $this->open_channel(self::CHANNEL_KEEP_ALIVE);
                $this->close_channel(self::CHANNEL_KEEP_ALIVE);
            }
            return true;
        } catch (\Exception $e) {
            return false;
        }
    }

    /**
     * Have you successfully been logged in?
     *
     * @return bool
     */
    public function isAuthenticated()
    {
        return (bool) ($this->bitmap & self::MASK_LOGIN);
    }

    /**
     * Is the interactive shell active?
     *
     * @return bool
     */
    public function isShellOpen()
    {
        return $this->isInteractiveChannelOpen(self::CHANNEL_SHELL);
    }

    /**
     * Is the exec pty active?
     *
     * @return bool
     */
    public function isPTYOpen()
    {
        return $this->isInteractiveChannelOpen(self::CHANNEL_EXEC);
    }

    /**
     * Is the given interactive channel active?
     *
     * @param int $channel Channel id returned by self::getInteractiveChannelId()
     * @return bool
     */
    public function isInteractiveChannelOpen($channel)
    {
        return $this->isAuthenticated() && $this->is_channel_status_data($channel);
    }

    /**
     * Returns a channel identifier, presently of the last interactive channel opened, regardless of current status.
     * Returns 0 if no interactive channel has been opened.
     *
     * @see self::isInteractiveChannelOpen()
     * @return int
     */
    public function getInteractiveChannelId()
    {
        return $this->channel_id_last_interactive;
    }

    /**
     * Pings a server connection, or tries to reconnect if the connection has gone down
     *
     * Inspired by http://php.net/manual/en/mysqli.ping.php
     *
     * @return bool
     */
    public function ping()
    {
        if (!$this->isAuthenticated()) {
            if (!empty($this->auth)) {
                return $this->reconnect();
            }
            return false;
        }

        try {
            $this->open_channel(self::CHANNEL_KEEP_ALIVE);
        } catch (\RuntimeException $e) {
            return $this->reconnect();
        }

        $this->close_channel(self::CHANNEL_KEEP_ALIVE);
        return true;
    }

    /**
     * In situ reconnect method
     *
     * @return boolean
     */
    private function reconnect()
    {
<<<<<<< HEAD
        $this->reset_connection(NET_SSH2_DISCONNECT_CONNECTION_LOST);
        $this->retry_connect = true;
        $this->connect();
=======
        $this->_reset_connection(NET_SSH2_DISCONNECT_CONNECTION_LOST);
        if (!$this->_connect()) {
            return false;
        }
>>>>>>> a134f1c8
        foreach ($this->auth as $auth) {
            $result = $this->login(...$auth);
        }
        return $result;
    }

    /**
     * Resets a connection for re-use
     *
     * @param int $reason
     */
    protected function reset_connection($reason)
    {
        $this->disconnect_helper($reason);
        $this->decrypt = $this->encrypt = false;
        $this->decrypt_block_size = $this->encrypt_block_size = 8;
        $this->hmac_check = $this->hmac_create = false;
        $this->hmac_size = false;
        $this->session_id = false;
        $this->get_seq_no = $this->send_seq_no = 0;
        $this->channel_status = [];
        $this->channel_id_last_interactive = 0;
    }

    /**
     * Gets Binary Packets
     *
     * See '6. Binary Packet Protocol' of rfc4253 for more info.
     *
     * @see self::_send_binary_packet()
     * @param bool $skip_channel_filter
     * @return bool|string
     */
    private function get_binary_packet($skip_channel_filter = false)
    {
        if ($skip_channel_filter) {
            if (!is_resource($this->fsock)) {
                throw new \InvalidArgumentException('fsock is not a resource.');
            }
            $read = [$this->fsock];
            $write = $except = null;

            if (!$this->curTimeout) {
                if ($this->keepAlive <= 0) {
                    static::stream_select($read, $write, $except, null);
                } else {
                    if (!static::stream_select($read, $write, $except, $this->keepAlive)) {
                        $this->send_binary_packet(pack('CN', NET_SSH2_MSG_IGNORE, 0));
                        return $this->get_binary_packet(true);
                    }
                }
            } else {
                if ($this->curTimeout < 0) {
                    $this->is_timeout = true;
                    return true;
                }

                $start = microtime(true);

                if ($this->keepAlive > 0 && $this->keepAlive < $this->curTimeout) {
                    if (!static::stream_select($read, $write, $except, $this->keepAlive)) {
                        $this->send_binary_packet(pack('CN', NET_SSH2_MSG_IGNORE, 0));
                        $elapsed = microtime(true) - $start;
                        $this->curTimeout -= $elapsed;
                        return $this->get_binary_packet(true);
                    }
                    $elapsed = microtime(true) - $start;
                    $this->curTimeout -= $elapsed;
                }

                $sec = (int) floor($this->curTimeout);
                $usec = (int) (1000000 * ($this->curTimeout - $sec));

                // this can return a "stream_select(): unable to select [4]: Interrupted system call" error
                if (!static::stream_select($read, $write, $except, $sec, $usec)) {
                    $this->is_timeout = true;
                    return true;
                }
                $elapsed = microtime(true) - $start;
                $this->curTimeout -= $elapsed;
            }
        }

        if (!is_resource($this->fsock) || feof($this->fsock)) {
            $this->bitmap = 0;
            $str = 'Connection closed (by server) prematurely';
            if (isset($elapsed)) {
                $str .= ' ' . $elapsed . 's';
            }
            throw new ConnectionClosedException($str);
        }

        $start = microtime(true);
        if ($this->curTimeout) {
            $sec = (int) floor($this->curTimeout);
            $usec = (int) (1000000 * ($this->curTimeout - $sec));
            stream_set_timeout($this->fsock, $sec, $usec);
        }
        $raw = stream_get_contents($this->fsock, $this->decrypt_block_size);

        if (!strlen($raw)) {
            $this->bitmap = 0;
            throw new ConnectionClosedException('No data received from server');
        }

        if ($this->decrypt) {
            switch ($this->decryptName) {
                case 'aes128-gcm@openssh.com':
                case 'aes256-gcm@openssh.com':
                    $this->decrypt->setNonce(
                        $this->decryptFixedPart .
                        $this->decryptInvocationCounter
                    );
                    Strings::increment_str($this->decryptInvocationCounter);
                    $this->decrypt->setAAD($temp = Strings::shift($raw, 4));
                    extract(unpack('Npacket_length', $temp));
                    /**
                     * @var integer $packet_length
                     */

                    $raw .= $this->read_remaining_bytes($packet_length - $this->decrypt_block_size + 4);
                    $stop = microtime(true);
                    $tag = stream_get_contents($this->fsock, $this->decrypt_block_size);
                    $this->decrypt->setTag($tag);
                    $raw = $this->decrypt->decrypt($raw);
                    $raw = $temp . $raw;
                    $remaining_length = 0;
                    break;
                case 'chacha20-poly1305@openssh.com':
                    // This should be impossible, but we are checking anyway to narrow the type for Psalm.
                    if (!($this->decrypt instanceof ChaCha20)) {
                        throw new \LogicException('$this->decrypt is not a ' . ChaCha20::class);
                    }

                    $nonce = pack('N2', 0, $this->get_seq_no);

                    $this->lengthDecrypt->setNonce($nonce);
                    $temp = $this->lengthDecrypt->decrypt($aad = Strings::shift($raw, 4));
                    extract(unpack('Npacket_length', $temp));
                    /**
                     * @var integer $packet_length
                     */

                    $raw .= $this->read_remaining_bytes($packet_length - $this->decrypt_block_size + 4);
                    $stop = microtime(true);
                    $tag = stream_get_contents($this->fsock, 16);

                    $this->decrypt->setNonce($nonce);
                    $this->decrypt->setCounter(0);
                    // this is the same approach that's implemented in Salsa20::createPoly1305Key()
                    // but we don't want to use the same AEAD construction that RFC8439 describes
                    // for ChaCha20-Poly1305 so we won't rely on it (see Salsa20::poly1305())
                    $this->decrypt->setPoly1305Key(
                        $this->decrypt->encrypt(str_repeat("\0", 32))
                    );
                    $this->decrypt->setAAD($aad);
                    $this->decrypt->setCounter(1);
                    $this->decrypt->setTag($tag);
                    $raw = $this->decrypt->decrypt($raw);
                    $raw = $temp . $raw;
                    $remaining_length = 0;
                    break;
                default:
                    if (!$this->hmac_check instanceof Hash || !$this->hmac_check_etm) {
                        $raw = $this->decrypt->decrypt($raw);
                        break;
                    }
                    extract(unpack('Npacket_length', $temp = Strings::shift($raw, 4)));
                    /**
                     * @var integer $packet_length
                     */
                    $raw .= $this->read_remaining_bytes($packet_length - $this->decrypt_block_size + 4);
                    $stop = microtime(true);
                    $encrypted = $temp . $raw;
                    $raw = $temp . $this->decrypt->decrypt($raw);
                    $remaining_length = 0;
            }
        }

        if (strlen($raw) < 5) {
            $this->bitmap = 0;
            throw new \RuntimeException('Plaintext is too short');
        }
        extract(unpack('Npacket_length/Cpadding_length', Strings::shift($raw, 5)));
        /**
         * @var integer $packet_length
         * @var integer $padding_length
         */

        if (!isset($remaining_length)) {
            $remaining_length = $packet_length + 4 - $this->decrypt_block_size;
        }

        $buffer = $this->read_remaining_bytes($remaining_length);

        if (!isset($stop)) {
            $stop = microtime(true);
        }
        if (strlen($buffer)) {
            $raw .= $this->decrypt ? $this->decrypt->decrypt($buffer) : $buffer;
        }

        $payload = Strings::shift($raw, $packet_length - $padding_length - 1);
        $padding = Strings::shift($raw, $padding_length); // should leave $raw empty

        if ($this->hmac_check instanceof Hash) {
            $hmac = stream_get_contents($this->fsock, $this->hmac_size);
            if ($hmac === false || strlen($hmac) != $this->hmac_size) {
                $this->disconnect_helper(NET_SSH2_DISCONNECT_MAC_ERROR);
                throw new \RuntimeException('Error reading socket');
            }

            $reconstructed = !$this->hmac_check_etm ?
                pack('NCa*', $packet_length, $padding_length, $payload . $padding) :
                $encrypted;
            if (($this->hmac_check->getHash() & "\xFF\xFF\xFF\xFF") == 'umac') {
                $this->hmac_check->setNonce("\0\0\0\0" . pack('N', $this->get_seq_no));
                if ($hmac != $this->hmac_check->hash($reconstructed)) {
                    $this->disconnect_helper(NET_SSH2_DISCONNECT_MAC_ERROR);
                    throw new \RuntimeException('Invalid UMAC');
                }
            } else {
                if ($hmac != $this->hmac_check->hash(pack('Na*', $this->get_seq_no, $reconstructed))) {
                    $this->disconnect_helper(NET_SSH2_DISCONNECT_MAC_ERROR);
                    throw new \RuntimeException('Invalid HMAC');
                }
            }
        }

        switch ($this->decompress) {
            case self::NET_SSH2_COMPRESSION_ZLIB_AT_OPENSSH:
                if (!$this->isAuthenticated()) {
                    break;
                }
                // fall-through
            case self::NET_SSH2_COMPRESSION_ZLIB:
                if ($this->regenerate_decompression_context) {
                    $this->regenerate_decompression_context = false;

                    $cmf = ord($payload[0]);
                    $cm = $cmf & 0x0F;
                    if ($cm != 8) { // deflate
                        user_error("Only CM = 8 ('deflate') is supported ($cm)");
                    }
                    $cinfo = ($cmf & 0xF0) >> 4;
                    if ($cinfo > 7) {
                        user_error("CINFO above 7 is not allowed ($cinfo)");
                    }
                    $windowSize = 1 << ($cinfo + 8);

                    $flg = ord($payload[1]);
                    //$fcheck = $flg && 0x0F;
                    if ((($cmf << 8) | $flg) % 31) {
                        user_error('fcheck failed');
                    }
                    $fdict = boolval($flg & 0x20);
                    $flevel = ($flg & 0xC0) >> 6;

                    $this->decompress_context = inflate_init(ZLIB_ENCODING_RAW, ['window' => $cinfo + 8]);
                    $payload = substr($payload, 2);
                }
                if ($this->decompress_context) {
                    $payload = inflate_add($this->decompress_context, $payload, ZLIB_PARTIAL_FLUSH);
                }
        }

        $this->get_seq_no++;

        if (defined('NET_SSH2_LOGGING')) {
            $current = microtime(true);
            $message_number = isset(self::$message_numbers[ord($payload[0])]) ? self::$message_numbers[ord($payload[0])] : 'UNKNOWN (' . ord($payload[0]) . ')';
            $message_number = '<- ' . $message_number .
                              ' (since last: ' . round($current - $this->last_packet, 4) . ', network: ' . round($stop - $start, 4) . 's)';
            $this->append_log($message_number, $payload);
            $this->last_packet = $current;
        }

        return $this->filter($payload, $skip_channel_filter);
    }

    /**
     * Read Remaining Bytes
     *
     * @see self::get_binary_packet()
     * @param int $remaining_length
     * @return string
     */
    private function read_remaining_bytes($remaining_length)
    {
        if (!$remaining_length) {
            return '';
        }

        $adjustLength = false;
        if ($this->decrypt) {
            switch (true) {
                case $this->decryptName == 'aes128-gcm@openssh.com':
                case $this->decryptName == 'aes256-gcm@openssh.com':
                case $this->decryptName == 'chacha20-poly1305@openssh.com':
                case $this->hmac_check instanceof Hash && $this->hmac_check_etm:
                    $remaining_length += $this->decrypt_block_size - 4;
                    $adjustLength = true;
            }
        }

        // quoting <http://tools.ietf.org/html/rfc4253#section-6.1>,
        // "implementations SHOULD check that the packet length is reasonable"
        // PuTTY uses 0x9000 as the actual max packet size and so to shall we
        // don't do this when GCM mode is used since GCM mode doesn't encrypt the length
        if ($remaining_length < -$this->decrypt_block_size || $remaining_length > 0x9000 || $remaining_length % $this->decrypt_block_size != 0) {
            if (!$this->bad_key_size_fix && self::bad_algorithm_candidate($this->decrypt ? $this->decryptName : '') && !($this->bitmap & SSH2::MASK_LOGIN)) {
                $this->bad_key_size_fix = true;
                $this->reset_connection(NET_SSH2_DISCONNECT_KEY_EXCHANGE_FAILED);
                return false;
            }
            throw new \RuntimeException('Invalid size');
        }

        if ($adjustLength) {
            $remaining_length -= $this->decrypt_block_size - 4;
        }

        $buffer = '';
        while ($remaining_length > 0) {
            $temp = stream_get_contents($this->fsock, $remaining_length);
            if ($temp === false || feof($this->fsock)) {
                $this->disconnect_helper(NET_SSH2_DISCONNECT_CONNECTION_LOST);
                throw new \RuntimeException('Error reading from socket');
            }
            $buffer .= $temp;
            $remaining_length -= strlen($temp);
        }

        return $buffer;
    }

    /**
     * Filter Binary Packets
     *
     * Because some binary packets need to be ignored...
     *
     * @see self::_get_binary_packet()
     * @param string $payload
     * @param bool $skip_channel_filter
     * @return string|bool
     */
    private function filter($payload, $skip_channel_filter)
    {
        switch (ord($payload[0])) {
            case NET_SSH2_MSG_DISCONNECT:
                Strings::shift($payload, 1);
                list($reason_code, $message) = Strings::unpackSSH2('Ns', $payload);
                $this->errors[] = 'SSH_MSG_DISCONNECT: ' . self::$disconnect_reasons[$reason_code] . "\r\n$message";
                $this->bitmap = 0;
                return false;
            case NET_SSH2_MSG_IGNORE:
                $this->extra_packets++;
                $payload = $this->get_binary_packet($skip_channel_filter);
                break;
            case NET_SSH2_MSG_DEBUG:
                $this->extra_packets++;
                Strings::shift($payload, 2); // second byte is "always_display"
                list($message) = Strings::unpackSSH2('s', $payload);
                $this->errors[] = "SSH_MSG_DEBUG: $message";
                $payload = $this->get_binary_packet($skip_channel_filter);
                break;
            case NET_SSH2_MSG_UNIMPLEMENTED:
                return false;
            case NET_SSH2_MSG_KEXINIT:
                // this is here for key re-exchanges after the initial key exchange
                if ($this->session_id !== false) {
                    if (!$this->key_exchange($payload)) {
                        $this->bitmap = 0;
                        return false;
                    }
                    $payload = $this->get_binary_packet($skip_channel_filter);
                }
        }

        // see http://tools.ietf.org/html/rfc4252#section-5.4; only called when the encryption has been activated and when we haven't already logged in
        if (($this->bitmap & self::MASK_CONNECTED) && !$this->isAuthenticated() && !is_bool($payload) && ord($payload[0]) == NET_SSH2_MSG_USERAUTH_BANNER) {
            Strings::shift($payload, 1);
            list($this->banner_message) = Strings::unpackSSH2('s', $payload);
            $payload = $this->get_binary_packet();
        }

        // only called when we've already logged in
        if (($this->bitmap & self::MASK_CONNECTED) && $this->isAuthenticated()) {
            if (is_bool($payload)) {
                return $payload;
            }

            switch (ord($payload[0])) {
                case NET_SSH2_MSG_CHANNEL_REQUEST:
                    if (strlen($payload) == 31) {
                        extract(unpack('cpacket_type/Nchannel/Nlength', $payload));
                        if (substr($payload, 9, $length) == 'keepalive@openssh.com' && isset($this->server_channels[$channel])) {
                            if (ord(substr($payload, 9 + $length))) { // want reply
                                $this->send_binary_packet(pack('CN', NET_SSH2_MSG_CHANNEL_SUCCESS, $this->server_channels[$channel]));
                            }
                            $payload = $this->get_binary_packet($skip_channel_filter);
                        }
                    }
                    break;
                case NET_SSH2_MSG_CHANNEL_DATA:
                case NET_SSH2_MSG_CHANNEL_EXTENDED_DATA:
                case NET_SSH2_MSG_CHANNEL_CLOSE:
                case NET_SSH2_MSG_CHANNEL_EOF:
                    if (!$skip_channel_filter && !empty($this->server_channels)) {
                        $this->binary_packet_buffer = $payload;
                        $this->get_channel_packet(true);
                        $payload = $this->get_binary_packet();
                    }
                    break;
                case NET_SSH2_MSG_GLOBAL_REQUEST: // see http://tools.ietf.org/html/rfc4254#section-4
                    Strings::shift($payload, 1);
                    list($request_name) = Strings::unpackSSH2('s', $payload);
                    $this->errors[] = "SSH_MSG_GLOBAL_REQUEST: $request_name";

                    try {
                        $this->send_binary_packet(pack('C', NET_SSH2_MSG_REQUEST_FAILURE));
                    } catch (\RuntimeException $e) {
                        return $this->disconnect_helper(NET_SSH2_DISCONNECT_BY_APPLICATION);
                    }

                    $payload = $this->get_binary_packet($skip_channel_filter);
                    break;
                case NET_SSH2_MSG_CHANNEL_OPEN: // see http://tools.ietf.org/html/rfc4254#section-5.1
                    Strings::shift($payload, 1);
                    list($data, $server_channel) = Strings::unpackSSH2('sN', $payload);
                    switch ($data) {
                        case 'auth-agent':
                        case 'auth-agent@openssh.com':
                            if (isset($this->agent)) {
                                $new_channel = self::CHANNEL_AGENT_FORWARD;

                                list(
                                    $remote_window_size,
                                    $remote_maximum_packet_size
                                ) = Strings::unpackSSH2('NN', $payload);

                                $this->packet_size_client_to_server[$new_channel] = $remote_window_size;
                                $this->window_size_server_to_client[$new_channel] = $remote_maximum_packet_size;
                                $this->window_size_client_to_server[$new_channel] = $this->window_size;

                                $packet_size = 0x4000;

                                $packet = pack(
                                    'CN4',
                                    NET_SSH2_MSG_CHANNEL_OPEN_CONFIRMATION,
                                    $server_channel,
                                    $new_channel,
                                    $packet_size,
                                    $packet_size
                                );

                                $this->server_channels[$new_channel] = $server_channel;
                                $this->channel_status[$new_channel] = NET_SSH2_MSG_CHANNEL_OPEN_CONFIRMATION;
                                $this->send_binary_packet($packet);
                            }
                            break;
                        default:
                            $packet = Strings::packSSH2(
                                'CN2ss',
                                NET_SSH2_MSG_CHANNEL_OPEN_FAILURE,
                                $server_channel,
                                NET_SSH2_OPEN_ADMINISTRATIVELY_PROHIBITED,
                                '', // description
                                '' // language tag
                            );

                            try {
                                $this->send_binary_packet($packet);
                            } catch (\RuntimeException $e) {
                                return $this->disconnect_helper(NET_SSH2_DISCONNECT_BY_APPLICATION);
                            }
                    }

                    $payload = $this->get_binary_packet($skip_channel_filter);
                    break;
                case NET_SSH2_MSG_CHANNEL_WINDOW_ADJUST:
                    Strings::shift($payload, 1);
                    list($channel, $window_size) = Strings::unpackSSH2('NN', $payload);

                    $this->window_size_client_to_server[$channel] += $window_size;

                    $payload = ($this->bitmap & self::MASK_WINDOW_ADJUST) ? true : $this->get_binary_packet($skip_channel_filter);
            }
        }

        return $payload;
    }

    /**
     * Enable Quiet Mode
     *
     * Suppress stderr from output
     *
     */
    public function enableQuietMode()
    {
        $this->quiet_mode = true;
    }

    /**
     * Disable Quiet Mode
     *
     * Show stderr in output
     *
     */
    public function disableQuietMode()
    {
        $this->quiet_mode = false;
    }

    /**
     * Returns whether Quiet Mode is enabled or not
     *
     * @see self::enableQuietMode()
     * @see self::disableQuietMode()
     * @return bool
     */
    public function isQuietModeEnabled()
    {
        return $this->quiet_mode;
    }

    /**
     * Enable request-pty when using exec()
     *
     */
    public function enablePTY()
    {
        $this->request_pty = true;
    }

    /**
     * Disable request-pty when using exec()
     *
     */
    public function disablePTY()
    {
        if ($this->isPTYOpen()) {
            $this->close_channel(self::CHANNEL_EXEC);
        }
        $this->request_pty = false;
    }

    /**
     * Returns whether request-pty is enabled or not
     *
     * @see self::enablePTY()
     * @see self::disablePTY()
     * @return bool
     */
    public function isPTYEnabled()
    {
        return $this->request_pty;
    }

    /**
     * Gets channel data
     *
     * Returns the data as a string. bool(true) is returned if:
     *
     * - the server closes the channel
     * - if the connection times out
     * - if the channel status is CHANNEL_OPEN and the response was CHANNEL_OPEN_CONFIRMATION
     * - if the channel status is CHANNEL_REQUEST and the response was CHANNEL_SUCCESS
     * - if the channel status is CHANNEL_CLOSE and the response was CHANNEL_CLOSE
     *
     * bool(false) is returned if:
     *
     * - if the channel status is CHANNEL_REQUEST and the response was CHANNEL_FAILURE
     *
     * @param int $client_channel
     * @param bool $skip_extended
     * @return mixed
     * @throws \RuntimeException on connection error
     */
    protected function get_channel_packet($client_channel, $skip_extended = false)
    {
        if (!empty($this->channel_buffers[$client_channel])) {
            switch ($this->channel_status[$client_channel]) {
                case NET_SSH2_MSG_CHANNEL_REQUEST:
                    foreach ($this->channel_buffers[$client_channel] as $i => $packet) {
                        switch (ord($packet[0])) {
                            case NET_SSH2_MSG_CHANNEL_SUCCESS:
                            case NET_SSH2_MSG_CHANNEL_FAILURE:
                                unset($this->channel_buffers[$client_channel][$i]);
                                return substr($packet, 1);
                        }
                    }
                    break;
                default:
                    return substr(array_shift($this->channel_buffers[$client_channel]), 1);
            }
        }

        while (true) {
            if ($this->binary_packet_buffer !== false) {
                $response = $this->binary_packet_buffer;
                $this->binary_packet_buffer = false;
            } else {
                $response = $this->get_binary_packet(true);
                if ($response === true && $this->is_timeout) {
                    if ($client_channel == self::CHANNEL_EXEC && !$this->request_pty) {
                        $this->close_channel($client_channel);
                    }
                    return true;
                }
                if ($response === false) {
                    $this->disconnect_helper(NET_SSH2_DISCONNECT_CONNECTION_LOST);
                    throw new ConnectionClosedException('Connection closed by server');
                }
            }

            if ($client_channel == -1 && $response === true) {
                return true;
            }
            list($type, $channel) = Strings::unpackSSH2('CN', $response);

            // will not be setup yet on incoming channel open request
            if (isset($channel) && isset($this->channel_status[$channel]) && isset($this->window_size_server_to_client[$channel])) {
                $this->window_size_server_to_client[$channel] -= strlen($response);

                // resize the window, if appropriate
                if ($this->window_size_server_to_client[$channel] < 0) {
                // PuTTY does something more analogous to the following:
                //if ($this->window_size_server_to_client[$channel] < 0x3FFFFFFF) {
                    $packet = pack('CNN', NET_SSH2_MSG_CHANNEL_WINDOW_ADJUST, $this->server_channels[$channel], $this->window_resize);
                    $this->send_binary_packet($packet);
                    $this->window_size_server_to_client[$channel] += $this->window_resize;
                }

                switch ($type) {
                    case NET_SSH2_MSG_CHANNEL_EXTENDED_DATA:
                        /*
                        if ($client_channel == self::CHANNEL_EXEC) {
                            $this->send_channel_packet($client_channel, chr(0));
                        }
                        */
                        // currently, there's only one possible value for $data_type_code: NET_SSH2_EXTENDED_DATA_STDERR
                        list($data_type_code, $data) = Strings::unpackSSH2('Ns', $response);
                        $this->stdErrorLog .= $data;
                        if ($skip_extended || $this->quiet_mode) {
                            continue 2;
                        }
                        if ($client_channel == $channel && $this->channel_status[$channel] == NET_SSH2_MSG_CHANNEL_DATA) {
                            return $data;
                        }
                        $this->channel_buffers[$channel][] = chr($type) . $data;

                        continue 2;
                    case NET_SSH2_MSG_CHANNEL_REQUEST:
                        if ($this->channel_status[$channel] == NET_SSH2_MSG_CHANNEL_CLOSE) {
                            continue 2;
                        }
                        list($value) = Strings::unpackSSH2('s', $response);
                        switch ($value) {
                            case 'exit-signal':
                                list(
                                    , // FALSE
                                    $signal_name,
                                    , // core dumped
                                    $error_message
                                ) = Strings::unpackSSH2('bsbs', $response);

                                $this->errors[] = "SSH_MSG_CHANNEL_REQUEST (exit-signal): $signal_name";
                                if (strlen($error_message)) {
                                    $this->errors[count($this->errors) - 1] .= "\r\n$error_message";
                                }

                                $this->send_binary_packet(pack('CN', NET_SSH2_MSG_CHANNEL_EOF, $this->server_channels[$client_channel]));
                                $this->send_binary_packet(pack('CN', NET_SSH2_MSG_CHANNEL_CLOSE, $this->server_channels[$channel]));

                                $this->channel_status[$channel] = NET_SSH2_MSG_CHANNEL_EOF;

                                continue 3;
                            case 'exit-status':
                                list(, $this->exit_status) = Strings::unpackSSH2('CN', $response);

                                // "The client MAY ignore these messages."
                                // -- http://tools.ietf.org/html/rfc4254#section-6.10

                                continue 3;
                            default:
                                // "Some systems may not implement signals, in which case they SHOULD ignore this message."
                                //  -- http://tools.ietf.org/html/rfc4254#section-6.9
                                continue 3;
                        }
                }

                switch ($this->channel_status[$channel]) {
                    case NET_SSH2_MSG_CHANNEL_OPEN:
                        switch ($type) {
                            case NET_SSH2_MSG_CHANNEL_OPEN_CONFIRMATION:
                                list(
                                    $this->server_channels[$channel],
                                    $window_size,
                                    $this->packet_size_client_to_server[$channel]
                                ) = Strings::unpackSSH2('NNN', $response);

                                if ($window_size < 0) {
                                    $window_size &= 0x7FFFFFFF;
                                    $window_size += 0x80000000;
                                }
                                $this->window_size_client_to_server[$channel] = $window_size;
                                $result = $client_channel == $channel ? true : $this->get_channel_packet($client_channel, $skip_extended);
                                $this->on_channel_open();
                                return $result;
                            case NET_SSH2_MSG_CHANNEL_OPEN_FAILURE:
                                $this->disconnect_helper(NET_SSH2_DISCONNECT_BY_APPLICATION);
                                throw new \RuntimeException('Unable to open channel');
                            default:
                                if ($client_channel == $channel) {
                                    $this->disconnect_helper(NET_SSH2_DISCONNECT_BY_APPLICATION);
                                    throw new \RuntimeException('Unexpected response to open request');
                                }
                                return $this->get_channel_packet($client_channel, $skip_extended);
                        }
                        break;
                    case NET_SSH2_MSG_CHANNEL_REQUEST:
                        switch ($type) {
                            case NET_SSH2_MSG_CHANNEL_SUCCESS:
                                return true;
                            case NET_SSH2_MSG_CHANNEL_FAILURE:
                                return false;
                            case NET_SSH2_MSG_CHANNEL_DATA:
                                list($data) = Strings::unpackSSH2('s', $response);
                                $this->channel_buffers[$channel][] = chr($type) . $data;
                                return $this->get_channel_packet($client_channel, $skip_extended);
                            default:
                                $this->disconnect_helper(NET_SSH2_DISCONNECT_BY_APPLICATION);
                                throw new \RuntimeException('Unable to fulfill channel request');
                        }
                    case NET_SSH2_MSG_CHANNEL_CLOSE:
                        if ($client_channel == $channel && $type == NET_SSH2_MSG_CHANNEL_CLOSE) {
                            return true;
                        }
                        return $this->get_channel_packet($client_channel, $skip_extended);
                }
            }

            // ie. $this->channel_status[$channel] == NET_SSH2_MSG_CHANNEL_DATA

            switch ($type) {
                case NET_SSH2_MSG_CHANNEL_DATA:
                    /*
                    if ($channel == self::CHANNEL_EXEC) {
                        // SCP requires null packets, such as this, be sent.  further, in the case of the ssh.com SSH server
                        // this actually seems to make things twice as fast.  more to the point, the message right after
                        // SSH_MSG_CHANNEL_DATA (usually SSH_MSG_IGNORE) won't block for as long as it would have otherwise.
                        // in OpenSSH it slows things down but only by a couple thousandths of a second.
                        $this->send_channel_packet($channel, chr(0));
                    }
                    */
                    list($data) = Strings::unpackSSH2('s', $response);

                    if ($channel == self::CHANNEL_AGENT_FORWARD) {
                        $agent_response = $this->agent->forwardData($data);
                        if (!is_bool($agent_response)) {
                            $this->send_channel_packet($channel, $agent_response);
                        }
                        break;
                    }

                    if ($client_channel == $channel) {
                        return $data;
                    }
                    $this->channel_buffers[$channel][] = chr($type) . $data;
                    break;
                case NET_SSH2_MSG_CHANNEL_CLOSE:
                    $this->curTimeout = 5;

                    $this->close_channel_bitmap($channel);

                    if ($this->channel_status[$channel] != NET_SSH2_MSG_CHANNEL_EOF) {
                        $this->send_binary_packet(pack('CN', NET_SSH2_MSG_CHANNEL_CLOSE, $this->server_channels[$channel]));
                    }

                    $this->channel_status[$channel] = NET_SSH2_MSG_CHANNEL_CLOSE;
                    $this->channelCount--;

                    if ($client_channel == $channel) {
                        return true;
                    }
                    // fall-through
                case NET_SSH2_MSG_CHANNEL_EOF:
                    break;
                default:
                    $this->disconnect_helper(NET_SSH2_DISCONNECT_BY_APPLICATION);
                    throw new \RuntimeException("Error reading channel data ($type)");
            }
        }
    }

    /**
     * Sends Binary Packets
     *
     * See '6. Binary Packet Protocol' of rfc4253 for more info.
     *
     * @param string $data
     * @param string $logged
     * @see self::_get_binary_packet()
     * @return void
     */
    protected function send_binary_packet($data, $logged = null)
    {
        if (!is_resource($this->fsock) || feof($this->fsock)) {
            $this->bitmap = 0;
            throw new ConnectionClosedException('Connection closed prematurely');
        }

        if (!isset($logged)) {
            $logged = $data;
        }

        switch ($this->compress) {
            case self::NET_SSH2_COMPRESSION_ZLIB_AT_OPENSSH:
                if (!$this->isAuthenticated()) {
                    break;
                }
                // fall-through
            case self::NET_SSH2_COMPRESSION_ZLIB:
                if (!$this->regenerate_compression_context) {
                    $header = '';
                } else {
                    $this->regenerate_compression_context = false;
                    $this->compress_context = deflate_init(ZLIB_ENCODING_RAW, ['window' => 15]);
                    $header = "\x78\x9C";
                }
                if ($this->compress_context) {
                    $data = $header . deflate_add($this->compress_context, $data, ZLIB_PARTIAL_FLUSH);
                }
        }

        // 4 (packet length) + 1 (padding length) + 4 (minimal padding amount) == 9
        $packet_length = strlen($data) + 9;
        if ($this->encrypt && $this->encrypt->usesNonce()) {
            $packet_length -= 4;
        }
        // round up to the nearest $this->encrypt_block_size
        $packet_length += (($this->encrypt_block_size - 1) * $packet_length) % $this->encrypt_block_size;
        // subtracting strlen($data) is obvious - subtracting 5 is necessary because of packet_length and padding_length
        $padding_length = $packet_length - strlen($data) - 5;
        switch (true) {
            case $this->encrypt && $this->encrypt->usesNonce():
            case $this->hmac_create instanceof Hash && $this->hmac_create_etm:
                $padding_length += 4;
                $packet_length += 4;
        }

        $padding = Random::string($padding_length);

        // we subtract 4 from packet_length because the packet_length field isn't supposed to include itself
        $packet = pack('NCa*', $packet_length - 4, $padding_length, $data . $padding);

        $hmac = '';
        if ($this->hmac_create instanceof Hash && !$this->hmac_create_etm) {
            if (($this->hmac_create->getHash() & "\xFF\xFF\xFF\xFF") == 'umac') {
                $this->hmac_create->setNonce("\0\0\0\0" . pack('N', $this->send_seq_no));
                $hmac = $this->hmac_create->hash($packet);
            } else {
                $hmac = $this->hmac_create->hash(pack('Na*', $this->send_seq_no, $packet));
            }
        }

        if ($this->encrypt) {
            switch ($this->encryptName) {
                case 'aes128-gcm@openssh.com':
                case 'aes256-gcm@openssh.com':
                    $this->encrypt->setNonce(
                        $this->encryptFixedPart .
                        $this->encryptInvocationCounter
                    );
                    Strings::increment_str($this->encryptInvocationCounter);
                    $this->encrypt->setAAD($temp = ($packet & "\xFF\xFF\xFF\xFF"));
                    $packet = $temp . $this->encrypt->encrypt(substr($packet, 4));
                    break;
                case 'chacha20-poly1305@openssh.com':
                    // This should be impossible, but we are checking anyway to narrow the type for Psalm.
                    if (!($this->encrypt instanceof ChaCha20)) {
                        throw new \LogicException('$this->encrypt is not a ' . ChaCha20::class);
                    }

                    $nonce = pack('N2', 0, $this->send_seq_no);

                    $this->encrypt->setNonce($nonce);
                    $this->lengthEncrypt->setNonce($nonce);

                    $length = $this->lengthEncrypt->encrypt($packet & "\xFF\xFF\xFF\xFF");

                    $this->encrypt->setCounter(0);
                    // this is the same approach that's implemented in Salsa20::createPoly1305Key()
                    // but we don't want to use the same AEAD construction that RFC8439 describes
                    // for ChaCha20-Poly1305 so we won't rely on it (see Salsa20::poly1305())
                    $this->encrypt->setPoly1305Key(
                        $this->encrypt->encrypt(str_repeat("\0", 32))
                    );
                    $this->encrypt->setAAD($length);
                    $this->encrypt->setCounter(1);
                    $packet = $length . $this->encrypt->encrypt(substr($packet, 4));
                    break;
                default:
                    $packet = $this->hmac_create instanceof Hash && $this->hmac_create_etm ?
                        ($packet & "\xFF\xFF\xFF\xFF") . $this->encrypt->encrypt(substr($packet, 4)) :
                        $this->encrypt->encrypt($packet);
            }
        }

        if ($this->hmac_create instanceof Hash && $this->hmac_create_etm) {
            if (($this->hmac_create->getHash() & "\xFF\xFF\xFF\xFF") == 'umac') {
                $this->hmac_create->setNonce("\0\0\0\0" . pack('N', $this->send_seq_no));
                $hmac = $this->hmac_create->hash($packet);
            } else {
                $hmac = $this->hmac_create->hash(pack('Na*', $this->send_seq_no, $packet));
            }
        }

        $this->send_seq_no++;

        $packet .= $this->encrypt && $this->encrypt->usesNonce() ? $this->encrypt->getTag() : $hmac;

        $start = microtime(true);
        $sent = @fputs($this->fsock, $packet);
        $stop = microtime(true);

        if (defined('NET_SSH2_LOGGING')) {
            $current = microtime(true);
            $message_number = isset(self::$message_numbers[ord($logged[0])]) ? self::$message_numbers[ord($logged[0])] : 'UNKNOWN (' . ord($logged[0]) . ')';
            $message_number = '-> ' . $message_number .
                              ' (since last: ' . round($current - $this->last_packet, 4) . ', network: ' . round($stop - $start, 4) . 's)';
            $this->append_log($message_number, $logged);
            $this->last_packet = $current;
        }

        if (strlen($packet) != $sent) {
            $this->bitmap = 0;
            $message = $sent === false ?
                'Unable to write ' . strlen($packet) . ' bytes' :
                "Only $sent of " . strlen($packet) . " bytes were sent";
            throw new \RuntimeException($message);
        }
    }

    /**
     * Logs data packets
     *
     * Makes sure that only the last 1MB worth of packets will be logged
     *
     * @param string $message_number
     * @param string $message
     */
    private function append_log($message_number, $message)
    {
        $this->append_log_helper(
            NET_SSH2_LOGGING,
            $message_number,
            $message,
            $this->message_number_log,
            $this->message_log,
            $this->log_size,
            $this->realtime_log_file,
            $this->realtime_log_wrap,
            $this->realtime_log_size
        );
    }

    /**
     * Logs data packet helper
     *
     * @param int $constant
     * @param string $message_number
     * @param string $message
     * @param array &$message_number_log
     * @param array &$message_log
     * @param int &$log_size
     * @param resource &$realtime_log_file
     * @param bool &$realtime_log_wrap
     * @param int &$realtime_log_size
     */
    protected function append_log_helper($constant, $message_number, $message, array &$message_number_log, array &$message_log, &$log_size, &$realtime_log_file, &$realtime_log_wrap, &$realtime_log_size)
    {
        // remove the byte identifying the message type from all but the first two messages (ie. the identification strings)
        if (strlen($message_number) > 2) {
            Strings::shift($message);
        }

        switch ($constant) {
            // useful for benchmarks
            case self::LOG_SIMPLE:
                $message_number_log[] = $message_number;
                break;
            case self::LOG_SIMPLE_REALTIME:
                echo $message_number;
                echo PHP_SAPI == 'cli' ? "\r\n" : '<br>';
                @flush();
                @ob_flush();
                break;
            // the most useful log for SSH2
            case self::LOG_COMPLEX:
                $message_number_log[] = $message_number;
                $log_size += strlen($message);
                $message_log[] = $message;
                while ($log_size > self::LOG_MAX_SIZE) {
                    $log_size -= strlen(array_shift($message_log));
                    array_shift($message_number_log);
                }
                break;
            // dump the output out realtime; packets may be interspersed with non packets,
            // passwords won't be filtered out and select other packets may not be correctly
            // identified
            case self::LOG_REALTIME:
                switch (PHP_SAPI) {
                    case 'cli':
                        $start = $stop = "\r\n";
                        break;
                    default:
                        $start = '<pre>';
                        $stop = '</pre>';
                }
                echo $start . $this->format_log([$message], [$message_number]) . $stop;
                @flush();
                @ob_flush();
                break;
            // basically the same thing as self::LOG_REALTIME with the caveat that NET_SSH2_LOG_REALTIME_FILENAME
            // needs to be defined and that the resultant log file will be capped out at self::LOG_MAX_SIZE.
            // the earliest part of the log file is denoted by the first <<< START >>> and is not going to necessarily
            // at the beginning of the file
            case self::LOG_REALTIME_FILE:
                if (!isset($realtime_log_file)) {
                    // PHP doesn't seem to like using constants in fopen()
                    $filename = NET_SSH2_LOG_REALTIME_FILENAME;
                    $fp = fopen($filename, 'w');
                    $realtime_log_file = $fp;
                }
                if (!is_resource($realtime_log_file)) {
                    break;
                }
                $entry = $this->format_log([$message], [$message_number]);
                if ($realtime_log_wrap) {
                    $temp = "<<< START >>>\r\n";
                    $entry .= $temp;
                    fseek($realtime_log_file, ftell($realtime_log_file) - strlen($temp));
                }
                $realtime_log_size += strlen($entry);
                if ($realtime_log_size > self::LOG_MAX_SIZE) {
                    fseek($realtime_log_file, 0);
                    $realtime_log_size = strlen($entry);
                    $realtime_log_wrap = true;
                }
                fputs($realtime_log_file, $entry);
        }
    }

    /**
     * Sends channel data
     *
     * Spans multiple SSH_MSG_CHANNEL_DATAs if appropriate
     *
     * @param int $client_channel
     * @param string $data
     * @return void
     */
    protected function send_channel_packet($client_channel, $data)
    {
        while (strlen($data)) {
            if (!$this->window_size_client_to_server[$client_channel]) {
                $this->bitmap ^= self::MASK_WINDOW_ADJUST;
                // using an invalid channel will let the buffers be built up for the valid channels
                $this->get_channel_packet(-1);
                $this->bitmap ^= self::MASK_WINDOW_ADJUST;
            }

            /* The maximum amount of data allowed is determined by the maximum
               packet size for the channel, and the current window size, whichever
               is smaller.
                 -- http://tools.ietf.org/html/rfc4254#section-5.2 */
            $max_size = min(
                $this->packet_size_client_to_server[$client_channel],
                $this->window_size_client_to_server[$client_channel]
            );

            $temp = Strings::shift($data, $max_size);
            $packet = Strings::packSSH2(
                'CNs',
                NET_SSH2_MSG_CHANNEL_DATA,
                $this->server_channels[$client_channel],
                $temp
            );
            $this->window_size_client_to_server[$client_channel] -= strlen($temp);
            $this->send_binary_packet($packet);
        }
    }

    /**
     * Closes and flushes a channel
     *
     * \phpseclib3\Net\SSH2 doesn't properly close most channels.  For exec() channels are normally closed by the server
     * and for SFTP channels are presumably closed when the client disconnects.  This functions is intended
     * for SCP more than anything.
     *
     * @param int $client_channel
     * @param bool $want_reply
     * @return void
     */
    private function close_channel($client_channel, $want_reply = false)
    {
        // see http://tools.ietf.org/html/rfc4254#section-5.3

        $this->send_binary_packet(pack('CN', NET_SSH2_MSG_CHANNEL_EOF, $this->server_channels[$client_channel]));

        if (!$want_reply) {
            $this->send_binary_packet(pack('CN', NET_SSH2_MSG_CHANNEL_CLOSE, $this->server_channels[$client_channel]));
        }

        $this->channel_status[$client_channel] = NET_SSH2_MSG_CHANNEL_CLOSE;
        $this->channelCount--;

        $this->curTimeout = 5;

        while (!is_bool($this->get_channel_packet($client_channel))) {
        }

        if ($want_reply) {
            $this->send_binary_packet(pack('CN', NET_SSH2_MSG_CHANNEL_CLOSE, $this->server_channels[$client_channel]));
        }

        $this->close_channel_bitmap($client_channel);
    }

    /**
     * Maintains execution state bitmap in response to channel closure
     *
     * @param int $client_channel The channel number to maintain closure status of
     * @return void
     */
    private function close_channel_bitmap($client_channel)
    {
        switch ($client_channel) {
            case self::CHANNEL_SHELL:
                // Shell status has been maintained in the bitmap for backwards
                //  compatibility sake, but can be removed going forward
                if ($this->bitmap & self::MASK_SHELL) {
                    $this->bitmap &= ~self::MASK_SHELL;
                }
                break;
        }
    }

    /**
     * Disconnect
     *
     * @param int $reason
     * @return false
     */
    protected function disconnect_helper($reason)
    {
        if ($this->bitmap & self::MASK_CONNECTED) {
            $data = Strings::packSSH2('CNss', NET_SSH2_MSG_DISCONNECT, $reason, '', '');
            try {
                $this->send_binary_packet($data);
            } catch (\Exception $e) {
            }
        }

        $this->bitmap = 0;
        if (is_resource($this->fsock) && get_resource_type($this->fsock) === 'stream') {
            fclose($this->fsock);
        }

        return false;
    }

    /**
     * Define Array
     *
     * Takes any number of arrays whose indices are integers and whose values are strings and defines a bunch of
     * named constants from it, using the value as the name of the constant and the index as the value of the constant.
     * If any of the constants that would be defined already exists, none of the constants will be defined.
     *
     * @param mixed[] ...$args
     * @access protected
     */
    protected static function define_array(...$args)
    {
        foreach ($args as $arg) {
            foreach ($arg as $key => $value) {
                if (!defined($value)) {
                    define($value, $key);
                } else {
                    break 2;
                }
            }
        }
    }

    /**
     * Returns a log of the packets that have been sent and received.
     *
     * Returns a string if NET_SSH2_LOGGING == self::LOG_COMPLEX, an array if NET_SSH2_LOGGING == self::LOG_SIMPLE and false if !defined('NET_SSH2_LOGGING')
     *
     * @return array|false|string
     */
    public function getLog()
    {
        if (!defined('NET_SSH2_LOGGING')) {
            return false;
        }

        switch (NET_SSH2_LOGGING) {
            case self::LOG_SIMPLE:
                return $this->message_number_log;
            case self::LOG_COMPLEX:
                $log = $this->format_log($this->message_log, $this->message_number_log);
                return PHP_SAPI == 'cli' ? $log : '<pre>' . $log . '</pre>';
            default:
                return false;
        }
    }

    /**
     * Formats a log for printing
     *
     * @param array $message_log
     * @param array $message_number_log
     * @return string
     */
    protected function format_log(array $message_log, array $message_number_log)
    {
        $output = '';
        for ($i = 0; $i < count($message_log); $i++) {
            $output .= $message_number_log[$i] . "\r\n";
            $current_log = $message_log[$i];
            $j = 0;
            do {
                if (strlen($current_log)) {
                    $output .= str_pad(dechex($j), 7, '0', STR_PAD_LEFT) . '0  ';
                }
                $fragment = Strings::shift($current_log, $this->log_short_width);
                $hex = substr(preg_replace_callback('#.#s', function ($matches) {
                    return $this->log_boundary . str_pad(dechex(ord($matches[0])), 2, '0', STR_PAD_LEFT);
                }, $fragment), strlen($this->log_boundary));
                // replace non ASCII printable characters with dots
                // http://en.wikipedia.org/wiki/ASCII#ASCII_printable_characters
                // also replace < with a . since < messes up the output on web browsers
                $raw = preg_replace('#[^\x20-\x7E]|<#', '.', $fragment);
                $output .= str_pad($hex, $this->log_long_width - $this->log_short_width, ' ') . $raw . "\r\n";
                $j++;
            } while (strlen($current_log));
            $output .= "\r\n";
        }

        return $output;
    }

    /**
     * Helper function for agent->on_channel_open()
     *
     * Used when channels are created to inform agent
     * of said channel opening. Must be called after
     * channel open confirmation received
     *
     */
    private function on_channel_open()
    {
        if (isset($this->agent)) {
            $this->agent->registerChannelOpen($this);
        }
    }

    /**
     * Returns the first value of the intersection of two arrays or false if
     * the intersection is empty. The order is defined by the first parameter.
     *
     * @param array $array1
     * @param array $array2
     * @return mixed False if intersection is empty, else intersected value.
     */
    private static function array_intersect_first(array $array1, array $array2)
    {
        foreach ($array1 as $value) {
            if (in_array($value, $array2)) {
                return $value;
            }
        }
        return false;
    }

    /**
     * Returns all errors / debug messages on the SSH layer
     *
     * If you are looking for messages from the SFTP layer, please see SFTP::getSFTPErrors()
     *
     * @return string[]
     */
    public function getErrors()
    {
        return $this->errors;
    }

    /**
     * Returns the last error received on the SSH layer
     *
     * If you are looking for messages from the SFTP layer, please see SFTP::getLastSFTPError()
     *
     * @return string
     */
    public function getLastError()
    {
        $count = count($this->errors);

        if ($count > 0) {
            return $this->errors[$count - 1];
        }
    }

    /**
     * Return the server identification.
     *
     * @return string|false
     */
    public function getServerIdentification()
    {
        $this->connect();

        return $this->server_identifier;
    }

    /**
     * Returns a list of algorithms the server supports
     *
     * @return array
     */
    public function getServerAlgorithms()
    {
        $this->connect();

        return [
            'kex' => $this->kex_algorithms,
            'hostkey' => $this->server_host_key_algorithms,
            'client_to_server' => [
                'crypt' => $this->encryption_algorithms_client_to_server,
                'mac' => $this->mac_algorithms_client_to_server,
                'comp' => $this->compression_algorithms_client_to_server,
                'lang' => $this->languages_client_to_server
            ],
            'server_to_client' => [
                'crypt' => $this->encryption_algorithms_server_to_client,
                'mac' => $this->mac_algorithms_server_to_client,
                'comp' => $this->compression_algorithms_server_to_client,
                'lang' => $this->languages_server_to_client
            ]
        ];
    }

    /**
     * Returns a list of KEX algorithms that phpseclib supports
     *
     * @return array
     */
    public static function getSupportedKEXAlgorithms()
    {
        $kex_algorithms = [
            // Elliptic Curve Diffie-Hellman Key Agreement (ECDH) using
            // Curve25519. See doc/curve25519-sha256@libssh.org.txt in the
            // libssh repository for more information.
            'curve25519-sha256',
            'curve25519-sha256@libssh.org',

            'ecdh-sha2-nistp256', // RFC 5656
            'ecdh-sha2-nistp384', // RFC 5656
            'ecdh-sha2-nistp521', // RFC 5656

            'diffie-hellman-group-exchange-sha256',// RFC 4419
            'diffie-hellman-group-exchange-sha1',  // RFC 4419

            // Diffie-Hellman Key Agreement (DH) using integer modulo prime
            // groups.
            'diffie-hellman-group14-sha256',
            'diffie-hellman-group14-sha1', // REQUIRED
            'diffie-hellman-group15-sha512',
            'diffie-hellman-group16-sha512',
            'diffie-hellman-group17-sha512',
            'diffie-hellman-group18-sha512',

            'diffie-hellman-group1-sha1', // REQUIRED
        ];

        return $kex_algorithms;
    }

    /**
     * Returns a list of host key algorithms that phpseclib supports
     *
     * @return array
     */
    public static function getSupportedHostKeyAlgorithms()
    {
        return [
            'ssh-ed25519', // https://tools.ietf.org/html/draft-ietf-curdle-ssh-ed25519-02
            'ecdsa-sha2-nistp256', // RFC 5656
            'ecdsa-sha2-nistp384', // RFC 5656
            'ecdsa-sha2-nistp521', // RFC 5656
            'rsa-sha2-256', // RFC 8332
            'rsa-sha2-512', // RFC 8332
            'ssh-rsa', // RECOMMENDED  sign   Raw RSA Key
            'ssh-dss'  // REQUIRED     sign   Raw DSS Key
        ];
    }

    /**
     * Returns a list of symmetric key algorithms that phpseclib supports
     *
     * @return array
     */
    public static function getSupportedEncryptionAlgorithms()
    {
        $algos = [
            // from <https://tools.ietf.org/html/rfc5647>:
            'aes128-gcm@openssh.com',
            'aes256-gcm@openssh.com',

            // from <http://tools.ietf.org/html/rfc4345#section-4>:
            'arcfour256',
            'arcfour128',

            //'arcfour',      // OPTIONAL          the ARCFOUR stream cipher with a 128-bit key

            // CTR modes from <http://tools.ietf.org/html/rfc4344#section-4>:
            'aes128-ctr',     // RECOMMENDED       AES (Rijndael) in SDCTR mode, with 128-bit key
            'aes192-ctr',     // RECOMMENDED       AES with 192-bit key
            'aes256-ctr',     // RECOMMENDED       AES with 256-bit key

            // from <https://github.com/openssh/openssh-portable/blob/001aa55/PROTOCOL.chacha20poly1305>:
            // one of the big benefits of chacha20-poly1305 is speed. the problem is...
            // libsodium doesn't generate the poly1305 keys in the way ssh does and openssl's PHP bindings don't even
            // seem to support poly1305 currently. so even if libsodium or openssl are being used for the chacha20
            // part, pure-PHP has to be used for the poly1305 part and that's gonna cause a big slow down.
            // speed-wise it winds up being faster to use AES (when openssl or mcrypt are available) and some HMAC
            // (which is always gonna be super fast to compute thanks to the hash extension, which
            // "is bundled and compiled into PHP by default")
            'chacha20-poly1305@openssh.com',

            'twofish128-ctr', // OPTIONAL          Twofish in SDCTR mode, with 128-bit key
            'twofish192-ctr', // OPTIONAL          Twofish with 192-bit key
            'twofish256-ctr', // OPTIONAL          Twofish with 256-bit key

            'aes128-cbc',     // RECOMMENDED       AES with a 128-bit key
            'aes192-cbc',     // OPTIONAL          AES with a 192-bit key
            'aes256-cbc',     // OPTIONAL          AES in CBC mode, with a 256-bit key

            'twofish128-cbc', // OPTIONAL          Twofish with a 128-bit key
            'twofish192-cbc', // OPTIONAL          Twofish with a 192-bit key
            'twofish256-cbc',
            'twofish-cbc',    // OPTIONAL          alias for "twofish256-cbc"
                              //                   (this is being retained for historical reasons)

            'blowfish-ctr',   // OPTIONAL          Blowfish in SDCTR mode

            'blowfish-cbc',   // OPTIONAL          Blowfish in CBC mode

            '3des-ctr',       // RECOMMENDED       Three-key 3DES in SDCTR mode

            '3des-cbc',       // REQUIRED          three-key 3DES in CBC mode

             //'none'           // OPTIONAL          no encryption; NOT RECOMMENDED
        ];

        if (self::$crypto_engine) {
            $engines = [self::$crypto_engine];
        } else {
            $engines = [
                'libsodium',
                'OpenSSL (GCM)',
                'OpenSSL',
                'mcrypt',
                'Eval',
                'PHP'
            ];
        }

        $ciphers = [];

        foreach ($engines as $engine) {
            foreach ($algos as $algo) {
                $obj = self::encryption_algorithm_to_crypt_instance($algo);
                if ($obj instanceof Rijndael) {
                    $obj->setKeyLength(preg_replace('#[^\d]#', '', $algo));
                }
                switch ($algo) {
                    case 'chacha20-poly1305@openssh.com':
                    case 'arcfour128':
                    case 'arcfour256':
                        if ($engine != 'Eval') {
                            continue 2;
                        }
                        break;
                    case 'aes128-gcm@openssh.com':
                    case 'aes256-gcm@openssh.com':
                        if ($engine == 'OpenSSL') {
                            continue 2;
                        }
                        $obj->setNonce('dummydummydu');
                }
                if ($obj->isValidEngine($engine)) {
                    $algos = array_diff($algos, [$algo]);
                    $ciphers[] = $algo;
                }
            }
        }

        return $ciphers;
    }

    /**
     * Returns a list of MAC algorithms that phpseclib supports
     *
     * @return array
     */
    public static function getSupportedMACAlgorithms()
    {
        return [
            'hmac-sha2-256-etm@openssh.com',
            'hmac-sha2-512-etm@openssh.com',
            'umac-64-etm@openssh.com',
            'umac-128-etm@openssh.com',
            'hmac-sha1-etm@openssh.com',

            // from <http://www.ietf.org/rfc/rfc6668.txt>:
            'hmac-sha2-256',// RECOMMENDED     HMAC-SHA256 (digest length = key length = 32)
            'hmac-sha2-512',// OPTIONAL        HMAC-SHA512 (digest length = key length = 64)

            // from <https://tools.ietf.org/html/draft-miller-secsh-umac-01>:
            'umac-64@openssh.com',
            'umac-128@openssh.com',

            'hmac-sha1-96', // RECOMMENDED     first 96 bits of HMAC-SHA1 (digest length = 12, key length = 20)
            'hmac-sha1',    // REQUIRED        HMAC-SHA1 (digest length = key length = 20)
            'hmac-md5-96',  // OPTIONAL        first 96 bits of HMAC-MD5 (digest length = 12, key length = 16)
            'hmac-md5',     // OPTIONAL        HMAC-MD5 (digest length = key length = 16)
            //'none'          // OPTIONAL        no MAC; NOT RECOMMENDED
        ];
    }

    /**
     * Returns a list of compression algorithms that phpseclib supports
     *
     * @return array
     */
    public static function getSupportedCompressionAlgorithms()
    {
        $algos = ['none']; // REQUIRED        no compression
        if (function_exists('deflate_init')) {
            $algos[] = 'zlib@openssh.com'; // https://datatracker.ietf.org/doc/html/draft-miller-secsh-compression-delayed
            $algos[] = 'zlib';
        }
        return $algos;
    }

    /**
     * Return list of negotiated algorithms
     *
     * Uses the same format as https://www.php.net/ssh2-methods-negotiated
     *
     * @return array
     */
    public function getAlgorithmsNegotiated()
    {
        $this->connect();

        $compression_map = [
            self::NET_SSH2_COMPRESSION_NONE => 'none',
            self::NET_SSH2_COMPRESSION_ZLIB => 'zlib',
            self::NET_SSH2_COMPRESSION_ZLIB_AT_OPENSSH => 'zlib@openssh.com'
        ];

        return [
            'kex' => $this->kex_algorithm,
            'hostkey' => $this->signature_format,
            'client_to_server' => [
                'crypt' => $this->encryptName,
                'mac' => $this->hmac_create_name,
                'comp' => $compression_map[$this->compress],
            ],
            'server_to_client' => [
                'crypt' => $this->decryptName,
                'mac' => $this->hmac_check_name,
                'comp' => $compression_map[$this->decompress],
            ]
        ];
    }

    /**
     * Force multiple channels (even if phpseclib has decided to disable them)
     */
    public function forceMultipleChannels()
    {
        $this->errorOnMultipleChannels = false;
    }

    /**
     * Allows you to set the terminal
     *
     * @param string $term
     */
    public function setTerminal($term)
    {
        $this->term = $term;
    }

    /**
     * Accepts an associative array with up to four parameters as described at
     * <https://www.php.net/manual/en/function.ssh2-connect.php>
     *
     * @param array $methods
     */
    public function setPreferredAlgorithms(array $methods)
    {
        $preferred = $methods;

        if (isset($preferred['kex'])) {
            $preferred['kex'] = array_intersect(
                $preferred['kex'],
                static::getSupportedKEXAlgorithms()
            );
        }

        if (isset($preferred['hostkey'])) {
            $preferred['hostkey'] = array_intersect(
                $preferred['hostkey'],
                static::getSupportedHostKeyAlgorithms()
            );
        }

        $keys = ['client_to_server', 'server_to_client'];
        foreach ($keys as $key) {
            if (isset($preferred[$key])) {
                $a = &$preferred[$key];
                if (isset($a['crypt'])) {
                    $a['crypt'] = array_intersect(
                        $a['crypt'],
                        static::getSupportedEncryptionAlgorithms()
                    );
                }
                if (isset($a['comp'])) {
                    $a['comp'] = array_intersect(
                        $a['comp'],
                        static::getSupportedCompressionAlgorithms()
                    );
                }
                if (isset($a['mac'])) {
                    $a['mac'] = array_intersect(
                        $a['mac'],
                        static::getSupportedMACAlgorithms()
                    );
                }
            }
        }

        $keys = [
            'kex',
            'hostkey',
            'client_to_server/crypt',
            'client_to_server/comp',
            'client_to_server/mac',
            'server_to_client/crypt',
            'server_to_client/comp',
            'server_to_client/mac',
        ];
        foreach ($keys as $key) {
            $p = $preferred;
            $m = $methods;

            $subkeys = explode('/', $key);
            foreach ($subkeys as $subkey) {
                if (!isset($p[$subkey])) {
                    continue 2;
                }
                $p = $p[$subkey];
                $m = $m[$subkey];
            }

            if (count($p) != count($m)) {
                $diff = array_diff($m, $p);
                $msg = count($diff) == 1 ?
                    ' is not a supported algorithm' :
                    ' are not supported algorithms';
                throw new UnsupportedAlgorithmException(implode(', ', $diff) . $msg);
            }
        }

        $this->preferred = $preferred;
    }

    /**
     * Returns the banner message.
     *
     * Quoting from the RFC, "in some jurisdictions, sending a warning message before
     * authentication may be relevant for getting legal protection."
     *
     * @return string
     */
    public function getBannerMessage()
    {
        return $this->banner_message;
    }

    /**
     * Returns the server public host key.
     *
     * Caching this the first time you connect to a server and checking the result on subsequent connections
     * is recommended.  Returns false if the server signature is not signed correctly with the public host key.
     *
     * @return string|false
     * @throws \RuntimeException on badly formatted keys
     * @throws \phpseclib3\Exception\NoSupportedAlgorithmsException when the key isn't in a supported format
     */
    public function getServerPublicHostKey()
    {
        if (!($this->bitmap & self::MASK_CONSTRUCTOR)) {
            $this->connect();
        }

        $signature = $this->signature;
        $server_public_host_key = base64_encode($this->server_public_host_key);

        if ($this->signature_validated) {
            return $this->bitmap ?
                $this->signature_format . ' ' . $server_public_host_key :
                false;
        }

        $this->signature_validated = true;

        switch ($this->signature_format) {
            case 'ssh-ed25519':
            case 'ecdsa-sha2-nistp256':
            case 'ecdsa-sha2-nistp384':
            case 'ecdsa-sha2-nistp521':
                $key = EC::loadFormat('OpenSSH', $server_public_host_key)
                    ->withSignatureFormat('SSH2');
                switch ($this->signature_format) {
                    case 'ssh-ed25519':
                        $hash = 'sha512';
                        break;
                    case 'ecdsa-sha2-nistp256':
                        $hash = 'sha256';
                        break;
                    case 'ecdsa-sha2-nistp384':
                        $hash = 'sha384';
                        break;
                    case 'ecdsa-sha2-nistp521':
                        $hash = 'sha512';
                }
                $key = $key->withHash($hash);
                break;
            case 'ssh-dss':
                $key = DSA::loadFormat('OpenSSH', $server_public_host_key)
                    ->withSignatureFormat('SSH2')
                    ->withHash('sha1');
                break;
            case 'ssh-rsa':
            case 'rsa-sha2-256':
            case 'rsa-sha2-512':
                // could be ssh-rsa, rsa-sha2-256, rsa-sha2-512
                // we don't check here because we already checked in key_exchange
                // some signatures have the type embedded within the message and some don't
                list(, $signature) = Strings::unpackSSH2('ss', $signature);

                $key = RSA::loadFormat('OpenSSH', $server_public_host_key)
                    ->withPadding(RSA::SIGNATURE_PKCS1);
                switch ($this->signature_format) {
                    case 'rsa-sha2-512':
                        $hash = 'sha512';
                        break;
                    case 'rsa-sha2-256':
                        $hash = 'sha256';
                        break;
                    //case 'ssh-rsa':
                    default:
                        $hash = 'sha1';
                }
                $key = $key->withHash($hash);
                break;
            default:
                $this->disconnect_helper(NET_SSH2_DISCONNECT_HOST_KEY_NOT_VERIFIABLE);
                throw new NoSupportedAlgorithmsException('Unsupported signature format');
        }

        if (!$key->verify($this->exchange_hash, $signature)) {
            return $this->disconnect_helper(NET_SSH2_DISCONNECT_HOST_KEY_NOT_VERIFIABLE);
        };

        return $this->signature_format . ' ' . $server_public_host_key;
    }

    /**
     * Returns the exit status of an SSH command or false.
     *
     * @return false|int
     */
    public function getExitStatus()
    {
        if (is_null($this->exit_status)) {
            return false;
        }
        return $this->exit_status;
    }

    /**
     * Returns the number of columns for the terminal window size.
     *
     * @return int
     */
    public function getWindowColumns()
    {
        return $this->windowColumns;
    }

    /**
     * Returns the number of rows for the terminal window size.
     *
     * @return int
     */
    public function getWindowRows()
    {
        return $this->windowRows;
    }

    /**
     * Sets the number of columns for the terminal window size.
     *
     * @param int $value
     */
    public function setWindowColumns($value)
    {
        $this->windowColumns = $value;
    }

    /**
     * Sets the number of rows for the terminal window size.
     *
     * @param int $value
     */
    public function setWindowRows($value)
    {
        $this->windowRows = $value;
    }

    /**
     * Sets the number of columns and rows for the terminal window size.
     *
     * @param int $columns
     * @param int $rows
     */
    public function setWindowSize($columns = 80, $rows = 24)
    {
        $this->windowColumns = $columns;
        $this->windowRows = $rows;
    }

    /**
     * To String Magic Method
     *
     * @return string
     */
    #[\ReturnTypeWillChange]
    public function __toString()
    {
        return $this->getResourceId();
    }

    /**
     * Get Resource ID
     *
     * We use {} because that symbols should not be in URL according to
     * {@link http://tools.ietf.org/html/rfc3986#section-2 RFC}.
     * It will safe us from any conflicts, because otherwise regexp will
     * match all alphanumeric domains.
     *
     * @return string
     */
    public function getResourceId()
    {
        return '{' . spl_object_hash($this) . '}';
    }

    /**
     * Return existing connection
     *
     * @param string $id
     *
     * @return bool|SSH2 will return false if no such connection
     */
    public static function getConnectionByResourceId($id)
    {
        if (isset(self::$connections[$id])) {
            return self::$connections[$id] instanceof \WeakReference ? self::$connections[$id]->get() : self::$connections[$id];
        }
        return false;
    }

    /**
     * Return all excising connections
     *
     * @return array<string, SSH2>
     */
    public static function getConnections()
    {
        if (!class_exists('WeakReference')) {
            /** @var array<string, SSH2> */
            return self::$connections;
        }
        $temp = [];
        foreach (self::$connections as $key => $ref) {
            $temp[$key] = $ref->get();
        }
        return $temp;
    }

    /*
     * Update packet types in log history
     *
     * @param string $old
     * @param string $new
     */
    private function updateLogHistory($old, $new)
    {
        if (defined('NET_SSH2_LOGGING') && NET_SSH2_LOGGING == self::LOG_COMPLEX) {
            $this->message_number_log[count($this->message_number_log) - 1] = str_replace(
                $old,
                $new,
                $this->message_number_log[count($this->message_number_log) - 1]
            );
        }
    }

    /**
     * Return the list of authentication methods that may productively continue authentication.
     *
     * @see https://tools.ietf.org/html/rfc4252#section-5.1
     * @return array|null
     */
    public function getAuthMethodsToContinue()
    {
        return $this->auth_methods_to_continue;
    }

    /**
     * Enables "smart" multi-factor authentication (MFA)
     */
    public function enableSmartMFA()
    {
        $this->smartMFA = true;
    }

    /**
     * Disables "smart" multi-factor authentication (MFA)
     */
    public function disableSmartMFA()
    {
        $this->smartMFA = false;
    }
}<|MERGE_RESOLUTION|>--- conflicted
+++ resolved
@@ -1000,11 +1000,7 @@
      *
      * @var bool
      */
-<<<<<<< HEAD
-    private $retry_connect = false;
-=======
-    var $login_credentials_finalized = false;
->>>>>>> a134f1c8
+    private $login_credentials_finalized = false;
 
     /**
      * Binary Packet Buffer
@@ -2220,14 +2216,8 @@
      */
     public function login($username, ...$args)
     {
-<<<<<<< HEAD
-        if (!$this->retry_connect) {
+        if (!$this->login_credentials_finalized) {
             $this->auth[] = func_get_args();
-=======
-        $args = func_get_args();
-        if (!$this->login_credentials_finalized) {
-            $this->auth[] = $args;
->>>>>>> a134f1c8
         }
 
         // try logging with 'none' as an authentication method first since that's what
@@ -2328,12 +2318,8 @@
             }
 
             foreach ($newargs as $arg) {
-<<<<<<< HEAD
                 if ($this->login_helper($username, $arg)) {
-=======
-                if ($this->_login_helper($username, $arg)) {
                     $this->login_credentials_finalized = true;
->>>>>>> a134f1c8
                     return true;
                 }
             }
@@ -2363,32 +2349,17 @@
             $packet = Strings::packSSH2('Cs', NET_SSH2_MSG_SERVICE_REQUEST, 'ssh-userauth');
             $this->send_binary_packet($packet);
 
-<<<<<<< HEAD
             try {
+                $bad_key_size_fix = $this->bad_key_size_fix;
                 $response = $this->get_binary_packet();
             } catch (\Exception $e) {
-                if ($this->retry_connect) {
-                    $this->retry_connect = false;
-                    $this->connect();
-                    return $this->login_helper($username, $password);
-=======
-            if (!$this->_send_binary_packet($packet)) {
-                return false;
-            }
-
-            $bad_key_size_fix = $this->bad_key_size_fix;
-            $response = $this->_get_binary_packet();
-            if ($response === false) {
                 // bad_key_size_fix is only ever re-assigned to true
                 // under certain conditions. when it's newly set we'll
                 // retry the connection with that new setting but we'll
                 // only try it once.
                 if ($bad_key_size_fix != $this->bad_key_size_fix) {
-                    if (!$this->_connect()) {
-                        return false;
-                    }
-                    return $this->_login_helper($username, $password);
->>>>>>> a134f1c8
+                    $this->connect();
+                    return $this->login_helper($username, $password);
                 }
                 $this->disconnect_helper(NET_SSH2_DISCONNECT_CONNECTION_LOST);
                 throw $e;
@@ -3500,16 +3471,8 @@
      */
     private function reconnect()
     {
-<<<<<<< HEAD
         $this->reset_connection(NET_SSH2_DISCONNECT_CONNECTION_LOST);
-        $this->retry_connect = true;
         $this->connect();
-=======
-        $this->_reset_connection(NET_SSH2_DISCONNECT_CONNECTION_LOST);
-        if (!$this->_connect()) {
-            return false;
-        }
->>>>>>> a134f1c8
         foreach ($this->auth as $auth) {
             $result = $this->login(...$auth);
         }
