<?php

/**
 * Pure-PHP implementation of SSHv2.
 *
 * PHP version 5
 *
 * Here are some examples of how to use this library:
 * <code>
 * <?php
 *    include 'vendor/autoload.php';
 *
 *    $ssh = new \phpseclib3\Net\SSH2('www.domain.tld');
 *    if (!$ssh->login('username', 'password')) {
 *        exit('Login Failed');
 *    }
 *
 *    echo $ssh->exec('pwd');
 *    echo $ssh->exec('ls -la');
 * ?>
 * </code>
 *
 * <code>
 * <?php
 *    include 'vendor/autoload.php';
 *
 *    $key = \phpseclib3\Crypt\PublicKeyLoader::load('...', '(optional) password');
 *
 *    $ssh = new \phpseclib3\Net\SSH2('www.domain.tld');
 *    if (!$ssh->login('username', $key)) {
 *        exit('Login Failed');
 *    }
 *
 *    echo $ssh->read('username@username:~$');
 *    $ssh->write("ls -la\n");
 *    echo $ssh->read('username@username:~$');
 * ?>
 * </code>
 *
 * @author    Jim Wigginton <terrafrost@php.net>
 * @copyright 2007 Jim Wigginton
 * @license   http://www.opensource.org/licenses/mit-license.html  MIT License
 * @link      http://phpseclib.sourceforge.net
 */

declare(strict_types=1);

namespace phpseclib3\Net;

use phpseclib3\Common\Functions\Strings;
use phpseclib3\Crypt\Blowfish;
use phpseclib3\Crypt\ChaCha20;
use phpseclib3\Crypt\Common\AsymmetricKey;
use phpseclib3\Crypt\Common\PrivateKey;
use phpseclib3\Crypt\Common\PublicKey;
use phpseclib3\Crypt\Common\SymmetricKey;
use phpseclib3\Crypt\DH;
use phpseclib3\Crypt\DSA;
use phpseclib3\Crypt\EC;
use phpseclib3\Crypt\Hash;
use phpseclib3\Crypt\Random;
use phpseclib3\Crypt\RC4;
use phpseclib3\Crypt\Rijndael;
use phpseclib3\Crypt\RSA;
use phpseclib3\Crypt\TripleDES;
use phpseclib3\Crypt\Twofish;
use phpseclib3\Exception\ConnectionClosedException;
use phpseclib3\Exception\InsufficientSetupException;
use phpseclib3\Exception\InvalidArgumentException;
use phpseclib3\Exception\LengthException;
use phpseclib3\Exception\LogicException;
use phpseclib3\Exception\NoSupportedAlgorithmsException;
use phpseclib3\Exception\RuntimeException;
use phpseclib3\Exception\UnableToConnectException;
use phpseclib3\Exception\UnexpectedValueException;
use phpseclib3\Exception\UnsupportedAlgorithmException;
use phpseclib3\Exception\UnsupportedCurveException;
use phpseclib3\Math\BigInteger;
use phpseclib3\Net\SSH2\ChannelConnectionFailureReason;
use phpseclib3\Net\SSH2\DisconnectReason;
use phpseclib3\Net\SSH2\MessageType;
use phpseclib3\Net\SSH2\MessageTypeExtra;
use phpseclib3\Net\SSH2\TerminalMode;
use phpseclib3\System\SSH\Agent;

/**
 * Pure-PHP implementation of SSHv2.
 *
 * @author  Jim Wigginton <terrafrost@php.net>
 */
class SSH2
{
    /**#@+
     * Compression Types
     *
     */
    /**
     * No compression
     */
    public const NET_SSH2_COMPRESSION_NONE = 1;
    /**
     * zlib compression
     */
    public const NET_SSH2_COMPRESSION_ZLIB = 2;
    /**
     * zlib@openssh.com
     */
    public const NET_SSH2_COMPRESSION_ZLIB_AT_OPENSSH = 3;
    /**#@-*/

    // Execution Bitmap Masks
    public const MASK_CONSTRUCTOR   = 0x00000001;
    public const MASK_CONNECTED     = 0x00000002;
    public const MASK_LOGIN_REQ     = 0x00000004;
    public const MASK_LOGIN         = 0x00000008;
    public const MASK_SHELL         = 0x00000010;
    public const MASK_WINDOW_ADJUST = 0x00000020;

    /*
     * Channel constants
     *
     * RFC4254 refers not to client and server channels but rather to sender and recipient channels.  we don't refer
     * to them in that way because RFC4254 toggles the meaning. the client sends a SSH_MSG_CHANNEL_OPEN message with
     * a sender channel and the server sends a SSH_MSG_CHANNEL_OPEN_CONFIRMATION in response, with a sender and a
     * recipient channel.  at first glance, you might conclude that SSH_MSG_CHANNEL_OPEN_CONFIRMATION's sender channel
     * would be the same thing as SSH_MSG_CHANNEL_OPEN's sender channel, but it's not, per this snippet:
     *     The 'recipient channel' is the channel number given in the original
     *     open request, and 'sender channel' is the channel number allocated by
     *     the other side.
     *
     * @see \phpseclib3\Net\SSH2::send_channel_packet()
     * @see \phpseclib3\Net\SSH2::get_channel_packet()
     */
    public const CHANNEL_EXEC          = 1; // PuTTy uses 0x100
    public const CHANNEL_SHELL         = 2;
    public const CHANNEL_SUBSYSTEM     = 3;
    public const CHANNEL_AGENT_FORWARD = 4;
    public const CHANNEL_KEEP_ALIVE    = 5;

    /**
     * Returns the message numbers
     *
     * @see \phpseclib3\Net\SSH2::getLog()
     */
    public const LOG_SIMPLE = 1;
    /**
     * Returns the message content
     *
     * @see \phpseclib3\Net\SSH2::getLog()
     */
    public const LOG_COMPLEX = 2;
    /**
     * Outputs the content real-time
     */
    public const LOG_REALTIME = 3;
    /**
     * Dumps the content real-time to a file
     */
    public const LOG_REALTIME_FILE = 4;
    /**
     * Outputs the message numbers real-time
     */
    public const LOG_SIMPLE_REALTIME = 5;
    /**
     * Make sure that the log never gets larger than this
     *
     * @see \phpseclib3\Net\SSH2::getLog()
     */
    public const LOG_MAX_SIZE = 1048576; // 1024 * 1024

    /**
     * Returns when a string matching $expect exactly is found
     *
     * @see \phpseclib3\Net\SSH2::read()
     */
    public const READ_SIMPLE = 1;
    /**
     * Returns when a string matching the regular expression $expect is found
     *
     * @see \phpseclib3\Net\SSH2::read()
     */
    public const READ_REGEX = 2;
    /**
     * Returns whenever a data packet is received.
     *
     * Some data packets may only contain a single character so it may be necessary
     * to call read() multiple times when using this option
     *
     * @see \phpseclib3\Net\SSH2::read()
     */
    public const READ_NEXT = 3;

    /**
     * The SSH identifier
     */
    private string $identifier;

    /**
     * The Socket Object
     *
     * @var resource|closed-resource|null
     */
    public $fsock;

    /**
     * Execution Bitmap
     *
     * The bits that are set represent functions that have been called already.  This is used to determine
     * if a requisite function has been successfully executed.  If not, an error should be thrown.
     */
    protected int $bitmap = 0;

    /**
     * Error information
     *
     * @see self::getErrors()
     * @see self::getLastError()
     */
    private array $errors = [];

    /**
     * Server Identifier
     *
     * @see self::getServerIdentification()
     */
    protected string|false $server_identifier = false;

    /**
     * Key Exchange Algorithms
     *
     * @see self::getKexAlgorithims()
     */
    private array|false $kex_algorithms = false;

    /**
     * Key Exchange Algorithm
     *
     * @see self::getMethodsNegotiated()
     */
    private string|false $kex_algorithm = false;

    /**
     * Minimum Diffie-Hellman Group Bit Size in RFC 4419 Key Exchange Methods
     *
     * @see self::_key_exchange()
     */
    private int $kex_dh_group_size_min = 1536;

    /**
     * Preferred Diffie-Hellman Group Bit Size in RFC 4419 Key Exchange Methods
     *
     * @see self::_key_exchange()
     */
    private int $kex_dh_group_size_preferred = 2048;

    /**
     * Maximum Diffie-Hellman Group Bit Size in RFC 4419 Key Exchange Methods
     *
     * @see self::_key_exchange()
     */
    private int $kex_dh_group_size_max = 4096;

    /**
     * Server Host Key Algorithms
     *
     * @see self::getServerHostKeyAlgorithms()
     */
    private array|false $server_host_key_algorithms = false;

    /**
     * Supported Private Key Algorithms
     *
     * In theory this should be the same as the Server Host Key Algorithms but, in practice,
     * some servers (eg. Azure) will support rsa-sha2-512 as a server host key algorithm but
     * not a private key algorithm
     *
     * @see self::privatekey_login()
     * @var array|false
     */
    private $supported_private_key_algorithms = false;

    /**
     * Encryption Algorithms: Client to Server
     *
     * @see self::getEncryptionAlgorithmsClient2Server()
     */
    private array|false $encryption_algorithms_client_to_server = false;

    /**
     * Encryption Algorithms: Server to Client
     *
     * @see self::getEncryptionAlgorithmsServer2Client()
     */
    private array|false $encryption_algorithms_server_to_client = false;

    /**
     * MAC Algorithms: Client to Server
     *
     * @see self::getMACAlgorithmsClient2Server()
     */
    private array|false $mac_algorithms_client_to_server = false;

    /**
     * MAC Algorithms: Server to Client
     *
     * @see self::getMACAlgorithmsServer2Client()
     */
    private array|false $mac_algorithms_server_to_client = false;

    /**
     * Compression Algorithms: Client to Server
     *
     * @see self::getCompressionAlgorithmsClient2Server()
     */
    private array|false $compression_algorithms_client_to_server = false;

    /**
     * Compression Algorithms: Server to Client
     *
     * @see self::getCompressionAlgorithmsServer2Client()
     */
    private array|false $compression_algorithms_server_to_client = false;

    /**
     * Languages: Server to Client
     */
    private array|false $languages_server_to_client = false;

    /**
     * Languages: Client to Server
     */
    private array|false $languages_client_to_server = false;

    /**
     * Preferred Algorithms
     *
     * @see self::setPreferredAlgorithms()
     */
    private array $preferred = [];

    /**
     * Block Size for Server to Client Encryption
     *
     * "Note that the length of the concatenation of 'packet_length',
     *  'padding_length', 'payload', and 'random padding' MUST be a multiple
     *  of the cipher block size or 8, whichever is larger.  This constraint
     *  MUST be enforced, even when using stream ciphers."
     *
     *  -- http://tools.ietf.org/html/rfc4253#section-6
     *
     * @see self::__construct()
     * @see self::send_binary_packet()
     */
    private int $encrypt_block_size = 8;

    /**
     * Block Size for Client to Server Encryption
     *
     * @see self::__construct()
     * @see self::get_binary_packet()
     */
    private int $decrypt_block_size = 8;

    /**
     * Server to Client Encryption Object
     *
     * @see self::get_binary_packet()
     */
    private SymmetricKey|false $decrypt = false;

    /**
     * Decryption Algorithm Name
     */
    private string|null $decryptName;

    /**
     * Decryption Invocation Counter
     *
     * Used by GCM
     */
    private string|null $decryptInvocationCounter;

    /**
     * Fixed Part of Nonce
     *
     * Used by GCM
     */
    private string|null $decryptFixedPart;

    /**
     * Server to Client Length Encryption Object
     *
     * @see self::get_binary_packet()
     */
    private SymmetricKey|false $lengthDecrypt = false;

    /**
     * Client to Server Encryption Object
     *
     * @see self::send_binary_packet()
     */
    private SymmetricKey|false $encrypt = false;

    /**
     * Encryption Algorithm Name
     */
    private string|null $encryptName;

    /**
     * Encryption Invocation Counter
     *
     * Used by GCM
     */
    private string|null $encryptInvocationCounter;

    /**
     * Fixed Part of Nonce
     *
     * Used by GCM
     */
    private string|null $encryptFixedPart;

    /**
     * Client to Server Length Encryption Object
     *
     * @see self::send_binary_packet()
     */
    private SymmetricKey|false $lengthEncrypt = false;

    /**
     * Client to Server HMAC Object
     *
     * @see self::send_binary_packet()
     */
    private Hash|\stdClass|false $hmac_create = false;

    /**
     * Client to Server HMAC Name
     */
    private string|false $hmac_create_name;

    /**
     * Client to Server ETM
     */
    private int|false $hmac_create_etm;

    /**
     * Server to Client HMAC Object
     *
     * @see self::get_binary_packet()
     */
    private Hash|\stdClass|false $hmac_check = false;

    /**
     * Server to Client HMAC Name
     */
    private string|false $hmac_check_name;

    /**
     * Server to Client ETM
     */
    private int|false $hmac_check_etm;

    /**
     * Size of server to client HMAC
     *
     * We need to know how big the HMAC will be for the server to client direction so that we know how many bytes to read.
     * For the client to server side, the HMAC object will make the HMAC as long as it needs to be.  All we need to do is
     * append it.
     *
     * @see self::get_binary_packet()
     */
    private int|false $hmac_size = false;

    /**
     * Server Public Host Key
     *
     * @see self::getServerPublicHostKey()
     */
    private string $server_public_host_key;

    /**
     * Session identifier
     *
     * "The exchange hash H from the first key exchange is additionally
     *  used as the session identifier, which is a unique identifier for
     *  this connection."
     *
     *  -- http://tools.ietf.org/html/rfc4253#section-7.2
     *
     * @see self::key_exchange()
     */
    private string|false $session_id = false;

    /**
     * Exchange hash
     *
     * The current exchange hash
     *
     * @see self::key_exchange()
     */
    private string|false $exchange_hash = false;

    /**
     * Send Sequence Number
     *
     * See 'Section 6.4.  Data Integrity' of rfc4253 for more info.
     *
     * @see self::send_binary_packet()
     */
    private int $send_seq_no = 0;

    /**
     * Get Sequence Number
     *
     * See 'Section 6.4.  Data Integrity' of rfc4253 for more info.
     *
     * @see self::get_binary_packet()
     */
    private int $get_seq_no = 0;

    /**
     * Server Channels
     *
     * Maps client channels to server channels
     *
     * @see self::get_channel_packet()
     * @see self::exec()
     */
    protected array $server_channels = [];

    /**
     * Channel Buffers
     *
     * If a client requests a packet from one channel but receives two packets from another those packets should
     * be placed in a buffer
     *
     * @see self::get_channel_packet()
     * @see self::exec()
     */
    private array $channel_buffers = [];

    /**
     * Channel Status
     *
     * Contains the type of the last sent message
     *
     * @see self::get_channel_packet()
     */
    protected array $channel_status = [];

    /**
     * The identifier of the interactive channel which was opened most recently
     *
     * @see self::getInteractiveChannelId()
     */
    private int $channel_id_last_interactive = 0;

    /**
     * Packet Size
     *
     * Maximum packet size indexed by channel
     *
     * @see self::send_channel_packet()
     */
    private array $packet_size_client_to_server = [];

    /**
     * Message Number Log
     *
     * @see self::getLog()
     */
    private array $message_number_log = [];

    /**
     * Message Log
     *
     * @see self::getLog()
     */
    private array $message_log = [];

    /**
     * The Window Size
     *
     * Bytes the other party can send before it must wait for the window to be adjusted (0x7FFFFFFF = 2GB)
     *
     * @see self::send_channel_packet()
     * @see self::exec()
     */
    protected int $window_size = 0x7FFFFFFF;

    /**
     * What we resize the window to
     *
     * When PuTTY resizes the window it doesn't add an additional 0x7FFFFFFF bytes - it adds 0x40000000 bytes.
     * Some SFTP clients (GoAnywhere) don't support adding 0x7FFFFFFF to the window size after the fact so
     * we'll just do what PuTTY does
     *
     * @see self::_send_channel_packet()
     * @see self::exec()
     */
    private int $window_resize = 0x40000000;

    /**
     * Window size, server to client
     *
     * Window size indexed by channel
     *
     * @see self::send_channel_packet()
     */
    protected array $window_size_server_to_client = [];

    /**
     * Window size, client to server
     *
     * Window size indexed by channel
     *
     * @see self::get_channel_packet()
     */
    private array $window_size_client_to_server = [];

    /**
     * Server signature
     *
     * Verified against $this->session_id
     *
     * @see self::getServerPublicHostKey()
     */
    private string $signature = '';

    /**
     * Server signature format
     *
     * ssh-rsa or ssh-dss.
     *
     * @see self::getServerPublicHostKey()
     */
    private string $signature_format = '';

    /**
     * Interactive Buffer
     *
     * @see self::read()
     */
    private string $interactiveBuffer = '';

    /**
     * Current log size
     *
     * Should never exceed self::LOG_MAX_SIZE
     *
     * @see self::_send_binary_packet()
     * @see self::_get_binary_packet()
     */
    private int $log_size;

    /**
     * Timeout
     *
     * @see SSH2::setTimeout()
     */
    protected int|null $timeout = null;

    /**
     * Current Timeout
     *
     * @see SSH2::get_channel_packet()
     */
    protected int|float|null $curTimeout = null;

    /**
     * Keep Alive Interval
     *
     * @see self::setKeepAlive()
     */
    private int|null $keepAlive = null;

    /**
     * Real-time log file pointer
     *
     * @see self::_append_log()
     * @var resource|closed-resource
     */
    private $realtime_log_file;

    /**
     * Real-time log file size
     *
     * @see self::_append_log()
     */
    private int $realtime_log_size;

    /**
     * Has the signature been validated?
     *
     * @see self::getServerPublicHostKey()
     */
    private bool $signature_validated = false;

    /**
     * Real-time log file wrap boolean
     *
     * @see self::_append_log()
     */
    private bool $realtime_log_wrap;

    /**
     * Flag to suppress stderr from output
     *
     * @see self::enableQuietMode()
     */
    private bool $quiet_mode = false;

    /**
     * Time of first network activity
     */
    private float $last_packet;

    /**
     * Exit status returned from ssh if any
     */
    private int|null $exit_status = null;

    /**
     * Flag to request a PTY when using exec()
     *
     * @see self::enablePTY()
     */
    private bool $request_pty = false;

    /**
     * Contents of stdError
     */
    private string $stdErrorLog;

    /**
     * The Last Interactive Response
     *
     * @see self::_keyboard_interactive_process()
     */
    private string $last_interactive_response = '';

    /**
     * Keyboard Interactive Request / Responses
     *
     * @see self::_keyboard_interactive_process()
     */
    private array $keyboard_requests_responses = [];

    /**
     * Banner Message
     *
     * Quoting from the RFC, "in some jurisdictions, sending a warning message before
     * authentication may be relevant for getting legal protection."
     *
     * @see self::_filter()
     * @see self::getBannerMessage()
     */
    private string $banner_message = '';

    /**
     * Did read() timeout or return normally?
     *
     * @see self::isTimeout()
     */
    private bool $is_timeout = false;

    /**
     * Log Boundary
     *
     * @see self::_format_log()
     */
    private string $log_boundary = ':';

    /**
     * Log Long Width
     *
     * @see self::_format_log()
     */
    private int $log_long_width = 65;

    /**
     * Log Short Width
     *
     * @see self::_format_log()
     */
    private int $log_short_width = 16;

    /**
     * Hostname
     *
     * @see self::__construct()
     * @see self::_connect()
     */
    private string $host;

    /**
     * Port Number
     *
     * @see self::__construct()
     * @see self::connect()
     */
    private int $port;

    /**
     * Number of columns for terminal window size
     *
     * @see self::getWindowColumns()
     * @see self::setWindowColumns()
     * @see self::setWindowSize()
     */
    private int $windowColumns = 80;

    /**
     * Number of columns for terminal window size
     *
     * @see self::getWindowRows()
     * @see self::setWindowRows()
     * @see self::setWindowSize()
     */
    private int $windowRows = 24;

    /**
     * Crypto Engine
     *
     * @see self::setCryptoEngine()
     * @see self::_key_exchange()
     */
    private static int|false $crypto_engine = false;

    /**
     * A System_SSH_Agent for use in the SSH2 Agent Forwarding scenario
     */
    private Agent $agent;

    /**
     * Connection storage to replicates ssh2 extension functionality:
     * {@link http://php.net/manual/en/wrappers.ssh2.php#refsect1-wrappers.ssh2-examples}
     *
     * @var array<string, \WeakReference<SSH2>>
     */
    private static array $connections;

    /**
     * Send the identification string first?
     */
    private bool $send_id_string_first = true;

    /**
     * Send the key exchange initiation packet first?
     */
    private bool $send_kex_first = true;

    /**
     * Some versions of OpenSSH incorrectly calculate the key size
     */
    private bool $bad_key_size_fix = false;

    /**
     * Should we try to re-connect to re-establish keys?
     */
    private bool $retry_connect = false;

    /**
     * Binary Packet Buffer
     */
    private string|false $binary_packet_buffer = false;

    /**
     * Authentication Credentials
     */
    protected array $auth = [];

    /**
     * Terminal
     */
    private string $term = 'vt100';

    /**
     * The authentication methods that may productively continue authentication.
     *
     * @see https://tools.ietf.org/html/rfc4252#section-5.1
     */
    private array|null $auth_methods_to_continue = null;

    /**
     * Compression method
     */
    private int $compress = self::NET_SSH2_COMPRESSION_NONE;

    /**
     * Decompression method
     */
    private int $decompress = self::NET_SSH2_COMPRESSION_NONE;

    /**
     * Compression context
     *
     * @var resource|false|null
     */
    private $compress_context;

    /**
     * Decompression context
     *
     * @var resource|object
     */
    private $decompress_context;

    /**
     * Regenerate Compression Context
     */
    private bool $regenerate_compression_context = false;

    /**
     * Regenerate Decompression Context
     */
    private bool $regenerate_decompression_context = false;

    /**
     * Smart multi-factor authentication flag
     */
    private bool $smartMFA = true;

    /**
     * Default Constructor.
     *
     * $host can either be a string, representing the host, or a stream resource.
     *
     * @see self::login()
     */
    public function __construct($host, int $port = 22, int $timeout = 10)
    {
        self::$connections[$this->getResourceId()] = \WeakReference::create($this);

        if (is_resource($host)) {
            $this->fsock = $host;
            return;
        }

        if (Strings::is_stringable($host)) {
            $this->host = $host;
            $this->port = $port;
            $this->timeout = $timeout;
        }
    }

    /**
     * Set Crypto Engine Mode
     *
     * Possible $engine values:
     * OpenSSL, Eval, PHP
     */
    public static function setCryptoEngine(int $engine): void
    {
        self::$crypto_engine = $engine;
    }

    /**
     * Send Identification String First
     *
     * https://tools.ietf.org/html/rfc4253#section-4.2 says "when the connection has been established,
     * both sides MUST send an identification string". It does not say which side sends it first. In
     * theory it shouldn't matter but it is a fact of life that some SSH servers are simply buggy
     */
    public function sendIdentificationStringFirst(): void
    {
        $this->send_id_string_first = true;
    }

    /**
     * Send Identification String Last
     *
     * https://tools.ietf.org/html/rfc4253#section-4.2 says "when the connection has been established,
     * both sides MUST send an identification string". It does not say which side sends it first. In
     * theory it shouldn't matter but it is a fact of life that some SSH servers are simply buggy
     */
    public function sendIdentificationStringLast(): void
    {
        $this->send_id_string_first = false;
    }

    /**
     * Send SSH_MSG_KEXINIT First
     *
     * https://tools.ietf.org/html/rfc4253#section-7.1 says "key exchange begins by each sending
     * sending the [SSH_MSG_KEXINIT] packet". It does not say which side sends it first. In theory
     * it shouldn't matter but it is a fact of life that some SSH servers are simply buggy
     */
    public function sendKEXINITFirst(): void
    {
        $this->send_kex_first = true;
    }

    /**
     * Send SSH_MSG_KEXINIT Last
     *
     * https://tools.ietf.org/html/rfc4253#section-7.1 says "key exchange begins by each sending
     * sending the [SSH_MSG_KEXINIT] packet". It does not say which side sends it first. In theory
     * it shouldn't matter but it is a fact of life that some SSH servers are simply buggy
     */
    public function sendKEXINITLast(): void
    {
        $this->send_kex_first = false;
    }

    /**
     * Connect to an SSHv2 server
     *
     * @throws UnexpectedValueException on receipt of unexpected packets
     * @throws RuntimeException on other errors
     */
    private function connect()
    {
        if ($this->bitmap & self::MASK_CONSTRUCTOR) {
            return;
        }

        $this->bitmap |= self::MASK_CONSTRUCTOR;

        $this->curTimeout = $this->timeout;

        $this->last_packet = microtime(true);

        if (!is_resource($this->fsock)) {
            $start = microtime(true);
            // with stream_select a timeout of 0 means that no timeout takes place;
            // with fsockopen a timeout of 0 means that you instantly timeout
            // to resolve this incompatibility a timeout of 100,000 will be used for fsockopen if timeout is 0
            $this->fsock = @fsockopen($this->host, $this->port, $errno, $errstr, $this->curTimeout == 0 ? 100000 : $this->curTimeout);
            if (!$this->fsock) {
                $host = $this->host . ':' . $this->port;
                throw new UnableToConnectException(rtrim("Cannot connect to $host. Error $errno. $errstr"));
            }
            $elapsed = microtime(true) - $start;

            if ($this->curTimeout) {
                $this->curTimeout -= $elapsed;
                if ($this->curTimeout < 0) {
                    throw new RuntimeException('Connection timed out whilst attempting to open socket connection');
                }
            }
        }

        $this->identifier = $this->generate_identifier();

        if ($this->send_id_string_first) {
            fwrite($this->fsock, $this->identifier . "\r\n");
        }

        /* According to the SSH2 specs,

          "The server MAY send other lines of data before sending the version
           string.  Each line SHOULD be terminated by a Carriage Return and Line
           Feed.  Such lines MUST NOT begin with "SSH-", and SHOULD be encoded
           in ISO-10646 UTF-8 [RFC3629] (language is not specified).  Clients
           MUST be able to process such lines." */
        $data = '';
        while (!feof($this->fsock) && !preg_match('#(.*)^(SSH-(\d\.\d+).*)#ms', $data, $matches)) {
            $line = '';
            while (true) {
                if ($this->curTimeout) {
                    if ($this->curTimeout < 0) {
                        throw new RuntimeException('Connection timed out whilst receiving server identification string');
                    }
                    $read = [$this->fsock];
                    $write = $except = null;
                    $start = microtime(true);
                    $sec = (int) floor($this->curTimeout);
                    $usec = (int) (1000000 * ($this->curTimeout - $sec));
                    if (@stream_select($read, $write, $except, $sec, $usec) === false) {
                        throw new RuntimeException('Connection timed out whilst receiving server identification string');
                    }
                    $elapsed = microtime(true) - $start;
                    $this->curTimeout -= $elapsed;
                }

                $temp = stream_get_line($this->fsock, 255, "\n");
                if ($temp === false) {
                    throw new RuntimeException('Error reading from socket');
                }
                if (strlen($temp) == 255) {
                    continue;
                }

                $line .= "$temp\n";

                // quoting RFC4253, "Implementers who wish to maintain
                // compatibility with older, undocumented versions of this protocol may
                // want to process the identification string without expecting the
                // presence of the carriage return character for reasons described in
                // Section 5 of this document."

                //if (substr($line, -2) == "\r\n") {
                //    break;
                //}

                break;
            }

            $data .= $line;
        }

        if (feof($this->fsock)) {
            $this->bitmap = 0;
            throw new ConnectionClosedException('Connection closed by server');
        }

        $extra = $matches[1];

        if (defined('NET_SSH2_LOGGING')) {
            $this->append_log('<-', $matches[0]);
            $this->append_log('->', $this->identifier . "\r\n");
        }

        $this->server_identifier = trim($temp, "\r\n");
        if (strlen($extra)) {
            $this->errors[] = $data;
        }

        if (version_compare($matches[3], '1.99', '<')) {
            $this->bitmap = 0;
            throw new UnableToConnectException("Cannot connect to SSH $matches[3] servers");
        }

        if (!$this->send_id_string_first) {
            fwrite($this->fsock, $this->identifier . "\r\n");
        }

        if (!$this->send_kex_first) {
            $response = $this->get_binary_packet();

            if (is_bool($response) || !strlen($response) || ord($response[0]) != MessageType::KEXINIT) {
                $this->bitmap = 0;
                throw new UnexpectedValueException('Expected SSH_MSG_KEXINIT');
            }

            $this->key_exchange($response);
        }

        if ($this->send_kex_first) {
            $this->key_exchange();
        }

        $this->bitmap |= self::MASK_CONNECTED;

        return true;
    }

    /**
     * Generates the SSH identifier
     *
     * You should overwrite this method in your own class if you want to use another identifier
     */
    private function generate_identifier(): string
    {
        $identifier = 'SSH-2.0-phpseclib_3.0';

        $ext = [];
        if (extension_loaded('sodium')) {
            $ext[] = 'libsodium';
        }

        if (extension_loaded('openssl')) {
            $ext[] = 'openssl';
        }

        if (extension_loaded('gmp')) {
            $ext[] = 'gmp';
        } elseif (extension_loaded('bcmath')) {
            $ext[] = 'bcmath';
        }

        if (!empty($ext)) {
            $identifier .= ' (' . implode(', ', $ext) . ')';
        }

        return $identifier;
    }

    /**
     * Key Exchange
     *
     * @param string|bool $kexinit_payload_server optional
     * @throws UnexpectedValueException on receipt of unexpected packets
     * @throws RuntimeException on other errors
     * @throws NoSupportedAlgorithmsException when none of the algorithms phpseclib has loaded are compatible
     */
    private function key_exchange($kexinit_payload_server = false): bool
    {
        $preferred = $this->preferred;
        $send_kex = true;

        $kex_algorithms = $preferred['kex'] ??
            SSH2::getSupportedKEXAlgorithms();
        $server_host_key_algorithms = $preferred['hostkey'] ??
            SSH2::getSupportedHostKeyAlgorithms();
        $s2c_encryption_algorithms = $preferred['server_to_client']['crypt'] ??
            SSH2::getSupportedEncryptionAlgorithms();
        $c2s_encryption_algorithms = $preferred['client_to_server']['crypt'] ??
            SSH2::getSupportedEncryptionAlgorithms();
        $s2c_mac_algorithms = $preferred['server_to_client']['mac'] ??
            SSH2::getSupportedMACAlgorithms();
        $c2s_mac_algorithms = $preferred['client_to_server']['mac'] ??
            SSH2::getSupportedMACAlgorithms();
        $s2c_compression_algorithms = $preferred['server_to_client']['comp'] ??
            SSH2::getSupportedCompressionAlgorithms();
        $c2s_compression_algorithms = $preferred['client_to_server']['comp'] ??
            SSH2::getSupportedCompressionAlgorithms();

        // some SSH servers have buggy implementations of some of the above algorithms
        switch (true) {
            case $this->server_identifier == 'SSH-2.0-SSHD':
            case substr($this->server_identifier, 0, 13) == 'SSH-2.0-DLINK':
                if (!isset($preferred['server_to_client']['mac'])) {
                    $s2c_mac_algorithms = array_values(array_diff(
                        $s2c_mac_algorithms,
                        ['hmac-sha1-96', 'hmac-md5-96']
                    ));
                }
                if (!isset($preferred['client_to_server']['mac'])) {
                    $c2s_mac_algorithms = array_values(array_diff(
                        $c2s_mac_algorithms,
                        ['hmac-sha1-96', 'hmac-md5-96']
                    ));
                }
        }

        $client_cookie = Random::string(16);

        $kexinit_payload_client = pack('Ca*', MessageType::KEXINIT, $client_cookie);
        $kexinit_payload_client .= Strings::packSSH2(
            'L10bN',
            $kex_algorithms,
            $server_host_key_algorithms,
            $c2s_encryption_algorithms,
            $s2c_encryption_algorithms,
            $c2s_mac_algorithms,
            $s2c_mac_algorithms,
            $c2s_compression_algorithms,
            $s2c_compression_algorithms,
            [], // language, client to server
            [], // language, server to client
            false, // first_kex_packet_follows
            0 // reserved for future extension
        );

        if ($kexinit_payload_server === false) {
            $this->send_binary_packet($kexinit_payload_client);

            $kexinit_payload_server = $this->get_binary_packet();

            if (
                is_bool($kexinit_payload_server)
                || !strlen($kexinit_payload_server)
                || ord($kexinit_payload_server[0]) != MessageType::KEXINIT
            ) {
                $this->disconnect_helper(DisconnectReason::PROTOCOL_ERROR);
                throw new UnexpectedValueException('Expected SSH_MSG_KEXINIT');
            }

            $send_kex = false;
        }

        $response = $kexinit_payload_server;
        Strings::shift($response, 1); // skip past the message number (it should be SSH_MSG_KEXINIT)
        $server_cookie = Strings::shift($response, 16);

        [
            $this->kex_algorithms,
            $this->server_host_key_algorithms,
            $this->encryption_algorithms_client_to_server,
            $this->encryption_algorithms_server_to_client,
            $this->mac_algorithms_client_to_server,
            $this->mac_algorithms_server_to_client,
            $this->compression_algorithms_client_to_server,
            $this->compression_algorithms_server_to_client,
            $this->languages_client_to_server,
            $this->languages_server_to_client,
            $first_kex_packet_follows
        ] = Strings::unpackSSH2('L10C', $response);

        $this->supported_private_key_algorithms = $this->server_host_key_algorithms;

        if ($send_kex) {
            $this->send_binary_packet($kexinit_payload_client);
        }

        // we need to decide upon the symmetric encryption algorithms before we do the diffie-hellman key exchange

        // we don't initialize any crypto-objects, yet - we do that, later. for now, we need the lengths to make the
        // diffie-hellman key exchange as fast as possible
        $decrypt = self::array_intersect_first($s2c_encryption_algorithms, $this->encryption_algorithms_server_to_client);
        $decryptKeyLength = $this->encryption_algorithm_to_key_size($decrypt);
        if ($decryptKeyLength === null) {
            $this->disconnect_helper(DisconnectReason::KEY_EXCHANGE_FAILED);
            throw new NoSupportedAlgorithmsException('No compatible server to client encryption algorithms found');
        }

        $encrypt = self::array_intersect_first($c2s_encryption_algorithms, $this->encryption_algorithms_client_to_server);
        $encryptKeyLength = $this->encryption_algorithm_to_key_size($encrypt);
        if ($encryptKeyLength === null) {
            $this->disconnect_helper(DisconnectReason::KEY_EXCHANGE_FAILED);
            throw new NoSupportedAlgorithmsException('No compatible client to server encryption algorithms found');
        }

        // through diffie-hellman key exchange a symmetric key is obtained
        $this->kex_algorithm = self::array_intersect_first($kex_algorithms, $this->kex_algorithms);
        if ($this->kex_algorithm === false) {
            $this->disconnect_helper(DisconnectReason::KEY_EXCHANGE_FAILED);
            throw new NoSupportedAlgorithmsException('No compatible key exchange algorithms found');
        }

        $server_host_key_algorithm = self::array_intersect_first($server_host_key_algorithms, $this->server_host_key_algorithms);
        if ($server_host_key_algorithm === false) {
            $this->disconnect_helper(DisconnectReason::KEY_EXCHANGE_FAILED);
            throw new NoSupportedAlgorithmsException('No compatible server host key algorithms found');
        }

        $mac_algorithm_out = self::array_intersect_first($c2s_mac_algorithms, $this->mac_algorithms_client_to_server);
        if ($mac_algorithm_out === false) {
            $this->disconnect_helper(DisconnectReason::KEY_EXCHANGE_FAILED);
            throw new NoSupportedAlgorithmsException('No compatible client to server message authentication algorithms found');
        }

        $mac_algorithm_in = self::array_intersect_first($s2c_mac_algorithms, $this->mac_algorithms_server_to_client);
        if ($mac_algorithm_in === false) {
            $this->disconnect_helper(DisconnectReason::KEY_EXCHANGE_FAILED);
            throw new NoSupportedAlgorithmsException('No compatible server to client message authentication algorithms found');
        }

        $compression_map = [
            'none' => self::NET_SSH2_COMPRESSION_NONE,
            'zlib' => self::NET_SSH2_COMPRESSION_ZLIB,
            'zlib@openssh.com' => self::NET_SSH2_COMPRESSION_ZLIB_AT_OPENSSH,
        ];

        $compression_algorithm_in = self::array_intersect_first($s2c_compression_algorithms, $this->compression_algorithms_server_to_client);
        if ($compression_algorithm_in === false) {
            $this->disconnect_helper(DisconnectReason::KEY_EXCHANGE_FAILED);
            throw new NoSupportedAlgorithmsException('No compatible server to client compression algorithms found');
        }
        $this->decompress = $compression_map[$compression_algorithm_in];

        $compression_algorithm_out = self::array_intersect_first($c2s_compression_algorithms, $this->compression_algorithms_client_to_server);
        if ($compression_algorithm_out === false) {
            $this->disconnect_helper(DisconnectReason::KEY_EXCHANGE_FAILED);
            throw new NoSupportedAlgorithmsException('No compatible client to server compression algorithms found');
        }
        $this->compress = $compression_map[$compression_algorithm_out];

        switch ($this->kex_algorithm) {
            case 'diffie-hellman-group15-sha512':
            case 'diffie-hellman-group16-sha512':
            case 'diffie-hellman-group17-sha512':
            case 'diffie-hellman-group18-sha512':
            case 'ecdh-sha2-nistp521':
                $kexHash = new Hash('sha512');
                break;
            case 'ecdh-sha2-nistp384':
                $kexHash = new Hash('sha384');
                break;
            case 'diffie-hellman-group-exchange-sha256':
            case 'diffie-hellman-group14-sha256':
            case 'ecdh-sha2-nistp256':
            case 'curve25519-sha256@libssh.org':
            case 'curve25519-sha256':
                $kexHash = new Hash('sha256');
                break;
            default:
                $kexHash = new Hash('sha1');
        }

        // Only relevant in diffie-hellman-group-exchange-sha{1,256}, otherwise empty.

        $exchange_hash_rfc4419 = '';

        if (str_starts_with($this->kex_algorithm, 'curve25519-sha256') || str_starts_with($this->kex_algorithm, 'ecdh-sha2-nistp')) {
            $curve = str_starts_with($this->kex_algorithm, 'curve25519-sha256') ?
                'Curve25519' :
                substr($this->kex_algorithm, 10);
            $ourPrivate = EC::createKey($curve);
            $ourPublicBytes = $ourPrivate->getPublicKey()->getEncodedCoordinates();
            $clientKexInitMessage = MessageTypeExtra::KEX_ECDH_INIT;
            $serverKexReplyMessage = MessageTypeExtra::KEX_ECDH_REPLY;
        } else {
            if (str_starts_with($this->kex_algorithm, 'diffie-hellman-group-exchange')) {
                $dh_group_sizes_packed = pack(
                    'NNN',
                    $this->kex_dh_group_size_min,
                    $this->kex_dh_group_size_preferred,
                    $this->kex_dh_group_size_max
                );
                $packet = pack(
                    'Ca*',
                    MessageTypeExtra::KEXDH_GEX_REQUEST,
                    $dh_group_sizes_packed
                );
                $this->send_binary_packet($packet);
                $this->updateLogHistory('UNKNOWN (34)', 'SSH_MSG_KEXDH_GEX_REQUEST');

                $response = $this->get_binary_packet();

                [$type, $primeBytes, $gBytes] = Strings::unpackSSH2('Css', $response);
                if ($type != MessageTypeExtra::KEXDH_GEX_GROUP) {
                    $this->disconnect_helper(DisconnectReason::PROTOCOL_ERROR);
                    throw new UnexpectedValueException('Expected SSH_MSG_KEX_DH_GEX_GROUP');
                }
                $this->updateLogHistory('UNKNOWN (31)', 'SSH_MSG_KEXDH_GEX_GROUP');
                $prime = new BigInteger($primeBytes, -256);
                $g = new BigInteger($gBytes, -256);

                $exchange_hash_rfc4419 = $dh_group_sizes_packed . Strings::packSSH2(
                    'ss',
                    $primeBytes,
                    $gBytes
                );

                $params = DH::createParameters($prime, $g);
                $clientKexInitMessage = MessageTypeExtra::KEXDH_GEX_INIT;
                $serverKexReplyMessage = MessageTypeExtra::KEXDH_GEX_REPLY;
            } else {
                $params = DH::createParameters($this->kex_algorithm);
                $clientKexInitMessage = MessageType::KEXDH_INIT;
                $serverKexReplyMessage = MessageType::KEXDH_REPLY;
            }

            $keyLength = min($kexHash->getLengthInBytes(), max($encryptKeyLength, $decryptKeyLength));

            $ourPrivate = DH::createKey($params, 16 * $keyLength); // 2 * 8 * $keyLength
            $ourPublic = $ourPrivate->getPublicKey()->toBigInteger();
            $ourPublicBytes = $ourPublic->toBytes(true);
        }

        $data = pack('CNa*', $clientKexInitMessage, strlen($ourPublicBytes), $ourPublicBytes);

        $this->send_binary_packet($data);

        switch ($clientKexInitMessage) {
            case MessageTypeExtra::KEX_ECDH_INIT:
                $this->updateLogHistory('SSH_MSG_KEXDH_INIT', 'SSH_MSG_KEX_ECDH_INIT');
                break;
            case MessageTypeExtra::KEXDH_GEX_INIT:
                $this->updateLogHistory('UNKNOWN (32)', 'SSH_MSG_KEXDH_GEX_INIT');
        }

        $response = $this->get_binary_packet();

        [
            $type,
            $server_public_host_key,
            $theirPublicBytes,
            $this->signature
        ] = Strings::unpackSSH2('Csss', $response);

        if ($type != $serverKexReplyMessage) {
            $this->disconnect_helper(DisconnectReason::PROTOCOL_ERROR);
            throw new UnexpectedValueException("Expected $serverKexReplyMessage");
        }
        switch ($serverKexReplyMessage) {
            case MessageTypeExtra::KEX_ECDH_REPLY:
                $this->updateLogHistory('SSH_MSG_KEXDH_REPLY', 'SSH_MSG_KEX_ECDH_REPLY');
                break;
            case MessageTypeExtra::KEXDH_GEX_REPLY:
                $this->updateLogHistory('UNKNOWN (33)', 'SSH_MSG_KEXDH_GEX_REPLY');
        }

        $this->server_public_host_key = $server_public_host_key;
        [$public_key_format] = Strings::unpackSSH2('s', $server_public_host_key);
        if (strlen($this->signature) < 4) {
            throw new LengthException('The signature needs at least four bytes');
        }
        $temp = unpack('Nlength', substr($this->signature, 0, 4));
        $this->signature_format = substr($this->signature, 4, $temp['length']);

        $keyBytes = DH::computeSecret($ourPrivate, $theirPublicBytes);
        if (($keyBytes & "\xFF\x80") === "\x00\x00") {
            $keyBytes = substr($keyBytes, 1);
        } elseif (($keyBytes[0] & "\x80") === "\x80") {
            $keyBytes = "\0$keyBytes";
        }

        $this->exchange_hash = Strings::packSSH2(
            's5',
            $this->identifier,
            $this->server_identifier,
            $kexinit_payload_client,
            $kexinit_payload_server,
            $this->server_public_host_key
        );
        $this->exchange_hash .= $exchange_hash_rfc4419;
        $this->exchange_hash .= Strings::packSSH2(
            's3',
            $ourPublicBytes,
            $theirPublicBytes,
            $keyBytes
        );

        $this->exchange_hash = $kexHash->hash($this->exchange_hash);

        if ($this->session_id === false) {
            $this->session_id = $this->exchange_hash;
        }

        switch ($server_host_key_algorithm) {
            case 'rsa-sha2-256':
            case 'rsa-sha2-512':
            //case 'ssh-rsa':
                $expected_key_format = 'ssh-rsa';
                break;
            default:
                $expected_key_format = $server_host_key_algorithm;
        }
        if ($public_key_format != $expected_key_format || $this->signature_format != $server_host_key_algorithm) {
            switch (true) {
                case $this->signature_format == $server_host_key_algorithm:
                case $server_host_key_algorithm != 'rsa-sha2-256' && $server_host_key_algorithm != 'rsa-sha2-512':
                case $this->signature_format != 'ssh-rsa':
                    $this->disconnect_helper(DisconnectReason::HOST_KEY_NOT_VERIFIABLE);
                    throw new RuntimeException('Server Host Key Algorithm Mismatch (' . $this->signature_format . ' vs ' . $server_host_key_algorithm . ')');
            }
        }

        $packet = pack('C', MessageType::NEWKEYS);
        $this->send_binary_packet($packet);

        $response = $this->get_binary_packet();

        if ($response === false) {
            $this->disconnect_helper(DisconnectReason::CONNECTION_LOST);
            throw new ConnectionClosedException('Connection closed by server');
        }

        [$type] = Strings::unpackSSH2('C', $response);
        if ($type != MessageType::NEWKEYS) {
            $this->disconnect_helper(DisconnectReason::PROTOCOL_ERROR);
            throw new UnexpectedValueException('Expected SSH_MSG_NEWKEYS');
        }

        $keyBytes = pack('Na*', strlen($keyBytes), $keyBytes);

        $this->encrypt = self::encryption_algorithm_to_crypt_instance($encrypt);
        if ($this->encrypt) {
            if (self::$crypto_engine) {
                $this->encrypt->setPreferredEngine(self::$crypto_engine);
            }
            if ($this->encrypt->getBlockLengthInBytes()) {
                $this->encrypt_block_size = $this->encrypt->getBlockLengthInBytes();
            }
            $this->encrypt->disablePadding();

            if ($this->encrypt->usesIV()) {
                $iv = $kexHash->hash($keyBytes . $this->exchange_hash . 'A' . $this->session_id);
                while ($this->encrypt_block_size > strlen($iv)) {
                    $iv .= $kexHash->hash($keyBytes . $this->exchange_hash . $iv);
                }
                $this->encrypt->setIV(substr($iv, 0, $this->encrypt_block_size));
            }

            switch ($encrypt) {
                case 'aes128-gcm@openssh.com':
                case 'aes256-gcm@openssh.com':
                    $nonce = $kexHash->hash($keyBytes . $this->exchange_hash . 'A' . $this->session_id);
                    $this->encryptFixedPart = substr($nonce, 0, 4);
                    $this->encryptInvocationCounter = substr($nonce, 4, 8);
                    // fall-through
                case 'chacha20-poly1305@openssh.com':
                    break;
                default:
                    $this->encrypt->enableContinuousBuffer();
            }

            $key = $kexHash->hash($keyBytes . $this->exchange_hash . 'C' . $this->session_id);
            while ($encryptKeyLength > strlen($key)) {
                $key .= $kexHash->hash($keyBytes . $this->exchange_hash . $key);
            }
            switch ($encrypt) {
                case 'chacha20-poly1305@openssh.com':
                    $encryptKeyLength = 32;
                    $this->lengthEncrypt = self::encryption_algorithm_to_crypt_instance($encrypt);
                    $this->lengthEncrypt->setKey(substr($key, 32, 32));
            }
            $this->encrypt->setKey(substr($key, 0, $encryptKeyLength));
            $this->encryptName = $encrypt;
        }

        $this->decrypt = self::encryption_algorithm_to_crypt_instance($decrypt);
        if ($this->decrypt) {
            if (self::$crypto_engine) {
                $this->decrypt->setPreferredEngine(self::$crypto_engine);
            }
            if ($this->decrypt->getBlockLengthInBytes()) {
                $this->decrypt_block_size = $this->decrypt->getBlockLengthInBytes();
            }
            $this->decrypt->disablePadding();

            if ($this->decrypt->usesIV()) {
                $iv = $kexHash->hash($keyBytes . $this->exchange_hash . 'B' . $this->session_id);
                while ($this->decrypt_block_size > strlen($iv)) {
                    $iv .= $kexHash->hash($keyBytes . $this->exchange_hash . $iv);
                }
                $this->decrypt->setIV(substr($iv, 0, $this->decrypt_block_size));
            }

            switch ($decrypt) {
                case 'aes128-gcm@openssh.com':
                case 'aes256-gcm@openssh.com':
                    // see https://tools.ietf.org/html/rfc5647#section-7.1
                    $nonce = $kexHash->hash($keyBytes . $this->exchange_hash . 'B' . $this->session_id);
                    $this->decryptFixedPart = substr($nonce, 0, 4);
                    $this->decryptInvocationCounter = substr($nonce, 4, 8);
                    // fall-through
                case 'chacha20-poly1305@openssh.com':
                    break;
                default:
                    $this->decrypt->enableContinuousBuffer();
            }

            $key = $kexHash->hash($keyBytes . $this->exchange_hash . 'D' . $this->session_id);
            while ($decryptKeyLength > strlen($key)) {
                $key .= $kexHash->hash($keyBytes . $this->exchange_hash . $key);
            }
            switch ($decrypt) {
                case 'chacha20-poly1305@openssh.com':
                    $decryptKeyLength = 32;
                    $this->lengthDecrypt = self::encryption_algorithm_to_crypt_instance($decrypt);
                    $this->lengthDecrypt->setKey(substr($key, 32, 32));
            }
            $this->decrypt->setKey(substr($key, 0, $decryptKeyLength));
            $this->decryptName = $decrypt;
        }

        /* The "arcfour128" algorithm is the RC4 cipher, as described in
           [SCHNEIER], using a 128-bit key.  The first 1536 bytes of keystream
           generated by the cipher MUST be discarded, and the first byte of the
           first encrypted packet MUST be encrypted using the 1537th byte of
           keystream.

           -- http://tools.ietf.org/html/rfc4345#section-4 */
        if ($encrypt == 'arcfour128' || $encrypt == 'arcfour256') {
            $this->encrypt->encrypt(str_repeat("\0", 1536));
        }
        if ($decrypt == 'arcfour128' || $decrypt == 'arcfour256') {
            $this->decrypt->decrypt(str_repeat("\0", 1536));
        }

        if (!$this->encrypt->usesNonce()) {
            [$this->hmac_create, $createKeyLength] = self::mac_algorithm_to_hash_instance($mac_algorithm_out);
        } else {
            $this->hmac_create = new \stdClass();
            $this->hmac_create_name = $mac_algorithm_out;
            //$mac_algorithm_out = 'none';
            $createKeyLength = 0;
        }

        if ($this->hmac_create instanceof Hash) {
            $key = $kexHash->hash($keyBytes . $this->exchange_hash . 'E' . $this->session_id);
            while ($createKeyLength > strlen($key)) {
                $key .= $kexHash->hash($keyBytes . $this->exchange_hash . $key);
            }
            $this->hmac_create->setKey(substr($key, 0, $createKeyLength));
            $this->hmac_create_name = $mac_algorithm_out;
            $this->hmac_create_etm = preg_match('#-etm@openssh\.com$#', $mac_algorithm_out);
        }

        if (!$this->decrypt->usesNonce()) {
            [$this->hmac_check, $checkKeyLength] = self::mac_algorithm_to_hash_instance($mac_algorithm_in);
            $this->hmac_size = $this->hmac_check->getLengthInBytes();
        } else {
            $this->hmac_check = new \stdClass();
            $this->hmac_check_name = $mac_algorithm_in;
            //$mac_algorithm_in = 'none';
            $checkKeyLength = 0;
            $this->hmac_size = 0;
        }

        if ($this->hmac_check instanceof Hash) {
            $key = $kexHash->hash($keyBytes . $this->exchange_hash . 'F' . $this->session_id);
            while ($checkKeyLength > strlen($key)) {
                $key .= $kexHash->hash($keyBytes . $this->exchange_hash . $key);
            }
            $this->hmac_check->setKey(substr($key, 0, $checkKeyLength));
            $this->hmac_check_name = $mac_algorithm_in;
            $this->hmac_check_etm = preg_match('#-etm@openssh\.com$#', $mac_algorithm_in);
        }

        $this->regenerate_compression_context = $this->regenerate_decompression_context = true;

        return true;
    }

    /**
     * Maps an encryption algorithm name to the number of key bytes.
     *
     * @param string $algorithm Name of the encryption algorithm
     * @return int|null Number of bytes as an integer or null for unknown
     */
    private function encryption_algorithm_to_key_size(string $algorithm): ?int
    {
        if ($this->bad_key_size_fix && self::bad_algorithm_candidate($algorithm)) {
            return 16;
        }

        switch ($algorithm) {
            case 'none':
                return 0;
            case 'aes128-gcm@openssh.com':
            case 'aes128-cbc':
            case 'aes128-ctr':
            case 'arcfour':
            case 'arcfour128':
            case 'blowfish-cbc':
            case 'blowfish-ctr':
            case 'twofish128-cbc':
            case 'twofish128-ctr':
                return 16;
            case '3des-cbc':
            case '3des-ctr':
            case 'aes192-cbc':
            case 'aes192-ctr':
            case 'twofish192-cbc':
            case 'twofish192-ctr':
                return 24;
            case 'aes256-gcm@openssh.com':
            case 'aes256-cbc':
            case 'aes256-ctr':
            case 'arcfour256':
            case 'twofish-cbc':
            case 'twofish256-cbc':
            case 'twofish256-ctr':
                return 32;
            case 'chacha20-poly1305@openssh.com':
                return 64;
        }
        return null;
    }

    /**
     * Maps an encryption algorithm name to an instance of a subclass of
     * \phpseclib3\Crypt\Common\SymmetricKey.
     *
     * @param string $algorithm Name of the encryption algorithm
     * @return SymmetricKey|null
     */
    private static function encryption_algorithm_to_crypt_instance(string $algorithm)
    {
        switch ($algorithm) {
            case '3des-cbc':
                return new TripleDES('cbc');
            case '3des-ctr':
                return new TripleDES('ctr');
            case 'aes256-cbc':
            case 'aes192-cbc':
            case 'aes128-cbc':
                return new Rijndael('cbc');
            case 'aes256-ctr':
            case 'aes192-ctr':
            case 'aes128-ctr':
                return new Rijndael('ctr');
            case 'blowfish-cbc':
                return new Blowfish('cbc');
            case 'blowfish-ctr':
                return new Blowfish('ctr');
            case 'twofish128-cbc':
            case 'twofish192-cbc':
            case 'twofish256-cbc':
            case 'twofish-cbc':
                return new Twofish('cbc');
            case 'twofish128-ctr':
            case 'twofish192-ctr':
            case 'twofish256-ctr':
                return new Twofish('ctr');
            case 'arcfour':
            case 'arcfour128':
            case 'arcfour256':
                return new RC4();
            case 'aes128-gcm@openssh.com':
            case 'aes256-gcm@openssh.com':
                return new Rijndael('gcm');
            case 'chacha20-poly1305@openssh.com':
                return new ChaCha20();
        }
        return null;
    }

    /**
     * Maps an encryption algorithm name to an instance of a subclass of
     * \phpseclib3\Crypt\Hash.
     *
     * @param string $algorithm Name of the encryption algorithm
     * @return array{Hash, int}|null
     */
    private static function mac_algorithm_to_hash_instance(string $algorithm): ?array
    {
        switch ($algorithm) {
            case 'umac-64@openssh.com':
            case 'umac-64-etm@openssh.com':
                return [new Hash('umac-64'), 16];
            case 'umac-128@openssh.com':
            case 'umac-128-etm@openssh.com':
                return [new Hash('umac-128'), 16];
            case 'hmac-sha2-512':
            case 'hmac-sha2-512-etm@openssh.com':
                return [new Hash('sha512'), 64];
            case 'hmac-sha2-256':
            case 'hmac-sha2-256-etm@openssh.com':
                return [new Hash('sha256'), 32];
            case 'hmac-sha1':
            case 'hmac-sha1-etm@openssh.com':
                return [new Hash('sha1'), 20];
            case 'hmac-sha1-96':
                return [new Hash('sha1-96'), 20];
            case 'hmac-md5':
                return [new Hash('md5'), 16];
            case 'hmac-md5-96':
                return [new Hash('md5-96'), 16];
        }
    }

    /*
     * Tests whether or not proposed algorithm has a potential for issues
     *
     * @link https://www.chiark.greenend.org.uk/~sgtatham/putty/wishlist/ssh2-aesctr-openssh.html
     * @link https://bugzilla.mindrot.org/show_bug.cgi?id=1291
     * @param string $algorithm Name of the encryption algorithm
     * @return bool
     */
    private static function bad_algorithm_candidate($algorithm): bool
    {
        switch ($algorithm) {
            case 'arcfour256':
            case 'aes192-ctr':
            case 'aes256-ctr':
                return true;
        }

        return false;
    }

    /**
     * Login
     *
     * The $password parameter can be a plaintext password, a \phpseclib3\Crypt\RSA|EC|DSA object, a \phpseclib3\System\SSH\Agent object or an array
     *
<<<<<<< HEAD
     * @param string|AsymmetricKey|array[]|Agent|null ...$args
=======
     * @param string $username
     * @param string|PrivateKey|array[]|Agent|null ...$args
     * @return bool
>>>>>>> 72bd9d99
     * @see self::_login()
     */
    public function login(string $username, ...$args): bool
    {
        $this->auth[] = func_get_args();

        // try logging with 'none' as an authentication method first since that's what
        // PuTTY does
        if (
            substr($this->server_identifier ?: '', 0, 15) !== 'SSH-2.0-CoreFTP' &&
            $this->auth_methods_to_continue === null
        ) {
            if ($this->sublogin($username)) {
                return true;
            }
            if (!count($args)) {
                return false;
            }
        }
        return $this->sublogin($username, ...$args);
    }

    /**
     * Login Helper
     *
<<<<<<< HEAD
     * @param string ...$args
=======
     * @param string $username
     * @param string|PrivateKey|array[]|Agent|null ...$args
     * @return bool
>>>>>>> 72bd9d99
     * @see self::_login_helper()
     */
    protected function sublogin(string $username, ...$args): bool
    {
        if (!($this->bitmap & self::MASK_CONSTRUCTOR)) {
            $this->connect();
        }

        if (empty($args)) {
            return $this->login_helper($username);
        }

        foreach ($args as $arg) {
            switch (true) {
                case $arg instanceof PublicKey:
                    throw new UnexpectedValueException('A PublicKey object was passed to the login method instead of a PrivateKey object');
                case $arg instanceof PrivateKey:
                case $arg instanceof Agent:
                case is_array($arg):
                case Strings::is_stringable($arg):
                    break;
                default:
                    throw new UnexpectedValueException('$password needs to either be an instance of \phpseclib3\Crypt\Common\PrivateKey, \System\SSH\Agent, an array or a string');
            }
        }

        while (count($args)) {
            if (!$this->auth_methods_to_continue || !$this->smartMFA) {
                $newargs = $args;
                $args = [];
            } else {
                $newargs = [];
                foreach ($this->auth_methods_to_continue as $method) {
                    switch ($method) {
                        case 'publickey':
                            foreach ($args as $key => $arg) {
                                if ($arg instanceof PrivateKey || $arg instanceof Agent) {
                                    $newargs[] = $arg;
                                    unset($args[$key]);
                                    break;
                                }
                            }
                            break;
                        case 'keyboard-interactive':
                            $hasArray = $hasString = false;
                            foreach ($args as $arg) {
                                if ($hasArray || is_array($arg)) {
                                    $hasArray = true;
                                    break;
                                }
                                if ($hasString || Strings::is_stringable($arg)) {
                                    $hasString = true;
                                    break;
                                }
                            }
                            if ($hasArray && $hasString) {
                                foreach ($args as $key => $arg) {
                                    if (is_array($arg)) {
                                        $newargs[] = $arg;
                                        break 2;
                                    }
                                }
                            }
                            // fall-through
                        case 'password':
                            foreach ($args as $key => $arg) {
                                $newargs[] = $arg;
                                unset($args[$key]);
                                break;
                            }
                    }
                }
            }

            if (!count($newargs)) {
                return false;
            }

            foreach ($newargs as $arg) {
                if ($this->login_helper($username, $arg)) {
                    return true;
                }
            }
        }
        return false;
    }

    /**
     * Login Helper
     *
     * {@internal It might be worthwhile, at some point, to protect against {@link http://tools.ietf.org/html/rfc4251#section-9.3.9 traffic analysis}
     *           by sending dummy SSH_MSG_IGNORE messages.}
     *
     * @throws UnexpectedValueException on receipt of unexpected packets
     * @throws RuntimeException on other errors
     */
    private function login_helper(string $username, $password = null): bool
    {
        if (!($this->bitmap & self::MASK_CONNECTED)) {
            return false;
        }

        if (!($this->bitmap & self::MASK_LOGIN_REQ)) {
            $packet = Strings::packSSH2('Cs', MessageType::SERVICE_REQUEST, 'ssh-userauth');
            $this->send_binary_packet($packet);

            try {
                $response = $this->get_binary_packet();
            } catch (\Exception $e) {
                if ($this->retry_connect) {
                    $this->retry_connect = false;
                    $this->connect();
                    return $this->login_helper($username, $password);
                }
                $this->disconnect_helper(DisconnectReason::CONNECTION_LOST);
                throw new ConnectionClosedException('Connection closed by server');
            }

            [$type, $service] = Strings::unpackSSH2('Cs', $response);
            if ($type != MessageType::SERVICE_ACCEPT || $service != 'ssh-userauth') {
                $this->disconnect_helper(DisconnectReason::PROTOCOL_ERROR);
                throw new UnexpectedValueException('Expected SSH_MSG_SERVICE_ACCEPT');
            }
            $this->bitmap |= self::MASK_LOGIN_REQ;
        }

        if (strlen($this->last_interactive_response)) {
            return !Strings::is_stringable($password) && !is_array($password) ? false : $this->keyboard_interactive_process($password);
        }

        if ($password instanceof PrivateKey) {
            return $this->privatekey_login($username, $password);
        }

        if ($password instanceof Agent) {
            return $this->ssh_agent_login($username, $password);
        }

        if (is_array($password)) {
            if ($this->keyboard_interactive_login($username, $password)) {
                $this->bitmap |= self::MASK_LOGIN;
                return true;
            }
            return false;
        }

        if (!isset($password)) {
            $packet = Strings::packSSH2(
                'Cs3',
                MessageType::USERAUTH_REQUEST,
                $username,
                'ssh-connection',
                'none'
            );

            $this->send_binary_packet($packet);

            $response = $this->get_binary_packet();

            [$type] = Strings::unpackSSH2('C', $response);
            switch ($type) {
                case MessageType::USERAUTH_SUCCESS:
                    $this->bitmap |= self::MASK_LOGIN;
                    return true;
                case MessageType::USERAUTH_FAILURE:
                    [$auth_methods] = Strings::unpackSSH2('L', $response);
                    $this->auth_methods_to_continue = $auth_methods;
                    // fall-through
                default:
                    return false;
            }
        }

        $packet = Strings::packSSH2(
            'Cs3bs',
            MessageType::USERAUTH_REQUEST,
            $username,
            'ssh-connection',
            'password',
            false,
            $password
        );

        // remove the username and password from the logged packet
        if (!defined('NET_SSH2_LOGGING')) {
            $logged = null;
        } else {
            $logged = Strings::packSSH2(
                'Cs3bs',
                MessageType::USERAUTH_REQUEST,
                $username,
                'ssh-connection',
                'password',
                false,
                'password'
            );
        }

        $this->send_binary_packet($packet, $logged);

        $response = $this->get_binary_packet();
        if ($response === false) {
            return false;
        }
        [$type] = Strings::unpackSSH2('C', $response);
        switch ($type) {
            case MessageTypeExtra::USERAUTH_PASSWD_CHANGEREQ: // in theory, the password can be changed
                $this->updateLogHistory('SSH_MSG_USERAUTH_INFO_REQUEST', 'SSH_MSG_USERAUTH_PASSWD_CHANGEREQ');

                [$message] = Strings::unpackSSH2('s', $response);
                $this->errors[] = 'SSH_MSG_USERAUTH_PASSWD_CHANGEREQ: ' . $message;

                return $this->disconnect_helper(DisconnectReason::AUTH_CANCELLED_BY_USER);
            case MessageType::USERAUTH_FAILURE:
                // can we use keyboard-interactive authentication?  if not then either the login is bad or the server employees
                // multi-factor authentication
                [$auth_methods, $partial_success] = Strings::unpackSSH2('Lb', $response);
                $this->auth_methods_to_continue = $auth_methods;
                if (!$partial_success && in_array('keyboard-interactive', $auth_methods)) {
                    if ($this->keyboard_interactive_login($username, $password)) {
                        $this->bitmap |= self::MASK_LOGIN;
                        return true;
                    }
                    return false;
                }
                return false;
            case MessageType::USERAUTH_SUCCESS:
                $this->bitmap |= self::MASK_LOGIN;
                return true;
        }

        return false;
    }

    /**
     * Login via keyboard-interactive authentication
     *
     * See {@link http://tools.ietf.org/html/rfc4256 RFC4256} for details.  This is not a full-featured keyboard-interactive authenticator.
     *
     * @param string|array $password
     */
    private function keyboard_interactive_login(string $username, $password): bool
    {
        $packet = Strings::packSSH2(
            'Cs5',
            MessageType::USERAUTH_REQUEST,
            $username,
            'ssh-connection',
            'keyboard-interactive',
            '', // language tag
            '' // submethods
        );
        $this->send_binary_packet($packet);

        return $this->keyboard_interactive_process($password);
    }

    /**
     * Handle the keyboard-interactive requests / responses.
     *
     * @throws RuntimeException on connection error
     */
    private function keyboard_interactive_process(...$responses)
    {
        if (strlen($this->last_interactive_response)) {
            $response = $this->last_interactive_response;
        } else {
            $orig = $response = $this->get_binary_packet();
        }

        [$type] = Strings::unpackSSH2('C', $response);
        switch ($type) {
            case MessageType::USERAUTH_INFO_REQUEST:
                [
                    , // name; may be empty
                    , // instruction; may be empty
                    , // language tag; may be empty
                    $num_prompts
                ] = Strings::unpackSSH2('s3N', $response);

                for ($i = 0; $i < count($responses); $i++) {
                    if (is_array($responses[$i])) {
                        foreach ($responses[$i] as $key => $value) {
                            $this->keyboard_requests_responses[$key] = $value;
                        }
                        unset($responses[$i]);
                    }
                }
                $responses = array_values($responses);

                if (isset($this->keyboard_requests_responses)) {
                    for ($i = 0; $i < $num_prompts; $i++) {
                        [
                            $prompt, // prompt - ie. "Password: "; must not be empty
                            // echo
                        ] = Strings::unpackSSH2('sC', $response);
                        foreach ($this->keyboard_requests_responses as $key => $value) {
                            if (substr($prompt, 0, strlen($key)) == $key) {
                                $responses[] = $value;
                                break;
                            }
                        }
                    }
                }

                // see http://tools.ietf.org/html/rfc4256#section-3.2
                if (strlen($this->last_interactive_response)) {
                    $this->last_interactive_response = '';
                } else {
                    $this->updateLogHistory('UNKNOWN (60)', 'SSH_MSG_USERAUTH_INFO_REQUEST');
                }

                if (!count($responses) && $num_prompts) {
                    $this->last_interactive_response = $orig;
                    return false;
                }

                /*
                   After obtaining the requested information from the user, the client
                   MUST respond with an SSH_MSG_USERAUTH_INFO_RESPONSE message.
                */
                // see http://tools.ietf.org/html/rfc4256#section-3.4
                $packet = $logged = pack('CN', MessageType::USERAUTH_INFO_RESPONSE, count($responses));
                for ($i = 0; $i < count($responses); $i++) {
                    $packet .= Strings::packSSH2('s', $responses[$i]);
                    $logged .= Strings::packSSH2('s', 'dummy-answer');
                }

                $this->send_binary_packet($packet, $logged);

                $this->updateLogHistory('UNKNOWN (61)', 'SSH_MSG_USERAUTH_INFO_RESPONSE');

                /*
                   After receiving the response, the server MUST send either an
                   SSH_MSG_USERAUTH_SUCCESS, SSH_MSG_USERAUTH_FAILURE, or another
                   SSH_MSG_USERAUTH_INFO_REQUEST message.
                */
                // maybe phpseclib should force close the connection after x request / responses?  unless something like that is done
                // there could be an infinite loop of request / responses.
                return $this->keyboard_interactive_process();
            case MessageType::USERAUTH_SUCCESS:
                return true;
            case MessageType::USERAUTH_FAILURE:
                [$auth_methods] = Strings::unpackSSH2('L', $response);
                $this->auth_methods_to_continue = $auth_methods;
                return false;
        }

        return false;
    }

    /**
     * Login with an ssh-agent provided key
     */
    private function ssh_agent_login(string $username, Agent $agent): bool
    {
        $this->agent = $agent;
        $keys = $agent->requestIdentities();
        foreach ($keys as $key) {
            if ($this->privatekey_login($username, $key)) {
                return true;
            }
        }

        return false;
    }

    /**
     * Login with an RSA private key
     *
     * {@internal It might be worthwhile, at some point, to protect against {@link http://tools.ietf.org/html/rfc4251#section-9.3.9 traffic analysis}
     *           by sending dummy SSH_MSG_IGNORE messages.}
     *
     * @throws RuntimeException on connection error
     */
    private function privatekey_login(string $username, PrivateKey $privatekey): bool
    {
        $publickey = $privatekey->getPublicKey();

        if ($publickey instanceof RSA) {
            $privatekey = $privatekey->withPadding(RSA::SIGNATURE_PKCS1);
            $algos = ['rsa-sha2-256', 'rsa-sha2-512', 'ssh-rsa'];
            if (isset($this->preferred['hostkey'])) {
                $algos = array_intersect($this->preferred['hostkey'], $algos);
            }
            $algo = self::array_intersect_first($algos, $this->supported_private_key_algorithms);
            switch ($algo) {
                case 'rsa-sha2-512':
                    $hash = 'sha512';
                    $signatureType = 'rsa-sha2-512';
                    break;
                case 'rsa-sha2-256':
                    $hash = 'sha256';
                    $signatureType = 'rsa-sha2-256';
                    break;
                //case 'ssh-rsa':
                default:
                    $hash = 'sha1';
                    $signatureType = 'ssh-rsa';
            }
        } elseif ($publickey instanceof EC) {
            $privatekey = $privatekey->withSignatureFormat('SSH2');
            $curveName = $privatekey->getCurve();
            switch ($curveName) {
                case 'Ed25519':
                    $hash = 'sha512';
                    $signatureType = 'ssh-ed25519';
                    break;
                case 'secp256r1': // nistp256
                    $hash = 'sha256';
                    $signatureType = 'ecdsa-sha2-nistp256';
                    break;
                case 'secp384r1': // nistp384
                    $hash = 'sha384';
                    $signatureType = 'ecdsa-sha2-nistp384';
                    break;
                case 'secp521r1': // nistp521
                    $hash = 'sha512';
                    $signatureType = 'ecdsa-sha2-nistp521';
                    break;
                default:
                    if (is_array($curveName)) {
                        throw new UnsupportedCurveException('Specified Curves are not supported by SSH2');
                    }
                    throw new UnsupportedCurveException('Named Curve of ' . $curveName . ' is not supported by phpseclib3\'s SSH2 implementation');
            }
        } elseif ($publickey instanceof DSA) {
            $privatekey = $privatekey->withSignatureFormat('SSH2');
            $hash = 'sha1';
            $signatureType = 'ssh-dss';
        } else {
            throw new UnsupportedAlgorithmException('Please use either an RSA key, an EC one or a DSA key');
        }

        $publickeyStr = $publickey->toString('OpenSSH', ['binary' => true]);

        $part1 = Strings::packSSH2(
            'Csss',
            MessageType::USERAUTH_REQUEST,
            $username,
            'ssh-connection',
            'publickey'
        );
        $part2 = Strings::packSSH2('ss', $signatureType, $publickeyStr);

        $packet = $part1 . chr(0) . $part2;
        $this->send_binary_packet($packet);

        $response = $this->get_binary_packet();

        [$type] = Strings::unpackSSH2('C', $response);
        switch ($type) {
            case MessageType::USERAUTH_FAILURE:
                [$auth_methods] = Strings::unpackSSH2('L', $response);
                if (in_array('publickey', $auth_methods) && substr($signatureType, 0, 9) == 'rsa-sha2-') {
                    $this->supported_private_key_algorithms = array_diff($this->supported_private_key_algorithms, ['rsa-sha2-256', 'rsa-sha2-512']);
                    return $this->privatekey_login($username, $privatekey);
                }
                $this->auth_methods_to_continue = $auth_methods;
                $this->errors[] = 'SSH_MSG_USERAUTH_FAILURE';
                return false;
            case MessageTypeExtra::USERAUTH_PK_OK:
                // we'll just take it on faith that the public key blob and the public key algorithm name are as
                // they should be
                $this->updateLogHistory('SSH_MSG_USERAUTH_INFO_REQUEST', 'SSH_MSG_USERAUTH_PK_OK');
                break;
            case MessageType::USERAUTH_SUCCESS:
                $this->bitmap |= self::MASK_LOGIN;
                return true;
            default:
                $this->disconnect_helper(DisconnectReason::BY_APPLICATION);
                throw new ConnectionClosedException('Unexpected response to publickey authentication pt 1');
        }

        $packet = $part1 . chr(1) . $part2;
        $privatekey = $privatekey->withHash($hash);
        $signature = $privatekey->sign(Strings::packSSH2('s', $this->session_id) . $packet);
        if ($publickey instanceof RSA) {
            $signature = Strings::packSSH2('ss', $signatureType, $signature);
        }
        $packet .= Strings::packSSH2('s', $signature);

        $this->send_binary_packet($packet);

        $response = $this->get_binary_packet();

        [$type] = Strings::unpackSSH2('C', $response);
        switch ($type) {
            case MessageType::USERAUTH_FAILURE:
                // either the login is bad or the server employs multi-factor authentication
                [$auth_methods] = Strings::unpackSSH2('L', $response);
                $this->auth_methods_to_continue = $auth_methods;
                return false;
            case MessageType::USERAUTH_SUCCESS:
                $this->bitmap |= self::MASK_LOGIN;
                return true;
        }

        $this->disconnect_helper(DisconnectReason::BY_APPLICATION);
        throw new ConnectionClosedException('Unexpected response to publickey authentication pt 2');
    }

    /**
     * Return the currently configured timeout
     */
    public function getTimeout(): int
    {
        return $this->timeout;
    }

    /**
     * Set Timeout
     *
     * $ssh->exec('ping 127.0.0.1'); on a Linux host will never return and will run indefinitely.  setTimeout() makes it so it'll timeout.
     * Setting $timeout to false or 0 will mean there is no timeout.
     */
    public function setTimeout(int $timeout): void
    {
        $this->timeout = $this->curTimeout = $timeout;
    }

    /**
     * Set Keep Alive
     *
     * Sends an SSH2_MSG_IGNORE message every x seconds, if x is a positive non-zero number.
     */
    public function setKeepAlive(int $interval): void
    {
        $this->keepAlive = $interval;
    }

    /**
     * Get the output from stdError
     */
    public function getStdError(): string
    {
        return $this->stdErrorLog;
    }

    /**
     * Execute Command
     *
     * If $callback is set to false then \phpseclib3\Net\SSH2::get_channel_packet(self::CHANNEL_EXEC) will need to be called manually.
     * In all likelihood, this is not a feature you want to be taking advantage of.
     *
     * @return string|bool
     * @psalm-return ($callback is callable ? bool : string|bool)
     * @throws RuntimeException on connection error
     */
    public function exec(string $command, callable $callback = null)
    {
        $this->curTimeout = $this->timeout;
        $this->is_timeout = false;
        $this->stdErrorLog = '';

        if (!$this->isAuthenticated()) {
            return false;
        }

        if ($this->isPTYOpen()) {
            throw new RuntimeException('If you want to run multiple exec()\'s you will need to disable (and re-enable if appropriate) a PTY for each one.');
        }

        // RFC4254 defines the (client) window size as "bytes the other party can send before it must wait for the window to
        // be adjusted".  0x7FFFFFFF is, at 2GB, the max size.  technically, it should probably be decremented, but,
        // honestly, if you're transferring more than 2GB, you probably shouldn't be using phpseclib, anyway.
        // see http://tools.ietf.org/html/rfc4254#section-5.2 for more info
        $this->window_size_server_to_client[self::CHANNEL_EXEC] = $this->window_size;
        // 0x8000 is the maximum max packet size, per http://tools.ietf.org/html/rfc4253#section-6.1, although since PuTTy
        // uses 0x4000, that's what will be used here, as well.
        $packet_size = 0x4000;

        $packet = Strings::packSSH2(
            'CsN3',
            MessageType::CHANNEL_OPEN,
            'session',
            self::CHANNEL_EXEC,
            $this->window_size_server_to_client[self::CHANNEL_EXEC],
            $packet_size
        );
        $this->send_binary_packet($packet);

        $this->channel_status[self::CHANNEL_EXEC] = MessageType::CHANNEL_OPEN;

        $this->get_channel_packet(self::CHANNEL_EXEC);

        if ($this->request_pty === true) {
            $terminal_modes = pack('C', TerminalMode::TTY_OP_END);
            $packet = Strings::packSSH2(
                'CNsCsN4s',
                MessageType::CHANNEL_REQUEST,
                $this->server_channels[self::CHANNEL_EXEC],
                'pty-req',
                1,
                $this->term,
                $this->windowColumns,
                $this->windowRows,
                0,
                0,
                $terminal_modes
            );

            $this->send_binary_packet($packet);

            $this->channel_status[self::CHANNEL_EXEC] = MessageType::CHANNEL_REQUEST;
            if (!$this->get_channel_packet(self::CHANNEL_EXEC)) {
                $this->disconnect_helper(DisconnectReason::BY_APPLICATION);
                throw new RuntimeException('Unable to request pseudo-terminal');
            }
        }

        // sending a pty-req SSH_MSG_CHANNEL_REQUEST message is unnecessary and, in fact, in most cases, slows things
        // down.  the one place where it might be desirable is if you're doing something like \phpseclib3\Net\SSH2::exec('ping localhost &').
        // with a pty-req SSH_MSG_CHANNEL_REQUEST, exec() will return immediately and the ping process will then
        // then immediately terminate.  without such a request exec() will loop indefinitely.  the ping process won't end but
        // neither will your script.

        // although, in theory, the size of SSH_MSG_CHANNEL_REQUEST could exceed the maximum packet size established by
        // SSH_MSG_CHANNEL_OPEN_CONFIRMATION, RFC4254#section-5.1 states that the "maximum packet size" refers to the
        // "maximum size of an individual data packet". ie. SSH_MSG_CHANNEL_DATA.  RFC4254#section-5.2 corroborates.
        $packet = Strings::packSSH2(
            'CNsCs',
            MessageType::CHANNEL_REQUEST,
            $this->server_channels[self::CHANNEL_EXEC],
            'exec',
            1,
            $command
        );
        $this->send_binary_packet($packet);

        $this->channel_status[self::CHANNEL_EXEC] = MessageType::CHANNEL_REQUEST;

        if (!$this->get_channel_packet(self::CHANNEL_EXEC)) {
            return false;
        }

        $this->channel_status[self::CHANNEL_EXEC] = MessageType::CHANNEL_DATA;

        if ($this->request_pty === true) {
            $this->channel_id_last_interactive = self::CHANNEL_EXEC;
            return true;
        }

        $output = '';
        while (true) {
            $temp = $this->get_channel_packet(self::CHANNEL_EXEC);
            switch (true) {
                case $temp === true:
                    return is_callable($callback) ? true : $output;
                case $temp === false:
                    return false;
                default:
                    if (is_callable($callback)) {
                        if ($callback($temp) === true) {
                            $this->close_channel(self::CHANNEL_EXEC);
                            return true;
                        }
                    } else {
                        $output .= $temp;
                    }
            }
        }
    }

    /**
     * Creates an interactive shell
     *
     * Returns bool(true) if the shell was opened.
     * Returns bool(false) if the shell was already open.
     *
     * @throws InsufficientSetupException if not authenticated
     * @throws UnexpectedValueException on receipt of unexpected packets
     * @throws RuntimeException on other errors
     * @see self::isShellOpen()
     * @see self::read()
     * @see self::write()
     */
    public function openShell(): bool
    {
        if ($this->isShellOpen()) {
            return false;
        }

        if (!$this->isAuthenticated()) {
            throw new InsufficientSetupException('Operation disallowed prior to login()');
        }

        $this->window_size_server_to_client[self::CHANNEL_SHELL] = $this->window_size;
        $packet_size = 0x4000;

        $packet = Strings::packSSH2(
            'CsN3',
            MessageType::CHANNEL_OPEN,
            'session',
            self::CHANNEL_SHELL,
            $this->window_size_server_to_client[self::CHANNEL_SHELL],
            $packet_size
        );

        $this->send_binary_packet($packet);

        $this->channel_status[self::CHANNEL_SHELL] = MessageType::CHANNEL_OPEN;

        $this->get_channel_packet(self::CHANNEL_SHELL);

        $terminal_modes = pack('C', TerminalMode::TTY_OP_END);
        $packet = Strings::packSSH2(
            'CNsbsN4s',
            MessageType::CHANNEL_REQUEST,
            $this->server_channels[self::CHANNEL_SHELL],
            'pty-req',
            true, // want reply
            $this->term,
            $this->windowColumns,
            $this->windowRows,
            0,
            0,
            $terminal_modes
        );

        $this->send_binary_packet($packet);

        $this->channel_status[self::CHANNEL_SHELL] = MessageType::CHANNEL_REQUEST;

        if (!$this->get_channel_packet(self::CHANNEL_SHELL)) {
            throw new RuntimeException('Unable to request pty');
        }

        $packet = Strings::packSSH2(
            'CNsb',
            MessageType::CHANNEL_REQUEST,
            $this->server_channels[self::CHANNEL_SHELL],
            'shell',
            true // want reply
        );
        $this->send_binary_packet($packet);

        $response = $this->get_channel_packet(self::CHANNEL_SHELL);
        if ($response === false) {
            throw new RuntimeException('Unable to request shell');
        }

        $this->channel_status[self::CHANNEL_SHELL] = MessageType::CHANNEL_DATA;

        $this->channel_id_last_interactive = self::CHANNEL_SHELL;

        $this->bitmap |= self::MASK_SHELL;

        return true;
    }

    /**
     * Return the channel to be used with read(), write(), and reset(), if none were specified
     * @deprecated for lack of transparency in intended channel target, to be potentially replaced
     *             with method which guarantees open-ness of all yielded channels and throws
     *             error for multiple open channels
     * @see self::read()
     * @see self::write()
     */
    private function get_interactive_channel(): int
    {
        switch (true) {
            case $this->is_channel_status_data(self::CHANNEL_SUBSYSTEM):
                return self::CHANNEL_SUBSYSTEM;
            case $this->is_channel_status_data(self::CHANNEL_EXEC):
                return self::CHANNEL_EXEC;
            default:
                return self::CHANNEL_SHELL;
        }
    }

    /**
     * Indicates the DATA status on the given channel
     */
    private function is_channel_status_data(int $channel): bool
    {
        return isset($this->channel_status[$channel]) && $this->channel_status[$channel] == MessageType::CHANNEL_DATA;
    }

    /**
     * Return an available open channel
     *
     * @return int
     */
    private function get_open_channel()
    {
        $channel = self::CHANNEL_EXEC;
        do {
            if (isset($this->channel_status[$channel]) && $this->channel_status[$channel] == MessageType::CHANNEL_OPEN) {
                return $channel;
            }
        } while ($channel++ < self::CHANNEL_SUBSYSTEM);

        return false;
    }

    /**
     * Request agent forwarding of remote server
     */
    public function requestAgentForwarding(): bool
    {
        $request_channel = $this->get_open_channel();
        if ($request_channel === false) {
            return false;
        }

        $packet = Strings::packSSH2(
            'CNsC',
            MessageType::CHANNEL_REQUEST,
            $this->server_channels[$request_channel],
            'auth-agent-req@openssh.com',
            1
        );

        $this->channel_status[$request_channel] = MessageType::CHANNEL_REQUEST;

        $this->send_binary_packet($packet);

        if (!$this->get_channel_packet($request_channel)) {
            return false;
        }

        $this->channel_status[$request_channel] = MessageType::CHANNEL_OPEN;

        return true;
    }

    /**
     * Returns the output of an interactive shell
     *
     * Returns when there's a match for $expect, which can take the form of a string literal or,
     * if $mode == self::READ_REGEX, a regular expression.
     *
     * If not specifying a channel, an open interactive channel will be selected, or, if there are
     * no open channels, an interactive shell will be created. If there are multiple open
     * interactive channels, a legacy behavior will apply in which channel selection prioritizes
     * an active subsystem, the exec pty, and, lastly, the shell. If using multiple interactive
     * channels, callers are discouraged from relying on this legacy behavior and should specify
     * the intended channel.
     *
     * @param int $mode One of the self::READ_* constants
     * @param int|null $channel Channel id returned by self::getInteractiveChannelId()
     * @return string|bool|null
     * @throws RuntimeException on connection error
     * @throws InsufficientSetupException on unexpected channel status, possibly due to closure
     * @see self::write()
     */
    public function read(string $expect = '', int $mode = self::READ_SIMPLE, int $channel = null)
    {
        $this->curTimeout = $this->timeout;
        $this->is_timeout = false;

        if ($channel === null) {
            $channel = $this->get_interactive_channel();
        }

        if (!$this->isInteractiveChannelOpen($channel)) {
            if ($channel != self::CHANNEL_SHELL) {
                throw new InsufficientSetupException('Data is not available on channel');
            } elseif (!$this->openShell()) {
                throw new RuntimeException('Unable to initiate an interactive shell session');
            }
        }

        if ($mode == self::READ_NEXT) {
            return $this->get_channel_packet($channel);
        }

        $match = $expect;
        while (true) {
            if ($mode == self::READ_REGEX) {
                preg_match($expect, substr($this->interactiveBuffer, -1024), $matches);
                $match = $matches[0] ?? '';
            }
            $pos = strlen($match) ? strpos($this->interactiveBuffer, $match) : false;
            if ($pos !== false) {
                return Strings::shift($this->interactiveBuffer, $pos + strlen($match));
            }
            $response = $this->get_channel_packet($channel);
            if ($response === true) {
                return Strings::shift($this->interactiveBuffer, strlen($this->interactiveBuffer));
            }

            $this->interactiveBuffer .= $response;
        }
    }

    /**
     * Inputs a command into an interactive shell.
     *
     * If not specifying a channel, an open interactive channel will be selected, or, if there are
     * no open channels, an interactive shell will be created. If there are multiple open
     * interactive channels, a legacy behavior will apply in which channel selection prioritizes
     * an active subsystem, the exec pty, and, lastly, the shell. If using multiple interactive
     * channels, callers are discouraged from relying on this legacy behavior and should specify
     * the intended channel.
     *
     * @param int|null $channel Channel id returned by self::getInteractiveChannelId()
     * @throws RuntimeException on connection error
     * @throws InsufficientSetupException on unexpected channel status, possibly due to closure
     * @see SSH2::read()
     */
    public function write(string $cmd, int $channel = null): void
    {
        if ($channel === null) {
            $channel = $this->get_interactive_channel();
        }

        if (!$this->isInteractiveChannelOpen($channel)) {
            if ($channel != self::CHANNEL_SHELL) {
                throw new InsufficientSetupException('Data is not available on channel');
            } elseif (!$this->openShell()) {
                throw new RuntimeException('Unable to initiate an interactive shell session');
            }
        }

        $this->send_channel_packet($channel, $cmd);
    }

    /**
     * Start a subsystem.
     *
     * Right now only one subsystem at a time is supported. To support multiple subsystem's stopSubsystem() could accept
     * a string that contained the name of the subsystem, but at that point, only one subsystem of each type could be opened.
     * To support multiple subsystem's of the same name maybe it'd be best if startSubsystem() generated a new channel id and
     * returns that and then that that was passed into stopSubsystem() but that'll be saved for a future date and implemented
     * if there's sufficient demand for such a feature.
     *
          * @see self::stopSubsystem()
     */
    public function startSubsystem(string $subsystem): bool
    {
        $this->window_size_server_to_client[self::CHANNEL_SUBSYSTEM] = $this->window_size;

        $packet = Strings::packSSH2(
            'CsN3',
            MessageType::CHANNEL_OPEN,
            'session',
            self::CHANNEL_SUBSYSTEM,
            $this->window_size,
            0x4000
        );

        $this->send_binary_packet($packet);

        $this->channel_status[self::CHANNEL_SUBSYSTEM] = MessageType::CHANNEL_OPEN;

        $this->get_channel_packet(self::CHANNEL_SUBSYSTEM);

        $packet = Strings::packSSH2(
            'CNsCs',
            MessageType::CHANNEL_REQUEST,
            $this->server_channels[self::CHANNEL_SUBSYSTEM],
            'subsystem',
            1,
            $subsystem
        );
        $this->send_binary_packet($packet);

        $this->channel_status[self::CHANNEL_SUBSYSTEM] = MessageType::CHANNEL_REQUEST;

        if (!$this->get_channel_packet(self::CHANNEL_SUBSYSTEM)) {
            return false;
        }

        $this->channel_status[self::CHANNEL_SUBSYSTEM] = MessageType::CHANNEL_DATA;

        $this->channel_id_last_interactive = self::CHANNEL_SUBSYSTEM;

        return true;
    }

    /**
     * Stops a subsystem.
     *
     * @see self::startSubsystem()
     */
    public function stopSubsystem(): bool
    {
        if ($this->isInteractiveChannelOpen(self::CHANNEL_SUBSYSTEM)) {
            $this->close_channel(self::CHANNEL_SUBSYSTEM);
        }
        return true;
    }

    /**
     * Closes a channel
     *
     * If read() timed out you might want to just close the channel and have it auto-restart on the next read() call
     *
     * If not specifying a channel, an open interactive channel will be selected. If there are
     * multiple open interactive channels, a legacy behavior will apply in which channel selection
     * prioritizes an active subsystem, the exec pty, and, lastly, the shell. If using multiple
     * interactive channels, callers are discouraged from relying on this legacy behavior and
     * should specify the intended channel.
     *
     * @param int|null $channel Channel id returned by self::getInteractiveChannelId()
     */
    public function reset(int $channel = null): void
    {
        if ($channel === null) {
            $channel = $this->get_interactive_channel();
        }
        if ($this->isInteractiveChannelOpen($channel)) {
            $this->close_channel($channel);
        }
    }

    /**
     * Is timeout?
     *
     * Did exec() or read() return because they timed out or because they encountered the end?
     */
    public function isTimeout(): bool
    {
        return $this->is_timeout;
    }

    /**
     * Disconnect
     */
    public function disconnect(): void
    {
        $this->disconnect_helper(DisconnectReason::BY_APPLICATION);
        if (isset($this->realtime_log_file) && is_resource($this->realtime_log_file)) {
            fclose($this->realtime_log_file);
        }
        unset(self::$connections[$this->getResourceId()]);
    }

    /**
     * Destructor.
     *
     * Will be called, automatically, if you're supporting just PHP5.  If you're supporting PHP4, you'll need to call
     * disconnect().
     */
    public function __destruct()
    {
        $this->disconnect();
    }

    /**
     * Is the connection still active?
     */
    public function isConnected(): bool
    {
        return (bool) ($this->bitmap & self::MASK_CONNECTED);
    }

    /**
     * Have you successfully been logged in?
     */
    public function isAuthenticated(): bool
    {
        return (bool) ($this->bitmap & self::MASK_LOGIN);
    }

    /**
     * Is the interactive shell active?
     */
    public function isShellOpen(): bool
    {
        return $this->isInteractiveChannelOpen(self::CHANNEL_SHELL);
    }

    /**
     * Is the exec pty active?
     */
    public function isPTYOpen(): bool
    {
        return $this->isInteractiveChannelOpen(self::CHANNEL_EXEC);
    }

    /**
     * Is the given interactive channel active?
     *
     * @param int $channel Channel id returned by self::getInteractiveChannelId()
     */
    public function isInteractiveChannelOpen(int $channel): bool
    {
        return $this->isAuthenticated() && $this->is_channel_status_data($channel);
    }

    /**
     * Returns a channel identifier, presently of the last interactive channel opened, regardless of current status.
     * Returns 0 if no interactive channel has been opened.
     *
     * @see self::isInteractiveChannelOpen()
     */
    public function getInteractiveChannelId(): int
    {
        return $this->channel_id_last_interactive;
    }

    /**
     * Pings a server connection, or tries to reconnect if the connection has gone down
     *
     * Inspired by http://php.net/manual/en/mysqli.ping.php
     */
    public function ping(): bool
    {
        if (!$this->isAuthenticated()) {
            if (!empty($this->auth)) {
                return $this->reconnect();
            }
            return false;
        }

        $this->window_size_server_to_client[self::CHANNEL_KEEP_ALIVE] = $this->window_size;
        $packet_size = 0x4000;
        $packet = Strings::packSSH2(
            'CsN3',
            MessageType::CHANNEL_OPEN,
            'session',
            self::CHANNEL_KEEP_ALIVE,
            $this->window_size_server_to_client[self::CHANNEL_KEEP_ALIVE],
            $packet_size
        );

        try {
            $this->send_binary_packet($packet);

            $this->channel_status[self::CHANNEL_KEEP_ALIVE] = MessageType::CHANNEL_OPEN;

            $response = $this->get_channel_packet(self::CHANNEL_KEEP_ALIVE);
        } catch (\RuntimeException $e) {
            return $this->reconnect();
        }

        $this->close_channel(self::CHANNEL_KEEP_ALIVE);
        return true;
    }

    /**
     * In situ reconnect method
     *
     * @return boolean
     */
    private function reconnect(): bool
    {
        $this->reset_connection(DisconnectReason::CONNECTION_LOST);
        $this->retry_connect = true;
        $this->connect();
        foreach ($this->auth as $auth) {
            $result = $this->login(...$auth);
        }
        return $result;
    }

    /**
     * Resets a connection for re-use
     */
    protected function reset_connection(int $reason): void
    {
        $this->disconnect_helper($reason);
        $this->decrypt = $this->encrypt = false;
        $this->decrypt_block_size = $this->encrypt_block_size = 8;
        $this->hmac_check = $this->hmac_create = false;
        $this->hmac_size = false;
        $this->session_id = false;
        $this->retry_connect = true;
        $this->get_seq_no = $this->send_seq_no = 0;
    }

    /**
     * Gets Binary Packets
     *
     * See '6. Binary Packet Protocol' of rfc4253 for more info.
     *
     * @return bool|string
     * @see self::_send_binary_packet()
     */
    private function get_binary_packet(bool $skip_channel_filter = false)
    {
        if ($skip_channel_filter) {
            if (!is_resource($this->fsock)) {
                throw new InvalidArgumentException('fsock is not a resource.');
            }
            $read = [$this->fsock];
            $write = $except = null;

            if (!$this->curTimeout) {
                if ($this->keepAlive <= 0) {
                    @stream_select($read, $write, $except, null);
                } else {
                    if (!@stream_select($read, $write, $except, $this->keepAlive)) {
                        $this->send_binary_packet(pack('CN', MessageType::IGNORE, 0));
                        return $this->get_binary_packet(true);
                    }
                }
            } else {
                if ($this->curTimeout < 0) {
                    $this->is_timeout = true;
                    return true;
                }

                $start = microtime(true);

                if ($this->keepAlive > 0 && $this->keepAlive < $this->curTimeout) {
                    if (!@stream_select($read, $write, $except, $this->keepAlive)) {
                        $this->send_binary_packet(pack('CN', MessageType::IGNORE, 0));
                        $elapsed = microtime(true) - $start;
                        $this->curTimeout -= $elapsed;
                        return $this->get_binary_packet(true);
                    }
                    $elapsed = microtime(true) - $start;
                    $this->curTimeout -= $elapsed;
                }

                $sec = (int) floor($this->curTimeout);
                $usec = (int) (1000000 * ($this->curTimeout - $sec));

                // this can return a "stream_select(): unable to select [4]: Interrupted system call" error
                if (!@stream_select($read, $write, $except, $sec, $usec)) {
                    $this->is_timeout = true;
                    return true;
                }
                $elapsed = microtime(true) - $start;
                $this->curTimeout -= $elapsed;
            }
        }

        if (!is_resource($this->fsock) || feof($this->fsock)) {
            $this->bitmap = 0;
            $str = 'Connection closed (by server) prematurely';
            if (isset($elapsed)) {
                $str .= ' ' . $elapsed . 's';
            }
            throw new ConnectionClosedException($str);
        }

        $start = microtime(true);
        $raw = stream_get_contents($this->fsock, $this->decrypt_block_size);

        if (!strlen($raw)) {
            $this->bitmap = 0;
            throw new ConnectionClosedException('No data received from server');
        }

        if ($this->decrypt) {
            switch ($this->decryptName) {
                case 'aes128-gcm@openssh.com':
                case 'aes256-gcm@openssh.com':
                    $this->decrypt->setNonce(
                        $this->decryptFixedPart .
                        $this->decryptInvocationCounter
                    );
                    Strings::increment_str($this->decryptInvocationCounter);
                    $this->decrypt->setAAD($temp = Strings::shift($raw, 4));
                    extract(unpack('Npacket_length', $temp));
                    /**
                     * @var integer $packet_length
                     */

                    $raw .= $this->read_remaining_bytes($packet_length - $this->decrypt_block_size + 4);
                    $stop = microtime(true);
                    $tag = stream_get_contents($this->fsock, $this->decrypt_block_size);
                    $this->decrypt->setTag($tag);
                    $raw = $this->decrypt->decrypt($raw);
                    $raw = $temp . $raw;
                    $remaining_length = 0;
                    break;
                case 'chacha20-poly1305@openssh.com':
                    // This should be impossible, but we are checking anyway to narrow the type for Psalm.
                    if (!($this->decrypt instanceof ChaCha20)) {
                        throw new LogicException('$this->decrypt is not a ' . ChaCha20::class);
                    }

                    $nonce = pack('N2', 0, $this->get_seq_no);

                    $this->lengthDecrypt->setNonce($nonce);
                    $temp = $this->lengthDecrypt->decrypt($aad = Strings::shift($raw, 4));
                    extract(unpack('Npacket_length', $temp));
                    /**
                     * @var integer $packet_length
                     */

                    $raw .= $this->read_remaining_bytes($packet_length - $this->decrypt_block_size + 4);
                    $stop = microtime(true);
                    $tag = stream_get_contents($this->fsock, 16);

                    $this->decrypt->setNonce($nonce);
                    $this->decrypt->setCounter(0);
                    // this is the same approach that's implemented in Salsa20::createPoly1305Key()
                    // but we don't want to use the same AEAD construction that RFC8439 describes
                    // for ChaCha20-Poly1305 so we won't rely on it (see Salsa20::poly1305())
                    $this->decrypt->setPoly1305Key(
                        $this->decrypt->encrypt(str_repeat("\0", 32))
                    );
                    $this->decrypt->setAAD($aad);
                    $this->decrypt->setCounter(1);
                    $this->decrypt->setTag($tag);
                    $raw = $this->decrypt->decrypt($raw);
                    $raw = $temp . $raw;
                    $remaining_length = 0;
                    break;
                default:
                    if (!$this->hmac_check instanceof Hash || !$this->hmac_check_etm) {
                        $raw = $this->decrypt->decrypt($raw);
                        break;
                    }
                    extract(unpack('Npacket_length', $temp = Strings::shift($raw, 4)));
                    /**
                     * @var integer $packet_length
                     */
                    $raw .= $this->read_remaining_bytes($packet_length - $this->decrypt_block_size + 4);
                    $stop = microtime(true);
                    $encrypted = $temp . $raw;
                    $raw = $temp . $this->decrypt->decrypt($raw);
                    $remaining_length = 0;
            }
        }

        if (strlen($raw) < 5) {
            $this->bitmap = 0;
            throw new RuntimeException('Plaintext is too short');
        }
        extract(unpack('Npacket_length/Cpadding_length', Strings::shift($raw, 5)));
        /**
         * @var integer $packet_length
         * @var integer $padding_length
         */

        if (!isset($remaining_length)) {
            $remaining_length = $packet_length + 4 - $this->decrypt_block_size;
        }

        $buffer = $this->read_remaining_bytes($remaining_length);

        if (!isset($stop)) {
            $stop = microtime(true);
        }
        if (strlen($buffer)) {
            $raw .= $this->decrypt ? $this->decrypt->decrypt($buffer) : $buffer;
        }

        $payload = Strings::shift($raw, $packet_length - $padding_length - 1);
        $padding = Strings::shift($raw, $padding_length); // should leave $raw empty

        if ($this->hmac_check instanceof Hash) {
            $hmac = stream_get_contents($this->fsock, $this->hmac_size);
            if ($hmac === false || strlen($hmac) != $this->hmac_size) {
                $this->disconnect_helper(DisconnectReason::MAC_ERROR);
                throw new RuntimeException('Error reading socket');
            }

            $reconstructed = !$this->hmac_check_etm ?
                pack('NCa*', $packet_length, $padding_length, $payload . $padding) :
                $encrypted;
            if (($this->hmac_check->getHash() & "\xFF\xFF\xFF\xFF") == 'umac') {
                $this->hmac_check->setNonce("\0\0\0\0" . pack('N', $this->get_seq_no));
                if ($hmac != $this->hmac_check->hash($reconstructed)) {
                    $this->disconnect_helper(DisconnectReason::MAC_ERROR);
                    throw new RuntimeException('Invalid UMAC');
                }
            } else {
                if ($hmac != $this->hmac_check->hash(pack('Na*', $this->get_seq_no, $reconstructed))) {
                    $this->disconnect_helper(DisconnectReason::MAC_ERROR);
                    throw new RuntimeException('Invalid HMAC');
                }
            }
        }

        switch ($this->decompress) {
            case self::NET_SSH2_COMPRESSION_ZLIB_AT_OPENSSH:
                if (!$this->isAuthenticated()) {
                    break;
                }
                // fall-through
            case self::NET_SSH2_COMPRESSION_ZLIB:
                if ($this->regenerate_decompression_context) {
                    $this->regenerate_decompression_context = false;

                    $cmf = ord($payload[0]);
                    $cm = $cmf & 0x0F;
                    if ($cm != 8) { // deflate
                        throw new UnsupportedAlgorithmException("Only CM = 8 ('deflate') is supported ($cm)");
                    }
                    $cinfo = ($cmf & 0xF0) >> 4;
                    if ($cinfo > 7) {
                        throw new RuntimeException("CINFO above 7 is not allowed ($cinfo)");
                    }
                    $windowSize = 1 << ($cinfo + 8);

                    $flg = ord($payload[1]);
                    //$fcheck = $flg && 0x0F;
                    if ((($cmf << 8) | $flg) % 31) {
                        throw new RuntimeException('fcheck failed');
                    }
                    $fdict = boolval($flg & 0x20);
                    $flevel = ($flg & 0xC0) >> 6;

                    $this->decompress_context = inflate_init(ZLIB_ENCODING_RAW, ['window' => $cinfo + 8]);
                    $payload = substr($payload, 2);
                }
                if ($this->decompress_context) {
                    $payload = inflate_add($this->decompress_context, $payload, ZLIB_PARTIAL_FLUSH);
                }
        }

        $this->get_seq_no++;

        if (defined('NET_SSH2_LOGGING')) {
            $current = microtime(true);
            $message_number = sprintf(
                '<- %s (since last: %s, network: %ss)',
                ($constantName = MessageType::findConstantNameByValue($value = ord($payload[0])))
                    ? "SSH_MSG_$constantName"
                    : "UNKNOWN ($value)",
                round($current - $this->last_packet, 4),
                round($stop - $start, 4)
            );
            $this->append_log($message_number, $payload);
            $this->last_packet = $current;
        }

        return $this->filter($payload, $skip_channel_filter);
    }

    /**
     * Read Remaining Bytes
     *
     * @return string
     * @see self::get_binary_packet()
     */
    private function read_remaining_bytes(int $remaining_length)
    {
        if (!$remaining_length) {
            return '';
        }

        $adjustLength = false;
        if ($this->decrypt) {
            switch (true) {
                case $this->decryptName == 'aes128-gcm@openssh.com':
                case $this->decryptName == 'aes256-gcm@openssh.com':
                case $this->decryptName == 'chacha20-poly1305@openssh.com':
                case $this->hmac_check instanceof Hash && $this->hmac_check_etm:
                    $remaining_length += $this->decrypt_block_size - 4;
                    $adjustLength = true;
            }
        }

        // quoting <http://tools.ietf.org/html/rfc4253#section-6.1>,
        // "implementations SHOULD check that the packet length is reasonable"
        // PuTTY uses 0x9000 as the actual max packet size and so to shall we
        // don't do this when GCM mode is used since GCM mode doesn't encrypt the length
        if ($remaining_length < -$this->decrypt_block_size || $remaining_length > 0x9000 || $remaining_length % $this->decrypt_block_size != 0) {
            if (!$this->bad_key_size_fix && self::bad_algorithm_candidate($this->decrypt ? $this->decryptName : '') && !($this->bitmap & SSH2::MASK_LOGIN)) {
                $this->bad_key_size_fix = true;
                $this->reset_connection(DisconnectReason::KEY_EXCHANGE_FAILED);
                return false;
            }
            throw new RuntimeException('Invalid size');
        }

        if ($adjustLength) {
            $remaining_length -= $this->decrypt_block_size - 4;
        }

        $buffer = '';
        while ($remaining_length > 0) {
            $temp = stream_get_contents($this->fsock, $remaining_length);
            if ($temp === false || feof($this->fsock)) {
                $this->disconnect_helper(DisconnectReason::CONNECTION_LOST);
                throw new RuntimeException('Error reading from socket');
            }
            $buffer .= $temp;
            $remaining_length -= strlen($temp);
        }

        return $buffer;
    }

    /**
     * Filter Binary Packets
     *
     * Because some binary packets need to be ignored...
     *
     * @return string|bool
     * @see self::_get_binary_packet()
     */
    private function filter(string $payload, bool $skip_channel_filter)
    {
        switch (ord($payload[0])) {
            case MessageType::DISCONNECT:
                Strings::shift($payload, 1);
                [$reason_code, $message] = Strings::unpackSSH2('Ns', $payload);
                $this->errors[] = 'SSH_MSG_DISCONNECT: SSH_DISCONNECT_' . DisconnectReason::getConstantNameByValue($reason_code) . "\r\n$message";
                $this->bitmap = 0;
                return false;
            case MessageType::IGNORE:
                $payload = $this->get_binary_packet($skip_channel_filter);
                break;
            case MessageType::DEBUG:
                Strings::shift($payload, 2); // second byte is "always_display"
                [$message] = Strings::unpackSSH2('s', $payload);
                $this->errors[] = "SSH_MSG_DEBUG: $message";
                $payload = $this->get_binary_packet($skip_channel_filter);
                break;
            case MessageType::UNIMPLEMENTED:
                return false;
            case MessageType::KEXINIT:
                if ($this->session_id !== false) {
                    if (!$this->key_exchange($payload)) {
                        $this->bitmap = 0;
                        return false;
                    }
                    $payload = $this->get_binary_packet($skip_channel_filter);
                }
        }

        // see http://tools.ietf.org/html/rfc4252#section-5.4; only called when the encryption has been activated and when we haven't already logged in
        if (($this->bitmap & self::MASK_CONNECTED) && !$this->isAuthenticated() && !is_bool($payload) && ord($payload[0]) == MessageType::USERAUTH_BANNER) {
            Strings::shift($payload, 1);
            [$this->banner_message] = Strings::unpackSSH2('s', $payload);
            $payload = $this->get_binary_packet();
        }

        // only called when we've already logged in
        if (($this->bitmap & self::MASK_CONNECTED) && $this->isAuthenticated()) {
            if (is_bool($payload)) {
                return $payload;
            }

            switch (ord($payload[0])) {
                case MessageType::CHANNEL_REQUEST:
                    if (strlen($payload) == 31) {
                        extract(unpack('cpacket_type/Nchannel/Nlength', $payload));
                        if (substr($payload, 9, $length) == 'keepalive@openssh.com' && isset($this->server_channels[$channel])) {
                            if (ord(substr($payload, 9 + $length))) { // want reply
                                $this->send_binary_packet(pack('CN', MessageType::CHANNEL_SUCCESS, $this->server_channels[$channel]));
                            }
                            $payload = $this->get_binary_packet($skip_channel_filter);
                        }
                    }
                    break;
                case MessageType::CHANNEL_DATA:
                case MessageType::CHANNEL_EXTENDED_DATA:
                case MessageType::CHANNEL_CLOSE:
                case MessageType::CHANNEL_EOF:
                    if (!$skip_channel_filter && !empty($this->server_channels)) {
                        $this->binary_packet_buffer = $payload;
                        $this->get_channel_packet(true);
                        $payload = $this->get_binary_packet();
                    }
                    break;
                case MessageType::GLOBAL_REQUEST: // see http://tools.ietf.org/html/rfc4254#section-4
                    Strings::shift($payload, 1);
                    [$request_name] = Strings::unpackSSH2('s', $payload);
                    $this->errors[] = "SSH_MSG_GLOBAL_REQUEST: $request_name";

                    try {
                        $this->send_binary_packet(pack('C', MessageType::REQUEST_FAILURE));
                    } catch (\RuntimeException $e) {
                        return $this->disconnect_helper(DisconnectReason::BY_APPLICATION);
                    }

                    $payload = $this->get_binary_packet($skip_channel_filter);
                    break;
                case MessageType::CHANNEL_OPEN: // see http://tools.ietf.org/html/rfc4254#section-5.1
                    Strings::shift($payload, 1);
                    [$data, $server_channel] = Strings::unpackSSH2('sN', $payload);
                    switch ($data) {
                        case 'auth-agent':
                        case 'auth-agent@openssh.com':
                            if (isset($this->agent)) {
                                $new_channel = self::CHANNEL_AGENT_FORWARD;

                                [
                                    $remote_window_size,
                                    $remote_maximum_packet_size
                                ] = Strings::unpackSSH2('NN', $payload);

                                $this->packet_size_client_to_server[$new_channel] = $remote_window_size;
                                $this->window_size_server_to_client[$new_channel] = $remote_maximum_packet_size;
                                $this->window_size_client_to_server[$new_channel] = $this->window_size;

                                $packet_size = 0x4000;

                                $packet = pack(
                                    'CN4',
                                    MessageType::CHANNEL_OPEN_CONFIRMATION,
                                    $server_channel,
                                    $new_channel,
                                    $packet_size,
                                    $packet_size
                                );

                                $this->server_channels[$new_channel] = $server_channel;
                                $this->channel_status[$new_channel] = MessageType::CHANNEL_OPEN_CONFIRMATION;
                                $this->send_binary_packet($packet);
                            }
                            break;
                        default:
                            $packet = Strings::packSSH2(
                                'CN2ss',
                                MessageType::CHANNEL_OPEN_FAILURE,
                                $server_channel,
                                ChannelConnectionFailureReason::ADMINISTRATIVELY_PROHIBITED,
                                '', // description
                                '' // language tag
                            );

                            try {
                                $this->send_binary_packet($packet);
                            } catch (\RuntimeException $e) {
                                return $this->disconnect_helper(DisconnectReason::BY_APPLICATION);
                            }
                    }

                    $payload = $this->get_binary_packet($skip_channel_filter);
                    break;
                case MessageType::CHANNEL_WINDOW_ADJUST:
                    Strings::shift($payload, 1);
                    [$channel, $window_size] = Strings::unpackSSH2('NN', $payload);

                    $this->window_size_client_to_server[$channel] += $window_size;

                    $payload = ($this->bitmap & self::MASK_WINDOW_ADJUST) ? true : $this->get_binary_packet($skip_channel_filter);
            }
        }

        return $payload;
    }

    /**
     * Enable Quiet Mode
     *
     * Suppress stderr from output
     */
    public function enableQuietMode(): void
    {
        $this->quiet_mode = true;
    }

    /**
     * Disable Quiet Mode
     *
     * Show stderr in output
     */
    public function disableQuietMode(): void
    {
        $this->quiet_mode = false;
    }

    /**
     * Returns whether Quiet Mode is enabled or not
     *
     * @see self::enableQuietMode()
     * @see self::disableQuietMode()
     */
    public function isQuietModeEnabled(): bool
    {
        return $this->quiet_mode;
    }

    /**
     * Enable request-pty when using exec()
     */
    public function enablePTY(): void
    {
        $this->request_pty = true;
    }

    /**
     * Disable request-pty when using exec()
     */
    public function disablePTY(): void
    {
        if ($this->isPTYOpen()) {
            $this->close_channel(self::CHANNEL_EXEC);
        }
        $this->request_pty = false;
    }

    /**
     * Returns whether request-pty is enabled or not
     *
     * @see self::enablePTY()
     * @see self::disablePTY()
     */
    public function isPTYEnabled(): bool
    {
        return $this->request_pty;
    }

    /**
     * Gets channel data
     *
     * Returns the data as a string. bool(true) is returned if:
     *
     * - the server closes the channel
     * - if the connection times out
     * - if the channel status is CHANNEL_OPEN and the response was CHANNEL_OPEN_CONFIRMATION
     * - if the channel status is CHANNEL_REQUEST and the response was CHANNEL_SUCCESS
     * - if the channel status is CHANNEL_CLOSE and the response was CHANNEL_CLOSE
     *
     * bool(false) is returned if:
     *
     * - if the channel status is CHANNEL_REQUEST and the response was CHANNEL_FAILURE
     *
     * @throws RuntimeException on connection error
     */
    protected function get_channel_packet(int $client_channel, bool $skip_extended = false)
    {
        if (!empty($this->channel_buffers[$client_channel])) {
            switch ($this->channel_status[$client_channel]) {
                case MessageType::CHANNEL_REQUEST:
                    foreach ($this->channel_buffers[$client_channel] as $i => $packet) {
                        switch (ord($packet[0])) {
                            case MessageType::CHANNEL_SUCCESS:
                            case MessageType::CHANNEL_FAILURE:
                                unset($this->channel_buffers[$client_channel][$i]);
                                return substr($packet, 1);
                        }
                    }
                    break;
                default:
                    return substr(array_shift($this->channel_buffers[$client_channel]), 1);
            }
        }

        while (true) {
            if ($this->binary_packet_buffer !== false) {
                $response = $this->binary_packet_buffer;
                $this->binary_packet_buffer = false;
            } else {
                $response = $this->get_binary_packet(true);
                if ($response === true && $this->is_timeout) {
                    if ($client_channel == self::CHANNEL_EXEC && !$this->request_pty) {
                        $this->close_channel($client_channel);
                    }
                    return true;
                }
                if ($response === false) {
                    $this->disconnect_helper(DisconnectReason::CONNECTION_LOST);
                    throw new ConnectionClosedException('Connection closed by server');
                }
            }

            if ($client_channel == -1 && $response === true) {
                return true;
            }
            [$type, $channel] = Strings::unpackSSH2('CN', $response);

            // will not be setup yet on incoming channel open request
            if (isset($channel) && isset($this->channel_status[$channel]) && isset($this->window_size_server_to_client[$channel])) {
                $this->window_size_server_to_client[$channel] -= strlen($response);

                // resize the window, if appropriate
                if ($this->window_size_server_to_client[$channel] < 0) {
                // PuTTY does something more analogous to the following:
                //if ($this->window_size_server_to_client[$channel] < 0x3FFFFFFF) {
                    $packet = pack('CNN', MessageType::CHANNEL_WINDOW_ADJUST, $this->server_channels[$channel], $this->window_resize);
                    $this->send_binary_packet($packet);
                    $this->window_size_server_to_client[$channel] += $this->window_resize;
                }

                switch ($type) {
                    case MessageType::CHANNEL_EXTENDED_DATA:
                        /*
                        if ($client_channel == self::CHANNEL_EXEC) {
                            $this->send_channel_packet($client_channel, chr(0));
                        }
                        */
                        // currently, there's only one possible value for $data_type_code: NET_SSH2_EXTENDED_DATA_STDERR
                        [$data_type_code, $data] = Strings::unpackSSH2('Ns', $response);
                        $this->stdErrorLog .= $data;
                        if ($skip_extended || $this->quiet_mode) {
                            continue 2;
                        }
                        if ($client_channel == $channel && $this->channel_status[$channel] == MessageType::CHANNEL_DATA) {
                            return $data;
                        }
                        $this->channel_buffers[$channel][] = chr($type) . $data;

                        continue 2;
                    case MessageType::CHANNEL_REQUEST:
                        if ($this->channel_status[$channel] == MessageType::CHANNEL_CLOSE) {
                            continue 2;
                        }
                        [$value] = Strings::unpackSSH2('s', $response);
                        switch ($value) {
                            case 'exit-signal':
                                [
                                    , // FALSE
                                    $signal_name,
                                    , // core dumped
                                    $error_message
                                ] = Strings::unpackSSH2('bsbs', $response);

                                $this->errors[] = "SSH_MSG_CHANNEL_REQUEST (exit-signal): $signal_name";
                                if (strlen($error_message)) {
                                    $this->errors[count($this->errors) - 1] .= "\r\n$error_message";
                                }

                                $this->send_binary_packet(pack('CN', MessageType::CHANNEL_EOF, $this->server_channels[$client_channel]));
                                $this->send_binary_packet(pack('CN', MessageType::CHANNEL_CLOSE, $this->server_channels[$channel]));

                                $this->channel_status[$channel] = MessageType::CHANNEL_EOF;

                                continue 3;
                            case 'exit-status':
                                [, $this->exit_status] = Strings::unpackSSH2('CN', $response);

                                // "The client MAY ignore these messages."
                                // -- http://tools.ietf.org/html/rfc4254#section-6.10

                                continue 3;
                            default:
                                // "Some systems may not implement signals, in which case they SHOULD ignore this message."
                                //  -- http://tools.ietf.org/html/rfc4254#section-6.9
                                continue 3;
                        }
                }

                switch ($this->channel_status[$channel]) {
                    case MessageType::CHANNEL_OPEN:
                        switch ($type) {
                            case MessageType::CHANNEL_OPEN_CONFIRMATION:
                                [
                                    $this->server_channels[$channel],
                                    $window_size,
                                    $this->packet_size_client_to_server[$channel]
                                ] = Strings::unpackSSH2('NNN', $response);

                                if ($window_size < 0) {
                                    $window_size &= 0x7FFFFFFF;
                                    $window_size += 0x80000000;
                                }
                                $this->window_size_client_to_server[$channel] = $window_size;
                                $result = $client_channel == $channel ? true : $this->get_channel_packet($client_channel, $skip_extended);
                                $this->on_channel_open();
                                return $result;
                            case MessageType::CHANNEL_OPEN_FAILURE:
                                $this->disconnect_helper(DisconnectReason::BY_APPLICATION);
                                throw new RuntimeException('Unable to open channel');
                            default:
                                if ($client_channel == $channel) {
                                    $this->disconnect_helper(DisconnectReason::BY_APPLICATION);
                                    throw new RuntimeException('Unexpected response to open request');
                                }
                                return $this->get_channel_packet($client_channel, $skip_extended);
                        }
                        break;
                    case MessageType::CHANNEL_REQUEST:
                        switch ($type) {
                            case MessageType::CHANNEL_SUCCESS:
                                return true;
                            case MessageType::CHANNEL_FAILURE:
                                return false;
                            case MessageType::CHANNEL_DATA:
                                [$data] = Strings::unpackSSH2('s', $response);
                                $this->channel_buffers[$channel][] = chr($type) . $data;
                                return $this->get_channel_packet($client_channel, $skip_extended);
                            default:
                                $this->disconnect_helper(DisconnectReason::BY_APPLICATION);
                                throw new RuntimeException('Unable to fulfill channel request');
                        }
                    case MessageType::CHANNEL_CLOSE:
                        if ($client_channel == $channel && $type == MessageType::CHANNEL_CLOSE) {
                            return true;
                        }
                        return $this->get_channel_packet($client_channel, $skip_extended);
                }
            }

            // ie. $this->channel_status[$channel] == SSHMsg::CHANNEL_DATA

            switch ($type) {
                case MessageType::CHANNEL_DATA:
                    /*
                    if ($channel == self::CHANNEL_EXEC) {
                        // SCP requires null packets, such as this, be sent.  further, in the case of the ssh.com SSH server
                        // this actually seems to make things twice as fast.  more to the point, the message right after
                        // SSH_MSG_CHANNEL_DATA (usually SSH_MSG_IGNORE) won't block for as long as it would have otherwise.
                        // in OpenSSH it slows things down but only by a couple thousandths of a second.
                        $this->send_channel_packet($channel, chr(0));
                    }
                    */
                    [$data] = Strings::unpackSSH2('s', $response);

                    if ($channel == self::CHANNEL_AGENT_FORWARD) {
                        $agent_response = $this->agent->forwardData($data);
                        if (!is_bool($agent_response)) {
                            $this->send_channel_packet($channel, $agent_response);
                        }
                        break;
                    }

                    if ($client_channel == $channel) {
                        return $data;
                    }
                    $this->channel_buffers[$channel][] = chr($type) . $data;
                    break;
                case MessageType::CHANNEL_CLOSE:
                    $this->curTimeout = 5;

                    $this->close_channel_bitmap($channel);

                    if ($this->channel_status[$channel] != MessageType::CHANNEL_EOF) {
                        $this->send_binary_packet(pack('CN', MessageType::CHANNEL_CLOSE, $this->server_channels[$channel]));
                    }

                    $this->channel_status[$channel] = MessageType::CHANNEL_CLOSE;
                    if ($client_channel == $channel) {
                        return true;
                    }
                    // fall-through
                case MessageType::CHANNEL_EOF:
                    break;
                default:
                    $this->disconnect_helper(DisconnectReason::BY_APPLICATION);
                    throw new RuntimeException("Error reading channel data ($type)");
            }
        }
    }

    /**
     * Sends Binary Packets
     *
     * See '6. Binary Packet Protocol' of rfc4253 for more info.
     *
     * @see self::_get_binary_packet()
     */
    protected function send_binary_packet(string $data, string $logged = null): void
    {
        if (!is_resource($this->fsock) || feof($this->fsock)) {
            $this->bitmap = 0;
            throw new ConnectionClosedException('Connection closed prematurely');
        }

        if (!isset($logged)) {
            $logged = $data;
        }

        switch ($this->compress) {
            case self::NET_SSH2_COMPRESSION_ZLIB_AT_OPENSSH:
                if (!$this->isAuthenticated()) {
                    break;
                }
                // fall-through
            case self::NET_SSH2_COMPRESSION_ZLIB:
                if (!$this->regenerate_compression_context) {
                    $header = '';
                } else {
                    $this->regenerate_compression_context = false;
                    $this->compress_context = deflate_init(ZLIB_ENCODING_RAW, ['window' => 15]);
                    $header = "\x78\x9C";
                }
                if ($this->compress_context) {
                    $data = $header . deflate_add($this->compress_context, $data, ZLIB_PARTIAL_FLUSH);
                }
        }

        // 4 (packet length) + 1 (padding length) + 4 (minimal padding amount) == 9
        $packet_length = strlen($data) + 9;
        if ($this->encrypt && $this->encrypt->usesNonce()) {
            $packet_length -= 4;
        }
        // round up to the nearest $this->encrypt_block_size
        $packet_length += (($this->encrypt_block_size - 1) * $packet_length) % $this->encrypt_block_size;
        // subtracting strlen($data) is obvious - subtracting 5 is necessary because of packet_length and padding_length
        $padding_length = $packet_length - strlen($data) - 5;
        switch (true) {
            case $this->encrypt && $this->encrypt->usesNonce():
            case $this->hmac_create instanceof Hash && $this->hmac_create_etm:
                $padding_length += 4;
                $packet_length += 4;
        }

        $padding = Random::string($padding_length);

        // we subtract 4 from packet_length because the packet_length field isn't supposed to include itself
        $packet = pack('NCa*', $packet_length - 4, $padding_length, $data . $padding);

        $hmac = '';
        if ($this->hmac_create instanceof Hash && !$this->hmac_create_etm) {
            if (($this->hmac_create->getHash() & "\xFF\xFF\xFF\xFF") == 'umac') {
                $this->hmac_create->setNonce("\0\0\0\0" . pack('N', $this->send_seq_no));
                $hmac = $this->hmac_create->hash($packet);
            } else {
                $hmac = $this->hmac_create->hash(pack('Na*', $this->send_seq_no, $packet));
            }
        }

        if ($this->encrypt) {
            switch ($this->encryptName) {
                case 'aes128-gcm@openssh.com':
                case 'aes256-gcm@openssh.com':
                    $this->encrypt->setNonce(
                        $this->encryptFixedPart .
                        $this->encryptInvocationCounter
                    );
                    Strings::increment_str($this->encryptInvocationCounter);
                    $this->encrypt->setAAD($temp = ($packet & "\xFF\xFF\xFF\xFF"));
                    $packet = $temp . $this->encrypt->encrypt(substr($packet, 4));
                    break;
                case 'chacha20-poly1305@openssh.com':
                    // This should be impossible, but we are checking anyway to narrow the type for Psalm.
                    if (!($this->encrypt instanceof ChaCha20)) {
                        throw new LogicException('$this->encrypt is not a ' . ChaCha20::class);
                    }

                    $nonce = pack('N2', 0, $this->send_seq_no);

                    $this->encrypt->setNonce($nonce);
                    $this->lengthEncrypt->setNonce($nonce);

                    $length = $this->lengthEncrypt->encrypt($packet & "\xFF\xFF\xFF\xFF");

                    $this->encrypt->setCounter(0);
                    // this is the same approach that's implemented in Salsa20::createPoly1305Key()
                    // but we don't want to use the same AEAD construction that RFC8439 describes
                    // for ChaCha20-Poly1305 so we won't rely on it (see Salsa20::poly1305())
                    $this->encrypt->setPoly1305Key(
                        $this->encrypt->encrypt(str_repeat("\0", 32))
                    );
                    $this->encrypt->setAAD($length);
                    $this->encrypt->setCounter(1);
                    $packet = $length . $this->encrypt->encrypt(substr($packet, 4));
                    break;
                default:
                    $packet = $this->hmac_create instanceof Hash && $this->hmac_create_etm ?
                        ($packet & "\xFF\xFF\xFF\xFF") . $this->encrypt->encrypt(substr($packet, 4)) :
                        $this->encrypt->encrypt($packet);
            }
        }

        if ($this->hmac_create instanceof Hash && $this->hmac_create_etm) {
            if (($this->hmac_create->getHash() & "\xFF\xFF\xFF\xFF") == 'umac') {
                $this->hmac_create->setNonce("\0\0\0\0" . pack('N', $this->send_seq_no));
                $hmac = $this->hmac_create->hash($packet);
            } else {
                $hmac = $this->hmac_create->hash(pack('Na*', $this->send_seq_no, $packet));
            }
        }

        $this->send_seq_no++;

        $packet .= $this->encrypt && $this->encrypt->usesNonce() ? $this->encrypt->getTag() : $hmac;

        $start = microtime(true);
        $sent = @fwrite($this->fsock, $packet);
        $stop = microtime(true);

        if (defined('NET_SSH2_LOGGING')) {
            $current = microtime(true);
            $message_number = sprintf(
                '-> %s (since last: %s, network: %ss)',
                ($constantName = MessageType::findConstantNameByValue($value = ord($logged[0]), false))
                    ? "SSH_MSG_$constantName"
                    : "UNKNOWN ($value)",
                round($current - $this->last_packet, 4),
                round($stop - $start, 4)
            );
            $this->append_log($message_number, $logged);
            $this->last_packet = $current;
        }

        if (strlen($packet) != $sent) {
            $this->bitmap = 0;
            throw new RuntimeException("Only $sent of " . strlen($packet) . " bytes were sent");
        }
    }

    /**
     * Logs data packets
     *
     * Makes sure that only the last 1MB worth of packets will be logged
     */
    private function append_log(string $message_number, string $message): void
    {
        $this->append_log_helper(
            NET_SSH2_LOGGING,
            $message_number,
            $message,
            $this->message_number_log,
            $this->message_log,
            $this->log_size,
            $this->realtime_log_file,
            $this->realtime_log_wrap,
            $this->realtime_log_size
        );
    }

    /**
     * Logs data packet helper
     *
     * @param resource &$realtime_log_file
     */
    protected function append_log_helper(int $constant, string $message_number, string $message, array &$message_number_log, array &$message_log, int &$log_size, &$realtime_log_file, bool &$realtime_log_wrap, int &$realtime_log_size): void
    {
        // remove the byte identifying the message type from all but the first two messages (ie. the identification strings)
        if (strlen($message_number) > 2) {
            Strings::shift($message);
        }

        switch ($constant) {
            // useful for benchmarks
            case self::LOG_SIMPLE:
                $message_number_log[] = $message_number;
                break;
            case self::LOG_SIMPLE_REALTIME:
                echo $message_number;
                echo PHP_SAPI == 'cli' ? "\r\n" : '<br>';
                @flush();
                @ob_flush();
                break;
            // the most useful log for SSH2
            case self::LOG_COMPLEX:
                $message_number_log[] = $message_number;
                $log_size += strlen($message);
                $message_log[] = $message;
                while ($log_size > self::LOG_MAX_SIZE) {
                    $log_size -= strlen(array_shift($message_log));
                    array_shift($message_number_log);
                }
                break;
            // dump the output out realtime; packets may be interspersed with non packets,
            // passwords won't be filtered out and select other packets may not be correctly
            // identified
            case self::LOG_REALTIME:
                switch (PHP_SAPI) {
                    case 'cli':
                        $start = $stop = "\r\n";
                        break;
                    default:
                        $start = '<pre>';
                        $stop = '</pre>';
                }
                echo $start . $this->format_log([$message], [$message_number]) . $stop;
                @flush();
                @ob_flush();
                break;
            // basically the same thing as self::LOG_REALTIME with the caveat that NET_SSH2_LOG_REALTIME_FILENAME
            // needs to be defined and that the resultant log file will be capped out at self::LOG_MAX_SIZE.
            // the earliest part of the log file is denoted by the first <<< START >>> and is not going to necessarily
            // at the beginning of the file
            case self::LOG_REALTIME_FILE:
                if (!isset($realtime_log_file)) {
                    // PHP doesn't seem to like using constants in fopen()
                    $filename = NET_SSH2_LOG_REALTIME_FILENAME;
                    $fp = fopen($filename, 'w');
                    $realtime_log_file = $fp;
                }
                if (!is_resource($realtime_log_file)) {
                    break;
                }
                $entry = $this->format_log([$message], [$message_number]);
                if ($realtime_log_wrap) {
                    $temp = "<<< START >>>\r\n";
                    $entry .= $temp;
                    fseek($realtime_log_file, ftell($realtime_log_file) - strlen($temp));
                }
                $realtime_log_size += strlen($entry);
                if ($realtime_log_size > self::LOG_MAX_SIZE) {
                    fseek($realtime_log_file, 0);
                    $realtime_log_size = strlen($entry);
                    $realtime_log_wrap = true;
                }
                fwrite($realtime_log_file, $entry);
        }
    }

    /**
     * Sends channel data
     *
     * Spans multiple SSH_MSG_CHANNEL_DATAs if appropriate
     */
    protected function send_channel_packet(int $client_channel, string $data): void
    {
        while (strlen($data)) {
            if (!$this->window_size_client_to_server[$client_channel]) {
                $this->bitmap ^= self::MASK_WINDOW_ADJUST;
                // using an invalid channel will let the buffers be built up for the valid channels
                $this->get_channel_packet(-1);
                $this->bitmap ^= self::MASK_WINDOW_ADJUST;
            }

            /* The maximum amount of data allowed is determined by the maximum
               packet size for the channel, and the current window size, whichever
               is smaller.
                 -- http://tools.ietf.org/html/rfc4254#section-5.2 */
            $max_size = min(
                $this->packet_size_client_to_server[$client_channel],
                $this->window_size_client_to_server[$client_channel]
            );

            $temp = Strings::shift($data, $max_size);
            $packet = Strings::packSSH2(
                'CNs',
                MessageType::CHANNEL_DATA,
                $this->server_channels[$client_channel],
                $temp
            );
            $this->window_size_client_to_server[$client_channel] -= strlen($temp);
            $this->send_binary_packet($packet);
        }
    }

    /**
     * Closes and flushes a channel
     *
     * \phpseclib3\Net\SSH2 doesn't properly close most channels.  For exec() channels are normally closed by the server
     * and for SFTP channels are presumably closed when the client disconnects.  This functions is intended
     * for SCP more than anything.
     */
    private function close_channel(int $client_channel, bool $want_reply = false): void
    {
        // see http://tools.ietf.org/html/rfc4254#section-5.3

        $this->send_binary_packet(pack('CN', MessageType::CHANNEL_EOF, $this->server_channels[$client_channel]));

        if (!$want_reply) {
            $this->send_binary_packet(pack('CN', MessageType::CHANNEL_CLOSE, $this->server_channels[$client_channel]));
        }

        $this->channel_status[$client_channel] = MessageType::CHANNEL_CLOSE;

        $this->curTimeout = 5;

        while (!is_bool($this->get_channel_packet($client_channel))) {
        }

        if ($want_reply) {
            $this->send_binary_packet(pack('CN', MessageType::CHANNEL_CLOSE, $this->server_channels[$client_channel]));
        }

        $this->close_channel_bitmap($client_channel);
    }

    /**
     * Maintains execution state bitmap in response to channel closure
     */
    private function close_channel_bitmap(int $client_channel): void
    {
        switch ($client_channel) {
            case self::CHANNEL_SHELL:
                // Shell status has been maintained in the bitmap for backwards
                //  compatibility sake, but can be removed going forward
                if ($this->bitmap & self::MASK_SHELL) {
                    $this->bitmap &= ~self::MASK_SHELL;
                }
                break;
        }
    }

    /**
     * Disconnect
     *
     * @return false
     */
    protected function disconnect_helper(int $reason): bool
    {
        if ($this->bitmap & self::MASK_CONNECTED) {
            $data = Strings::packSSH2('CNss', MessageType::DISCONNECT, $reason, '', '');
            try {
                $this->send_binary_packet($data);
            } catch (\Exception $e) {
            }
        }

        $this->bitmap = 0;
        if (is_resource($this->fsock) && get_resource_type($this->fsock) === 'stream') {
            fclose($this->fsock);
        }

        return false;
    }

    /**
     * Returns a log of the packets that have been sent and received.
     *
     * Returns a string if NET_SSH2_LOGGING == self::LOG_COMPLEX, an array if NET_SSH2_LOGGING == self::LOG_SIMPLE and false if !defined('NET_SSH2_LOGGING')
     *
     * @return array|false|string
     */
    public function getLog()
    {
        if (!defined('NET_SSH2_LOGGING')) {
            return false;
        }

        switch (NET_SSH2_LOGGING) {
            case self::LOG_SIMPLE:
                return $this->message_number_log;
            case self::LOG_COMPLEX:
                $log = $this->format_log($this->message_log, $this->message_number_log);
                return PHP_SAPI == 'cli' ? $log : '<pre>' . $log . '</pre>';
            default:
                return false;
        }
    }

    /**
     * Formats a log for printing
     */
    protected function format_log(array $message_log, array $message_number_log): string
    {
        $output = '';
        for ($i = 0; $i < count($message_log); $i++) {
            $output .= $message_number_log[$i] . "\r\n";
            $current_log = $message_log[$i];
            $j = 0;
            do {
                if (strlen($current_log)) {
                    $output .= str_pad(dechex($j), 7, '0', STR_PAD_LEFT) . '0  ';
                }
                $fragment = Strings::shift($current_log, $this->log_short_width);
                $hex = substr(preg_replace_callback('#.#s', fn ($matches) => $this->log_boundary . str_pad(dechex(ord($matches[0])), 2, '0', STR_PAD_LEFT), $fragment), strlen($this->log_boundary));
                // replace non ASCII printable characters with dots
                // http://en.wikipedia.org/wiki/ASCII#ASCII_printable_characters
                // also replace < with a . since < messes up the output on web browsers
                $raw = preg_replace('#[^\x20-\x7E]|<#', '.', $fragment);
                $output .= str_pad($hex, $this->log_long_width - $this->log_short_width, ' ') . $raw . "\r\n";
                $j++;
            } while (strlen($current_log));
            $output .= "\r\n";
        }

        return $output;
    }

    /**
     * Helper function for agent->on_channel_open()
     *
     * Used when channels are created to inform agent
     * of said channel opening. Must be called after
     * channel open confirmation received
     */
    private function on_channel_open(): void
    {
        if (isset($this->agent)) {
            $this->agent->registerChannelOpen($this);
        }
    }

    /**
     * Returns the first value of the intersection of two arrays or false if
     * the intersection is empty. The order is defined by the first parameter.
     *
     * @return mixed False if intersection is empty, else intersected value.
     */
    private static function array_intersect_first(array $array1, array $array2)
    {
        foreach ($array1 as $value) {
            if (in_array($value, $array2)) {
                return $value;
            }
        }
        return false;
    }

    /**
     * Returns all errors
     *
     * @return string[]
     */
    public function getErrors(): array
    {
        return $this->errors;
    }

    /**
     * Returns the last error
     */
    public function getLastError(): string
    {
        $count = count($this->errors);

        if ($count > 0) {
            return $this->errors[$count - 1];
        }
    }

    /**
     * Return the server identification.
     *
     * @return string|false
     */
    public function getServerIdentification()
    {
        $this->connect();

        return $this->server_identifier;
    }

    /**
     * Returns a list of algorithms the server supports
     */
    public function getServerAlgorithms(): array
    {
        $this->connect();

        return [
            'kex' => $this->kex_algorithms,
            'hostkey' => $this->server_host_key_algorithms,
            'client_to_server' => [
                'crypt' => $this->encryption_algorithms_client_to_server,
                'mac' => $this->mac_algorithms_client_to_server,
                'comp' => $this->compression_algorithms_client_to_server,
                'lang' => $this->languages_client_to_server,
            ],
            'server_to_client' => [
                'crypt' => $this->encryption_algorithms_server_to_client,
                'mac' => $this->mac_algorithms_server_to_client,
                'comp' => $this->compression_algorithms_server_to_client,
                'lang' => $this->languages_server_to_client,
            ],
        ];
    }

    /**
     * Returns a list of KEX algorithms that phpseclib supports
     */
    public static function getSupportedKEXAlgorithms(): array
    {
        $kex_algorithms = [
            // Elliptic Curve Diffie-Hellman Key Agreement (ECDH) using
            // Curve25519. See doc/curve25519-sha256@libssh.org.txt in the
            // libssh repository for more information.
            'curve25519-sha256',
            'curve25519-sha256@libssh.org',

            'ecdh-sha2-nistp256', // RFC 5656
            'ecdh-sha2-nistp384', // RFC 5656
            'ecdh-sha2-nistp521', // RFC 5656

            'diffie-hellman-group-exchange-sha256',// RFC 4419
            'diffie-hellman-group-exchange-sha1',  // RFC 4419

            // Diffie-Hellman Key Agreement (DH) using integer modulo prime
            // groups.
            'diffie-hellman-group14-sha256',
            'diffie-hellman-group14-sha1', // REQUIRED
            'diffie-hellman-group15-sha512',
            'diffie-hellman-group16-sha512',
            'diffie-hellman-group17-sha512',
            'diffie-hellman-group18-sha512',

            'diffie-hellman-group1-sha1', // REQUIRED
        ];

        return $kex_algorithms;
    }

    /**
     * Returns a list of host key algorithms that phpseclib supports
     */
    public static function getSupportedHostKeyAlgorithms(): array
    {
        return [
            'ssh-ed25519', // https://tools.ietf.org/html/draft-ietf-curdle-ssh-ed25519-02
            'ecdsa-sha2-nistp256', // RFC 5656
            'ecdsa-sha2-nistp384', // RFC 5656
            'ecdsa-sha2-nistp521', // RFC 5656
            'rsa-sha2-256', // RFC 8332
            'rsa-sha2-512', // RFC 8332
            'ssh-rsa', // RECOMMENDED  sign   Raw RSA Key
            'ssh-dss',  // REQUIRED     sign   Raw DSS Key
        ];
    }

    /**
     * Returns a list of symmetric key algorithms that phpseclib supports
     */
    public static function getSupportedEncryptionAlgorithms(): array
    {
        $algos = [
            // from <https://tools.ietf.org/html/rfc5647>:
            'aes128-gcm@openssh.com',
            'aes256-gcm@openssh.com',

            // from <http://tools.ietf.org/html/rfc4345#section-4>:
            'arcfour256',
            'arcfour128',

            //'arcfour',      // OPTIONAL          the ARCFOUR stream cipher with a 128-bit key

            // CTR modes from <http://tools.ietf.org/html/rfc4344#section-4>:
            'aes128-ctr',     // RECOMMENDED       AES (Rijndael) in SDCTR mode, with 128-bit key
            'aes192-ctr',     // RECOMMENDED       AES with 192-bit key
            'aes256-ctr',     // RECOMMENDED       AES with 256-bit key

            // from <https://github.com/openssh/openssh-portable/blob/001aa55/PROTOCOL.chacha20poly1305>:
            // one of the big benefits of chacha20-poly1305 is speed. the problem is...
            // libsodium doesn't generate the poly1305 keys in the way ssh does and openssl's PHP bindings don't even
            // seem to support poly1305 currently. so even if libsodium or openssl are being used for the chacha20
            // part, pure-PHP has to be used for the poly1305 part and that's gonna cause a big slow down.
            // speed-wise it winds up being faster to use AES (when openssl is available) and some HMAC
            // (which is always gonna be super fast to compute thanks to the hash extension, which
            // "is bundled and compiled into PHP by default")
            'chacha20-poly1305@openssh.com',

            'twofish128-ctr', // OPTIONAL          Twofish in SDCTR mode, with 128-bit key
            'twofish192-ctr', // OPTIONAL          Twofish with 192-bit key
            'twofish256-ctr', // OPTIONAL          Twofish with 256-bit key

            'aes128-cbc',     // RECOMMENDED       AES with a 128-bit key
            'aes192-cbc',     // OPTIONAL          AES with a 192-bit key
            'aes256-cbc',     // OPTIONAL          AES in CBC mode, with a 256-bit key

            'twofish128-cbc', // OPTIONAL          Twofish with a 128-bit key
            'twofish192-cbc', // OPTIONAL          Twofish with a 192-bit key
            'twofish256-cbc',
            'twofish-cbc',    // OPTIONAL          alias for "twofish256-cbc"
                              //                   (this is being retained for historical reasons)

            'blowfish-ctr',   // OPTIONAL          Blowfish in SDCTR mode

            'blowfish-cbc',   // OPTIONAL          Blowfish in CBC mode

            '3des-ctr',       // RECOMMENDED       Three-key 3DES in SDCTR mode

            '3des-cbc',       // REQUIRED          three-key 3DES in CBC mode

             //'none'           // OPTIONAL          no encryption; NOT RECOMMENDED
        ];

        if (self::$crypto_engine) {
            $engines = [self::$crypto_engine];
        } else {
            $engines = [
                'libsodium',
                'OpenSSL (GCM)',
                'OpenSSL',
                'Eval',
                'PHP',
            ];
        }

        $ciphers = [];

        foreach ($engines as $engine) {
            foreach ($algos as $algo) {
                $obj = self::encryption_algorithm_to_crypt_instance($algo);
                if ($obj instanceof Rijndael) {
                    $obj->setKeyLength((int) preg_replace('#[^\d]#', '', $algo));
                }
                switch ($algo) {
                    case 'chacha20-poly1305@openssh.com':
                    case 'arcfour128':
                    case 'arcfour256':
                        if ($engine != 'Eval') {
                            continue 2;
                        }
                        break;
                    case 'aes128-gcm@openssh.com':
                    case 'aes256-gcm@openssh.com':
                        if ($engine == 'OpenSSL') {
                            continue 2;
                        }
                        $obj->setNonce('dummydummydu');
                }
                if ($obj->isValidEngine($engine)) {
                    $algos = array_diff($algos, [$algo]);
                    $ciphers[] = $algo;
                }
            }
        }

        return $ciphers;
    }

    /**
     * Returns a list of MAC algorithms that phpseclib supports
     */
    public static function getSupportedMACAlgorithms(): array
    {
        return [
            'hmac-sha2-256-etm@openssh.com',
            'hmac-sha2-512-etm@openssh.com',
            'umac-64-etm@openssh.com',
            'umac-128-etm@openssh.com',
            'hmac-sha1-etm@openssh.com',

            // from <http://www.ietf.org/rfc/rfc6668.txt>:
            'hmac-sha2-256',// RECOMMENDED     HMAC-SHA256 (digest length = key length = 32)
            'hmac-sha2-512',// OPTIONAL        HMAC-SHA512 (digest length = key length = 64)

            // from <https://tools.ietf.org/html/draft-miller-secsh-umac-01>:
            'umac-64@openssh.com',
            'umac-128@openssh.com',

            'hmac-sha1-96', // RECOMMENDED     first 96 bits of HMAC-SHA1 (digest length = 12, key length = 20)
            'hmac-sha1',    // REQUIRED        HMAC-SHA1 (digest length = key length = 20)
            'hmac-md5-96',  // OPTIONAL        first 96 bits of HMAC-MD5 (digest length = 12, key length = 16)
            'hmac-md5',     // OPTIONAL        HMAC-MD5 (digest length = key length = 16)
            //'none'          // OPTIONAL        no MAC; NOT RECOMMENDED
        ];
    }

    /**
     * Returns a list of compression algorithms that phpseclib supports
     */
    public static function getSupportedCompressionAlgorithms(): array
    {
        $algos = ['none']; // REQUIRED        no compression
        if (function_exists('deflate_init')) {
            $algos[] = 'zlib@openssh.com'; // https://datatracker.ietf.org/doc/html/draft-miller-secsh-compression-delayed
            $algos[] = 'zlib';
        }
        return $algos;
    }

    /**
     * Return list of negotiated algorithms
     *
     * Uses the same format as https://www.php.net/ssh2-methods-negotiated
     */
    public function getAlgorithmsNegotiated(): array
    {
        $this->connect();

        $compression_map = [
            self::NET_SSH2_COMPRESSION_NONE => 'none',
            self::NET_SSH2_COMPRESSION_ZLIB => 'zlib',
            self::NET_SSH2_COMPRESSION_ZLIB_AT_OPENSSH => 'zlib@openssh.com',
        ];

        return [
            'kex' => $this->kex_algorithm,
            'hostkey' => $this->signature_format,
            'client_to_server' => [
                'crypt' => $this->encryptName,
                'mac' => $this->hmac_create_name,
                'comp' => $compression_map[$this->compress],
            ],
            'server_to_client' => [
                'crypt' => $this->decryptName,
                'mac' => $this->hmac_check_name,
                'comp' => $compression_map[$this->decompress],
            ],
        ];
    }

    /**
     * Allows you to set the terminal
     */
    public function setTerminal(string $term): void
    {
        $this->term = $term;
    }

    /**
     * Accepts an associative array with up to four parameters as described at
     * <https://www.php.net/manual/en/function.ssh2-connect.php>
     */
    public function setPreferredAlgorithms(array $methods): void
    {
        $preferred = $methods;

        if (isset($preferred['kex'])) {
            $preferred['kex'] = array_intersect(
                $preferred['kex'],
                static::getSupportedKEXAlgorithms()
            );
        }

        if (isset($preferred['hostkey'])) {
            $preferred['hostkey'] = array_intersect(
                $preferred['hostkey'],
                static::getSupportedHostKeyAlgorithms()
            );
        }

        $keys = ['client_to_server', 'server_to_client'];
        foreach ($keys as $key) {
            if (isset($preferred[$key])) {
                $a = &$preferred[$key];
                if (isset($a['crypt'])) {
                    $a['crypt'] = array_intersect(
                        $a['crypt'],
                        static::getSupportedEncryptionAlgorithms()
                    );
                }
                if (isset($a['comp'])) {
                    $a['comp'] = array_intersect(
                        $a['comp'],
                        static::getSupportedCompressionAlgorithms()
                    );
                }
                if (isset($a['mac'])) {
                    $a['mac'] = array_intersect(
                        $a['mac'],
                        static::getSupportedMACAlgorithms()
                    );
                }
            }
        }

        $keys = [
            'kex',
            'hostkey',
            'client_to_server/crypt',
            'client_to_server/comp',
            'client_to_server/mac',
            'server_to_client/crypt',
            'server_to_client/comp',
            'server_to_client/mac',
        ];
        foreach ($keys as $key) {
            $p = $preferred;
            $m = $methods;

            $subkeys = explode('/', $key);
            foreach ($subkeys as $subkey) {
                if (!isset($p[$subkey])) {
                    continue 2;
                }
                $p = $p[$subkey];
                $m = $m[$subkey];
            }

            if (count($p) != count($m)) {
                $diff = array_diff($m, $p);
                $msg = count($diff) == 1 ?
                    ' is not a supported algorithm' :
                    ' are not supported algorithms';
                throw new UnsupportedAlgorithmException(implode(', ', $diff) . $msg);
            }
        }

        $this->preferred = $preferred;
    }

    /**
     * Returns the banner message.
     *
     * Quoting from the RFC, "in some jurisdictions, sending a warning message before
     * authentication may be relevant for getting legal protection."
     */
    public function getBannerMessage(): string
    {
        return $this->banner_message;
    }

    /**
     * Returns the server public host key.
     *
     * Caching this the first time you connect to a server and checking the result on subsequent connections
     * is recommended.  Returns false if the server signature is not signed correctly with the public host key.
     *
     * @return string|false
     * @throws RuntimeException on badly formatted keys
     * @throws NoSupportedAlgorithmsException when the key isn't in a supported format
     */
    public function getServerPublicHostKey()
    {
        if (!($this->bitmap & self::MASK_CONSTRUCTOR)) {
            $this->connect();
        }

        $signature = $this->signature;
        $server_public_host_key = base64_encode($this->server_public_host_key);

        if ($this->signature_validated) {
            return $this->bitmap ?
                $this->signature_format . ' ' . $server_public_host_key :
                false;
        }

        $this->signature_validated = true;

        switch ($this->signature_format) {
            case 'ssh-ed25519':
            case 'ecdsa-sha2-nistp256':
            case 'ecdsa-sha2-nistp384':
            case 'ecdsa-sha2-nistp521':
                $key = EC::loadFormat('OpenSSH', $server_public_host_key)
                    ->withSignatureFormat('SSH2');
                switch ($this->signature_format) {
                    case 'ssh-ed25519':
                        $hash = 'sha512';
                        break;
                    case 'ecdsa-sha2-nistp256':
                        $hash = 'sha256';
                        break;
                    case 'ecdsa-sha2-nistp384':
                        $hash = 'sha384';
                        break;
                    case 'ecdsa-sha2-nistp521':
                        $hash = 'sha512';
                }
                $key = $key->withHash($hash);
                break;
            case 'ssh-dss':
                $key = DSA::loadFormat('OpenSSH', $server_public_host_key)
                    ->withSignatureFormat('SSH2')
                    ->withHash('sha1');
                break;
            case 'ssh-rsa':
            case 'rsa-sha2-256':
            case 'rsa-sha2-512':
                // could be ssh-rsa, rsa-sha2-256, rsa-sha2-512
                // we don't check here because we already checked in key_exchange
                // some signatures have the type embedded within the message and some don't
                [, $signature] = Strings::unpackSSH2('ss', $signature);

                $key = RSA::loadFormat('OpenSSH', $server_public_host_key)
                    ->withPadding(RSA::SIGNATURE_PKCS1);
                switch ($this->signature_format) {
                    case 'rsa-sha2-512':
                        $hash = 'sha512';
                        break;
                    case 'rsa-sha2-256':
                        $hash = 'sha256';
                        break;
                    //case 'ssh-rsa':
                    default:
                        $hash = 'sha1';
                }
                $key = $key->withHash($hash);
                break;
            default:
                $this->disconnect_helper(DisconnectReason::HOST_KEY_NOT_VERIFIABLE);
                throw new NoSupportedAlgorithmsException('Unsupported signature format');
        }

        if (!$key->verify($this->exchange_hash, $signature)) {
            return $this->disconnect_helper(DisconnectReason::HOST_KEY_NOT_VERIFIABLE);
        };

        return $this->signature_format . ' ' . $server_public_host_key;
    }

    /**
     * Returns the exit status of an SSH command or false.
     *
     * @return false|int
     */
    public function getExitStatus()
    {
        if (is_null($this->exit_status)) {
            return false;
        }
        return $this->exit_status;
    }

    /**
     * Returns the number of columns for the terminal window size.
     */
    public function getWindowColumns(): int
    {
        return $this->windowColumns;
    }

    /**
     * Returns the number of rows for the terminal window size.
     */
    public function getWindowRows(): int
    {
        return $this->windowRows;
    }

    /**
     * Sets the number of columns for the terminal window size.
     */
    public function setWindowColumns(int $value): void
    {
        $this->windowColumns = $value;
    }

    /**
     * Sets the number of rows for the terminal window size.
     */
    public function setWindowRows(int $value): void
    {
        $this->windowRows = $value;
    }

    /**
     * Sets the number of columns and rows for the terminal window size.
     */
    public function setWindowSize(int $columns = 80, int $rows = 24): void
    {
        $this->windowColumns = $columns;
        $this->windowRows = $rows;
    }

    /**
     * To String Magic Method
     *
     * @return string
     */
    #[\ReturnTypeWillChange]
    public function __toString()
    {
        return $this->getResourceId();
    }

    /**
     * Get Resource ID
     *
     * We use {} because that symbols should not be in URL according to
     * {@link http://tools.ietf.org/html/rfc3986#section-2 RFC}.
     * It will safe us from any conflicts, because otherwise regexp will
     * match all alphanumeric domains.
     */
    public function getResourceId(): string
    {
        return '{' . spl_object_hash($this) . '}';
    }

    public static function getConnectionByResourceId(string $id): SSH2|null
    {
        if (array_key_exists($id, self::$connections)) {
            /**
             * @psalm-ignore-var
             * @var SSH2|null $ssh2
             */
            $ssh2 =  self::$connections[$id]->get();
            return $ssh2;
        }
        return null;
    }

    /**
     * Return all excising connections
     *
     * @return array<string, SSH2>
     */
    public static function getConnections(): array
    {
        if (!class_exists('WeakReference')) {
            /** @var array<string, SSH2> */
            return self::$connections;
        }
        $temp = [];
        foreach (self::$connections as $key => $ref) {
            $temp[$key] = $ref->get();
        }
        return $temp;
    }

    /**
     * Update packet types in log history
     */
    private function updateLogHistory(string $old, string $new): void
    {
        if (defined('NET_SSH2_LOGGING') && NET_SSH2_LOGGING == self::LOG_COMPLEX) {
            $this->message_number_log[count($this->message_number_log) - 1] = str_replace(
                $old,
                $new,
                $this->message_number_log[count($this->message_number_log) - 1]
            );
        }
    }

    /**
     * Return the list of authentication methods that may productively continue authentication.
     *
     * @see https://tools.ietf.org/html/rfc4252#section-5.1
     */
    public function getAuthMethodsToContinue(): ?array
    {
        return $this->auth_methods_to_continue;
    }

    /**
     * Enables "smart" multi-factor authentication (MFA)
     */
    public function enableSmartMFA(): void
    {
        $this->smartMFA = true;
    }

    /**
     * Disables "smart" multi-factor authentication (MFA)
     */
    public function disableSmartMFA(): void
    {
        $this->smartMFA = false;
    }
}<|MERGE_RESOLUTION|>--- conflicted
+++ resolved
@@ -1842,13 +1842,7 @@
      *
      * The $password parameter can be a plaintext password, a \phpseclib3\Crypt\RSA|EC|DSA object, a \phpseclib3\System\SSH\Agent object or an array
      *
-<<<<<<< HEAD
-     * @param string|AsymmetricKey|array[]|Agent|null ...$args
-=======
-     * @param string $username
      * @param string|PrivateKey|array[]|Agent|null ...$args
-     * @return bool
->>>>>>> 72bd9d99
      * @see self::_login()
      */
     public function login(string $username, ...$args): bool
@@ -1874,13 +1868,7 @@
     /**
      * Login Helper
      *
-<<<<<<< HEAD
-     * @param string ...$args
-=======
-     * @param string $username
      * @param string|PrivateKey|array[]|Agent|null ...$args
-     * @return bool
->>>>>>> 72bd9d99
      * @see self::_login_helper()
      */
     protected function sublogin(string $username, ...$args): bool
