--- conflicted
+++ resolved
@@ -1474,15 +1474,8 @@
             0 // reserved for future extension
         );
 
-<<<<<<< HEAD
-        if ($this->send_kex_first) {
+        if ($kexinit_payload_server === false) {
             $this->send_binary_packet($kexinit_payload_client);
-=======
-        if ($kexinit_payload_server === false) {
-            if (!$this->_send_binary_packet($kexinit_payload_client)) {
-                return false;
-            }
->>>>>>> 94abf563
 
             $kexinit_payload_server = $this->get_binary_packet();
             if ($kexinit_payload_server === false) {
@@ -1516,13 +1509,8 @@
             $first_kex_packet_follows
         ) = Strings::unpackSSH2('L10C', $response);
 
-<<<<<<< HEAD
-        if (!$this->send_kex_first) {
+        if ($send_kex) {
             $this->send_binary_packet($kexinit_payload_client);
-=======
-        if ($send_kex && !$this->_send_binary_packet($kexinit_payload_client)) {
-            return false;
->>>>>>> 94abf563
         }
 
         // we need to decide upon the symmetric encryption algorithms before we do the diffie-hellman key exchange
