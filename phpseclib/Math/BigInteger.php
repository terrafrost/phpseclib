<?php

/**
 * Pure-PHP arbitrary precision integer arithmetic library.
 *
 * Supports base-2, base-10, base-16, and base-256 numbers.  Uses the GMP or BCMath extensions, if available,
 * and an internal implementation, otherwise.
 *
 * PHP version 5
 *
 * {@internal (all DocBlock comments regarding implementation - such as the one that follows - refer to the
 * {@link self::MODE_INTERNAL self::MODE_INTERNAL} mode)
 *
 * BigInteger uses base-2**26 to perform operations such as multiplication and division and
 * base-2**52 (ie. two base 2**26 digits) to perform addition and subtraction.  Because the largest possible
 * value when multiplying two base-2**26 numbers together is a base-2**52 number, double precision floating
 * point numbers - numbers that should be supported on most hardware and whose significand is 53 bits - are
 * used.  As a consequence, bitwise operators such as >> and << cannot be used, nor can the modulo operator %,
 * which only supports integers.  Although this fact will slow this library down, the fact that such a high
 * base is being used should more than compensate.
 *
 * Numbers are stored in {@link http://en.wikipedia.org/wiki/Endianness little endian} format.  ie.
 * (new \phpseclib\Math\BigInteger(pow(2, 26)))->value = array(0, 1)
 *
 * Useful resources are as follows:
 *
 *  - {@link http://www.cacr.math.uwaterloo.ca/hac/about/chap14.pdf Handbook of Applied Cryptography (HAC)}
 *  - {@link http://math.libtomcrypt.com/files/tommath.pdf Multi-Precision Math (MPM)}
 *  - Java's BigInteger classes.  See /j2se/src/share/classes/java/math in jdk-1_5_0-src-jrl.zip
 *
 * Here's an example of how to use this library:
 * <code>
 * <?php
 *    $a = new \phpseclib\Math\BigInteger(2);
 *    $b = new \phpseclib\Math\BigInteger(3);
 *
 *    $c = $a->add($b);
 *
 *    echo $c->toString(); // outputs 5
 * ?>
 * </code>
 *
 * @category  Math
 * @package   BigInteger
 * @author    Jim Wigginton <terrafrost@php.net>
 * @copyright 2006 Jim Wigginton
 * @license   http://www.opensource.org/licenses/mit-license.html  MIT License
 */

namespace phpseclib\Math;

use phpseclib\Crypt\Random;

/**
 * Pure-PHP arbitrary precision integer arithmetic library. Supports base-2, base-10, base-16, and base-256
 * numbers.
 *
 * @package BigInteger
 * @author  Jim Wigginton <terrafrost@php.net>
 * @access  public
 */
class BigInteger
{
    /**#@+
     * Reduction constants
     *
     * @access private
     * @see BigInteger::_reduce()
     */
    /**
     * @see BigInteger::_montgomery()
     * @see BigInteger::_prepMontgomery()
     */
    const MONTGOMERY = 0;
    /**
     * @see BigInteger::_barrett()
     */
    const BARRETT = 1;
    /**
     * @see BigInteger::_mod2()
     */
    const POWEROF2 = 2;
    /**
     * @see BigInteger::_remainder()
     */
    const CLASSIC = 3;
    /**
     * @see BigInteger::__clone()
     */
    const NONE = 4;
    /**#@-*/

    /**#@+
     * Array constants
     *
     * Rather than create a thousands and thousands of new BigInteger objects in repeated function calls to add() and
     * multiply() or whatever, we'll just work directly on arrays, taking them in as parameters and returning them.
     *
     * @access private
    */
    /**
     * $result[self::VALUE] contains the value.
     */
    const VALUE = 0;
    /**
     * $result[self::SIGN] contains the sign.
     */
    const SIGN = 1;
    /**#@-*/

    /**#@+
     * @access private
     * @see BigInteger::_montgomery()
     * @see BigInteger::_barrett()
    */
    /**
     * Cache constants
     *
     * $cache[self::VARIABLE] tells us whether or not the cached data is still valid.
     */
    const VARIABLE = 0;
    /**
     * $cache[self::DATA] contains the cached data.
     */
    const DATA = 1;
    /**#@-*/

    /**#@+
     * Mode constants.
     *
     * @access private
     * @see BigInteger::__construct()
    */
    /**
     * To use the pure-PHP implementation
     */
    const MODE_INTERNAL = 1;
    /**
     * To use the BCMath library
     *
     * (if enabled; otherwise, the internal implementation will be used)
     */
    const MODE_BCMATH = 2;
    /**
     * To use the GMP library
     *
     * (if present; otherwise, either the BCMath or the internal implementation will be used)
     */
    const MODE_GMP = 3;
    /**#@-*/

    /**
     * Karatsuba Cutoff
     *
     * At what point do we switch between Karatsuba multiplication and schoolbook long multiplication?
     *
     * @access private
     */
    const KARATSUBA_CUTOFF = 25;

    /**#@+
     * Static properties used by the pure-PHP implementation.
     *
     * @see __construct()
     */
    protected static $base;
    protected static $baseFull;
    protected static $maxDigit;
    protected static $msb;

    /**
     * $max10 in greatest $max10Len satisfying
     * $max10 = 10**$max10Len <= 2**$base.
     */
    protected static $max10;

    /**
     * $max10Len in greatest $max10Len satisfying
     * $max10 = 10**$max10Len <= 2**$base.
     */
    protected static $max10Len;
    protected static $maxDigit2;
    /**#@-*/

    /**
     * Holds the BigInteger's value.
     *
     * @var array
     * @access private
     */
    var $value;

    /**
     * Holds the BigInteger's magnitude.
     *
     * @var bool
     * @access private
     */
    var $is_negative = false;

    /**
     * Precision
     *
     * @see self::setPrecision()
     * @access private
     */
    var $precision = -1;

    /**
     * Precision Bitmask
     *
     * @see self::setPrecision()
     * @access private
     */
    var $bitmask = false;

    /**
     * Mode independent value used for serialization.
     *
     * If the bcmath or gmp extensions are installed $this->value will be a non-serializable resource, hence the need for
     * a variable that'll be serializable regardless of whether or not extensions are being used.  Unlike $this->value,
     * however, $this->hex is only calculated when $this->__sleep() is called.
     *
     * @see self::__sleep()
     * @see self::__wakeup()
     * @var string
     * @access private
     */
    var $hex;

    /**
     * Converts base-2, base-10, base-16, and binary strings (base-256) to BigIntegers.
     *
     * If the second parameter - $base - is negative, then it will be assumed that the number's are encoded using
     * two's compliment.  The sole exception to this is -10, which is treated the same as 10 is.
     *
     * Here's an example:
     * <code>
     * <?php
     *    $a = new \phpseclib\Math\BigInteger('0x32', 16); // 50 in base-16
     *
     *    echo $a->toString(); // outputs 50
     * ?>
     * </code>
     *
     * @param $x base-10 number or base-$base number if $base set.
     * @param int $base
     * @return \phpseclib\Math\BigInteger
     * @access public
     */
    function __construct($x = 0, $base = 10)
    {
        if (!defined('MATH_BIGINTEGER_MODE')) {
            switch (true) {
                case extension_loaded('gmp'):
                    define('MATH_BIGINTEGER_MODE', self::MODE_GMP);
                    break;
                case extension_loaded('bcmath'):
                    define('MATH_BIGINTEGER_MODE', self::MODE_BCMATH);
                    break;
                default:
                    define('MATH_BIGINTEGER_MODE', self::MODE_INTERNAL);
            }
        }

        if (extension_loaded('openssl') && !defined('MATH_BIGINTEGER_OPENSSL_DISABLE') && !defined('MATH_BIGINTEGER_OPENSSL_ENABLED')) {
            // some versions of XAMPP have mismatched versions of OpenSSL which causes it not to work
            $versions = array();

            // avoid generating errors (even with suppression) when phpinfo() is disabled (common in production systems)
            if (strpos(ini_get('disable_functions'), 'phpinfo') === false) {
                ob_start();
                @phpinfo();
                $content = ob_get_contents();
                ob_end_clean();

                preg_match_all('#OpenSSL (Header|Library) Version(.*)#im', $content, $matches);

                if (!empty($matches[1])) {
                    for ($i = 0; $i < count($matches[1]); $i++) {
                        $fullVersion = trim(str_replace('=>', '', strip_tags($matches[2][$i])));

                        // Remove letter part in OpenSSL version
                        if (!preg_match('/(\d+\.\d+\.\d+)/i', $fullVersion, $m)) {
                            $versions[$matches[1][$i]] = $fullVersion;
                        } else {
                            $versions[$matches[1][$i]] = $m[0];
                        }
                    }
                }
            }

            // it doesn't appear that OpenSSL versions were reported upon until PHP 5.3+
            switch (true) {
                case !isset($versions['Header']):
                case !isset($versions['Library']):
                case $versions['Header'] == $versions['Library']:
                case version_compare($versions['Header'], '1.0.0') >= 0 && version_compare($versions['Library'], '1.0.0') >= 0:
                    define('MATH_BIGINTEGER_OPENSSL_ENABLED', true);
                    break;
                default:
                    define('MATH_BIGINTEGER_OPENSSL_DISABLE', true);
            }
        }

        if (!defined('PHP_INT_SIZE')) {
            define('PHP_INT_SIZE', 4);
        }

        if (empty(self::$base) && MATH_BIGINTEGER_MODE == self::MODE_INTERNAL) {
            switch (PHP_INT_SIZE) {
                case 8: // use 64-bit integers if int size is 8 bytes
                    self::$base      = 31;
                    self::$baseFull  = 0x80000000;
                    self::$maxDigit  = 0x7FFFFFFF;
                    self::$msb       = 0x40000000;
                    self::$max10     = 1000000000;
                    self::$max10Len  = 9;
                    self::$maxDigit2 = pow(2, 62);
                    break;
                //case 4: // use 64-bit floats if int size is 4 bytes
                default:
                    self::$base      = 26;
                    self::$baseFull  = 0x4000000;
                    self::$maxDigit  = 0x3FFFFFF;
                    self::$msb       = 0x2000000;
                    self::$max10     = 10000000;
                    self::$max10Len  = 7;
                    self::$maxDigit2 = pow(2, 52); // pow() prevents truncation
            }
        }

        switch (MATH_BIGINTEGER_MODE) {
            case self::MODE_GMP:
                switch (true) {
                    case is_resource($x) && get_resource_type($x) == 'GMP integer':
                    // PHP 5.6 switched GMP from using resources to objects
                    case $x instanceof \GMP:
                        $this->value = $x;
                        return;
                }
                $this->value = gmp_init(0);
                break;
            case self::MODE_BCMATH:
                $this->value = '0';
                break;
            default:
                $this->value = array();
        }

        // '0' counts as empty() but when the base is 256 '0' is equal to ord('0') or 48
        // '0' is the only value like this per http://php.net/empty
        if (empty($x) && (abs($base) != 256 || $x !== '0')) {
            return;
        }

        switch ($base) {
            case -256:
                if (ord($x[0]) & 0x80) {
                    $x = ~$x;
                    $this->is_negative = true;
                }
            case 256:
                switch (MATH_BIGINTEGER_MODE) {
                    case self::MODE_GMP:
                        $this->value = function_exists('gmp_import') ?
                            gmp_import($x) :
                            gmp_init('0x' . bin2hex($x));
                        if ($this->is_negative) {
                            $this->value = gmp_neg($this->value);
                        }
                        break;
                    case self::MODE_BCMATH:
                        // round $len to the nearest 4 (thanks, DavidMJ!)
                        $len = (strlen($x) + 3) & 0xFFFFFFFC;

                        $x = str_pad($x, $len, chr(0), STR_PAD_LEFT);

                        for ($i = 0; $i < $len; $i+= 4) {
                            $this->value = bcmul($this->value, '4294967296', 0); // 4294967296 == 2**32
                            $this->value = bcadd($this->value, 0x1000000 * ord($x[$i]) + ((ord($x[$i + 1]) << 16) | (ord($x[$i + 2]) << 8) | ord($x[$i + 3])), 0);
                        }

                        if ($this->is_negative) {
                            $this->value = '-' . $this->value;
                        }

                        break;
                    // converts a base-2**8 (big endian / msb) number to base-2**26 (little endian / lsb)
                    default:
                        while (strlen($x)) {
                            $this->value[] = $this->_bytes2int($this->_base256_rshift($x, self::$base));
                        }
                }

                if ($this->is_negative) {
                    if (MATH_BIGINTEGER_MODE != self::MODE_INTERNAL) {
                        $this->is_negative = false;
                    }
                    $temp = $this->add(new static('-1'));
                    $this->value = $temp->value;
                }
                break;
            case 16:
            case -16:
                if ($base > 0 && $x[0] == '-') {
                    $this->is_negative = true;
                    $x = substr($x, 1);
                }

                $x = preg_replace('#^(?:0x)?([A-Fa-f0-9]*).*#', '$1', $x);

                $is_negative = false;
                if ($base < 0 && hexdec($x[0]) >= 8) {
                    $this->is_negative = $is_negative = true;
                    $x = bin2hex(~pack('H*', $x));
                }

                switch (MATH_BIGINTEGER_MODE) {
                    case self::MODE_GMP:
                        $temp = $this->is_negative ? '-0x' . $x : '0x' . $x;
                        $this->value = gmp_init($temp);
                        $this->is_negative = false;
                        break;
                    case self::MODE_BCMATH:
                        $x = (strlen($x) & 1) ? '0' . $x : $x;
                        $temp = new static(pack('H*', $x), 256);
                        $this->value = $this->is_negative ? '-' . $temp->value : $temp->value;
                        $this->is_negative = false;
                        break;
                    default:
                        $x = (strlen($x) & 1) ? '0' . $x : $x;
                        $temp = new static(pack('H*', $x), 256);
                        $this->value = $temp->value;
                }

                if ($is_negative) {
                    $temp = $this->add(new static('-1'));
                    $this->value = $temp->value;
                }
                break;
            case 10:
            case -10:
                // (?<!^)(?:-).*: find any -'s that aren't at the beginning and then any characters that follow that
                // (?<=^|-)0*: find any 0's that are preceded by the start of the string or by a - (ie. octals)
                // [^-0-9].*: find any non-numeric characters and then any characters that follow that
                $x = preg_replace('#(?<!^)(?:-).*|(?<=^|-)0*|[^-0-9].*#', '', $x);
                if (!strlen($x)) {
                    $x = '0';
                }

                switch (MATH_BIGINTEGER_MODE) {
                    case self::MODE_GMP:
                        $this->value = gmp_init($x);
                        break;
                    case self::MODE_BCMATH:
                        // explicitly casting $x to a string is necessary, here, since doing $x[0] on -1 yields different
                        // results then doing it on '-1' does (modInverse does $x[0])
                        $this->value = $x === '-' ? '0' : (string) $x;
                        break;
                    default:
                        $temp = new static();

                        $multiplier = new static();
                        $multiplier->value = array(self::$max10);

                        if ($x[0] == '-') {
                            $this->is_negative = true;
                            $x = substr($x, 1);
                        }

                        $x = str_pad($x, strlen($x) + ((self::$max10Len - 1) * strlen($x)) % self::$max10Len, 0, STR_PAD_LEFT);
                        while (strlen($x)) {
                            $temp = $temp->multiply($multiplier);
                            $temp = $temp->add(new static($this->_int2bytes(substr($x, 0, self::$max10Len)), 256));
                            $x = substr($x, self::$max10Len);
                        }

                        $this->value = $temp->value;
                }
                break;
            case 2: // base-2 support originally implemented by Lluis Pamies - thanks!
            case -2:
                if ($base > 0 && $x[0] == '-') {
                    $this->is_negative = true;
                    $x = substr($x, 1);
                }

                $x = preg_replace('#^([01]*).*#', '$1', $x);
                $x = str_pad($x, strlen($x) + (3 * strlen($x)) % 4, 0, STR_PAD_LEFT);

                $str = '0x';
                while (strlen($x)) {
                    $part = substr($x, 0, 4);
                    $str.= dechex(bindec($part));
                    $x = substr($x, 4);
                }

                if ($this->is_negative) {
                    $str = '-' . $str;
                }

                $temp = new static($str, 8 * $base); // ie. either -16 or +16
                $this->value = $temp->value;
                $this->is_negative = $temp->is_negative;

                break;
            default:
                // base not supported, so we'll let $this == 0
        }
    }

    /**
     * Converts a BigInteger to a byte string (eg. base-256).
     *
     * Negative numbers are saved as positive numbers, unless $twos_compliment is set to true, at which point, they're
     * saved as two's compliment.
     *
     * Here's an example:
     * <code>
     * <?php
     *    $a = new \phpseclib\Math\BigInteger('65');
     *
     *    echo $a->toBytes(); // outputs chr(65)
     * ?>
     * </code>
     *
     * @param bool $twos_compliment
     * @return string
     * @access public
     * @internal Converts a base-2**26 number to base-2**8
     */
    function toBytes($twos_compliment = false)
    {
        if ($twos_compliment) {
            $comparison = $this->compare(new static());
            if ($comparison == 0) {
                return $this->precision > 0 ? str_repeat(chr(0), ($this->precision + 1) >> 3) : '';
            }

            $temp = $comparison < 0 ? $this->add(new static(1)) : $this->copy();
            $bytes = $temp->toBytes();

            if (!strlen($bytes)) { // eg. if the number we're trying to convert is -1
                $bytes = chr(0);
            }

            if (ord($bytes[0]) & 0x80) {
                $bytes = chr(0) . $bytes;
            }

            return $comparison < 0 ? ~$bytes : $bytes;
        }

        switch (MATH_BIGINTEGER_MODE) {
            case self::MODE_GMP:
                if (gmp_cmp($this->value, gmp_init(0)) == 0) {
                    return $this->precision > 0 ? str_repeat(chr(0), ($this->precision + 1) >> 3) : '';
                }

                if (function_exists('gmp_export')) {
                    $temp = gmp_export($this->value);
                } else {
                    $temp = gmp_strval(gmp_abs($this->value), 16);
                    $temp = (strlen($temp) & 1) ? '0' . $temp : $temp;
                    $temp = pack('H*', $temp);
                }

                return $this->precision > 0 ?
                    substr(str_pad($temp, $this->precision >> 3, chr(0), STR_PAD_LEFT), -($this->precision >> 3)) :
                    ltrim($temp, chr(0));
            case self::MODE_BCMATH:
                if ($this->value === '0') {
                    return $this->precision > 0 ? str_repeat(chr(0), ($this->precision + 1) >> 3) : '';
                }

                $value = '';
                $current = $this->value;

                if ($current[0] == '-') {
                    $current = substr($current, 1);
                }

                while (bccomp($current, '0', 0) > 0) {
                    $temp = bcmod($current, '16777216');
                    $value = chr($temp >> 16) . chr($temp >> 8) . chr($temp) . $value;
                    $current = bcdiv($current, '16777216', 0);
                }

                return $this->precision > 0 ?
                    substr(str_pad($value, $this->precision >> 3, chr(0), STR_PAD_LEFT), -($this->precision >> 3)) :
                    ltrim($value, chr(0));
        }

        if (!count($this->value)) {
            return $this->precision > 0 ? str_repeat(chr(0), ($this->precision + 1) >> 3) : '';
        }
        $result = $this->_int2bytes($this->value[count($this->value) - 1]);

        $temp = $this->copy();

        for ($i = count($temp->value) - 2; $i >= 0; --$i) {
            $temp->_base256_lshift($result, self::$base);
            $result = $result | str_pad($temp->_int2bytes($temp->value[$i]), strlen($result), chr(0), STR_PAD_LEFT);
        }

        return $this->precision > 0 ?
            str_pad(substr($result, -(($this->precision + 7) >> 3)), ($this->precision + 7) >> 3, chr(0), STR_PAD_LEFT) :
            $result;
    }

    /**
     * Converts a BigInteger to a hex string (eg. base-16)).
     *
     * Negative numbers are saved as positive numbers, unless $twos_compliment is set to true, at which point, they're
     * saved as two's compliment.
     *
     * Here's an example:
     * <code>
     * <?php
     *    $a = new \phpseclib\Math\BigInteger('65');
     *
     *    echo $a->toHex(); // outputs '41'
     * ?>
     * </code>
     *
     * @param bool $twos_compliment
     * @return string
     * @access public
     * @internal Converts a base-2**26 number to base-2**8
     */
    function toHex($twos_compliment = false)
    {
        return bin2hex($this->toBytes($twos_compliment));
    }

    /**
     * Converts a BigInteger to a bit string (eg. base-2).
     *
     * Negative numbers are saved as positive numbers, unless $twos_compliment is set to true, at which point, they're
     * saved as two's compliment.
     *
     * Here's an example:
     * <code>
     * <?php
     *    $a = new \phpseclib\Math\BigInteger('65');
     *
     *    echo $a->toBits(); // outputs '1000001'
     * ?>
     * </code>
     *
     * @param bool $twos_compliment
     * @return string
     * @access public
     * @internal Converts a base-2**26 number to base-2**2
     */
    function toBits($twos_compliment = false)
    {
        $hex = $this->toHex($twos_compliment);
        $bits = '';
        for ($i = strlen($hex) - 8, $start = strlen($hex) & 7; $i >= $start; $i-=8) {
            $bits = str_pad(decbin(hexdec(substr($hex, $i, 8))), 32, '0', STR_PAD_LEFT) . $bits;
        }
        if ($start) { // hexdec('') == 0
            $bits = str_pad(decbin(hexdec(substr($hex, 0, $start))), 8, '0', STR_PAD_LEFT) . $bits;
        }
        $result = $this->precision > 0 ? substr($bits, -$this->precision) : ltrim($bits, '0');

        if ($twos_compliment && $this->compare(new static()) > 0 && $this->precision <= 0) {
            return '0' . $result;
        }

        return $result;
    }

    /**
     * Converts a BigInteger to a base-10 number.
     *
     * Here's an example:
     * <code>
     * <?php
     *    $a = new \phpseclib\Math\BigInteger('50');
     *
     *    echo $a->toString(); // outputs 50
     * ?>
     * </code>
     *
     * @return string
     * @access public
     * @internal Converts a base-2**26 number to base-10**7 (which is pretty much base-10)
     */
    function toString()
    {
        switch (MATH_BIGINTEGER_MODE) {
            case self::MODE_GMP:
                return gmp_strval($this->value);
            case self::MODE_BCMATH:
                if ($this->value === '0') {
                    return '0';
                }

                return ltrim($this->value, '0');
        }

        if (!count($this->value)) {
            return '0';
        }

        $temp = $this->copy();
        $temp->is_negative = false;

        $divisor = new static();
        $divisor->value = array(self::$max10);
        $result = '';
        while (count($temp->value)) {
            list($temp, $mod) = $temp->divide($divisor);
            $result = str_pad(isset($mod->value[0]) ? $mod->value[0] : '', self::$max10Len, '0', STR_PAD_LEFT) . $result;
        }
        $result = ltrim($result, '0');
        if (empty($result)) {
            $result = '0';
        }

        if ($this->is_negative) {
            $result = '-' . $result;
        }

        return $result;
    }

    /**
     * Copy an object
     *
     * PHP5 passes objects by reference while PHP4 passes by value.  As such, we need a function to guarantee
     * that all objects are passed by value, when appropriate.  More information can be found here:
     *
     * {@link http://php.net/language.oop5.basic#51624}
     *
     * @access public
     * @see self::__clone()
     * @return \phpseclib\Math\BigInteger
     */
    function copy()
    {
        $temp = new static();
        $temp->value = $this->value;
        $temp->is_negative = $this->is_negative;
        $temp->precision = $this->precision;
        $temp->bitmask = $this->bitmask;
        return $temp;
    }

    /**
     *  __toString() magic method
     *
     * Will be called, automatically, if you're supporting just PHP5.  If you're supporting PHP4, you'll need to call
     * toString().
     *
     * @access public
     * @internal Implemented per a suggestion by Techie-Michael - thanks!
     */
    function __toString()
    {
        return $this->toString();
    }

    /**
     * __clone() magic method
     *
     * Although you can call BigInteger::__toString() directly in PHP5, you cannot call BigInteger::__clone() directly
     * in PHP5.  You can in PHP4 since it's not a magic method, but in PHP5, you have to call it by using the PHP5
     * only syntax of $y = clone $x.  As such, if you're trying to write an application that works on both PHP4 and
     * PHP5, call BigInteger::copy(), instead.
     *
     * @access public
     * @see self::copy()
     * @return \phpseclib\Math\BigInteger
     */
    function __clone()
    {
        return $this->copy();
    }

    /**
     *  __sleep() magic method
     *
     * Will be called, automatically, when serialize() is called on a BigInteger object.
     *
     * @see self::__wakeup()
     * @access public
     */
    function __sleep()
    {
        $this->hex = $this->toHex(true);
        $vars = array('hex');
        if ($this->precision > 0) {
            $vars[] = 'precision';
        }
        return $vars;
    }

    /**
     *  __wakeup() magic method
     *
     * Will be called, automatically, when unserialize() is called on a BigInteger object.
     *
     * @see self::__sleep()
     * @access public
     */
    function __wakeup()
    {
        $temp = new static($this->hex, -16);
        $this->value = $temp->value;
        $this->is_negative = $temp->is_negative;
        if ($this->precision > 0) {
            // recalculate $this->bitmask
            $this->setPrecision($this->precision);
        }
    }

    /**
     *  __debugInfo() magic method
     *
     * Will be called, automatically, when print_r() or var_dump() are called
     *
     * @access public
     */
    function __debugInfo()
    {
        $opts = array();
        switch (MATH_BIGINTEGER_MODE) {
            case self::MODE_GMP:
                $engine = 'gmp';
                break;
            case self::MODE_BCMATH:
                $engine = 'bcmath';
                break;
            case self::MODE_INTERNAL:
                $engine = 'internal';
                $opts[] = PHP_INT_SIZE == 8 ? '64-bit' : '32-bit';
        }
        if (MATH_BIGINTEGER_MODE != self::MODE_GMP && defined('MATH_BIGINTEGER_OPENSSL_ENABLED')) {
            $opts[] = 'OpenSSL';
        }
        if (!empty($opts)) {
            $engine.= ' (' . implode($opts, ', ') . ')';
        }
        return array(
            'value' => '0x' . $this->toHex(true),
            'engine' => $engine
        );
    }

    /**
     * Adds two BigIntegers.
     *
     * Here's an example:
     * <code>
     * <?php
     *    $a = new \phpseclib\Math\BigInteger('10');
     *    $b = new \phpseclib\Math\BigInteger('20');
     *
     *    $c = $a->add($b);
     *
     *    echo $c->toString(); // outputs 30
     * ?>
     * </code>
     *
     * @param \phpseclib\Math\BigInteger $y
     * @return \phpseclib\Math\BigInteger
     * @access public
     * @internal Performs base-2**52 addition
     */
    function add($y)
    {
        switch (MATH_BIGINTEGER_MODE) {
            case self::MODE_GMP:
                $temp = new static();
                $temp->value = gmp_add($this->value, $y->value);

                return $this->_normalize($temp);
            case self::MODE_BCMATH:
                $temp = new static();
                $temp->value = bcadd($this->value, $y->value, 0);

                return $this->_normalize($temp);
        }

        $temp = $this->_add($this->value, $this->is_negative, $y->value, $y->is_negative);

        $result = new static();
        $result->value = $temp[self::VALUE];
        $result->is_negative = $temp[self::SIGN];

        return $this->_normalize($result);
    }

    /**
     * Performs addition.
     *
     * @param array $x_value
     * @param bool $x_negative
     * @param array $y_value
     * @param bool $y_negative
     * @return array
     * @access private
     */
    function _add($x_value, $x_negative, $y_value, $y_negative)
    {
        $x_size = count($x_value);
        $y_size = count($y_value);

        if ($x_size == 0) {
            return array(
                self::VALUE => $y_value,
                self::SIGN => $y_negative
            );
        } elseif ($y_size == 0) {
            return array(
                self::VALUE => $x_value,
                self::SIGN => $x_negative
            );
        }

        // subtract, if appropriate
        if ($x_negative != $y_negative) {
            if ($x_value == $y_value) {
                return array(
                    self::VALUE => array(),
                    self::SIGN => false
                );
            }

            $temp = $this->_subtract($x_value, false, $y_value, false);
            $temp[self::SIGN] = $this->_compare($x_value, false, $y_value, false) > 0 ?
                                          $x_negative : $y_negative;

            return $temp;
        }

        if ($x_size < $y_size) {
            $size = $x_size;
            $value = $y_value;
        } else {
            $size = $y_size;
            $value = $x_value;
        }

        $value[count($value)] = 0; // just in case the carry adds an extra digit

        $carry = 0;
        for ($i = 0, $j = 1; $j < $size; $i+=2, $j+=2) {
            $sum = $x_value[$j] * self::$baseFull + $x_value[$i] + $y_value[$j] * self::$baseFull + $y_value[$i] + $carry;
            $carry = $sum >= self::$maxDigit2; // eg. floor($sum / 2**52); only possible values (in any base) are 0 and 1
            $sum = $carry ? $sum - self::$maxDigit2 : $sum;

            $temp = self::$base === 26 ? intval($sum / 0x4000000) : ($sum >> 31);

            $value[$i] = (int) ($sum - self::$baseFull * $temp); // eg. a faster alternative to fmod($sum, 0x4000000)
            $value[$j] = $temp;
        }

        if ($j == $size) { // ie. if $y_size is odd
            $sum = $x_value[$i] + $y_value[$i] + $carry;
            $carry = $sum >= self::$baseFull;
            $value[$i] = $carry ? $sum - self::$baseFull : $sum;
            ++$i; // ie. let $i = $j since we've just done $value[$i]
        }

        if ($carry) {
            for (; $value[$i] == self::$maxDigit; ++$i) {
                $value[$i] = 0;
            }
            ++$value[$i];
        }

        return array(
            self::VALUE => $this->_trim($value),
            self::SIGN => $x_negative
        );
    }

    /**
     * Subtracts two BigIntegers.
     *
     * Here's an example:
     * <code>
     * <?php
     *    $a = new \phpseclib\Math\BigInteger('10');
     *    $b = new \phpseclib\Math\BigInteger('20');
     *
     *    $c = $a->subtract($b);
     *
     *    echo $c->toString(); // outputs -10
     * ?>
     * </code>
     *
     * @param \phpseclib\Math\BigInteger $y
     * @return \phpseclib\Math\BigInteger
     * @access public
     * @internal Performs base-2**52 subtraction
     */
    function subtract($y)
    {
        switch (MATH_BIGINTEGER_MODE) {
            case self::MODE_GMP:
                $temp = new static();
                $temp->value = gmp_sub($this->value, $y->value);

                return $this->_normalize($temp);
            case self::MODE_BCMATH:
                $temp = new static();
                $temp->value = bcsub($this->value, $y->value, 0);

                return $this->_normalize($temp);
        }

        $temp = $this->_subtract($this->value, $this->is_negative, $y->value, $y->is_negative);

        $result = new static();
        $result->value = $temp[self::VALUE];
        $result->is_negative = $temp[self::SIGN];

        return $this->_normalize($result);
    }

    /**
     * Performs subtraction.
     *
     * @param array $x_value
     * @param bool $x_negative
     * @param array $y_value
     * @param bool $y_negative
     * @return array
     * @access private
     */
    function _subtract($x_value, $x_negative, $y_value, $y_negative)
    {
        $x_size = count($x_value);
        $y_size = count($y_value);

        if ($x_size == 0) {
            return array(
                self::VALUE => $y_value,
                self::SIGN => !$y_negative
            );
        } elseif ($y_size == 0) {
            return array(
                self::VALUE => $x_value,
                self::SIGN => $x_negative
            );
        }

        // add, if appropriate (ie. -$x - +$y or +$x - -$y)
        if ($x_negative != $y_negative) {
            $temp = $this->_add($x_value, false, $y_value, false);
            $temp[self::SIGN] = $x_negative;

            return $temp;
        }

        $diff = $this->_compare($x_value, $x_negative, $y_value, $y_negative);

        if (!$diff) {
            return array(
                self::VALUE => array(),
                self::SIGN => false
            );
        }

        // switch $x and $y around, if appropriate.
        if ((!$x_negative && $diff < 0) || ($x_negative && $diff > 0)) {
            $temp = $x_value;
            $x_value = $y_value;
            $y_value = $temp;

            $x_negative = !$x_negative;

            $x_size = count($x_value);
            $y_size = count($y_value);
        }

        // at this point, $x_value should be at least as big as - if not bigger than - $y_value

        $carry = 0;
        for ($i = 0, $j = 1; $j < $y_size; $i+=2, $j+=2) {
            $sum = $x_value[$j] * self::$baseFull + $x_value[$i] - $y_value[$j] * self::$baseFull - $y_value[$i] - $carry;
            $carry = $sum < 0; // eg. floor($sum / 2**52); only possible values (in any base) are 0 and 1
            $sum = $carry ? $sum + self::$maxDigit2 : $sum;

            $temp = self::$base === 26 ? intval($sum / 0x4000000) : ($sum >> 31);

            $x_value[$i] = (int) ($sum - self::$baseFull * $temp);
            $x_value[$j] = $temp;
        }

        if ($j == $y_size) { // ie. if $y_size is odd
            $sum = $x_value[$i] - $y_value[$i] - $carry;
            $carry = $sum < 0;
            $x_value[$i] = $carry ? $sum + self::$baseFull : $sum;
            ++$i;
        }

        if ($carry) {
            for (; !$x_value[$i]; ++$i) {
                $x_value[$i] = self::$maxDigit;
            }
            --$x_value[$i];
        }

        return array(
            self::VALUE => $this->_trim($x_value),
            self::SIGN => $x_negative
        );
    }

    /**
     * Multiplies two BigIntegers
     *
     * Here's an example:
     * <code>
     * <?php
     *    $a = new \phpseclib\Math\BigInteger('10');
     *    $b = new \phpseclib\Math\BigInteger('20');
     *
     *    $c = $a->multiply($b);
     *
     *    echo $c->toString(); // outputs 200
     * ?>
     * </code>
     *
     * @param \phpseclib\Math\BigInteger $x
     * @return \phpseclib\Math\BigInteger
     * @access public
     */
    function multiply($x)
    {
        switch (MATH_BIGINTEGER_MODE) {
            case self::MODE_GMP:
                $temp = new static();
                $temp->value = gmp_mul($this->value, $x->value);

                return $this->_normalize($temp);
            case self::MODE_BCMATH:
                $temp = new static();
                $temp->value = bcmul($this->value, $x->value, 0);

                return $this->_normalize($temp);
        }

        $temp = $this->_multiply($this->value, $this->is_negative, $x->value, $x->is_negative);

        $product = new static();
        $product->value = $temp[self::VALUE];
        $product->is_negative = $temp[self::SIGN];

        return $this->_normalize($product);
    }

    /**
     * Performs multiplication.
     *
     * @param array $x_value
     * @param bool $x_negative
     * @param array $y_value
     * @param bool $y_negative
     * @return array
     * @access private
     */
    function _multiply($x_value, $x_negative, $y_value, $y_negative)
    {
        //if ( $x_value == $y_value ) {
        //    return array(
        //        self::VALUE => $this->_square($x_value),
        //        self::SIGN => $x_sign != $y_value
        //    );
        //}

        $x_length = count($x_value);
        $y_length = count($y_value);

        if (!$x_length || !$y_length) { // a 0 is being multiplied
            return array(
                self::VALUE => array(),
                self::SIGN => false
            );
        }

        return array(
            self::VALUE => min($x_length, $y_length) < 2 * self::KARATSUBA_CUTOFF ?
                $this->_trim($this->_regularMultiply($x_value, $y_value)) :
                $this->_trim($this->_karatsuba($x_value, $y_value)),
            self::SIGN => $x_negative != $y_negative
        );
    }

    /**
     * Performs long multiplication on two BigIntegers
     *
     * Modeled after 'multiply' in MutableBigInteger.java.
     *
     * @param array $x_value
     * @param array $y_value
     * @return array
     * @access private
     */
    function _regularMultiply($x_value, $y_value)
    {
        $x_length = count($x_value);
        $y_length = count($y_value);

        if (!$x_length || !$y_length) { // a 0 is being multiplied
            return array();
        }

        if ($x_length < $y_length) {
            $temp = $x_value;
            $x_value = $y_value;
            $y_value = $temp;

            $x_length = count($x_value);
            $y_length = count($y_value);
        }

        $product_value = $this->_array_repeat(0, $x_length + $y_length);

        // the following for loop could be removed if the for loop following it
        // (the one with nested for loops) initially set $i to 0, but
        // doing so would also make the result in one set of unnecessary adds,
        // since on the outermost loops first pass, $product->value[$k] is going
        // to always be 0

        $carry = 0;

        for ($j = 0; $j < $x_length; ++$j) { // ie. $i = 0
            $temp = $x_value[$j] * $y_value[0] + $carry; // $product_value[$k] == 0
            $carry = self::$base === 26 ? intval($temp / 0x4000000) : ($temp >> 31);
            $product_value[$j] = (int) ($temp - self::$baseFull * $carry);
        }

        $product_value[$j] = $carry;

        // the above for loop is what the previous comment was talking about.  the
        // following for loop is the "one with nested for loops"
        for ($i = 1; $i < $y_length; ++$i) {
            $carry = 0;

            for ($j = 0, $k = $i; $j < $x_length; ++$j, ++$k) {
                $temp = $product_value[$k] + $x_value[$j] * $y_value[$i] + $carry;
                $carry = self::$base === 26 ? intval($temp / 0x4000000) : ($temp >> 31);
                $product_value[$k] = (int) ($temp - self::$baseFull * $carry);
            }

            $product_value[$k] = $carry;
        }

        return $product_value;
    }

    /**
     * Performs Karatsuba multiplication on two BigIntegers
     *
     * See {@link http://en.wikipedia.org/wiki/Karatsuba_algorithm Karatsuba algorithm} and
     * {@link http://math.libtomcrypt.com/files/tommath.pdf#page=120 MPM 5.2.3}.
     *
     * @param array $x_value
     * @param array $y_value
     * @return array
     * @access private
     */
    function _karatsuba($x_value, $y_value)
    {
        $m = min(count($x_value) >> 1, count($y_value) >> 1);

        if ($m < self::KARATSUBA_CUTOFF) {
            return $this->_regularMultiply($x_value, $y_value);
        }

        $x1 = array_slice($x_value, $m);
        $x0 = array_slice($x_value, 0, $m);
        $y1 = array_slice($y_value, $m);
        $y0 = array_slice($y_value, 0, $m);

        $z2 = $this->_karatsuba($x1, $y1);
        $z0 = $this->_karatsuba($x0, $y0);

        $z1 = $this->_add($x1, false, $x0, false);
        $temp = $this->_add($y1, false, $y0, false);
        $z1 = $this->_karatsuba($z1[self::VALUE], $temp[self::VALUE]);
        $temp = $this->_add($z2, false, $z0, false);
        $z1 = $this->_subtract($z1, false, $temp[self::VALUE], false);

        $z2 = array_merge(array_fill(0, 2 * $m, 0), $z2);
        $z1[self::VALUE] = array_merge(array_fill(0, $m, 0), $z1[self::VALUE]);

        $xy = $this->_add($z2, false, $z1[self::VALUE], $z1[self::SIGN]);
        $xy = $this->_add($xy[self::VALUE], $xy[self::SIGN], $z0, false);

        return $xy[self::VALUE];
    }

    /**
     * Performs squaring
     *
     * @param array $x
     * @return array
     * @access private
     */
    function _square($x = false)
    {
        return count($x) < 2 * self::KARATSUBA_CUTOFF ?
            $this->_trim($this->_baseSquare($x)) :
            $this->_trim($this->_karatsubaSquare($x));
    }

    /**
     * Performs traditional squaring on two BigIntegers
     *
     * Squaring can be done faster than multiplying a number by itself can be.  See
     * {@link http://www.cacr.math.uwaterloo.ca/hac/about/chap14.pdf#page=7 HAC 14.2.4} /
     * {@link http://math.libtomcrypt.com/files/tommath.pdf#page=141 MPM 5.3} for more information.
     *
     * @param array $value
     * @return array
     * @access private
     */
    function _baseSquare($value)
    {
        if (empty($value)) {
            return array();
        }
        $square_value = $this->_array_repeat(0, 2 * count($value));

        for ($i = 0, $max_index = count($value) - 1; $i <= $max_index; ++$i) {
            $i2 = $i << 1;

            $temp = $square_value[$i2] + $value[$i] * $value[$i];
            $carry = self::$base === 26 ? intval($temp / 0x4000000) : ($temp >> 31);
            $square_value[$i2] = (int) ($temp - self::$baseFull * $carry);

            // note how we start from $i+1 instead of 0 as we do in multiplication.
            for ($j = $i + 1, $k = $i2 + 1; $j <= $max_index; ++$j, ++$k) {
                $temp = $square_value[$k] + 2 * $value[$j] * $value[$i] + $carry;
                $carry = self::$base === 26 ? intval($temp / 0x4000000) : ($temp >> 31);
                $square_value[$k] = (int) ($temp - self::$baseFull * $carry);
            }

            // the following line can yield values larger 2**15.  at this point, PHP should switch
            // over to floats.
            $square_value[$i + $max_index + 1] = $carry;
        }

        return $square_value;
    }

    /**
     * Performs Karatsuba "squaring" on two BigIntegers
     *
     * See {@link http://en.wikipedia.org/wiki/Karatsuba_algorithm Karatsuba algorithm} and
     * {@link http://math.libtomcrypt.com/files/tommath.pdf#page=151 MPM 5.3.4}.
     *
     * @param array $value
     * @return array
     * @access private
     */
    function _karatsubaSquare($value)
    {
        $m = count($value) >> 1;

        if ($m < self::KARATSUBA_CUTOFF) {
            return $this->_baseSquare($value);
        }

        $x1 = array_slice($value, $m);
        $x0 = array_slice($value, 0, $m);

        $z2 = $this->_karatsubaSquare($x1);
        $z0 = $this->_karatsubaSquare($x0);

        $z1 = $this->_add($x1, false, $x0, false);
        $z1 = $this->_karatsubaSquare($z1[self::VALUE]);
        $temp = $this->_add($z2, false, $z0, false);
        $z1 = $this->_subtract($z1, false, $temp[self::VALUE], false);

        $z2 = array_merge(array_fill(0, 2 * $m, 0), $z2);
        $z1[self::VALUE] = array_merge(array_fill(0, $m, 0), $z1[self::VALUE]);

        $xx = $this->_add($z2, false, $z1[self::VALUE], $z1[self::SIGN]);
        $xx = $this->_add($xx[self::VALUE], $xx[self::SIGN], $z0, false);

        return $xx[self::VALUE];
    }

    /**
     * Divides two BigIntegers.
     *
     * Returns an array whose first element contains the quotient and whose second element contains the
     * "common residue".  If the remainder would be positive, the "common residue" and the remainder are the
     * same.  If the remainder would be negative, the "common residue" is equal to the sum of the remainder
     * and the divisor (basically, the "common residue" is the first positive modulo).
     *
     * Here's an example:
     * <code>
     * <?php
     *    $a = new \phpseclib\Math\BigInteger('10');
     *    $b = new \phpseclib\Math\BigInteger('20');
     *
     *    list($quotient, $remainder) = $a->divide($b);
     *
     *    echo $quotient->toString(); // outputs 0
     *    echo "\r\n";
     *    echo $remainder->toString(); // outputs 10
     * ?>
     * </code>
     *
     * @param \phpseclib\Math\BigInteger $y
     * @return array
     * @access public
     * @internal This function is based off of {@link http://www.cacr.math.uwaterloo.ca/hac/about/chap14.pdf#page=9 HAC 14.20}.
     */
    function divide($y)
    {
        switch (MATH_BIGINTEGER_MODE) {
            case self::MODE_GMP:
                $quotient = new static();
                $remainder = new static();

                list($quotient->value, $remainder->value) = gmp_div_qr($this->value, $y->value);

                if (gmp_sign($remainder->value) < 0) {
                    $remainder->value = gmp_add($remainder->value, gmp_abs($y->value));
                }

                return array($this->_normalize($quotient), $this->_normalize($remainder));
            case self::MODE_BCMATH:
                $quotient = new static();
                $remainder = new static();

                $quotient->value = bcdiv($this->value, $y->value, 0);
                $remainder->value = bcmod($this->value, $y->value);

                if ($remainder->value[0] == '-') {
                    $remainder->value = bcadd($remainder->value, $y->value[0] == '-' ? substr($y->value, 1) : $y->value, 0);
                }

                return array($this->_normalize($quotient), $this->_normalize($remainder));
        }

        if (count($y->value) == 1) {
            list($q, $r) = $this->_divide_digit($this->value, $y->value[0]);
            $quotient = new static();
            $remainder = new static();
            $quotient->value = $q;
            $remainder->value = array($r);
            $quotient->is_negative = $this->is_negative != $y->is_negative;
            return array($this->_normalize($quotient), $this->_normalize($remainder));
        }

        static $zero;
        if (!isset($zero)) {
            $zero = new static();
        }

        $x = $this->copy();
        $y = $y->copy();

        $x_sign = $x->is_negative;
        $y_sign = $y->is_negative;

        $x->is_negative = $y->is_negative = false;

        $diff = $x->compare($y);

        if (!$diff) {
            $temp = new static();
            $temp->value = array(1);
            $temp->is_negative = $x_sign != $y_sign;
            return array($this->_normalize($temp), $this->_normalize(new static()));
        }

        if ($diff < 0) {
            // if $x is negative, "add" $y.
            if ($x_sign) {
                $x = $y->subtract($x);
            }
            return array($this->_normalize(new static()), $this->_normalize($x));
        }

        // normalize $x and $y as described in HAC 14.23 / 14.24
        $msb = $y->value[count($y->value) - 1];
        for ($shift = 0; !($msb & self::$msb); ++$shift) {
            $msb <<= 1;
        }
        $x->_lshift($shift);
        $y->_lshift($shift);
        $y_value = &$y->value;

        $x_max = count($x->value) - 1;
        $y_max = count($y->value) - 1;

        $quotient = new static();
        $quotient_value = &$quotient->value;
        $quotient_value = $this->_array_repeat(0, $x_max - $y_max + 1);

        static $temp, $lhs, $rhs;
        if (!isset($temp)) {
            $temp = new static();
            $lhs =  new static();
            $rhs =  new static();
        }
        $temp_value = &$temp->value;
        $rhs_value =  &$rhs->value;

        // $temp = $y << ($x_max - $y_max-1) in base 2**26
        $temp_value = array_merge($this->_array_repeat(0, $x_max - $y_max), $y_value);

        while ($x->compare($temp) >= 0) {
            // calculate the "common residue"
            ++$quotient_value[$x_max - $y_max];
            $x = $x->subtract($temp);
            $x_max = count($x->value) - 1;
        }

        for ($i = $x_max; $i >= $y_max + 1; --$i) {
            $x_value = &$x->value;
            $x_window = array(
                isset($x_value[$i]) ? $x_value[$i] : 0,
                isset($x_value[$i - 1]) ? $x_value[$i - 1] : 0,
                isset($x_value[$i - 2]) ? $x_value[$i - 2] : 0
            );
            $y_window = array(
                $y_value[$y_max],
                ($y_max > 0) ? $y_value[$y_max - 1] : 0
            );

            $q_index = $i - $y_max - 1;
            if ($x_window[0] == $y_window[0]) {
                $quotient_value[$q_index] = self::$maxDigit;
            } else {
                $quotient_value[$q_index] = $this->_safe_divide(
                    $x_window[0] * self::$baseFull + $x_window[1],
                    $y_window[0]
                );
            }

            $temp_value = array($y_window[1], $y_window[0]);

            $lhs->value = array($quotient_value[$q_index]);
            $lhs = $lhs->multiply($temp);

            $rhs_value = array($x_window[2], $x_window[1], $x_window[0]);

            while ($lhs->compare($rhs) > 0) {
                --$quotient_value[$q_index];

                $lhs->value = array($quotient_value[$q_index]);
                $lhs = $lhs->multiply($temp);
            }

            $adjust = $this->_array_repeat(0, $q_index);
            $temp_value = array($quotient_value[$q_index]);
            $temp = $temp->multiply($y);
            $temp_value = &$temp->value;
            $temp_value = array_merge($adjust, $temp_value);

            $x = $x->subtract($temp);

            if ($x->compare($zero) < 0) {
                $temp_value = array_merge($adjust, $y_value);
                $x = $x->add($temp);

                --$quotient_value[$q_index];
            }

            $x_max = count($x_value) - 1;
        }

        // unnormalize the remainder
        $x->_rshift($shift);

        $quotient->is_negative = $x_sign != $y_sign;

        // calculate the "common residue", if appropriate
        if ($x_sign) {
            $y->_rshift($shift);
            $x = $y->subtract($x);
        }

        return array($this->_normalize($quotient), $this->_normalize($x));
    }

    /**
     * Divides a BigInteger by a regular integer
     *
     * abc / x = a00 / x + b0 / x + c / x
     *
     * @param array $dividend
     * @param array $divisor
     * @return array
     * @access private
     */
    function _divide_digit($dividend, $divisor)
    {
        $carry = 0;
        $result = array();

        for ($i = count($dividend) - 1; $i >= 0; --$i) {
            $temp = self::$baseFull * $carry + $dividend[$i];
            $result[$i] = $this->_safe_divide($temp, $divisor);
            $carry = (int) ($temp - $divisor * $result[$i]);
        }

        return array($result, $carry);
    }

    /**
     * Performs modular exponentiation.
     *
     * Here's an example:
     * <code>
     * <?php
     *    $a = new \phpseclib\Math\BigInteger('10');
     *    $b = new \phpseclib\Math\BigInteger('20');
     *    $c = new \phpseclib\Math\BigInteger('30');
     *
     *    $c = $a->modPow($b, $c);
     *
     *    echo $c->toString(); // outputs 10
     * ?>
     * </code>
     *
     * @param \phpseclib\Math\BigInteger $e
     * @param \phpseclib\Math\BigInteger $n
     * @return \phpseclib\Math\BigInteger
     * @access public
     * @internal The most naive approach to modular exponentiation has very unreasonable requirements, and
     *    and although the approach involving repeated squaring does vastly better, it, too, is impractical
     *    for our purposes.  The reason being that division - by far the most complicated and time-consuming
     *    of the basic operations (eg. +,-,*,/) - occurs multiple times within it.
     *
     *    Modular reductions resolve this issue.  Although an individual modular reduction takes more time
     *    then an individual division, when performed in succession (with the same modulo), they're a lot faster.
     *
     *    The two most commonly used modular reductions are Barrett and Montgomery reduction.  Montgomery reduction,
     *    although faster, only works when the gcd of the modulo and of the base being used is 1.  In RSA, when the
     *    base is a power of two, the modulo - a product of two primes - is always going to have a gcd of 1 (because
     *    the product of two odd numbers is odd), but what about when RSA isn't used?
     *
     *    In contrast, Barrett reduction has no such constraint.  As such, some bigint implementations perform a
     *    Barrett reduction after every operation in the modpow function.  Others perform Barrett reductions when the
     *    modulo is even and Montgomery reductions when the modulo is odd.  BigInteger.java's modPow method, however,
     *    uses a trick involving the Chinese Remainder Theorem to factor the even modulo into two numbers - one odd and
     *    the other, a power of two - and recombine them, later.  This is the method that this modPow function uses.
     *    {@link http://islab.oregonstate.edu/papers/j34monex.pdf Montgomery Reduction with Even Modulus} elaborates.
     */
    function modPow($e, $n)
    {
        $n = $this->bitmask !== false && $this->bitmask->compare($n) < 0 ? $this->bitmask : $n->abs();

        if ($e->compare(new static()) < 0) {
            $e = $e->abs();

            $temp = $this->modInverse($n);
            if ($temp === false) {
                return false;
            }

            return $this->_normalize($temp->modPow($e, $n));
        }

        if (MATH_BIGINTEGER_MODE == self::MODE_GMP) {
            $temp = new static();
            $temp->value = gmp_powm($this->value, $e->value, $n->value);

            return $this->_normalize($temp);
        }

        if ($this->compare(new static()) < 0 || $this->compare($n) > 0) {
            list(, $temp) = $this->divide($n);
            return $temp->modPow($e, $n);
        }

        if (defined('MATH_BIGINTEGER_OPENSSL_ENABLED')) {
            $components = array(
                'modulus' => $n->toBytes(true),
                'publicExponent' => $e->toBytes(true)
            );

            $components = array(
                'modulus' => pack('Ca*a*', 2, $this->_encodeASN1Length(strlen($components['modulus'])), $components['modulus']),
                'publicExponent' => pack('Ca*a*', 2, $this->_encodeASN1Length(strlen($components['publicExponent'])), $components['publicExponent'])
            );

            $RSAPublicKey = pack(
                'Ca*a*a*',
                48,
                $this->_encodeASN1Length(strlen($components['modulus']) + strlen($components['publicExponent'])),
                $components['modulus'],
                $components['publicExponent']
            );

            $rsaOID = pack('H*', '300d06092a864886f70d0101010500'); // hex version of MA0GCSqGSIb3DQEBAQUA
            $RSAPublicKey = chr(0) . $RSAPublicKey;
            $RSAPublicKey = chr(3) . $this->_encodeASN1Length(strlen($RSAPublicKey)) . $RSAPublicKey;

            $encapsulated = pack(
                'Ca*a*',
                48,
                $this->_encodeASN1Length(strlen($rsaOID . $RSAPublicKey)),
                $rsaOID . $RSAPublicKey
            );

            $RSAPublicKey = "-----BEGIN PUBLIC KEY-----\r\n" .
                             chunk_split(base64_encode($encapsulated)) .
                             '-----END PUBLIC KEY-----';

            $plaintext = str_pad($this->toBytes(), strlen($n->toBytes(true)) - 1, "\0", STR_PAD_LEFT);

            if (openssl_public_encrypt($plaintext, $result, $RSAPublicKey, OPENSSL_NO_PADDING)) {
                return new static($result, 256);
            }
        }

        if (MATH_BIGINTEGER_MODE == self::MODE_BCMATH) {
            $temp = new static();
            $temp->value = bcpowmod($this->value, $e->value, $n->value, 0);

            return $this->_normalize($temp);
        }

        if (empty($e->value)) {
            $temp = new static();
            $temp->value = array(1);
            return $this->_normalize($temp);
        }

        if ($e->value == array(1)) {
            list(, $temp) = $this->divide($n);
            return $this->_normalize($temp);
        }

        if ($e->value == array(2)) {
            $temp = new static();
            $temp->value = $this->_square($this->value);
            list(, $temp) = $temp->divide($n);
            return $this->_normalize($temp);
        }

        return $this->_normalize($this->_slidingWindow($e, $n, self::BARRETT));

        // the following code, although not callable, can be run independently of the above code
        // although the above code performed better in my benchmarks the following could might
        // perform better under different circumstances. in lieu of deleting it it's just been
        // made uncallable

        // is the modulo odd?
        if ($n->value[0] & 1) {
            return $this->_normalize($this->_slidingWindow($e, $n, self::MONTGOMERY));
        }
        // if it's not, it's even

        // find the lowest set bit (eg. the max pow of 2 that divides $n)
        for ($i = 0; $i < count($n->value); ++$i) {
            if ($n->value[$i]) {
                $temp = decbin($n->value[$i]);
                $j = strlen($temp) - strrpos($temp, '1') - 1;
                $j+= 26 * $i;
                break;
            }
        }
        // at this point, 2^$j * $n/(2^$j) == $n

        $mod1 = $n->copy();
        $mod1->_rshift($j);
        $mod2 = new static();
        $mod2->value = array(1);
        $mod2->_lshift($j);

        $part1 = ($mod1->value != array(1)) ? $this->_slidingWindow($e, $mod1, self::MONTGOMERY) : new static();
        $part2 = $this->_slidingWindow($e, $mod2, self::POWEROF2);

        $y1 = $mod2->modInverse($mod1);
        $y2 = $mod1->modInverse($mod2);

        $result = $part1->multiply($mod2);
        $result = $result->multiply($y1);

        $temp = $part2->multiply($mod1);
        $temp = $temp->multiply($y2);

        $result = $result->add($temp);
        list(, $result) = $result->divide($n);

        return $this->_normalize($result);
    }

    /**
     * Performs modular exponentiation.
     *
     * Alias for modPow().
     *
     * @param \phpseclib\Math\BigInteger $e
     * @param \phpseclib\Math\BigInteger $n
     * @return \phpseclib\Math\BigInteger
     * @access public
     */
    function powMod($e, $n)
    {
        return $this->modPow($e, $n);
    }

    /**
     * Sliding Window k-ary Modular Exponentiation
     *
     * Based on {@link http://www.cacr.math.uwaterloo.ca/hac/about/chap14.pdf#page=27 HAC 14.85} /
     * {@link http://math.libtomcrypt.com/files/tommath.pdf#page=210 MPM 7.7}.  In a departure from those algorithims,
     * however, this function performs a modular reduction after every multiplication and squaring operation.
     * As such, this function has the same preconditions that the reductions being used do.
     *
     * @param \phpseclib\Math\BigInteger $e
     * @param \phpseclib\Math\BigInteger $n
     * @param int $mode
     * @return \phpseclib\Math\BigInteger
     * @access private
     */
    function _slidingWindow($e, $n, $mode)
    {
        static $window_ranges = array(7, 25, 81, 241, 673, 1793); // from BigInteger.java's oddModPow function
        //static $window_ranges = array(0, 7, 36, 140, 450, 1303, 3529); // from MPM 7.3.1

        $e_value = $e->value;
        $e_length = count($e_value) - 1;
        $e_bits = decbin($e_value[$e_length]);
        for ($i = $e_length - 1; $i >= 0; --$i) {
            $e_bits.= str_pad(decbin($e_value[$i]), self::$base, '0', STR_PAD_LEFT);
        }

        $e_length = strlen($e_bits);

        // calculate the appropriate window size.
        // $window_size == 3 if $window_ranges is between 25 and 81, for example.
        for ($i = 0, $window_size = 1; $i < count($window_ranges) && $e_length > $window_ranges[$i]; ++$window_size, ++$i) {
        }

        $n_value = $n->value;

        // precompute $this^0 through $this^$window_size
        $powers = array();
        $powers[1] = $this->_prepareReduce($this->value, $n_value, $mode);
        $powers[2] = $this->_squareReduce($powers[1], $n_value, $mode);

        // we do every other number since substr($e_bits, $i, $j+1) (see below) is supposed to end
        // in a 1.  ie. it's supposed to be odd.
        $temp = 1 << ($window_size - 1);
        for ($i = 1; $i < $temp; ++$i) {
            $i2 = $i << 1;
            $powers[$i2 + 1] = $this->_multiplyReduce($powers[$i2 - 1], $powers[2], $n_value, $mode);
        }

        $result = array(1);
        $result = $this->_prepareReduce($result, $n_value, $mode);

        for ($i = 0; $i < $e_length;) {
            if (!$e_bits[$i]) {
                $result = $this->_squareReduce($result, $n_value, $mode);
                ++$i;
            } else {
                for ($j = $window_size - 1; $j > 0; --$j) {
                    if (!empty($e_bits[$i + $j])) {
                        break;
                    }
                }

                // eg. the length of substr($e_bits, $i, $j + 1)
                for ($k = 0; $k <= $j; ++$k) {
                    $result = $this->_squareReduce($result, $n_value, $mode);
                }

                $result = $this->_multiplyReduce($result, $powers[bindec(substr($e_bits, $i, $j + 1))], $n_value, $mode);

                $i += $j + 1;
            }
        }

        $temp = new static();
        $temp->value = $this->_reduce($result, $n_value, $mode);

        return $temp;
    }

    /**
     * Modular reduction
     *
     * For most $modes this will return the remainder.
     *
     * @see self::_slidingWindow()
     * @access private
     * @param array $x
     * @param array $n
     * @param int $mode
     * @return array
     */
    function _reduce($x, $n, $mode)
    {
        switch ($mode) {
            case self::MONTGOMERY:
                return $this->_montgomery($x, $n);
            case self::BARRETT:
                return $this->_barrett($x, $n);
            case self::POWEROF2:
                $lhs = new static();
                $lhs->value = $x;
                $rhs = new static();
                $rhs->value = $n;
                return $x->_mod2($n);
            case self::CLASSIC:
                $lhs = new static();
                $lhs->value = $x;
                $rhs = new static();
                $rhs->value = $n;
                list(, $temp) = $lhs->divide($rhs);
                return $temp->value;
            case self::NONE:
                return $x;
            default:
                // an invalid $mode was provided
        }
    }

    /**
     * Modular reduction preperation
     *
     * @see self::_slidingWindow()
     * @access private
     * @param array $x
     * @param array $n
     * @param int $mode
     * @return array
     */
    function _prepareReduce($x, $n, $mode)
    {
        if ($mode == self::MONTGOMERY) {
            return $this->_prepMontgomery($x, $n);
        }
        return $this->_reduce($x, $n, $mode);
    }

    /**
     * Modular multiply
     *
     * @see self::_slidingWindow()
     * @access private
     * @param array $x
     * @param array $y
     * @param array $n
     * @param int $mode
     * @return array
     */
    function _multiplyReduce($x, $y, $n, $mode)
    {
        if ($mode == self::MONTGOMERY) {
            return $this->_montgomeryMultiply($x, $y, $n);
        }
        $temp = $this->_multiply($x, false, $y, false);
        return $this->_reduce($temp[self::VALUE], $n, $mode);
    }

    /**
     * Modular square
     *
     * @see self::_slidingWindow()
     * @access private
     * @param array $x
     * @param array $n
     * @param int $mode
     * @return array
     */
    function _squareReduce($x, $n, $mode)
    {
        if ($mode == self::MONTGOMERY) {
            return $this->_montgomeryMultiply($x, $x, $n);
        }
        return $this->_reduce($this->_square($x), $n, $mode);
    }

    /**
     * Modulos for Powers of Two
     *
     * Calculates $x%$n, where $n = 2**$e, for some $e.  Since this is basically the same as doing $x & ($n-1),
     * we'll just use this function as a wrapper for doing that.
     *
     * @see self::_slidingWindow()
     * @access private
     * @param \phpseclib\Math\BigInteger
     * @return \phpseclib\Math\BigInteger
     */
    function _mod2($n)
    {
        $temp = new static();
        $temp->value = array(1);
        return $this->bitwise_and($n->subtract($temp));
    }

    /**
     * Barrett Modular Reduction
     *
     * See {@link http://www.cacr.math.uwaterloo.ca/hac/about/chap14.pdf#page=14 HAC 14.3.3} /
     * {@link http://math.libtomcrypt.com/files/tommath.pdf#page=165 MPM 6.2.5} for more information.  Modified slightly,
     * so as not to require negative numbers (initially, this script didn't support negative numbers).
     *
     * Employs "folding", as described at
     * {@link http://www.cosic.esat.kuleuven.be/publications/thesis-149.pdf#page=66 thesis-149.pdf#page=66}.  To quote from
     * it, "the idea [behind folding] is to find a value x' such that x (mod m) = x' (mod m), with x' being smaller than x."
     *
     * Unfortunately, the "Barrett Reduction with Folding" algorithm described in thesis-149.pdf is not, as written, all that
     * usable on account of (1) its not using reasonable radix points as discussed in
     * {@link http://math.libtomcrypt.com/files/tommath.pdf#page=162 MPM 6.2.2} and (2) the fact that, even with reasonable
     * radix points, it only works when there are an even number of digits in the denominator.  The reason for (2) is that
     * (x >> 1) + (x >> 1) != x / 2 + x / 2.  If x is even, they're the same, but if x is odd, they're not.  See the in-line
     * comments for details.
     *
     * @see self::_slidingWindow()
     * @access private
     * @param array $n
     * @param array $m
     * @return array
     */
    function _barrett($n, $m)
    {
        static $cache = array(
            self::VARIABLE => array(),
            self::DATA => array()
        );

        $m_length = count($m);

        // if ($this->_compare($n, $this->_square($m)) >= 0) {
        if (count($n) > 2 * $m_length) {
            $lhs = new static();
            $rhs = new static();
            $lhs->value = $n;
            $rhs->value = $m;
            list(, $temp) = $lhs->divide($rhs);
            return $temp->value;
        }

        // if (m.length >> 1) + 2 <= m.length then m is too small and n can't be reduced
        if ($m_length < 5) {
            return $this->_regularBarrett($n, $m);
        }

        // n = 2 * m.length

        if (($key = array_search($m, $cache[self::VARIABLE])) === false) {
            $key = count($cache[self::VARIABLE]);
            $cache[self::VARIABLE][] = $m;

            $lhs = new static();
            $lhs_value = &$lhs->value;
            $lhs_value = $this->_array_repeat(0, $m_length + ($m_length >> 1));
            $lhs_value[] = 1;
            $rhs = new static();
            $rhs->value = $m;

            list($u, $m1) = $lhs->divide($rhs);
            $u = $u->value;
            $m1 = $m1->value;

            $cache[self::DATA][] = array(
                'u' => $u, // m.length >> 1 (technically (m.length >> 1) + 1)
                'm1'=> $m1 // m.length
            );
        } else {
            extract($cache[self::DATA][$key]);
        }

        $cutoff = $m_length + ($m_length >> 1);
        $lsd = array_slice($n, 0, $cutoff); // m.length + (m.length >> 1)
        $msd = array_slice($n, $cutoff);    // m.length >> 1
        $lsd = $this->_trim($lsd);
        $temp = $this->_multiply($msd, false, $m1, false);
        $n = $this->_add($lsd, false, $temp[self::VALUE], false); // m.length + (m.length >> 1) + 1

        if ($m_length & 1) {
            return $this->_regularBarrett($n[self::VALUE], $m);
        }

        // (m.length + (m.length >> 1) + 1) - (m.length - 1) == (m.length >> 1) + 2
        $temp = array_slice($n[self::VALUE], $m_length - 1);
        // if even: ((m.length >> 1) + 2) + (m.length >> 1) == m.length + 2
        // if odd:  ((m.length >> 1) + 2) + (m.length >> 1) == (m.length - 1) + 2 == m.length + 1
        $temp = $this->_multiply($temp, false, $u, false);
        // if even: (m.length + 2) - ((m.length >> 1) + 1) = m.length - (m.length >> 1) + 1
        // if odd:  (m.length + 1) - ((m.length >> 1) + 1) = m.length - (m.length >> 1)
        $temp = array_slice($temp[self::VALUE], ($m_length >> 1) + 1);
        // if even: (m.length - (m.length >> 1) + 1) + m.length = 2 * m.length - (m.length >> 1) + 1
        // if odd:  (m.length - (m.length >> 1)) + m.length     = 2 * m.length - (m.length >> 1)
        $temp = $this->_multiply($temp, false, $m, false);

        // at this point, if m had an odd number of digits, we'd be subtracting a 2 * m.length - (m.length >> 1) digit
        // number from a m.length + (m.length >> 1) + 1 digit number.  ie. there'd be an extra digit and the while loop
        // following this comment would loop a lot (hence our calling _regularBarrett() in that situation).

        $result = $this->_subtract($n[self::VALUE], false, $temp[self::VALUE], false);

        while ($this->_compare($result[self::VALUE], $result[self::SIGN], $m, false) >= 0) {
            $result = $this->_subtract($result[self::VALUE], $result[self::SIGN], $m, false);
        }

        return $result[self::VALUE];
    }

    /**
     * (Regular) Barrett Modular Reduction
     *
     * For numbers with more than four digits BigInteger::_barrett() is faster.  The difference between that and this
     * is that this function does not fold the denominator into a smaller form.
     *
     * @see self::_slidingWindow()
     * @access private
     * @param array $x
     * @param array $n
     * @return array
     */
    function _regularBarrett($x, $n)
    {
        static $cache = array(
            self::VARIABLE => array(),
            self::DATA => array()
        );

        $n_length = count($n);

        if (count($x) > 2 * $n_length) {
            $lhs = new static();
            $rhs = new static();
            $lhs->value = $x;
            $rhs->value = $n;
            list(, $temp) = $lhs->divide($rhs);
            return $temp->value;
        }

        if (($key = array_search($n, $cache[self::VARIABLE])) === false) {
            $key = count($cache[self::VARIABLE]);
            $cache[self::VARIABLE][] = $n;
            $lhs = new static();
            $lhs_value = &$lhs->value;
            $lhs_value = $this->_array_repeat(0, 2 * $n_length);
            $lhs_value[] = 1;
            $rhs = new static();
            $rhs->value = $n;
            list($temp, ) = $lhs->divide($rhs); // m.length
            $cache[self::DATA][] = $temp->value;
        }

        // 2 * m.length - (m.length - 1) = m.length + 1
        $temp = array_slice($x, $n_length - 1);
        // (m.length + 1) + m.length = 2 * m.length + 1
        $temp = $this->_multiply($temp, false, $cache[self::DATA][$key], false);
        // (2 * m.length + 1) - (m.length - 1) = m.length + 2
        $temp = array_slice($temp[self::VALUE], $n_length + 1);

        // m.length + 1
        $result = array_slice($x, 0, $n_length + 1);
        // m.length + 1
        $temp = $this->_multiplyLower($temp, false, $n, false, $n_length + 1);
        // $temp == array_slice($temp->_multiply($temp, false, $n, false)->value, 0, $n_length + 1)

        if ($this->_compare($result, false, $temp[self::VALUE], $temp[self::SIGN]) < 0) {
            $corrector_value = $this->_array_repeat(0, $n_length + 1);
            $corrector_value[count($corrector_value)] = 1;
            $result = $this->_add($result, false, $corrector_value, false);
            $result = $result[self::VALUE];
        }

        // at this point, we're subtracting a number with m.length + 1 digits from another number with m.length + 1 digits
        $result = $this->_subtract($result, false, $temp[self::VALUE], $temp[self::SIGN]);
        while ($this->_compare($result[self::VALUE], $result[self::SIGN], $n, false) > 0) {
            $result = $this->_subtract($result[self::VALUE], $result[self::SIGN], $n, false);
        }

        return $result[self::VALUE];
    }

    /**
     * Performs long multiplication up to $stop digits
     *
     * If you're going to be doing array_slice($product->value, 0, $stop), some cycles can be saved.
     *
     * @see self::_regularBarrett()
     * @param array $x_value
     * @param bool $x_negative
     * @param array $y_value
     * @param bool $y_negative
     * @param int $stop
     * @return array
     * @access private
     */
    function _multiplyLower($x_value, $x_negative, $y_value, $y_negative, $stop)
    {
        $x_length = count($x_value);
        $y_length = count($y_value);

        if (!$x_length || !$y_length) { // a 0 is being multiplied
            return array(
                self::VALUE => array(),
                self::SIGN => false
            );
        }

        if ($x_length < $y_length) {
            $temp = $x_value;
            $x_value = $y_value;
            $y_value = $temp;

            $x_length = count($x_value);
            $y_length = count($y_value);
        }

        $product_value = $this->_array_repeat(0, $x_length + $y_length);

        // the following for loop could be removed if the for loop following it
        // (the one with nested for loops) initially set $i to 0, but
        // doing so would also make the result in one set of unnecessary adds,
        // since on the outermost loops first pass, $product->value[$k] is going
        // to always be 0

        $carry = 0;

        for ($j = 0; $j < $x_length; ++$j) { // ie. $i = 0, $k = $i
            $temp = $x_value[$j] * $y_value[0] + $carry; // $product_value[$k] == 0
            $carry = self::$base === 26 ? intval($temp / 0x4000000) : ($temp >> 31);
            $product_value[$j] = (int) ($temp - self::$baseFull * $carry);
        }

        if ($j < $stop) {
            $product_value[$j] = $carry;
        }

        // the above for loop is what the previous comment was talking about.  the
        // following for loop is the "one with nested for loops"

        for ($i = 1; $i < $y_length; ++$i) {
            $carry = 0;

            for ($j = 0, $k = $i; $j < $x_length && $k < $stop; ++$j, ++$k) {
                $temp = $product_value[$k] + $x_value[$j] * $y_value[$i] + $carry;
                $carry = self::$base === 26 ? intval($temp / 0x4000000) : ($temp >> 31);
                $product_value[$k] = (int) ($temp - self::$baseFull * $carry);
            }

            if ($k < $stop) {
                $product_value[$k] = $carry;
            }
        }

        return array(
            self::VALUE => $this->_trim($product_value),
            self::SIGN => $x_negative != $y_negative
        );
    }

    /**
     * Montgomery Modular Reduction
     *
     * ($x->_prepMontgomery($n))->_montgomery($n) yields $x % $n.
     * {@link http://math.libtomcrypt.com/files/tommath.pdf#page=170 MPM 6.3} provides insights on how this can be
     * improved upon (basically, by using the comba method).  gcd($n, 2) must be equal to one for this function
     * to work correctly.
     *
     * @see self::_prepMontgomery()
     * @see self::_slidingWindow()
     * @access private
     * @param array $x
     * @param array $n
     * @return array
     */
    function _montgomery($x, $n)
    {
        static $cache = array(
            self::VARIABLE => array(),
            self::DATA => array()
        );

        if (($key = array_search($n, $cache[self::VARIABLE])) === false) {
            $key = count($cache[self::VARIABLE]);
            $cache[self::VARIABLE][] = $x;
            $cache[self::DATA][] = $this->_modInverse67108864($n);
        }

        $k = count($n);

        $result = array(self::VALUE => $x);

        for ($i = 0; $i < $k; ++$i) {
            $temp = $result[self::VALUE][$i] * $cache[self::DATA][$key];
            $temp = $temp - self::$baseFull * (self::$base === 26 ? intval($temp / 0x4000000) : ($temp >> 31));
            $temp = $this->_regularMultiply(array($temp), $n);
            $temp = array_merge($this->_array_repeat(0, $i), $temp);
            $result = $this->_add($result[self::VALUE], false, $temp, false);
        }

        $result[self::VALUE] = array_slice($result[self::VALUE], $k);

        if ($this->_compare($result, false, $n, false) >= 0) {
            $result = $this->_subtract($result[self::VALUE], false, $n, false);
        }

        return $result[self::VALUE];
    }

    /**
     * Montgomery Multiply
     *
     * Interleaves the montgomery reduction and long multiplication algorithms together as described in
     * {@link http://www.cacr.math.uwaterloo.ca/hac/about/chap14.pdf#page=13 HAC 14.36}
     *
     * @see self::_prepMontgomery()
     * @see self::_montgomery()
     * @access private
     * @param array $x
     * @param array $y
     * @param array $m
     * @return array
     */
    function _montgomeryMultiply($x, $y, $m)
    {
        $temp = $this->_multiply($x, false, $y, false);
        return $this->_montgomery($temp[self::VALUE], $m);

        // the following code, although not callable, can be run independently of the above code
        // although the above code performed better in my benchmarks the following could might
        // perform better under different circumstances. in lieu of deleting it it's just been
        // made uncallable

        static $cache = array(
            self::VARIABLE => array(),
            self::DATA => array()
        );

        if (($key = array_search($m, $cache[self::VARIABLE])) === false) {
            $key = count($cache[self::VARIABLE]);
            $cache[self::VARIABLE][] = $m;
            $cache[self::DATA][] = $this->_modInverse67108864($m);
        }

        $n = max(count($x), count($y), count($m));
        $x = array_pad($x, $n, 0);
        $y = array_pad($y, $n, 0);
        $m = array_pad($m, $n, 0);
        $a = array(self::VALUE => $this->_array_repeat(0, $n + 1));
        for ($i = 0; $i < $n; ++$i) {
            $temp = $a[self::VALUE][0] + $x[$i] * $y[0];
            $temp = $temp - self::$baseFull * (self::$base === 26 ? intval($temp / 0x4000000) : ($temp >> 31));
            $temp = $temp * $cache[self::DATA][$key];
            $temp = $temp - self::$baseFull * (self::$base === 26 ? intval($temp / 0x4000000) : ($temp >> 31));
            $temp = $this->_add($this->_regularMultiply(array($x[$i]), $y), false, $this->_regularMultiply(array($temp), $m), false);
            $a = $this->_add($a[self::VALUE], false, $temp[self::VALUE], false);
            $a[self::VALUE] = array_slice($a[self::VALUE], 1);
        }
        if ($this->_compare($a[self::VALUE], false, $m, false) >= 0) {
            $a = $this->_subtract($a[self::VALUE], false, $m, false);
        }
        return $a[self::VALUE];
    }

    /**
     * Prepare a number for use in Montgomery Modular Reductions
     *
     * @see self::_montgomery()
     * @see self::_slidingWindow()
     * @access private
     * @param array $x
     * @param array $n
     * @return array
     */
    function _prepMontgomery($x, $n)
    {
        $lhs = new static();
        $lhs->value = array_merge($this->_array_repeat(0, count($n)), $x);
        $rhs = new static();
        $rhs->value = $n;

        list(, $temp) = $lhs->divide($rhs);
        return $temp->value;
    }

    /**
     * Modular Inverse of a number mod 2**26 (eg. 67108864)
     *
     * Based off of the bnpInvDigit function implemented and justified in the following URL:
     *
     * {@link http://www-cs-students.stanford.edu/~tjw/jsbn/jsbn.js}
     *
     * The following URL provides more info:
     *
     * {@link http://groups.google.com/group/sci.crypt/msg/7a137205c1be7d85}
     *
     * As for why we do all the bitmasking...  strange things can happen when converting from floats to ints. For
     * instance, on some computers, var_dump((int) -4294967297) yields int(-1) and on others, it yields
     * int(-2147483648).  To avoid problems stemming from this, we use bitmasks to guarantee that ints aren't
     * auto-converted to floats.  The outermost bitmask is present because without it, there's no guarantee that
     * the "residue" returned would be the so-called "common residue".  We use fmod, in the last step, because the
     * maximum possible $x is 26 bits and the maximum $result is 16 bits.  Thus, we have to be able to handle up to
     * 40 bits, which only 64-bit floating points will support.
     *
     * Thanks to Pedro Gimeno Fortea for input!
     *
     * @see self::_montgomery()
     * @access private
     * @param array $x
     * @return int
     */
    function _modInverse67108864($x) // 2**26 == 67,108,864
    {
        $x = -$x[0];
        $result = $x & 0x3; // x**-1 mod 2**2
        $result = ($result * (2 - $x * $result)) & 0xF; // x**-1 mod 2**4
        $result = ($result * (2 - ($x & 0xFF) * $result))  & 0xFF; // x**-1 mod 2**8
        $result = ($result * ((2 - ($x & 0xFFFF) * $result) & 0xFFFF)) & 0xFFFF; // x**-1 mod 2**16
        $result = fmod($result * (2 - fmod($x * $result, self::$baseFull)), self::$baseFull); // x**-1 mod 2**26
        return $result & self::$maxDigit;
    }

    /**
     * Calculates modular inverses.
     *
     * Say you have (30 mod 17 * x mod 17) mod 17 == 1.  x can be found using modular inverses.
     *
     * Here's an example:
     * <code>
     * <?php
     *    $a = new \phpseclib\Math\BigInteger(30);
     *    $b = new \phpseclib\Math\BigInteger(17);
     *
     *    $c = $a->modInverse($b);
     *    echo $c->toString(); // outputs 4
     *
     *    echo "\r\n";
     *
     *    $d = $a->multiply($c);
     *    list(, $d) = $d->divide($b);
     *    echo $d; // outputs 1 (as per the definition of modular inverse)
     * ?>
     * </code>
     *
     * @param \phpseclib\Math\BigInteger $n
     * @return \phpseclib\Math\BigInteger|false
     * @access public
     * @internal See {@link http://www.cacr.math.uwaterloo.ca/hac/about/chap14.pdf#page=21 HAC 14.64} for more information.
     */
    function modInverse($n)
    {
        switch (MATH_BIGINTEGER_MODE) {
            case self::MODE_GMP:
                $temp = new static();
                $temp->value = gmp_invert($this->value, $n->value);

                return ($temp->value === false) ? false : $this->_normalize($temp);
        }

        static $zero, $one;
        if (!isset($zero)) {
            $zero = new static();
            $one = new static(1);
        }

        // $x mod -$n == $x mod $n.
        $n = $n->abs();

        if ($this->compare($zero) < 0) {
            $temp = $this->abs();
            $temp = $temp->modInverse($n);
            return $this->_normalize($n->subtract($temp));
        }

        extract($this->extendedGCD($n));

        if (!$gcd->equals($one)) {
            return false;
        }

        $x = $x->compare($zero) < 0 ? $x->add($n) : $x;

        return $this->compare($zero) < 0 ? $this->_normalize($n->subtract($x)) : $this->_normalize($x);
    }

    /**
     * Calculates the greatest common divisor and Bezout's identity.
     *
     * Say you have 693 and 609.  The GCD is 21.  Bezout's identity states that there exist integers x and y such that
     * 693*x + 609*y == 21.  In point of fact, there are actually an infinite number of x and y combinations and which
     * combination is returned is dependent upon which mode is in use.  See
     * {@link http://en.wikipedia.org/wiki/B%C3%A9zout%27s_identity Bezout's identity - Wikipedia} for more information.
     *
     * Here's an example:
     * <code>
     * <?php
     *    $a = new \phpseclib\Math\BigInteger(693);
     *    $b = new \phpseclib\Math\BigInteger(609);
     *
     *    extract($a->extendedGCD($b));
     *
     *    echo $gcd->toString() . "\r\n"; // outputs 21
     *    echo $a->toString() * $x->toString() + $b->toString() * $y->toString(); // outputs 21
     * ?>
     * </code>
     *
     * @param \phpseclib\Math\BigInteger $n
     * @return \phpseclib\Math\BigInteger
     * @access public
     * @internal Calculates the GCD using the binary xGCD algorithim described in
     *    {@link http://www.cacr.math.uwaterloo.ca/hac/about/chap14.pdf#page=19 HAC 14.61}.  As the text above 14.61 notes,
     *    the more traditional algorithim requires "relatively costly multiple-precision divisions".
     */
    function extendedGCD($n)
    {
        switch (MATH_BIGINTEGER_MODE) {
            case self::MODE_GMP:
                extract(gmp_gcdext($this->value, $n->value));

                return array(
                    'gcd' => $this->_normalize(new static($g)),
                    'x'   => $this->_normalize(new static($s)),
                    'y'   => $this->_normalize(new static($t))
                );
            case self::MODE_BCMATH:
                // it might be faster to use the binary xGCD algorithim here, as well, but (1) that algorithim works
                // best when the base is a power of 2 and (2) i don't think it'd make much difference, anyway.  as is,
                // the basic extended euclidean algorithim is what we're using.

                $u = $this->value;
                $v = $n->value;

                $a = '1';
                $b = '0';
                $c = '0';
                $d = '1';

                while (bccomp($v, '0', 0) != 0) {
                    $q = bcdiv($u, $v, 0);

                    $temp = $u;
                    $u = $v;
                    $v = bcsub($temp, bcmul($v, $q, 0), 0);

                    $temp = $a;
                    $a = $c;
                    $c = bcsub($temp, bcmul($a, $q, 0), 0);

                    $temp = $b;
                    $b = $d;
                    $d = bcsub($temp, bcmul($b, $q, 0), 0);
                }

                return array(
                    'gcd' => $this->_normalize(new static($u)),
                    'x'   => $this->_normalize(new static($a)),
                    'y'   => $this->_normalize(new static($b))
                );
        }

        $y = $n->copy();
        $x = $this->copy();
        $g = new static();
        $g->value = array(1);

        while (!(($x->value[0] & 1)|| ($y->value[0] & 1))) {
            $x->_rshift(1);
            $y->_rshift(1);
            $g->_lshift(1);
        }

        $u = $x->copy();
        $v = $y->copy();

        $a = new static();
        $b = new static();
        $c = new static();
        $d = new static();

        $a->value = $d->value = $g->value = array(1);
        $b->value = $c->value = array();

        while (!empty($u->value)) {
            while (!($u->value[0] & 1)) {
                $u->_rshift(1);
                if ((!empty($a->value) && ($a->value[0] & 1)) || (!empty($b->value) && ($b->value[0] & 1))) {
                    $a = $a->add($y);
                    $b = $b->subtract($x);
                }
                $a->_rshift(1);
                $b->_rshift(1);
            }

            while (!($v->value[0] & 1)) {
                $v->_rshift(1);
                if ((!empty($d->value) && ($d->value[0] & 1)) || (!empty($c->value) && ($c->value[0] & 1))) {
                    $c = $c->add($y);
                    $d = $d->subtract($x);
                }
                $c->_rshift(1);
                $d->_rshift(1);
            }

            if ($u->compare($v) >= 0) {
                $u = $u->subtract($v);
                $a = $a->subtract($c);
                $b = $b->subtract($d);
            } else {
                $v = $v->subtract($u);
                $c = $c->subtract($a);
                $d = $d->subtract($b);
            }
        }

        return array(
            'gcd' => $this->_normalize($g->multiply($v)),
            'x'   => $this->_normalize($c),
            'y'   => $this->_normalize($d)
        );
    }

    /**
     * Calculates the greatest common divisor
     *
     * Say you have 693 and 609.  The GCD is 21.
     *
     * Here's an example:
     * <code>
     * <?php
     *    $a = new \phpseclib\Math\BigInteger(693);
     *    $b = new \phpseclib\Math\BigInteger(609);
     *
     *    $gcd = a->extendedGCD($b);
     *
     *    echo $gcd->toString() . "\r\n"; // outputs 21
     * ?>
     * </code>
     *
     * @param \phpseclib\Math\BigInteger $n
     * @return \phpseclib\Math\BigInteger
     * @access public
     */
    function gcd($n)
    {
        extract($this->extendedGCD($n));
        return $gcd;
    }

    /**
     * Absolute value.
     *
     * @return \phpseclib\Math\BigInteger
     * @access public
     */
    function abs()
    {
        $temp = new static();

        switch (MATH_BIGINTEGER_MODE) {
            case self::MODE_GMP:
                $temp->value = gmp_abs($this->value);
                break;
            case self::MODE_BCMATH:
                $temp->value = (bccomp($this->value, '0', 0) < 0) ? substr($this->value, 1) : $this->value;
                break;
            default:
                $temp->value = $this->value;
        }

        return $temp;
    }

    /**
     * Compares two numbers.
     *
     * Although one might think !$x->compare($y) means $x != $y, it, in fact, means the opposite.  The reason for this is
     * demonstrated thusly:
     *
     * $x  > $y: $x->compare($y)  > 0
     * $x  < $y: $x->compare($y)  < 0
     * $x == $y: $x->compare($y) == 0
     *
     * Note how the same comparison operator is used.  If you want to test for equality, use $x->equals($y).
     *
     * @param \phpseclib\Math\BigInteger $y
     * @return int < 0 if $this is less than $y; > 0 if $this is greater than $y, and 0 if they are equal.
     * @access public
     * @see self::equals()
     * @internal Could return $this->subtract($x), but that's not as fast as what we do do.
     */
    function compare($y)
    {
        switch (MATH_BIGINTEGER_MODE) {
<<<<<<< HEAD
            case self::MODE_GMP:
                return gmp_cmp($this->value, $y->value);
            case self::MODE_BCMATH:
=======
            case MATH_BIGINTEGER_MODE_GMP:
                $r = gmp_cmp($this->value, $y->value);
                if ($r < -1) {
                    $r = -1;
                }
                if ($r > 1) {
                    $r = 1;
                }
                return $r;
            case MATH_BIGINTEGER_MODE_BCMATH:
>>>>>>> 8b76e96b
                return bccomp($this->value, $y->value, 0);
        }

        return $this->_compare($this->value, $this->is_negative, $y->value, $y->is_negative);
    }

    /**
     * Compares two numbers.
     *
     * @param array $x_value
     * @param bool $x_negative
     * @param array $y_value
     * @param bool $y_negative
     * @return int
     * @see self::compare()
     * @access private
     */
    function _compare($x_value, $x_negative, $y_value, $y_negative)
    {
        if ($x_negative != $y_negative) {
            return (!$x_negative && $y_negative) ? 1 : -1;
        }

        $result = $x_negative ? -1 : 1;

        if (count($x_value) != count($y_value)) {
            return (count($x_value) > count($y_value)) ? $result : -$result;
        }
        $size = max(count($x_value), count($y_value));

        $x_value = array_pad($x_value, $size, 0);
        $y_value = array_pad($y_value, $size, 0);

        for ($i = count($x_value) - 1; $i >= 0; --$i) {
            if ($x_value[$i] != $y_value[$i]) {
                return ($x_value[$i] > $y_value[$i]) ? $result : -$result;
            }
        }

        return 0;
    }

    /**
     * Tests the equality of two numbers.
     *
     * If you need to see if one number is greater than or less than another number, use BigInteger::compare()
     *
     * @param \phpseclib\Math\BigInteger $x
     * @return bool
     * @access public
     * @see self::compare()
     */
    function equals($x)
    {
        switch (MATH_BIGINTEGER_MODE) {
            case self::MODE_GMP:
                return gmp_cmp($this->value, $x->value) == 0;
            default:
                return $this->value === $x->value && $this->is_negative == $x->is_negative;
        }
    }

    /**
     * Set Precision
     *
     * Some bitwise operations give different results depending on the precision being used.  Examples include left
     * shift, not, and rotates.
     *
     * @param int $bits
     * @access public
     */
    function setPrecision($bits)
    {
        $this->precision = $bits;
        if (MATH_BIGINTEGER_MODE != self::MODE_BCMATH) {
            $this->bitmask = new static(chr((1 << ($bits & 0x7)) - 1) . str_repeat(chr(0xFF), $bits >> 3), 256);
        } else {
            $this->bitmask = new static(bcpow('2', $bits, 0));
        }

        $temp = $this->_normalize($this);
        $this->value = $temp->value;
    }

    /**
     * Logical And
     *
     * @param \phpseclib\Math\BigInteger $x
     * @access public
     * @internal Implemented per a request by Lluis Pamies i Juarez <lluis _a_ pamies.cat>
     * @return \phpseclib\Math\BigInteger
     */
    function bitwise_and($x)
    {
        switch (MATH_BIGINTEGER_MODE) {
            case self::MODE_GMP:
                $temp = new static();
                $temp->value = gmp_and($this->value, $x->value);

                return $this->_normalize($temp);
            case self::MODE_BCMATH:
                $left = $this->toBytes();
                $right = $x->toBytes();

                $length = max(strlen($left), strlen($right));

                $left = str_pad($left, $length, chr(0), STR_PAD_LEFT);
                $right = str_pad($right, $length, chr(0), STR_PAD_LEFT);

                return $this->_normalize(new static($left & $right, 256));
        }

        $result = $this->copy();

        $length = min(count($x->value), count($this->value));

        $result->value = array_slice($result->value, 0, $length);

        for ($i = 0; $i < $length; ++$i) {
            $result->value[$i]&= $x->value[$i];
        }

        return $this->_normalize($result);
    }

    /**
     * Logical Or
     *
     * @param \phpseclib\Math\BigInteger $x
     * @access public
     * @internal Implemented per a request by Lluis Pamies i Juarez <lluis _a_ pamies.cat>
     * @return \phpseclib\Math\BigInteger
     */
    function bitwise_or($x)
    {
        switch (MATH_BIGINTEGER_MODE) {
            case self::MODE_GMP:
                $temp = new static();
                $temp->value = gmp_or($this->value, $x->value);

                return $this->_normalize($temp);
            case self::MODE_BCMATH:
                $left = $this->toBytes();
                $right = $x->toBytes();

                $length = max(strlen($left), strlen($right));

                $left = str_pad($left, $length, chr(0), STR_PAD_LEFT);
                $right = str_pad($right, $length, chr(0), STR_PAD_LEFT);

                return $this->_normalize(new static($left | $right, 256));
        }

        $length = max(count($this->value), count($x->value));
        $result = $this->copy();
        $result->value = array_pad($result->value, $length, 0);
        $x->value = array_pad($x->value, $length, 0);

        for ($i = 0; $i < $length; ++$i) {
            $result->value[$i]|= $x->value[$i];
        }

        return $this->_normalize($result);
    }

    /**
     * Logical Exclusive-Or
     *
     * @param \phpseclib\Math\BigInteger $x
     * @access public
     * @internal Implemented per a request by Lluis Pamies i Juarez <lluis _a_ pamies.cat>
     * @return \phpseclib\Math\BigInteger
     */
    function bitwise_xor($x)
    {
        switch (MATH_BIGINTEGER_MODE) {
            case self::MODE_GMP:
                $temp = new static();
                $temp->value = gmp_xor(gmp_abs($this->value), gmp_abs($x->value));
                return $this->_normalize($temp);
            case self::MODE_BCMATH:
                $left = $this->toBytes();
                $right = $x->toBytes();

                $length = max(strlen($left), strlen($right));

                $left = str_pad($left, $length, chr(0), STR_PAD_LEFT);
                $right = str_pad($right, $length, chr(0), STR_PAD_LEFT);

                return $this->_normalize(new static($left ^ $right, 256));
        }

        $length = max(count($this->value), count($x->value));
        $result = $this->copy();
        $result->is_negative = false;
        $result->value = array_pad($result->value, $length, 0);
        $x->value = array_pad($x->value, $length, 0);

        for ($i = 0; $i < $length; ++$i) {
            $result->value[$i]^= $x->value[$i];
        }

        return $this->_normalize($result);
    }

    /**
     * Logical Not
     *
     * @access public
     * @internal Implemented per a request by Lluis Pamies i Juarez <lluis _a_ pamies.cat>
     * @return \phpseclib\Math\BigInteger
     */
    function bitwise_not()
    {
        // calculuate "not" without regard to $this->precision
        // (will always result in a smaller number.  ie. ~1 isn't 1111 1110 - it's 0)
        $temp = $this->toBytes();
        if ($temp == '') {
            return $this->_normalize(new static());
        }
        $pre_msb = decbin(ord($temp[0]));
        $temp = ~$temp;
        $msb = decbin(ord($temp[0]));
        if (strlen($msb) == 8) {
            $msb = substr($msb, strpos($msb, '0'));
        }
        $temp[0] = chr(bindec($msb));

        // see if we need to add extra leading 1's
        $current_bits = strlen($pre_msb) + 8 * strlen($temp) - 8;
        $new_bits = $this->precision - $current_bits;
        if ($new_bits <= 0) {
            return $this->_normalize(new static($temp, 256));
        }

        // generate as many leading 1's as we need to.
        $leading_ones = chr((1 << ($new_bits & 0x7)) - 1) . str_repeat(chr(0xFF), $new_bits >> 3);
        $this->_base256_lshift($leading_ones, $current_bits);

        $temp = str_pad($temp, strlen($leading_ones), chr(0), STR_PAD_LEFT);

        return $this->_normalize(new static($leading_ones | $temp, 256));
    }

    /**
     * Logical Right Shift
     *
     * Shifts BigInteger's by $shift bits, effectively dividing by 2**$shift.
     *
     * @param int $shift
     * @return \phpseclib\Math\BigInteger
     * @access public
     * @internal The only version that yields any speed increases is the internal version.
     */
    function bitwise_rightShift($shift)
    {
        $temp = new static();

        switch (MATH_BIGINTEGER_MODE) {
            case self::MODE_GMP:
                static $two;

                if (!isset($two)) {
                    $two = gmp_init('2');
                }

                $temp->value = gmp_div_q($this->value, gmp_pow($two, $shift));

                break;
            case self::MODE_BCMATH:
                $temp->value = bcdiv($this->value, bcpow('2', $shift, 0), 0);

                break;
            default: // could just replace _lshift with this, but then all _lshift() calls would need to be rewritten
                     // and I don't want to do that...
                $temp->value = $this->value;
                $temp->_rshift($shift);
        }

        return $this->_normalize($temp);
    }

    /**
     * Logical Left Shift
     *
     * Shifts BigInteger's by $shift bits, effectively multiplying by 2**$shift.
     *
     * @param int $shift
     * @return \phpseclib\Math\BigInteger
     * @access public
     * @internal The only version that yields any speed increases is the internal version.
     */
    function bitwise_leftShift($shift)
    {
        $temp = new static();

        switch (MATH_BIGINTEGER_MODE) {
            case self::MODE_GMP:
                static $two;

                if (!isset($two)) {
                    $two = gmp_init('2');
                }

                $temp->value = gmp_mul($this->value, gmp_pow($two, $shift));

                break;
            case self::MODE_BCMATH:
                $temp->value = bcmul($this->value, bcpow('2', $shift, 0), 0);

                break;
            default: // could just replace _rshift with this, but then all _lshift() calls would need to be rewritten
                     // and I don't want to do that...
                $temp->value = $this->value;
                $temp->_lshift($shift);
        }

        return $this->_normalize($temp);
    }

    /**
     * Logical Left Rotate
     *
     * Instead of the top x bits being dropped they're appended to the shifted bit string.
     *
     * @param int $shift
     * @return \phpseclib\Math\BigInteger
     * @access public
     */
    function bitwise_leftRotate($shift)
    {
        $bits = $this->toBytes();

        if ($this->precision > 0) {
            $precision = $this->precision;
            if (MATH_BIGINTEGER_MODE == self::MODE_BCMATH) {
                $mask = $this->bitmask->subtract(new static(1));
                $mask = $mask->toBytes();
            } else {
                $mask = $this->bitmask->toBytes();
            }
        } else {
            $temp = ord($bits[0]);
            for ($i = 0; $temp >> $i; ++$i) {
            }
            $precision = 8 * strlen($bits) - 8 + $i;
            $mask = chr((1 << ($precision & 0x7)) - 1) . str_repeat(chr(0xFF), $precision >> 3);
        }

        if ($shift < 0) {
            $shift+= $precision;
        }
        $shift%= $precision;

        if (!$shift) {
            return $this->copy();
        }

        $left = $this->bitwise_leftShift($shift);
        $left = $left->bitwise_and(new static($mask, 256));
        $right = $this->bitwise_rightShift($precision - $shift);
        $result = MATH_BIGINTEGER_MODE != self::MODE_BCMATH ? $left->bitwise_or($right) : $left->add($right);
        return $this->_normalize($result);
    }

    /**
     * Logical Right Rotate
     *
     * Instead of the bottom x bits being dropped they're prepended to the shifted bit string.
     *
     * @param int $shift
     * @return \phpseclib\Math\BigInteger
     * @access public
     */
    function bitwise_rightRotate($shift)
    {
        return $this->bitwise_leftRotate(-$shift);
    }

    /**
     * Generates a random BigInteger
     *
     * Byte length is equal to $length. Uses \phpseclib\Crypt\Random if it's loaded and mt_rand if it's not.
     *
     * @param int $length
     * @return \phpseclib\Math\BigInteger
     * @access private
     */
    function _random_number_helper($size)
    {
        if (class_exists('\phpseclib\Crypt\Random')) {
            $random = Random::string($size);
        } else {
            $random = '';

            if ($size & 1) {
                $random.= chr(mt_rand(0, 255));
            }

            $blocks = $size >> 1;
            for ($i = 0; $i < $blocks; ++$i) {
                // mt_rand(-2147483648, 0x7FFFFFFF) always produces -2147483648 on some systems
                $random.= pack('n', mt_rand(0, 0xFFFF));
            }
        }

        return new static($random, 256);
    }

    /**
     * Generate a random number
     *
     * Returns a random number between $min and $max where $min and $max
     * can be defined using one of the two methods:
     *
     * $min->random($max)
     * $max->random($min)
     *
     * @param \phpseclib\Math\BigInteger $arg1
     * @param \phpseclib\Math\BigInteger $arg2
     * @return \phpseclib\Math\BigInteger
     * @access public
     * @internal The API for creating random numbers used to be $a->random($min, $max), where $a was a BigInteger object.
     *           That method is still supported for BC purposes.
     */
    function random($arg1, $arg2 = false)
    {
        if ($arg1 === false) {
            return false;
        }

        if ($arg2 === false) {
            $max = $arg1;
            $min = $this;
        } else {
            $min = $arg1;
            $max = $arg2;
        }

        $compare = $max->compare($min);

        if (!$compare) {
            return $this->_normalize($min);
        } elseif ($compare < 0) {
            // if $min is bigger then $max, swap $min and $max
            $temp = $max;
            $max = $min;
            $min = $temp;
        }

        static $one;
        if (!isset($one)) {
            $one = new static(1);
        }

        $max = $max->subtract($min->subtract($one));
        $size = strlen(ltrim($max->toBytes(), chr(0)));

        /*
            doing $random % $max doesn't work because some numbers will be more likely to occur than others.
            eg. if $max is 140 and $random's max is 255 then that'd mean both $random = 5 and $random = 145
            would produce 5 whereas the only value of random that could produce 139 would be 139. ie.
            not all numbers would be equally likely. some would be more likely than others.

            creating a whole new random number until you find one that is within the range doesn't work
            because, for sufficiently small ranges, the likelihood that you'd get a number within that range
            would be pretty small. eg. with $random's max being 255 and if your $max being 1 the probability
            would be pretty high that $random would be greater than $max.

            phpseclib works around this using the technique described here:

            http://crypto.stackexchange.com/questions/5708/creating-a-small-number-from-a-cryptographically-secure-random-string
        */
        $random_max = new static(chr(1) . str_repeat("\0", $size), 256);
        $random = $this->_random_number_helper($size);

        list($max_multiple) = $random_max->divide($max);
        $max_multiple = $max_multiple->multiply($max);

        while ($random->compare($max_multiple) >= 0) {
            $random = $random->subtract($max_multiple);
            $random_max = $random_max->subtract($max_multiple);
            $random = $random->bitwise_leftShift(8);
            $random = $random->add($this->_random_number_helper(1));
            $random_max = $random_max->bitwise_leftShift(8);
            list($max_multiple) = $random_max->divide($max);
            $max_multiple = $max_multiple->multiply($max);
        }
        list(, $random) = $random->divide($max);

        return $this->_normalize($random->add($min));
    }

    /**
     * Generate a random prime number.
     *
     * If there's not a prime within the given range, false will be returned.
     * If more than $timeout seconds have elapsed, give up and return false.
     *
     * @param \phpseclib\Math\BigInteger $arg1
     * @param \phpseclib\Math\BigInteger $arg2
     * @param int $timeout
     * @return Math_BigInteger|false
     * @access public
     * @internal See {@link http://www.cacr.math.uwaterloo.ca/hac/about/chap4.pdf#page=15 HAC 4.44}.
     */
    function randomPrime($arg1, $arg2 = false, $timeout = false)
    {
        if ($arg1 === false) {
            return false;
        }

        if ($arg2 === false) {
            $max = $arg1;
            $min = $this;
        } else {
            $min = $arg1;
            $max = $arg2;
        }

        $compare = $max->compare($min);

        if (!$compare) {
            return $min->isPrime() ? $min : false;
        } elseif ($compare < 0) {
            // if $min is bigger then $max, swap $min and $max
            $temp = $max;
            $max = $min;
            $min = $temp;
        }

        static $one, $two;
        if (!isset($one)) {
            $one = new static(1);
            $two = new static(2);
        }

        $start = time();

        $x = $this->random($min, $max);

        // gmp_nextprime() requires PHP 5 >= 5.2.0 per <http://php.net/gmp-nextprime>.
        if (MATH_BIGINTEGER_MODE == self::MODE_GMP && extension_loaded('gmp')) {
            $p = new static();
            $p->value = gmp_nextprime($x->value);

            if ($p->compare($max) <= 0) {
                return $p;
            }

            if (!$min->equals($x)) {
                $x = $x->subtract($one);
            }

            return $x->randomPrime($min, $x);
        }

        if ($x->equals($two)) {
            return $x;
        }

        $x->_make_odd();
        if ($x->compare($max) > 0) {
            // if $x > $max then $max is even and if $min == $max then no prime number exists between the specified range
            if ($min->equals($max)) {
                return false;
            }
            $x = $min->copy();
            $x->_make_odd();
        }

        $initial_x = $x->copy();

        while (true) {
            if ($timeout !== false && time() - $start > $timeout) {
                return false;
            }

            if ($x->isPrime()) {
                return $x;
            }

            $x = $x->add($two);

            if ($x->compare($max) > 0) {
                $x = $min->copy();
                if ($x->equals($two)) {
                    return $x;
                }
                $x->_make_odd();
            }

            if ($x->equals($initial_x)) {
                return false;
            }
        }
    }

    /**
     * Make the current number odd
     *
     * If the current number is odd it'll be unchanged.  If it's even, one will be added to it.
     *
     * @see self::randomPrime()
     * @access private
     */
    function _make_odd()
    {
        switch (MATH_BIGINTEGER_MODE) {
            case self::MODE_GMP:
                gmp_setbit($this->value, 0);
                break;
            case self::MODE_BCMATH:
                if ($this->value[strlen($this->value) - 1] % 2 == 0) {
                    $this->value = bcadd($this->value, '1');
                }
                break;
            default:
                $this->value[0] |= 1;
        }
    }

    /**
     * Checks a numer to see if it's prime
     *
     * Assuming the $t parameter is not set, this function has an error rate of 2**-80.  The main motivation for the
     * $t parameter is distributability.  BigInteger::randomPrime() can be distributed across multiple pageloads
     * on a website instead of just one.
     *
     * @param \phpseclib\Math\BigInteger $t
     * @return bool
     * @access public
     * @internal Uses the
     *     {@link http://en.wikipedia.org/wiki/Miller%E2%80%93Rabin_primality_test Miller-Rabin primality test}.  See
     *     {@link http://www.cacr.math.uwaterloo.ca/hac/about/chap4.pdf#page=8 HAC 4.24}.
     */
    function isPrime($t = false)
    {
        $length = strlen($this->toBytes());

        if (!$t) {
            // see HAC 4.49 "Note (controlling the error probability)"
            // @codingStandardsIgnoreStart
                 if ($length >= 163) { $t =  2; } // floor(1300 / 8)
            else if ($length >= 106) { $t =  3; } // floor( 850 / 8)
            else if ($length >= 81 ) { $t =  4; } // floor( 650 / 8)
            else if ($length >= 68 ) { $t =  5; } // floor( 550 / 8)
            else if ($length >= 56 ) { $t =  6; } // floor( 450 / 8)
            else if ($length >= 50 ) { $t =  7; } // floor( 400 / 8)
            else if ($length >= 43 ) { $t =  8; } // floor( 350 / 8)
            else if ($length >= 37 ) { $t =  9; } // floor( 300 / 8)
            else if ($length >= 31 ) { $t = 12; } // floor( 250 / 8)
            else if ($length >= 25 ) { $t = 15; } // floor( 200 / 8)
            else if ($length >= 18 ) { $t = 18; } // floor( 150 / 8)
            else                     { $t = 27; }
            // @codingStandardsIgnoreEnd
        }

        // ie. gmp_testbit($this, 0)
        // ie. isEven() or !isOdd()
        switch (MATH_BIGINTEGER_MODE) {
            case self::MODE_GMP:
                return gmp_prob_prime($this->value, $t) != 0;
            case self::MODE_BCMATH:
                if ($this->value === '2') {
                    return true;
                }
                if ($this->value[strlen($this->value) - 1] % 2 == 0) {
                    return false;
                }
                break;
            default:
                if ($this->value == array(2)) {
                    return true;
                }
                if (~$this->value[0] & 1) {
                    return false;
                }
        }

        static $primes, $zero, $one, $two;

        if (!isset($primes)) {
            $primes = array(
                3,    5,    7,    11,   13,   17,   19,   23,   29,   31,   37,   41,   43,   47,   53,   59,
                61,   67,   71,   73,   79,   83,   89,   97,   101,  103,  107,  109,  113,  127,  131,  137,
                139,  149,  151,  157,  163,  167,  173,  179,  181,  191,  193,  197,  199,  211,  223,  227,
                229,  233,  239,  241,  251,  257,  263,  269,  271,  277,  281,  283,  293,  307,  311,  313,
                317,  331,  337,  347,  349,  353,  359,  367,  373,  379,  383,  389,  397,  401,  409,  419,
                421,  431,  433,  439,  443,  449,  457,  461,  463,  467,  479,  487,  491,  499,  503,  509,
                521,  523,  541,  547,  557,  563,  569,  571,  577,  587,  593,  599,  601,  607,  613,  617,
                619,  631,  641,  643,  647,  653,  659,  661,  673,  677,  683,  691,  701,  709,  719,  727,
                733,  739,  743,  751,  757,  761,  769,  773,  787,  797,  809,  811,  821,  823,  827,  829,
                839,  853,  857,  859,  863,  877,  881,  883,  887,  907,  911,  919,  929,  937,  941,  947,
                953,  967,  971,  977,  983,  991,  997
            );

            if (MATH_BIGINTEGER_MODE != self::MODE_INTERNAL) {
                for ($i = 0; $i < count($primes); ++$i) {
                    $primes[$i] = new static($primes[$i]);
                }
            }

            $zero = new static();
            $one = new static(1);
            $two = new static(2);
        }

        if ($this->equals($one)) {
            return false;
        }

        // see HAC 4.4.1 "Random search for probable primes"
        if (MATH_BIGINTEGER_MODE != self::MODE_INTERNAL) {
            foreach ($primes as $prime) {
                list(, $r) = $this->divide($prime);
                if ($r->equals($zero)) {
                    return $this->equals($prime);
                }
            }
        } else {
            $value = $this->value;
            foreach ($primes as $prime) {
                list(, $r) = $this->_divide_digit($value, $prime);
                if (!$r) {
                    return count($value) == 1 && $value[0] == $prime;
                }
            }
        }

        $n   = $this->copy();
        $n_1 = $n->subtract($one);
        $n_2 = $n->subtract($two);

        $r = $n_1->copy();
        $r_value = $r->value;
        // ie. $s = gmp_scan1($n, 0) and $r = gmp_div_q($n, gmp_pow(gmp_init('2'), $s));
        if (MATH_BIGINTEGER_MODE == self::MODE_BCMATH) {
            $s = 0;
            // if $n was 1, $r would be 0 and this would be an infinite loop, hence our $this->equals($one) check earlier
            while ($r->value[strlen($r->value) - 1] % 2 == 0) {
                $r->value = bcdiv($r->value, '2', 0);
                ++$s;
            }
        } else {
            for ($i = 0, $r_length = count($r_value); $i < $r_length; ++$i) {
                $temp = ~$r_value[$i] & 0xFFFFFF;
                for ($j = 1; ($temp >> $j) & 1; ++$j) {
                }
                if ($j != 25) {
                    break;
                }
            }
            $s = 26 * $i + $j;
            $r->_rshift($s);
        }

        for ($i = 0; $i < $t; ++$i) {
            $a = $this->random($two, $n_2);
            $y = $a->modPow($r, $n);

            if (!$y->equals($one) && !$y->equals($n_1)) {
                for ($j = 1; $j < $s && !$y->equals($n_1); ++$j) {
                    $y = $y->modPow($two, $n);
                    if ($y->equals($one)) {
                        return false;
                    }
                }

                if (!$y->equals($n_1)) {
                    return false;
                }
            }
        }
        return true;
    }

    /**
     * Logical Left Shift
     *
     * Shifts BigInteger's by $shift bits.
     *
     * @param int $shift
     * @access private
     */
    function _lshift($shift)
    {
        if ($shift == 0) {
            return;
        }

        $num_digits = (int) ($shift / self::$base);
        $shift %= self::$base;
        $shift = 1 << $shift;

        $carry = 0;

        for ($i = 0; $i < count($this->value); ++$i) {
            $temp = $this->value[$i] * $shift + $carry;
            $carry = self::$base === 26 ? intval($temp / 0x4000000) : ($temp >> 31);
            $this->value[$i] = (int) ($temp - $carry * self::$baseFull);
        }

        if ($carry) {
            $this->value[count($this->value)] = $carry;
        }

        while ($num_digits--) {
            array_unshift($this->value, 0);
        }
    }

    /**
     * Logical Right Shift
     *
     * Shifts BigInteger's by $shift bits.
     *
     * @param int $shift
     * @access private
     */
    function _rshift($shift)
    {
        if ($shift == 0) {
            return;
        }

        $num_digits = (int) ($shift / self::$base);
        $shift %= self::$base;
        $carry_shift = self::$base - $shift;
        $carry_mask = (1 << $shift) - 1;

        if ($num_digits) {
            $this->value = array_slice($this->value, $num_digits);
        }

        $carry = 0;

        for ($i = count($this->value) - 1; $i >= 0; --$i) {
            $temp = $this->value[$i] >> $shift | $carry;
            $carry = ($this->value[$i] & $carry_mask) << $carry_shift;
            $this->value[$i] = $temp;
        }

        $this->value = $this->_trim($this->value);
    }

    /**
     * Normalize
     *
     * Removes leading zeros and truncates (if necessary) to maintain the appropriate precision
     *
     * @param \phpseclib\Math\BigInteger
     * @return \phpseclib\Math\BigInteger
     * @see self::_trim()
     * @access private
     */
    function _normalize($result)
    {
        $result->precision = $this->precision;
        $result->bitmask = $this->bitmask;

        switch (MATH_BIGINTEGER_MODE) {
            case self::MODE_GMP:
                if ($this->bitmask !== false) {
                    $result->value = gmp_and($result->value, $result->bitmask->value);
                }

                return $result;
            case self::MODE_BCMATH:
                if (!empty($result->bitmask->value)) {
                    $result->value = bcmod($result->value, $result->bitmask->value);
                }

                return $result;
        }

        $value = &$result->value;

        if (!count($value)) {
            return $result;
        }

        $value = $this->_trim($value);

        if (!empty($result->bitmask->value)) {
            $length = min(count($value), count($this->bitmask->value));
            $value = array_slice($value, 0, $length);

            for ($i = 0; $i < $length; ++$i) {
                $value[$i] = $value[$i] & $this->bitmask->value[$i];
            }
        }

        return $result;
    }

    /**
     * Trim
     *
     * Removes leading zeros
     *
     * @param array $value
     * @return \phpseclib\Math\BigInteger
     * @access private
     */
    function _trim($value)
    {
        for ($i = count($value) - 1; $i >= 0; --$i) {
            if ($value[$i]) {
                break;
            }
            unset($value[$i]);
        }

        return $value;
    }

    /**
     * Array Repeat
     *
     * @param $input Array
     * @param $multiplier mixed
     * @return array
     * @access private
     */
    function _array_repeat($input, $multiplier)
    {
        return ($multiplier) ? array_fill(0, $multiplier, $input) : array();
    }

    /**
     * Logical Left Shift
     *
     * Shifts binary strings $shift bits, essentially multiplying by 2**$shift.
     *
     * @param $x String
     * @param $shift Integer
     * @return string
     * @access private
     */
    function _base256_lshift(&$x, $shift)
    {
        if ($shift == 0) {
            return;
        }

        $num_bytes = $shift >> 3; // eg. floor($shift/8)
        $shift &= 7; // eg. $shift % 8

        $carry = 0;
        for ($i = strlen($x) - 1; $i >= 0; --$i) {
            $temp = ord($x[$i]) << $shift | $carry;
            $x[$i] = chr($temp);
            $carry = $temp >> 8;
        }
        $carry = ($carry != 0) ? chr($carry) : '';
        $x = $carry . $x . str_repeat(chr(0), $num_bytes);
    }

    /**
     * Logical Right Shift
     *
     * Shifts binary strings $shift bits, essentially dividing by 2**$shift and returning the remainder.
     *
     * @param $x String
     * @param $shift Integer
     * @return string
     * @access private
     */
    function _base256_rshift(&$x, $shift)
    {
        if ($shift == 0) {
            $x = ltrim($x, chr(0));
            return '';
        }

        $num_bytes = $shift >> 3; // eg. floor($shift/8)
        $shift &= 7; // eg. $shift % 8

        $remainder = '';
        if ($num_bytes) {
            $start = $num_bytes > strlen($x) ? -strlen($x) : -$num_bytes;
            $remainder = substr($x, $start);
            $x = substr($x, 0, -$num_bytes);
        }

        $carry = 0;
        $carry_shift = 8 - $shift;
        for ($i = 0; $i < strlen($x); ++$i) {
            $temp = (ord($x[$i]) >> $shift) | $carry;
            $carry = (ord($x[$i]) << $carry_shift) & 0xFF;
            $x[$i] = chr($temp);
        }
        $x = ltrim($x, chr(0));

        $remainder = chr($carry >> $carry_shift) . $remainder;

        return ltrim($remainder, chr(0));
    }

    // one quirk about how the following functions are implemented is that PHP defines N to be an unsigned long
    // at 32-bits, while java's longs are 64-bits.

    /**
     * Converts 32-bit integers to bytes.
     *
     * @param int $x
     * @return string
     * @access private
     */
    function _int2bytes($x)
    {
        return ltrim(pack('N', $x), chr(0));
    }

    /**
     * Converts bytes to 32-bit integers
     *
     * @param string $x
     * @return int
     * @access private
     */
    function _bytes2int($x)
    {
        $temp = unpack('Nint', str_pad($x, 4, chr(0), STR_PAD_LEFT));
        return $temp['int'];
    }

    /**
     * DER-encode an integer
     *
     * The ability to DER-encode integers is needed to create RSA public keys for use with OpenSSL
     *
     * @see self::modPow()
     * @access private
     * @param int $length
     * @return string
     */
    function _encodeASN1Length($length)
    {
        if ($length <= 0x7F) {
            return chr($length);
        }

        $temp = ltrim(pack('N', $length), chr(0));
        return pack('Ca*', 0x80 | strlen($temp), $temp);
    }

    /**
     * Single digit division
     *
     * Even if int64 is being used the division operator will return a float64 value
     * if the dividend is not evenly divisible by the divisor. Since a float64 doesn't
     * have the precision of int64 this is a problem so, when int64 is being used,
     * we'll guarantee that the dividend is divisible by first subtracting the remainder.
     *
     * @access private
     * @param int $x
     * @param int $y
     * @return int
     */
    function _safe_divide($x, $y)
    {
        if (self::$base === 26) {
            return (int) ($x / $y);
        }

        // self::$base === 31
        return ($x - ($x % $y)) / $y;
    }
}<|MERGE_RESOLUTION|>--- conflicted
+++ resolved
@@ -2693,12 +2693,7 @@
     function compare($y)
     {
         switch (MATH_BIGINTEGER_MODE) {
-<<<<<<< HEAD
             case self::MODE_GMP:
-                return gmp_cmp($this->value, $y->value);
-            case self::MODE_BCMATH:
-=======
-            case MATH_BIGINTEGER_MODE_GMP:
                 $r = gmp_cmp($this->value, $y->value);
                 if ($r < -1) {
                     $r = -1;
@@ -2707,8 +2702,7 @@
                     $r = 1;
                 }
                 return $r;
-            case MATH_BIGINTEGER_MODE_BCMATH:
->>>>>>> 8b76e96b
+            case self::MODE_BCMATH:
                 return bccomp($this->value, $y->value, 0);
         }
 
