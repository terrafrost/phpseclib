--- conflicted
+++ resolved
@@ -2866,16 +2866,9 @@
     function bitwise_xor($x)
     {
         switch (MATH_BIGINTEGER_MODE) {
-<<<<<<< HEAD
             case self::MODE_GMP:
                 $temp = new static();
-                $temp->value = gmp_xor($this->value, $x->value);
-=======
-            case MATH_BIGINTEGER_MODE_GMP:
-                $temp = new Math_BigInteger();
                 $temp->value = gmp_xor(gmp_abs($this->value), gmp_abs($x->value));
->>>>>>> 3030f081
-
                 return $this->_normalize($temp);
             case self::MODE_BCMATH:
                 $left = $this->toBytes();
