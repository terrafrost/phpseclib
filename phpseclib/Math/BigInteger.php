<?php

/**
 * Pure-PHP arbitrary precision integer arithmetic library.
 *
 * Supports base-2, base-10, base-16, and base-256 numbers.  Uses the GMP or BCMath extensions, if available,
 * and an internal implementation, otherwise.
 *
 * PHP version 5 and 7
 *
 * Here's an example of how to use this library:
 * <code>
 * <?php
 *    $a = new \phpseclib3\Math\BigInteger(2);
 *    $b = new \phpseclib3\Math\BigInteger(3);
 *
 *    $c = $a->add($b);
 *
 *    echo $c->toString(); // outputs 5
 * ?>
 * </code>
 *
 * @category  Math
 * @package   BigInteger
 * @author    Jim Wigginton <terrafrost@php.net>
 * @copyright 2017 Jim Wigginton
 * @license   http://www.opensource.org/licenses/mit-license.html  MIT License
 */

namespace phpseclib3\Math;

use phpseclib3\Exception\BadConfigurationException;

/**
 * Pure-PHP arbitrary precision integer arithmetic library. Supports base-2, base-10, base-16, and base-256
 * numbers.
 *
 * @package BigInteger
 * @author  Jim Wigginton <terrafrost@php.net>
 * @access  public
 */
class BigInteger implements \Serializable
{
    /**
     * Main Engine
     *
     * @var string
     */
    private static $mainEngine;

    /**
     * Modular Exponentiation Engine
     *
     * @var string
     */
    private static $modexpEngine;

    /**
     * Selected Engines
     *
     * @var array
     */
    private static $engines;

    /**
     * The actual BigInteger object
     *
     * @var object
     */
    private $value;

    /**
     * Sets engine type.
     *
     * Throws an exception if the type is invalid
     *
     * @param string $main
     * @param array $modexps optional
     */
    public static function setEngine($main, $modexps = ['DefaultEngine'])
    {
        self::$engines = [];

        $fqmain = 'phpseclib3\\Math\\BigInteger\\Engines\\' . $main;
        if (!class_exists($fqmain) || !method_exists($fqmain, 'isValidEngine')) {
            throw new \InvalidArgumentException("$main is not a valid engine");
        }
        if (!$fqmain::isValidEngine()) {
            throw new BadConfigurationException("$main is not setup correctly on this system");
        }
        self::$mainEngine = $fqmain;

        if (!in_array('Default', $modexps)) {
            $modexps[] = 'DefaultEngine';
        }

        $found = false;
        foreach ($modexps as $modexp) {
            try {
                $fqmain::setModExpEngine($modexp);
                $found = true;
                break;
            } catch (\Exception $e) {
            }
        }

        if (!$found) {
            throw new BadConfigurationException("No valid modular exponentiation engine found for $main");
        }

        self::$modexpEngine = $modexp;

        self::$engines = [$main, $modexp];
    }

    /**
     * Returns the engine type
     *
     * @return string[]
     */
    public static function getEngine()
    {
        self::initialize_static_variables();

        return self::$engines;
    }

    /**
     * Initialize static variables
     */
    private static function initialize_static_variables()
    {
        if (!isset(self::$mainEngine)) {
            $engines = [
                ['GMP'],
                ['PHP64', ['OpenSSL']],
                ['BCMath', ['OpenSSL']],
                ['PHP32', ['OpenSSL']]
            ];
            foreach ($engines as $engine) {
                try {
                    self::setEngine($engine[0], isset($engine[1]) ? $engine[1] : []);
                    break;
                } catch (\Exception $e) {
                }
            }
        }
    }

    /**
     * Converts base-2, base-10, base-16, and binary strings (base-256) to BigIntegers.
     *
     * If the second parameter - $base - is negative, then it will be assumed that the number's are encoded using
     * two's compliment.  The sole exception to this is -10, which is treated the same as 10 is.
     *
<<<<<<< HEAD
     * @param $x integer|BigInteger\Engines\Engine Base-10 number or base-$base number if $base set.
=======
     * Here's an example:
     * <code>
     * <?php
     *    $a = new \phpseclib\Math\BigInteger('0x32', 16); // 50 in base-16
     *
     *    echo $a->toString(); // outputs 50
     * ?>
     * </code>
     *
     * @param int|string|resource $x base-10 number or base-$base number if $base set.
>>>>>>> 05f6467b
     * @param int $base
     * @return BigInteger
     */
    public function __construct($x = 0, $base = 10)
    {
        self::initialize_static_variables();

        if ($x instanceof self::$mainEngine) {
            $this->value = clone $x;
        } elseif ($x instanceof BigInteger\Engines\Engine) {
            $this->value = new static("$x");
            $this->value->setPrecision($x->getPrecision());
        } else {
            $this->value = new self::$mainEngine($x, $base);
        }
    }

    /**
     * Converts a BigInteger to a base-10 number.
     *
     * @return string
     */
    public function toString()
    {
        return $this->value->toString();
    }

    /**
     *  __toString() magic method
     */
    public function __toString()
    {
        return (string) $this->value;
    }

    /**
     *  __debugInfo() magic method
     *
     * Will be called, automatically, when print_r() or var_dump() are called
     */
    public function __debugInfo()
    {
        return $this->value->__debugInfo();
    }

    /**
     * Converts a BigInteger to a byte string (eg. base-256).
     *
     * @param bool $twos_compliment
     * @return string
     */
    public function toBytes($twos_compliment = false)
    {
        return $this->value->toBytes($twos_compliment);
    }

    /**
     * Converts a BigInteger to a hex string (eg. base-16).
     *
     * @param bool $twos_compliment
     * @return string
     */
    public function toHex($twos_compliment = false)
    {
        return $this->value->toHex($twos_compliment);
    }

    /**
     * Converts a BigInteger to a bit string (eg. base-2).
     *
     * Negative numbers are saved as positive numbers, unless $twos_compliment is set to true, at which point, they're
     * saved as two's compliment.
     *
     * @param bool $twos_compliment
     * @return string
     */
    function toBits($twos_compliment = false)
    {
        return $this->value->toBits($twos_compliment);
    }

    /**
     * Adds two BigIntegers.
     *
     * @param BigInteger $y
     * @return BigInteger
     */
    public function add(BigInteger $y)
    {
        return new static($this->value->add($y->value));
    }

    /**
     * Subtracts two BigIntegers.
     *
     * @param BigInteger $y
     * @return BigInteger
     */
    function subtract(BigInteger $y)
    {
        return new static($this->value->subtract($y->value));
    }

    /**
     * Multiplies two BigIntegers
     *
     * @param BigInteger $x
     * @return BigInteger
     */
    public function multiply(BigInteger $x)
    {
        return new static($this->value->multiply($x->value));
    }

    /**
     * Divides two BigIntegers.
     *
     * Returns an array whose first element contains the quotient and whose second element contains the
     * "common residue".  If the remainder would be positive, the "common residue" and the remainder are the
     * same.  If the remainder would be negative, the "common residue" is equal to the sum of the remainder
     * and the divisor (basically, the "common residue" is the first positive modulo).
     *
     * Here's an example:
     * <code>
     * <?php
     *    $a = new \phpseclib3\Math\BigInteger('10');
     *    $b = new \phpseclib3\Math\BigInteger('20');
     *
     *    list($quotient, $remainder) = $a->divide($b);
     *
     *    echo $quotient->toString(); // outputs 0
     *    echo "\r\n";
     *    echo $remainder->toString(); // outputs 10
     * ?>
     * </code>
     *
     * @param BigInteger $y
     * @return BigInteger[]
     */
    public function divide(BigInteger $y)
    {
        list($q, $r) = $this->value->divide($y->value);
        return [
            new static($q),
            new static($r)
        ];
    }

    /**
     * Calculates modular inverses.
     *
     * Say you have (30 mod 17 * x mod 17) mod 17 == 1.  x can be found using modular inverses.
     * @return BigInteger
     * @param BigInteger $n
     */
    public function modInverse(BigInteger $n)
    {
        return new static($this->value->modInverse($n->value));
    }

    /**
     * Calculates modular inverses.
     *
     * Say you have (30 mod 17 * x mod 17) mod 17 == 1.  x can be found using modular inverses.
     * @return BigInteger[]
     * @param BigInteger $n
     */
    public function extendedGCD(BigInteger $n)
    {
        extract($this->value->extendedGCD($n->value));
        /**
         * @var BigInteger $gcd
         * @var BigInteger $x
         * @var BigInteger $y
         */
        return [
            'gcd' => new static($gcd),
            'x' => new static($x),
            'y' => new static($y)
        ];
    }

    /**
     * Calculates the greatest common divisor
     *
     * Say you have 693 and 609.  The GCD is 21.
     *
<<<<<<< HEAD
     * @param BigInteger $n
     * @return BigInteger
=======
     * @see self::_slidingWindow()
     * @access private
     * @param \phpseclib\Math\BigInteger $n
     * @return \phpseclib\Math\BigInteger
>>>>>>> 05f6467b
     */
    public function gcd(BigInteger $n)
    {
        return new static($this->value->gcd($n->value));
    }

    /**
     * Absolute value.
     *
     * @return BigInteger
     * @access public
     */
    public function abs()
    {
         return new static($this->value->abs());
    }

    /**
     * Set Precision
     *
     * Some bitwise operations give different results depending on the precision being used.  Examples include left
     * shift, not, and rotates.
     *
     * @param int $bits
     */
    public function setPrecision($bits)
    {
        $this->value->setPrecision($bits);
    }

    /**
     * Get Precision
     *
     * Returns the precision if it exists, false if it doesn't
     *
     * @return int|bool
     */
    public function getPrecision()
    {
        return $this->value->getPrecision();
    }

    /**
     * Serialize
     *
     * Will be called, automatically, when serialize() is called on a BigInteger object.
     *
     * phpseclib 1.0 serialized strings look like this:
     * O:15:"Math_BigInteger":1:{s:3:"hex";s:18:"00ab54a98ceb1f0ad2";}
     *
     * phpseclib 3.0 serialized strings look like this:
     * C:25:"phpseclib\Math\BigInteger":42:{a:1:{s:3:"hex";s:18:"00ab54a98ceb1f0ad2";}}
     *
     * @return string
     */
    public function serialize()
    {
        $val = ['hex' => $this->toHex(true)];
        $precision = $this->value->getPrecision();
        if ($precision > 0) {
            $val['precision'] = $precision;
        }
        return serialize($val);
    }

    /**
     * Serialize
     *
     * Will be called, automatically, when unserialize() is called on a BigInteger object.
     *
     * @param string $serialized
     */
    public function unserialize($serialized)
    {
        $r = unserialize($serialized);
        $temp = new static($r['hex'], -16);
        $this->value = $temp->value;
        if (isset($r['precision'])) {
            // recalculate $this->bitmask
            $this->setPrecision($r['precision']);
        }
    }

    /**
     * Performs modular exponentiation.
     *
     * @param BigInteger $e
     * @param BigInteger $n
     * @return BigInteger
     */
    public function powMod(BigInteger $e, BigInteger $n)
    {
        return new static($this->value->powMod($e->value, $n->value));
    }

    /**
     * Performs modular exponentiation.
     *
     * @param BigInteger $e
     * @param BigInteger $n
     * @return BigInteger
     */
    public function modPow(BigInteger $e, BigInteger $n)
    {
        return new static($this->value->modPow($e->value, $n->value));
    }

    /**
     * Compares two numbers.
     *
     * Although one might think !$x->compare($y) means $x != $y, it, in fact, means the opposite.  The reason for this is
     * demonstrated thusly:
     *
     * $x  > $y: $x->compare($y)  > 0
     * $x  < $y: $x->compare($y)  < 0
     * $x == $y: $x->compare($y) == 0
     *
     * Note how the same comparison operator is used.  If you want to test for equality, use $x->equals($y).
     *
<<<<<<< HEAD
     * @param BigInteger $y
     * @return int < 0 if $this is less than $y; > 0 if $this is greater than $y, and 0 if they are equal.
=======
     * @param \phpseclib\Math\BigInteger $y
     * @return int that is < 0 if $this is less than $y; > 0 if $this is greater than $y, and 0 if they are equal.
>>>>>>> 05f6467b
     * @access public
     * @see self::equals()
     * @internal Could return $this->subtract($x), but that's not as fast as what we do do.
     */
    public function compare(BigInteger $y)
    {
        return $this->value->compare($y->value);
    }

    /**
     * Tests the equality of two numbers.
     *
     * If you need to see if one number is greater than or less than another number, use BigInteger::compare()
     *
     * @param BigInteger $x
     * @return bool
     */
    public function equals(BigInteger $x)
    {
        return $this->value->equals($x->value);
    }

    /**
     * Logical Not
     *
     * @return BigInteger
     */
    public function bitwise_not()
    {
        return new static($this->value->bitwise_not());
    }

    /**
     * Logical And
     *
     * @param BigInteger $x
     * @return BigInteger
     */
    public function bitwise_and(BigInteger $x)
    {
        return new static($this->value->bitwise_and($x->value));
    }

    /**
     * Logical Or
     *
     * @param BigInteger $x
     * @return BigInteger
     */
    public function bitwise_or(BigInteger $x)
    {
        return new static($this->value->bitwise_or($x->value));
    }

    /**
     * Logical Exclusive Or
     *
     * @param BigInteger $x
     * @return BigInteger
     */
    public function bitwise_xor(BigInteger $x)
    {
        return new static($this->value->bitwise_xor($x->value));
    }

    /**
     * Logical Right Shift
     *
     * Shifts BigInteger's by $shift bits, effectively dividing by 2**$shift.
     *
     * @param int $shift
     * @return BigInteger
     */
    public function bitwise_rightShift($shift)
    {
        return new static($this->value->bitwise_rightShift($shift));
    }

    /**
     * Logical Left Shift
     *
     * Shifts BigInteger's by $shift bits, effectively multiplying by 2**$shift.
     *
     * @param int $shift
     * @return BigInteger
     */
    public function bitwise_leftShift($shift)
    {
        return new static($this->value->bitwise_leftShift($shift));
    }

    /**
     * Logical Left Rotate
     *
     * Instead of the top x bits being dropped they're appended to the shifted bit string.
     *
     * @param int $shift
     * @return BigInteger
     */
    public function bitwise_leftRotate($shift)
    {
        return new static($this->value->bitwise_leftRotate($shift));
    }

    /**
     * Logical Right Rotate
     *
     * Instead of the bottom x bits being dropped they're prepended to the shifted bit string.
     *
     * @param int $shift
     * @return BigInteger
     */
    public function bitwise_rightRotate($shift)
    {
        return new static($this->value->bitwise_rightRotate($shift));
    }

    /**
     * Returns the smallest and largest n-bit number
     *
<<<<<<< HEAD
     * @param int $bits
     * @return BigInteger[]
=======
     * @param int $size
     * @return \phpseclib\Math\BigInteger
     * @access private
>>>>>>> 05f6467b
     */
    public static function minMaxBits($bits)
    {
        self::initialize_static_variables();

        $class = self::$mainEngine;
        extract($class::minMaxBits($bits));
        /** @var BigInteger $min
         *  @var BigInteger $max
         */
        return [
            'min' => new static($min),
            'max' => new static($max)
        ];
    }

    /**
     * Return the size of a BigInteger in bits
     *
     * @return int
     */
    public function getLength()
    {
        return $this->value->getLength();
    }

    /**
     * Return the size of a BigInteger in bytes
     *
     * @return int
     */
    public function getLengthInBytes()
    {
        return $this->value->getLengthInBytes();
    }

    /**
     * Generates a random number of a certain size
     *
     * Bit length is equal to $size
     *
     * @param int $size
     * @return BigInteger
     */
    public static function random($size)
    {
        self::initialize_static_variables();

        $class = self::$mainEngine;
        return new static($class::random($size));
    }

    /**
     * Generates a random prime number of a certain size
     *
     * Bit length is equal to $size
     *
     * @param int $size
     * @return BigInteger
     */
    public static function randomPrime($size)
    {
        self::initialize_static_variables();

        $class = self::$mainEngine;
        return new static($class::randomPrime($size));
    }

    /**
     * Generate a random prime number between a range
     *
     * If there's not a prime within the given range, false will be returned.
     *
     * @param BigInteger $min
     * @param BigInteger $max
     * @return false|BigInteger
     */
    public static function randomRangePrime(BigInteger $min, BigInteger $max)
    {
        $class = self::$mainEngine;
        return new static($class::randomRangePrime($min->value, $max->value));
    }

    /**
     * Generate a random number between a range
     *
     * Returns a random number between $min and $max where $min and $max
     * can be defined using one of the two methods:
     *
     * BigInteger::randomRange($min, $max)
     * BigInteger::randomRange($max, $min)
     *
     * @param BigInteger $min
     * @param BigInteger $max
     * @return BigInteger
     */
    public static function randomRange(BigInteger $min, BigInteger $max)
    {
        $class = self::$mainEngine;
        return new static($class::randomRange($min->value, $max->value));
    }

    /**
     * Checks a numer to see if it's prime
     *
     * Assuming the $t parameter is not set, this function has an error rate of 2**-80.  The main motivation for the
     * $t parameter is distributability.  BigInteger::randomPrime() can be distributed across multiple pageloads
     * on a website instead of just one.
     *
     * @param int|bool $t
     * @return bool
     */
    public function isPrime($t = false)
    {
        return $this->value->isPrime($t);
    }

    /**
     * Calculates the nth root of a biginteger.
     *
     * Returns the nth root of a positive biginteger, where n defaults to 2
     *
     * @param int $n optional
     * @return BigInteger
     */
    public function root($n = 2)
    {
        return new static($this->value->root($n));
    }

    /**
     * Performs exponentiation.
     *
     * @param BigInteger $n
     * @return BigInteger
     */
    public function pow(BigInteger $n)
    {
        return new static($this->value->pow($n->value));
    }

    /**
     * Return the minimum BigInteger between an arbitrary number of BigIntegers.
     *
<<<<<<< HEAD
     * @param BigInteger[] $nums
     * @return BigInteger
=======
     * @param \phpseclib\Math\BigInteger $result
     * @return \phpseclib\Math\BigInteger
     * @see self::_trim()
     * @access private
>>>>>>> 05f6467b
     */
    public static function min(BigInteger ...$nums)
    {
        $class = self::$mainEngine;
        $nums = array_map(function($num) { return $num->value; }, $nums);
        return new static($class::min(...$nums));
    }

    /**
     * Return the maximum BigInteger between an arbitrary number of BigIntegers.
     *
     * @param BigInteger[] $nums
     * @return BigInteger
     */
    public static function max(BigInteger ...$nums)
    {
        $class = self::$mainEngine;
        $nums = array_map(function($num) { return $num->value; }, $nums);
        return new static($class::max(...$nums));
    }

    /**
     * Tests BigInteger to see if it is between two integers, inclusive
     *
     * @param BigInteger $min
     * @param BigInteger $max
     * @return bool
     */
    public function between(BigInteger $min, BigInteger $max)
    {
        return $this->value->between($min->value, $max->value);
    }

    /**
     * Clone
     */
    public function __clone()
    {
        $this->value = clone $this->value;
    }

    /**
     * Is Odd?
     *
<<<<<<< HEAD
     * @return boolean
=======
     * @param array $input
     * @param mixed $multiplier
     * @return array
     * @access private
>>>>>>> 05f6467b
     */
    public function isOdd()
    {
        return $this->value->isOdd();
    }

    /**
     * Tests if a bit is set
     *
<<<<<<< HEAD
     * @param int $x
     * @return boolean
=======
     * Shifts binary strings $shift bits, essentially multiplying by 2**$shift.
     *
     * @param string $x (by reference)
     * @param int $shift
     * @return string
     * @access private
>>>>>>> 05f6467b
     */
    public function testBit($x)
    {
        return $this->value->testBit($x);
    }

    /**
     * Is Negative?
     *
<<<<<<< HEAD
     * @return boolean
=======
     * Shifts binary strings $shift bits, essentially dividing by 2**$shift and returning the remainder.
     *
     * @param string $x (by referenc)
     * @param int $shift
     * @return string
     * @access private
>>>>>>> 05f6467b
     */
    public function isNegative()
    {
        return $this->value->isNegative();
    }

    /**
     * Negate
     *
     * Given $k, returns -$k
     *
     * @return BigInteger
     */
    public function negate()
    {
        return new static($this->value->negate());
    }

    /**
     * Scan for 1 and right shift by that amount
     *
     * ie. $s = gmp_scan1($n, 0) and $r = gmp_div_q($n, gmp_pow(gmp_init('2'), $s));
     *
     * @param BigInteger $r
     * @return int
     */
    public static function scan1divide(BigInteger $r)
    {
        $class = self::$mainEngine;
        return $class::scan1divide($r->value);
    }

    /**
     * Create Recurring Modulo Function
     *
     * Sometimes it may be desirable to do repeated modulos with the same number outside of
     * modular exponentiation
     *
     * @return callable
     */
    public function createRecurringModuloFunction()
    {
        $func = $this->value->createRecurringModuloFunction();
        return function(BigInteger $x) use ($func) {
            return new static($func($x->value));
        };
    }

    /**
     * Bitwise Split
     *
     * Splits BigInteger's into chunks of $split bits
     *
     * @param int $split
     * @return \phpseclib3\Math\BigInteger[]
     */
    public function bitwise_split($split)
    {
        return array_map(function($val) {
            return new static($val);
        }, $this->value->bitwise_split($split));
    }
}<|MERGE_RESOLUTION|>--- conflicted
+++ resolved
@@ -153,20 +153,7 @@
      * If the second parameter - $base - is negative, then it will be assumed that the number's are encoded using
      * two's compliment.  The sole exception to this is -10, which is treated the same as 10 is.
      *
-<<<<<<< HEAD
-     * @param $x integer|BigInteger\Engines\Engine Base-10 number or base-$base number if $base set.
-=======
-     * Here's an example:
-     * <code>
-     * <?php
-     *    $a = new \phpseclib\Math\BigInteger('0x32', 16); // 50 in base-16
-     *
-     *    echo $a->toString(); // outputs 50
-     * ?>
-     * </code>
-     *
-     * @param int|string|resource $x base-10 number or base-$base number if $base set.
->>>>>>> 05f6467b
+     * @param int|BigInteger\Engines\Engine $x Base-10 number or base-$base number if $base set.
      * @param int $base
      * @return BigInteger
      */
@@ -354,15 +341,8 @@
      *
      * Say you have 693 and 609.  The GCD is 21.
      *
-<<<<<<< HEAD
      * @param BigInteger $n
      * @return BigInteger
-=======
-     * @see self::_slidingWindow()
-     * @access private
-     * @param \phpseclib\Math\BigInteger $n
-     * @return \phpseclib\Math\BigInteger
->>>>>>> 05f6467b
      */
     public function gcd(BigInteger $n)
     {
@@ -482,13 +462,8 @@
      *
      * Note how the same comparison operator is used.  If you want to test for equality, use $x->equals($y).
      *
-<<<<<<< HEAD
      * @param BigInteger $y
-     * @return int < 0 if $this is less than $y; > 0 if $this is greater than $y, and 0 if they are equal.
-=======
-     * @param \phpseclib\Math\BigInteger $y
-     * @return int that is < 0 if $this is less than $y; > 0 if $this is greater than $y, and 0 if they are equal.
->>>>>>> 05f6467b
+     * @return int in case < 0 if $this is less than $y; > 0 if $this is greater than $y, and 0 if they are equal.
      * @access public
      * @see self::equals()
      * @internal Could return $this->subtract($x), but that's not as fast as what we do do.
@@ -609,14 +584,8 @@
     /**
      * Returns the smallest and largest n-bit number
      *
-<<<<<<< HEAD
      * @param int $bits
      * @return BigInteger[]
-=======
-     * @param int $size
-     * @return \phpseclib\Math\BigInteger
-     * @access private
->>>>>>> 05f6467b
      */
     public static function minMaxBits($bits)
     {
@@ -761,15 +730,8 @@
     /**
      * Return the minimum BigInteger between an arbitrary number of BigIntegers.
      *
-<<<<<<< HEAD
-     * @param BigInteger[] $nums
-     * @return BigInteger
-=======
-     * @param \phpseclib\Math\BigInteger $result
-     * @return \phpseclib\Math\BigInteger
-     * @see self::_trim()
-     * @access private
->>>>>>> 05f6467b
+     * @param BigInteger ...$nums
+     * @return BigInteger
      */
     public static function min(BigInteger ...$nums)
     {
@@ -781,7 +743,7 @@
     /**
      * Return the maximum BigInteger between an arbitrary number of BigIntegers.
      *
-     * @param BigInteger[] $nums
+     * @param BigInteger ...$nums
      * @return BigInteger
      */
     public static function max(BigInteger ...$nums)
@@ -814,14 +776,7 @@
     /**
      * Is Odd?
      *
-<<<<<<< HEAD
      * @return boolean
-=======
-     * @param array $input
-     * @param mixed $multiplier
-     * @return array
-     * @access private
->>>>>>> 05f6467b
      */
     public function isOdd()
     {
@@ -831,17 +786,8 @@
     /**
      * Tests if a bit is set
      *
-<<<<<<< HEAD
      * @param int $x
      * @return boolean
-=======
-     * Shifts binary strings $shift bits, essentially multiplying by 2**$shift.
-     *
-     * @param string $x (by reference)
-     * @param int $shift
-     * @return string
-     * @access private
->>>>>>> 05f6467b
      */
     public function testBit($x)
     {
@@ -851,16 +797,7 @@
     /**
      * Is Negative?
      *
-<<<<<<< HEAD
      * @return boolean
-=======
-     * Shifts binary strings $shift bits, essentially dividing by 2**$shift and returning the remainder.
-     *
-     * @param string $x (by referenc)
-     * @param int $shift
-     * @return string
-     * @access private
->>>>>>> 05f6467b
      */
     public function isNegative()
     {
