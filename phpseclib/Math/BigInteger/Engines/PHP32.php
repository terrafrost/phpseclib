--- conflicted
+++ resolved
@@ -82,11 +82,7 @@
             }
             $step = count($vals) & 3;
             if ($step) {
-<<<<<<< HEAD
-                $digit = floor($digit / 2 ** (2 * $step));
-=======
-                $digit = (int) floor($digit / pow(2, 2 * $step));
->>>>>>> 615d6cfc
+                $digit = (int) floor($digit / 2 ** (2 * $step));
             }
             if ($step != 3) {
                 $digit = (int) fmod($digit, static::BASE_FULL);
