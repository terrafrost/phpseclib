--- conflicted
+++ resolved
@@ -39,11 +39,6 @@
      * @see parent::setModExpEngine
      */
     public const ENGINE_DIR = 'BCMath';
-
-    /**
-     * Test to see if bcmod() accepts 2 or 3 parameters
-     */
-    const BCMOD_THREE_PARAMS = PHP_VERSION_ID >= 72000;
 
     /**
      * Test for engine validity
@@ -145,13 +140,8 @@
         }
 
         while (bccomp($current, '0', 0) > 0) {
-<<<<<<< HEAD
-            $temp = bcmod($current, '16777216');
+            $temp = bcmod($current, '16777216', 0);
             $value = chr($temp >> 16) . chr($temp >> 8) . chr((int) $temp) . $value;
-=======
-            $temp = self::BCMOD_THREE_PARAMS ? bcmod($current, '16777216', 0) : bcmod($current, '16777216');
-            $value = chr($temp >> 16) . chr($temp >> 8) . chr($temp) . $value;
->>>>>>> 56483a7d
             $current = bcdiv($current, '16777216', 0);
         }
 
@@ -209,7 +199,7 @@
         $remainder = new self();
 
         $quotient->value = bcdiv($this->value, $y->value, 0);
-        $remainder->value = self::BCMOD_THREE_PARAMS ? bcmod($this->value, $y->value, 0) : bcmod($this->value, $y->value);
+        $remainder->value = bcmod($this->value, $y->value, 0);
 
         if ($remainder->value[0] == '-') {
             $remainder->value = bcadd($remainder->value, $y->value[0] == '-' ? substr($y->value, 1) : $y->value, 0);
@@ -425,7 +415,7 @@
         $result->bitmask = $this->bitmask;
 
         if ($result->bitmask !== false) {
-            $result->value = self::BCMOD_THREE_PARAMS ? bcmod($result->value, $result->bitmask->value, 0) : bcmod($result->value, $result->bitmask->value);
+            $result->value = bcmod($result->value, $result->bitmask->value, 0);
         }
 
         return $result;
@@ -491,11 +481,7 @@
         $value = $this->value;
 
         foreach (self::PRIMES as $prime) {
-<<<<<<< HEAD
-            $r = bcmod($this->value, (string)$prime);
-=======
-            $r = self::BCMOD_THREE_PARAMS ? bcmod($this->value, $prime, 0) : bcmod($this->value, $prime);
->>>>>>> 56483a7d
+            $r = bcmod($this->value, (string)$prime, 0);
             if ($r == '0') {
                 return $this->value == $prime;
             }
@@ -585,7 +571,7 @@
     {
         $divisor = bcpow('2', $x + 1, 0);
         return bccomp(
-            self::BCMOD_THREE_PARAMS ? bcmod($this->value, $divisor, 0) : bcmod($this->value, $divisor),
+            bcmod($this->value, $divisor, 0),
             bcpow('2', $x, 0),
             0
         ) >= 0;
