name: CI
on: [push, pull_request]

permissions:
  contents: read #  to fetch code (actions/checkout)

jobs:
    lint:
        name: Lint
        timeout-minutes: 5
        runs-on: ubuntu-latest
        steps:
            -   name: Checkout
                uses: actions/checkout@v3
            -   name: Setup PHP
                uses: shivammathur/setup-php@v2
                with:
                    php-version: ${{ matrix.php-version }}
                    tools: php-parallel-lint/php-parallel-lint:1
            -   name: Lint
                run: parallel-lint --show-deprecated build phpseclib tests
        strategy:
            fail-fast: false
            matrix:
<<<<<<< HEAD
                php-version: ['5.6', '7.0', '7.1', '7.2', '7.3', '7.4', '8.0', '8.1', '8.2']
    quality_tools:
        name: Quality Tools
        timeout-minutes: 5
        runs-on: ubuntu-latest
        steps:
            -   name: Checkout
                uses: actions/checkout@v3
            -   name: Setup PHP
                uses: shivammathur/setup-php@v2
                with:
                    php-version: '8.1'
                    tools: squizlabs/php_codesniffer:3, friendsofphp/php-cs-fixer:3, vimeo/psalm:4
            -   name: Composer Install
                run: composer install --classmap-authoritative --no-interaction --no-cache
            -   name: PHP_CodeSniffer
                run: phpcs --standard=build/php_codesniffer.xml
            -   name: PHP CS Fixer
                run: php-cs-fixer fix --config=build/php-cs-fixer.php --diff --dry-run --using-cache=no
            -   name: Psalm
                run: psalm --config=build/psalm.xml --no-cache --long-progress --report-show-info=false
=======
                php-version: ['5.3', '5.4', '5.5', '5.6', '7.0', '7.1', '7.2', '7.3', '7.4', '8.0', '8.1', '8.2', '8.3', '8.4']
>>>>>>> 910927a7
    tests:
        name: Tests
        timeout-minutes: 10
        # Sometimes there is a segfault on PHP 5.6.
        continue-on-error: ${{ matrix.php-version == '5.6' }}
        runs-on: ${{ matrix.os }}
        steps:
            -   name: Checkout
                uses: actions/checkout@v3
            -   name: Setup PHP
                uses: shivammathur/setup-php@v2
                with:
                    php-version: ${{ matrix.php-version }}
            -   name: Composer Install
                run: composer install --classmap-authoritative --no-interaction --no-cache
            -   name: Make Tests Compatiable With PHPUnit 7+
                if: matrix.php-version != '5.6' && matrix.php-version != '7.0'
                run: php tests/make_compatible_with_phpunit7.php
            -   name: Make Tests Compatiable With PHPUnit 9+
                if: matrix.php-version != '5.6' && matrix.php-version != '7.0' && matrix.php-version != '7.1' && matrix.php-version != '7.2'
                run: php tests/make_compatible_with_phpunit9.php
            -   name: Setup Secure Shell Functional Tests
                if: matrix.os == 'ubuntu-latest'
                run: |
                    PHPSECLIB_SSH_USERNAME='phpseclib'
                    PHPSECLIB_SSH_PASSWORD='EePoov8po1aethu2kied1ne0'
                    
                    sudo useradd --create-home --base-dir /home "$PHPSECLIB_SSH_USERNAME"
                    echo "$PHPSECLIB_SSH_USERNAME:$PHPSECLIB_SSH_PASSWORD" | sudo chpasswd
                    ssh-keygen -t rsa -b 1024 -f "$HOME/.ssh/id_rsa" -q -N ""
                    eval `ssh-agent -s`
                    ssh-add "$HOME/.ssh/id_rsa"
                    sudo mkdir -p "/home/$PHPSECLIB_SSH_USERNAME/.ssh/"
                    sudo cp "$HOME/.ssh/id_rsa.pub" "/home/$PHPSECLIB_SSH_USERNAME/.ssh/authorized_keys"
                    sudo ssh-keyscan -t rsa localhost > "/tmp/known_hosts"
                    sudo cp "/tmp/known_hosts" "/home/$PHPSECLIB_SSH_USERNAME/.ssh/known_hosts"
                    sudo chown "$PHPSECLIB_SSH_USERNAME:$PHPSECLIB_SSH_USERNAME" "/home/$PHPSECLIB_SSH_USERNAME/.ssh/" -R
                    
                    echo "PHPSECLIB_SSH_HOSTNAME=localhost" >> $GITHUB_ENV
                    echo "PHPSECLIB_SSH_USERNAME=$PHPSECLIB_SSH_USERNAME" >> $GITHUB_ENV
                    echo "PHPSECLIB_SSH_PASSWORD=$PHPSECLIB_SSH_PASSWORD" >> $GITHUB_ENV
                    echo "PHPSECLIB_SSH_HOME=/home/phpseclib" >> $GITHUB_ENV
                    echo "SSH_AUTH_SOCK=$SSH_AUTH_SOCK" >> $GITHUB_ENV
            -   name: PHPUnit
                run: vendor/bin/phpunit --configuration tests/phpunit.xml
        strategy:
            fail-fast: false
            matrix:
                os: [ubuntu-latest, windows-latest, macos-latest]
<<<<<<< HEAD
                php-version: ['7.0', '7.1', '7.2', '7.3', '7.4', '8.0', '8.1', '8.2']
=======
                php-version: ['5.3', '5.4', '5.5', '5.6', '7.0', '7.1', '7.2', '7.3', '7.4', '8.0', '8.1', '8.2', '8.3', '8.4']
                exclude:
                    # PHP 5.3 / 5.4 on windows don't have openssl or curl installed, which prevents composer from running
                    - os: windows-latest
                      php-version: '5.3'
                    - os: windows-latest
                      php-version: '5.4'
>>>>>>> 910927a7
<|MERGE_RESOLUTION|>--- conflicted
+++ resolved
@@ -22,8 +22,7 @@
         strategy:
             fail-fast: false
             matrix:
-<<<<<<< HEAD
-                php-version: ['5.6', '7.0', '7.1', '7.2', '7.3', '7.4', '8.0', '8.1', '8.2']
+                php-version: ['5.6', '7.0', '7.1', '7.2', '7.3', '7.4', '8.0', '8.1', '8.2', '8.3', '8.4']
     quality_tools:
         name: Quality Tools
         timeout-minutes: 5
@@ -44,9 +43,6 @@
                 run: php-cs-fixer fix --config=build/php-cs-fixer.php --diff --dry-run --using-cache=no
             -   name: Psalm
                 run: psalm --config=build/psalm.xml --no-cache --long-progress --report-show-info=false
-=======
-                php-version: ['5.3', '5.4', '5.5', '5.6', '7.0', '7.1', '7.2', '7.3', '7.4', '8.0', '8.1', '8.2', '8.3', '8.4']
->>>>>>> 910927a7
     tests:
         name: Tests
         timeout-minutes: 10
@@ -96,14 +92,4 @@
             fail-fast: false
             matrix:
                 os: [ubuntu-latest, windows-latest, macos-latest]
-<<<<<<< HEAD
-                php-version: ['7.0', '7.1', '7.2', '7.3', '7.4', '8.0', '8.1', '8.2']
-=======
-                php-version: ['5.3', '5.4', '5.5', '5.6', '7.0', '7.1', '7.2', '7.3', '7.4', '8.0', '8.1', '8.2', '8.3', '8.4']
-                exclude:
-                    # PHP 5.3 / 5.4 on windows don't have openssl or curl installed, which prevents composer from running
-                    - os: windows-latest
-                      php-version: '5.3'
-                    - os: windows-latest
-                      php-version: '5.4'
->>>>>>> 910927a7
+                php-version: ['7.0', '7.1', '7.2', '7.3', '7.4', '8.0', '8.1', '8.2', '8.3', '8.4']