{
    "name": "phpseclib/phpseclib",
    "type": "library",
    "description": "PHP Secure Communications Library - Pure-PHP implementations of RSA, AES, SSH2, SFTP, X.509 etc.",
    "keywords": [
        "security",
        "crypto",
        "cryptography",
        "encryption",
        "signature",
        "signing",
        "rsa",
        "aes",
        "blowfish",
        "twofish",
        "ssh",
        "sftp",
        "x509",
        "x.509",
        "asn1",
        "asn.1",
        "BigInteger"
        ],
    "homepage": "http://phpseclib.sourceforge.net",
    "license": "MIT",
    "authors": [
        {
            "name": "Jim Wigginton",
            "email": "terrafrost@php.net",
            "role": "Lead Developer"
        },
        {
            "name": "Patrick Monnerat",
            "email": "pm@datasphere.ch",
            "role": "Developer"
        },
        {
            "name": "Andreas Fischer",
            "email": "bantu@phpbb.com",
            "role": "Developer"
        },
        {
            "name": "Hans-Jürgen Petrich",
            "email": "petrich@tronic-media.com",
            "role": "Developer"
        },
        {
            "name": "Graham Campbell",
            "email": "graham@alt-three.com",
            "role": "Developer"
        }
    ],
    "require": {
        "php": ">=5.3.3"
    },
    "require-dev": {
        "phing/phing": "~2.7",
        "phpunit/phpunit": "^4.8.35|^5.7|^6.0|^9.4",
        "squizlabs/php_codesniffer": "~2.0"
    },
    "suggest": {
<<<<<<< HEAD
        "ext-libsodium": "SSH2/SFTP can make use of some algorithms provided by the libsodium-php extension.",
        "ext-openssl": "Install the OpenSSL extension in order to speed up a wide variety of cryptographic operations.",
        "ext-mcrypt": "Install the Mcrypt extension in order to speed up a few other cryptographic operations.",
        "ext-gmp": "Install the GMP (GNU Multiple Precision) extension in order to speed up arbitrary precision integer arithmetic operations."
=======
        "ext-openssl": "Install the OpenSSL extension in order to speed up a wide variety of cryptographic operations.",
        "ext-mcrypt": "Install the Mcrypt extension in order to speed up a wide variety of cryptographic operations.",
        "ext-gmp": "Install the GMP (GNU Multiple Precision) extension in order to speed up arbitrary precision integer arithmetic operations.",
        "ext-xml": "Install the XML extension to load XML formatted public keys.",
        "pear-pear/PHP_Compat": "Install PHP_Compat to get phpseclib working on PHP < 5.0.0."
>>>>>>> ad8fd7c1
    },
    "autoload": {
        "files": [
            "phpseclib/bootstrap.php"
        ],
        "psr-4": {
            "phpseclib\\": "phpseclib/"
        }
    }
}<|MERGE_RESOLUTION|>--- conflicted
+++ resolved
@@ -59,18 +59,11 @@
         "squizlabs/php_codesniffer": "~2.0"
     },
     "suggest": {
-<<<<<<< HEAD
         "ext-libsodium": "SSH2/SFTP can make use of some algorithms provided by the libsodium-php extension.",
         "ext-openssl": "Install the OpenSSL extension in order to speed up a wide variety of cryptographic operations.",
         "ext-mcrypt": "Install the Mcrypt extension in order to speed up a few other cryptographic operations.",
-        "ext-gmp": "Install the GMP (GNU Multiple Precision) extension in order to speed up arbitrary precision integer arithmetic operations."
-=======
-        "ext-openssl": "Install the OpenSSL extension in order to speed up a wide variety of cryptographic operations.",
-        "ext-mcrypt": "Install the Mcrypt extension in order to speed up a wide variety of cryptographic operations.",
         "ext-gmp": "Install the GMP (GNU Multiple Precision) extension in order to speed up arbitrary precision integer arithmetic operations.",
-        "ext-xml": "Install the XML extension to load XML formatted public keys.",
-        "pear-pear/PHP_Compat": "Install PHP_Compat to get phpseclib working on PHP < 5.0.0."
->>>>>>> ad8fd7c1
+        "ext-xml": "Install the XML extension to load XML formatted public keys."
     },
     "autoload": {
         "files": [
