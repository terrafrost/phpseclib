{
    "name": "phpseclib/phpseclib",
    "type": "library",
    "description": "PHP Secure Communications Library - Pure-PHP implementations of RSA, AES, SSH2, SFTP, X.509 etc.",
    "keywords": [
        "security",
        "crypto",
        "cryptography",
        "encryption",
        "signature",
        "signing",
        "rsa",
        "aes",
        "blowfish",
        "twofish",
        "ssh",
        "sftp",
        "x509",
        "x.509",
        "asn1",
        "asn.1",
        "BigInteger"
        ],
    "homepage": "http://phpseclib.sourceforge.net",
    "license": "MIT",
    "authors": [
        {
            "name": "Jim Wigginton",
            "email": "terrafrost@php.net",
            "role": "Lead Developer"
        },
        {
            "name": "Patrick Monnerat",
            "email": "pm@datasphere.ch",
            "role": "Developer"
        },
        {
            "name": "Andreas Fischer",
            "email": "bantu@phpbb.com",
            "role": "Developer"
        },
        {
            "name": "Hans-Jürgen Petrich",
            "email": "petrich@tronic-media.com",
            "role": "Developer"
        }
    ],
    "require": {
        "php": ">=5.3.3"
    },
    "require-dev": {
        "phing/phing": "~2.7",
        "phpunit/phpunit": "~4.0",
        "sami/sami": "~2.0",
        "squizlabs/php_codesniffer": "~2.0"
    },
    "suggest": {
<<<<<<< HEAD
        "ext-libsodium": "SSH2/SFTP can make use of some algorithms provided by the libsodium-php extension.",
        "ext-mcrypt": "Install the Mcrypt extension in order to speed up a wide variety of cryptographic operations.",
        "ext-gmp": "Install the GMP (GNU Multiple Precision) extension in order to speed up arbitrary precision integer arithmetic operations."
=======
        "ext-openssl": "Install the OpenSSL extension in order to speed up a wide variety of cryptographic operations.",
        "ext-mcrypt": "Install the Mcrypt extension in order to speed up a few other cryptographic operations.",
        "ext-gmp": "Install the GMP (GNU Multiple Precision) extension in order to speed up arbitrary precision integer arithmetic operations.",
        "pear-pear/PHP_Compat": "Install PHP_Compat to get phpseclib working on PHP < 5.0.0."
>>>>>>> 844134df
    },
    "include-path": ["phpseclib/"],
    "autoload": {
        "psr-4": {
            "phpseclib\\": "phpseclib/"
        }
    }
}<|MERGE_RESOLUTION|>--- conflicted
+++ resolved
@@ -1,4 +1,4 @@
-{
+﻿{
     "name": "phpseclib/phpseclib",
     "type": "library",
     "description": "PHP Secure Communications Library - Pure-PHP implementations of RSA, AES, SSH2, SFTP, X.509 etc.",
@@ -55,16 +55,11 @@
         "squizlabs/php_codesniffer": "~2.0"
     },
     "suggest": {
-<<<<<<< HEAD
         "ext-libsodium": "SSH2/SFTP can make use of some algorithms provided by the libsodium-php extension.",
-        "ext-mcrypt": "Install the Mcrypt extension in order to speed up a wide variety of cryptographic operations.",
-        "ext-gmp": "Install the GMP (GNU Multiple Precision) extension in order to speed up arbitrary precision integer arithmetic operations."
-=======
         "ext-openssl": "Install the OpenSSL extension in order to speed up a wide variety of cryptographic operations.",
         "ext-mcrypt": "Install the Mcrypt extension in order to speed up a few other cryptographic operations.",
         "ext-gmp": "Install the GMP (GNU Multiple Precision) extension in order to speed up arbitrary precision integer arithmetic operations.",
         "pear-pear/PHP_Compat": "Install PHP_Compat to get phpseclib working on PHP < 5.0.0."
->>>>>>> 844134df
     },
     "include-path": ["phpseclib/"],
     "autoload": {
